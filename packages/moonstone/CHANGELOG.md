# Change Log

The following is a curated list of changes in the Enact moonstone module, newest changes on the top.

## [unreleased]

### Deprecated

### Added

<<<<<<< HEAD
- `moonstone/Slider` and `moonstone/IncrementSlider` prop `aria-valuetext` to support a read out custom text instead of value
=======
- `moonstone/TooltipDecorator` property `tooltipProps` to attach props to tooltip component
>>>>>>> edc12a9b

### Changed

- `moonstone/ExpandableList` to use 'radio' as the default, and adapt 'single' mode to render as a `moonstone/RadioItem` instead of a `moonstone/CheckboxItem`
- `moonstone/VideoPlayer` not to hide pause icon when it appears

### Fixed

- `moonstone/VirtualList` to restore focus on short lists
- `moonstone/ExpandableInput` to expand the width of its contained `moonstone/Input`
- `moonstone/InputDecorator` support for `dismissOnEnter`
- `moonstone` international fonts to always be used, even when unsupported font-weights or font-styles are requested

## [1.4.1] - 2017-07-05

### Changed

- `moonstone/Popup` to only call `onKeyDown` when there is a focused item in the `Popup`
- `moonstone/Scroller`, `moonstone/Picker`, and `moonstone/IncrementSlider` to automatically move focus when the currently focused `moonstone/IconButton` becomes disabled

### Fixed

- `moonstone/ContextualPopupDecorator` close button to account for large text size
- `moonstone/ContextualPopupDecorator` to not spot controls other than its activator when navigating out via 5-way
- `moonstone/Header` to set the value of `marqueeOn` for all types of headers

## [1.4.0] - 2017-06-29

### Deprecated

- `moonstone/Input` prop `noDecorator` is being replaced by `autoFocus` in 2.0.0

### Added

- `moonstone/Scrollbar` property `corner` to add the corner between vertical and horizontal scrollbars
- `moonstone/ScrollThumb` for a thumb of `moonstone/Scrollbar`
- `moonstone/styles/text.less` mixin `.locale-japanese-line-break()` to apply the correct  Japanese language line-break rules for the following multi-line components: `moonstone/BodyText`, `moonstone/Dialog`, `moonstone/Notification`, `moonstone/Popup`, and `moonstone/Tooltip`
- `moonstone/ContextualPopupDecorator` property `popupProps` to attach props to popup component
- `moonstone/VideoPlayer` property `pauseAtEnd` to control forward/backward seeking
- `moonstone/Panels/Header` prop `marqueeOn` to control marquee of header

### Changed

- `moonstone/Panels/Header` to expose its `marqueeOn` prop
- `moonstone/VideoPlayer` to automatically adjust the width of the allocated space for the side components so the media controls have more space to appear on smaller screens
- `moonstone/VideoPlayer` properties `autoCloseTimeout` and `titleHideDelay` default value to `5000`
- `moonstone/VirtualList` to support restoring focus to the last focused item
- `moonstone/Scrollable` to call `onScrollStop` before unmounting if a scroll is in progress
- `moonstone/Scroller` to reveal non-spottable content when navigating out of a scroller

### Fixed

- `moonstone/Dialog` to properly focus via pointer on child components
- `moonstone/VirtualList`, `moonstone/VirtualGridList`, and `moonstone/Scroller` not to be slower when scrolled to the first or the last position by wheeling
- `moonstone` component hold delay time
- `moonstone/VideoPlayer` to show its controls when pressing down the first time
- `moonstone/Panel` autoFocus logic to only focus on initial render
- `moonstone/Input` text colors
- `moonstone/ExpandableInput` to focus its decorator when leaving by 5-way left/right

## [1.3.1] - 2017-06-14

### Fixed

- `moonstone/Picker` support for large text
- `moonstone/Scroller` support for focusing paging controls with the pointer
- `moonstone` CSS rules for unskinned spottable components

## [1.3.0] - 2017-06-12

### Deprecated

- `moonstone/Scroller` props `horizontal` and `vertical`. Deprecated props are replaced with `direction` prop. `horizontal` and `vertical` will be removed in 2.0.0.
- `moonstone/Panel` prop `noAutoFocus` in favor of `autoFocus="none"`

### Added

- `moonstone/Image` support for `children` prop inside images
- `moonstone/Scroller` prop `direction` which replaces `horizontal` and `vertical` props
- `moonstone/VideoPlayer` property `tooltipHideDelay` to hide tooltip with a given amount of time
- `moonstone/VideoPlayer` property `pauseAtEnd` to pause when it reaches either the start or the end of the video
- `moonstone/VideoPlayer` methods `fastForward`, `getMediaState`, `jump`, `pause`, `play`, `rewind`, and `seek` to allow external interaction with the player. See docs for example usage.

### Changed

- `moonstone/Skinnable` to support context and allow it to be added to any component to be individually skinned. This includes a further optimization in skinning which consolidates all color assignments into a single block, so non-color rules aren't unnecessarily duplicated.
- `moonstone/Skinnable` light and dark skin names ("moonstone-light" and "moonstone") to "light" and "dark", respectively
- `moonstone/VideoPlayer` to set play/pause icon to display "play" when rewinding or fast forwarding
- `moonstone/VideoPlayer` to rewind or fast forward when previous command is slow-forward or slow-rewind respectively
- `moonstone/VideoPlayer` to fast forward when previous command is slow-forward and it reaches the last of its play rate
- `moonstone/VideoPlayer` to not play video on reload when `noAutoPlay` is `true`
- `moonstone/VideoPlayer` property `feedbackHideDelay`'s default value to `3000`
- `moonstone/Notification` to break line in characters in ja and zh locale
- `moonstone/Notification` to align texts left in LTR locale and right in RTL locale
- `moonstone/VideoPlayer` to simulate rewind functionality on non-webOS platforms only

### Fixed

- `moonstone/ExpandableItem` to correct the `titleIcon` when using `open` and `disabled`
- `moonstone/GridListImageItem` to center its selection icon on the image instead of the item
- `moonstone/Input` to have correct `Tooltip` position in `RTL`
- `moonstone/SwitchItem` to not unintentionally overflow `Scroller` containers, causing them to jump to the side when focusing
- `moonstone/VideoPlayer` to fast forward properly when video is at paused state
- `moonstone/VideoPlayer` to correctly change sources
- `moonstone/VideoPlayer` to show or hide feedback tooltip properly
- `moonstone/DateTimeDecorator` to work properly with `RadioControllerDecorator`
- `moonstone/Picker` in joined, large text mode so the arrows are properly aligned and sized
- `moonstone/Icon` to reflect the same proportion in relation to its size in large-text mode

## [1.2.0] - 2017-05-17

### Deprecated

- `moonstone/Scroller.Scrollable` option `indexToFocus` in `scrollTo` method to be removed in 2.0.0

### Added

- `moonstone/Slider` and `moonstone/IncrementSlider` prop `noFill` to support a style without the fill
- `moonstone/Marquee` property `rtl` to set directionality to right-to-left
- `moonstone/VirtualList.GridListImageItem` property `selectionOverlay` to add custom component for selection overlay
- `moonstone/MoonstoneDecorator` property `skin` to let an app choose its skin: "moonstone" and "moonstone-light" are now available
- `moonstone/FormCheckboxItem`
- `moonstone/FormCheckbox`, a standalone checkbox, to support `moonstone/FormCheckboxItem`
- `moonstone/Input` props `invalid` and `invalidMessage` to display a tooltip when input value is invalid
- `moonstone/Scroller.Scrollable` option `focus` in `scrollTo()` method
- `moonstone/Scroller.Scrollable` property `spottableScrollbar`
- `moonstone/Icon.IconList` icons: `arrowshrinkleft` and `arrowshrinkright`

### Changed

- `moonstone/Picker` arrow icon for `joined` picker: small when not spotted, hidden when it reaches the end of the picker
- `moonstone/Checkbox` and `moonstone/CheckboxItem` to reflect the latest design
- `moonstone/MoonstoneDecorator/fontGenerator` was refactored to use the browser's FontFace API to dynamically load locale fonts
- `moonstone/VideoPlayer` space allotment on both sides of the playback controls to support 4 buttons; consequently the "more" controls area has shrunk by the same amount
- `moonstone/VideoPlayer` to not disable media button (play/pause)
- `moonstone/Scroller.Scrollable` so that paging controls are not spottable by default with 5-way
- `moonstone/VideoPlayer`'s more/less button to use updated arrow icon

### Fixed

- `moonstone/MarqueeDecorator` to properly stop marquee on items with `'marqueeOnHover'`
- `moonstone/ExpandableList` to work properly with object-based children
- `moonstone/styles/fonts.less` to restore the Moonstone Icon font to request the local system font by default. Remember to update your webOS build to get the latest version of the font so you don't see empty boxes for your icons.
- `moonstone/Picker` and `moonstone/RangePicker` to now use the correct size from Enyo (60px v.s. 84px) for icon buttons
- `moonstone/Scrollable` to apply ri.scale properly
- `moonstone/Panel` to not cover a `Panels`'s `ApplicationCloseButton` when not using a `Header`
- `moonstone/IncrementSlider` to show tooltip when buttons focused

## [1.1.0] - 2017-04-21

### Deprecated

- `moonstone/ExpandableInput` property `onInputChange`

### Added

- `moonstone/Panels.Panel` prop and `moonstone/MoonstoneDecorator` config option: `noAutoFocus` to support prevention of setting automatic focus after render
- `moonstone/VideoPlayer` props: `backwardIcon`, `forwardIcon`, `jumpBackwardIcon`, `jumpForwardIcon`, `pauseIcon`, and `playIcon` to support icon customization of the player
- `moonstone/VideoPlayer` props `jumpButtonsDisabled` and `rateButtonsDisabled` for disabling the pairs of buttons when it's inappropriate for the playing media
- `moonstone/VideoPlayer` property `playbackRateHash` to support custom playback rates
- `moonstone/VideoPlayer` callback prop `onControlsAvailable` which fires when the players controls show or hide
- `moonstone/Image` support for `onLoad` and `onError` events
- `moonstone/VirtualList.GridListImageItem` prop `placeholder`
- `moonstone/Divider` property `preserveCase` to display text without capitalizing it

### Changed

- `moonstone/Slider` colors and sizing to match the latest designs
- `moonstone/ProgressBar` to position correctly with other components nearby
- `moonstone/Panels` breadcrumb to no longer have a horizontal line above it
- `moonstone/Transition` to measure itself when the CPU is idle
- style for disabled opacity from 0.4 to 0.3
- `moonstone/Button` colors for transparent and translucent background opacity when disabled
- `moonstone/ExpandableInput` property `onInputChange` to fire along with `onChange`. `onInputChange` is deprecated and will be removed in a future update.
- `Moonstone.ttf` font to include new icons
- `moonstone/Icon` to reference additional icons

### Fixed

- `moonstone/Popup` and `moonstone/ContextualPopupDecorator` 5-way navigation behavior
- `moonstone/Input` to not spot its own input decorator on 5-way out
- `moonstone/VideoPlayer` to no longer render its `children` in multiple places
- `moonstone/Button` text color when used on a neutral (light) background in some cases
- `moonstone/Popup` background opacity
- `moonstone/Marquee` to recalculate properly when its contents change
- `moonstone/TimePicker` to display time in correct order
- `moonstone/Scroller` to prefer spotlight navigation to its internal components

## [1.0.0] - 2017-03-31

> NOTE: We have also modified most form components to be usable in a controlled (app manages component
> state) or uncontrolled (Enact manages component state) manner. To put a component into a
> controlled state, pass in `value` (or other appropriate state property such as `selected` or
> `open`) at component creation and then respond to events and update the value as needed. To put a
> component into an uncontrolled state, do not set `value` (or equivalent), at creation. From this
> point on, Enact will manage the state and events will be sent when the state is updated. To
> specify an initial value, use the `defaultValue` (or, `defaultSelected, `defaultOpen, etc.)
> property.  See the documentation for individual components for more information.

### Added

- `moonstone/Button` property `icon` to support a built-in icon next to the text content. The Icon supports everything that `moonstone/Icon` supports, as well as a custom icon.
- `moonstone/MoonstoneDecorator` property `textSize` to resize several components to requested CMR sizes. Simply add `textSize="large"` to your `App` and the new sizes will automatically take effect.

### Changed

- `moonstone/Slider` to use the property `tooltip` instead of `noTooltip`, so the built-in tooltip is not enabled by default
- `moonstone/IncrementSlider` to include tooltip documentation
- `moonstone/ExpandableList` to accept an array of objects as children which are spread onto the generated components
- `moonstone/CheckboxItem` style to match the latest designs, with support for the `moonstone/Checkbox` to be on either the left or the right side by using the `iconPosition` property
- `moonstone/VideoPlayer` to supply every event callback-method with an object representing the VideoPlayer's current state, including: `currentTime`, `duration`, `paused`, `proportionLoaded`, and `proportionPlayed`

### Fixed

- `moonstone/Panels.Panel` behavior for remembering focus on unmount and setting focus after render
- `moonstone/VirtualList.VirtualGridList` showing empty items when items are continuously added dynamically
- `moonstone/Picker` to marquee on focus once again

## [1.0.0-beta.4] - 2017-03-10

### Added

- `moonstone/VirtualList` `indexToFocus` option to `scrollTo` method to focus on item with specified index
- `moonstone/IconButton` and `moonstone/Button` `color` property to add a remote control key color to the button
- `moonstone/Scrollbar` property `disabled` to disable both paging controls when it is true
- `moonstone/VirtualList` parameter `moreInfo` to pass `firstVisibleIndex` and `lastVisibleIndex` when scroll events are firing
- Accessibility support to UI components
- `moonstone/VideoPlayer` property `onUMSMediaInfo` to support the custom webOS “umsmediainfo” event
- `moonstone/Region` component which encourages wrapping components for improved accessibility rather than only preceding the components with a `moonstone/Divider`
- `moonstone/Slider` tooltip. It's enabled by default and comes with options like `noTooltip`, `tooltipAsPercent`, and `tooltipSide`. See the component docs for more details.
- `moonstone/Panels.Panel` property `hideChildren` to defer rendering children
- `moonstone/Spinner` properties `blockClickOn` and `scrim` to block click events behind spinner
- `moonstone/VirtualList` property `clientSize` to specify item dimensions instead of measuring them

### Changed

- `moonstone/VirtualGridImageItem` styles to reduce redundant style code app side
- `moonstone/VirtualList` and `moonstone/VirtualGridList` to add essential CSS for list items automatically
- `moonstone/VirtualList` and `moonstone/VirtualGridList` to not add `data-index` to their item DOM elements directly, but to pass `data-index` as the parameter of their `component` prop like the `key` parameter of their `component` prop
- `moonstone/ExpandableItem` and derivatives to defer focusing the contents until animation completes
- `moonstone/LabeledItem`, `moonstone/ExpandableItem`, `moonstone/ExpandableList` to each support the `node` type in their `label` property. Best used with `ui/Slottable`.

### Fixed

- `moonstone/VirtualList.GridListImageItem` to have proper padding size according to the existence of caption/subcaption
- `moonstone/Scrollable` to display scrollbars with proper size
- `moonstone/VirtualGridList` to not be truncated

### Removed

- `moonstone/Scrollable` property `hideScrollbars` and replaced it with `horizontalScrollbar` and `verticalScrollbar`

## [1.0.0-beta.3] - 2017-02-21

### Added

- `moonstone/VideoPlayer` support for 5-way show/hide of media playback controls
- `moonstone/VideoPlayer` property `feedbackHideDelay`
- `moonstone/Slider` property `onKnobMove` to fire when the knob position changes, independently from the `moonstone/Slider` value
- `moonstone/Slider` properties `active`, `disabled`, `knobStep`, `onActivate`, `onDecrement`, and `onIncrement` as part of enabling 5-way support to `moonstone/Slider`, `moonstone/IncrementSlider` and the media slider for `moonstone/VideoPlayer`
- `moonstone/Slider` now supports `children` which are added to the `Slider`'s knob, and follow it as it moves
- `moonstone/ExpandableInput` properties `iconAfter` and `iconBefore` to display icons after and before the input, respectively
- `moonstone/Dialog` property `preserveCase`, which affects `title` text

### Changed

- `moonstone/IncrementSlider` to change when the buttons are held down
- `moonstone/Marquee` to allow disabled marquees to animate
- `moonstone/Dialog` to marquee `title` and `titleBelow`
- `moonstone/Marquee.MarqueeController` config option `startOnFocus` to `marqueeOnFocus`. `startOnFocus` is deprecated and will be removed in a future update.
- `moonstone/Button`, `moonstone/IconButton`, `moonstone/Item` to not forward `onClick` when `disabled`

### Fixed

- `moonstone/Marquee.MarqueeController` to start marquee on newly registered components when controller has focus and to restart synced marquees after completion
- `moonstone/Scroller` to recalculate when an expandable child opens
- `spotlightDisabled` property support for spottable moonstone components
- `moonstone/Popup` and `moonstone/ContextualPopupDecorator` so that when the popup is closed, spotlight focus returns to the control that had focus prior to the popup opening
- `moonstone/Input` to not get focus when disabled

## [1.0.0-beta.2] - 2017-01-30

### Added

- `moonstone/Panels.Panel` property `showChildren` to support deferring rendering the panel body until animation completes
- `moonstone/MarqueeDecorator` property `invalidateProps` that specifies which props cause the marquee distance to be invalidated
- developer-mode warnings to several components to warn when values are out-of-range
- `moonstone/Divider` property `spacing` which adjusts the amount of empty space above and below the `Divider`. `'normal'`, `'small'`, `'medium'`, `'large'`, and `'none'` are available.
- `moonstone/Picker` when `joined` the ability to be incremented and decremented by arrow keys
- `onSpotlightDisappear` event property support for spottable moonstone components
- `moonstone/VideoPlayer` property `titleHideDelay`

### Changed

- `moonstone/Panels.Panels` and variations to defer rendering the children of contained `Panel` instances until animation completes
- `moonstone/ProgressBar` properties `progress` and `backgroundProgress` to accept a number between 0 and 1
- `moonstone/Slider` and `moonstone/IncrementSlider` property `backgroundPercent` to `backgroundProgress` which now accepts a number between 0 and 1
- `moonstone/Slider` to not ignore `value` prop when it is the same as the previous value
- `moonstone/Picker` component's buttons to reverse their operation such that 'up' selects the previous item and 'down' the next
- `moonstone/Picker` and derivatives may now use numeric width, which represents the amount of characters to use for sizing. `width={4}` represents four characters, `2` for two characters, etc. `width` still accepts the size-name strings.
- `moonstone/Divider` to now behave as a simple horizontal line when no text content is provided
- `moonstone/Scrollable` to not display scrollbar controls by default
- `moonstone/DatePicker` and `moonstone/TimePicker` to emit `onChange` event whenever the value is changed, not just when the component is closed

### Removed

- `moonstone/ProgressBar` properties `min` and `max`

### Fixed

- `moonstone/IncrementSlider` so that the knob is spottable via pointer, and 5-way navigation between the knob and the increment/decrement buttons is functional
- `moonstone/Slider` and `moonstone/IncrementSlider` to not fire `onChange` for value changes from props

## [1.0.0-beta.1] - 2016-12-30

### Added

- `moonstone/VideoPlayer` and `moonstone/TooltipDecorator` components and samples
- `moonstone/Panels.Panels` property `onBack` to support `ui/Cancelable`
- `moonstone/VirtualFlexList` Work-In-Progress component to support variably sized rows or columns
- `moonstone/ExpandableItem` properties `autoClose` and `lockBottom`
- `moonstone/ExpandableList` properties `noAutoClose` and `noLockBottom`
- `moonstone/Picker` property `reverse`
- `moonstone/ContextualPopup` property `noAutoDismiss`
- `moonstone/Dialog` property `scrimType`
- `moonstone/Popup` property `spotlightRestrict`

### Changed

- `moonstone/Panels.Routable` to require a `navigate` configuration property indicating the event callback for back or cancel actions
- `moonstone/MarqueeController` focus/blur handling to start and stop synchronized `moonstone/Marquee` components
- `moonstone/ExpandableList` property `autoClose` to `closeOnSelect` to disambiguate it from the added `autoClose` on 5-way up
- `moonstone/ContextualPopupDecorator.ContextualPopupDecorator` component's `onCloseButtonClick` property to `onClose`
- `moonstone/Dialog` component's `onCloseButtonClicked` property to `onClose`
- `moonstone/Spinner` component's `center` and `middle` properties to a single `centered` property
	that applies both horizontal and vertical centering
- `moonstone/Popup.PopupBase` component's `onCloseButtonClicked` property to `onCloseButtonClick`
- `moonstone/Item.ItemOverlay` component's `autoHide` property to remove the `'no'` option. The same
	effect can be achieved by omitting the property or passing `null`.
- `moonstone/VirtualGridList` to be scrolled by page when navigating with a 5-way direction key
- `moonstone/Scroller`, `moonstone/VirtualList`, `moonstone/VirtualGridList`, and `moonstone/Scrollable` to no longer respond to mouse down/move/up events
- all Expandables to include a state arrow UI element
- `moonstone/LabeledItem` to support a `titleIcon` property which positions just after the title text
- `moonstone/Button` to include `moonstone/TooltipDecorator`
- `moonstone/Expandable` to support being managed, radio group-style, by a component wrapped with `RadioControllerDecorator` from `ui/RadioDecorator`
- `moonstone/Picker` to animate `moonstone/Marquee` children when any part of the `moonstone/Picker` is focused
- `moonstone/VirtualList` to mute its container instead of disabling it during scroll events
- `moonstone/VirtualList`, `moonstone/VirtualGridList`, and `moonstone/Scroller` to continue scrolling when holding down the paging controls
- `moonstone/VirtualList` to require a `component` prop and not have a default value
- `moonstone/Picker` to continuously change when a button is held down by adding `ui/Holdable`.

### Fixed

- `moonstone/Popup` and `moonstone/ContextualPopup` 5-way navigation behavior using spotlight.
- Bug where a synchronized marquee whose content fit the available space would prevent restarting of the marquees
- `moonstone/Input` to show an ellipsis on the correct side based on the text directionality of the `value` or `placeholder` content.
- `moonstone/VirtualList` and `moonstone/VirtualGridList` to prevent unwanted scrolling when focused with the pointer
- `moonstone/Picker` to remove fingernail when a the pointer is held down, but the pointer is moved off the `joined` picker.
- `moonstone/LabeledItem` to include marquee on both `title` and `label`, and be synchronized

## [1.0.0-alpha.5] - 2016-12-16

No changes.

## [1.0.0-alpha.4] - 2016-12-2

### Added

- `moonstone/Popup`, `moonstone/ContextualPopupDecorator`, `moonstone/Notification`, `moonstone/Dialog` and `moonstone/ExpandableInput` components
- `ItemOverlay` component to `moonstone/Item` module
- `marqueeCentered` prop to `moonstone/MarqueeDecorator` and `moonstone/MarqueeText`
- `placeholder` prop to `moonstone/Image`
- `moonstone/MarqueeController` component to synchronize multiple `moonstone/Marquee` components
- Non-latin locale support to all existing Moonstone components
- Language-specific font support
- `moonstone/IncrementSlider` now accepts customizable increment and decrement icons, as well as `moonstone/Slider` being more responsive to external styling

### Changed

- `moonstone/Input` component's `iconStart` and `iconEnd` properties to be `iconBefore` and `iconAfter`, respectively, for consistency with `moonstone/Item.ItemOverlay` naming
- `moonstone/Icon` and `moonstone/IconButton` so the `children` property supports both font-based icons and images
- the `checked` property to `selected` for consistency across the whole framework. This allows better interoperability when switching between various components.  Affects the following: `CheckboxItem`, `RadioItem`, `SelectableItem`, `Switch`, `SwitchItem`, and `ToggleItem`. Additionally, these now use `moonstone/Item.ItemOverlay` to position and handle their Icons.
- `moonstone/Slider` and `moonstone/IncrementSlider` to be more performant. No changes were made to
	the public API.
- `moonstone/GridListImageItem` so that a placeholder image displays while loading the image, and the caption and subcaption support marqueeing
- `moonstone/MoonstoneDecorator` to add `FloatingLayerDecorator`
- `moonstone/IncrementSlider` in vertical mode looks and works as expected.

### Removed

- LESS mixins that belong in `@enact/ui`, so that only moonstone-specific mixins are contained in
this module. When authoring components and importing mixins, only the local mixins need to be
imported, as they already import the general mixins.
- the `src` property from `moonstone/Icon` and `moonston/IconButton`. Use the support for URLs in
	the `children` property as noted above.
- the `height` property from `moonstone/IncrementSlider` and `moonstone/Slider`

### Fixed

- Joined picker so that it now has correct animation when using the mouse wheel
- Bug in DatePicker/TimePicker that prevented setting of value earlier than 1969

## [1.0.0-alpha.3] - 2016-11-8

### Added

- `moonstone/BodyText`, `moonstone/DatePicker`, `moonstone/DayPicker`, `moonstone/ExpandableItem`, `moonstone/Image`, and `moonstone/TimePicker` components
- `fullBleed` prop to `moonstone/Panels/Header`. When `true`, the header content is indented and the header lines are removed.
- Application close button to `moonstone/Panels`. Fires `onApplicationClose` when clicked. Can be omitted with the `noCloseButton` prop.
- `marqueeDisabled` prop to `moonstone/Picker`
- `padded` prop to `moonstone/RangePicker`
- `forceDirection` prop to `moonstone/Marquee`. Forces the direction of `moonstone/Marquee`. Useful for when `RTL` content cannot be auto detected.

### Changed

- `data` parameter passed to `component` prop of `VirtualList`.
- `moonstone/Expandable` into a submodule of `moonstone/ExpandableItem`
- `ExpandableList` to properly support selection
- `moonstone/Divider`'s `children` property to be optional
- `moonstone/ToggleItem`'s `inline` version to have a `max-width` of `240px`
- `moonstone/Input` to use `<div>` instead of `<label>` for wrapping components. No change to
	functionality, only markup.

### Removed

- `moonstone/ExpandableCheckboxItemGroup` in favor of `ExpandableList`

## [1.0.0-alpha.2] - 2016-10-21

This version includes a lot of refactoring from the previous release. Developers need to switch to the new enact-dev command-line tool.

### Added

- New components and HOCs: `moonstone/Scroller`, `moonstone/VirtualList`, `moonstone/VirtualGridList`, `moonstone/Scrollable`, `moonstone/MarqueeText`, `moonstone/Spinner`, `moonstone/ExpandableCheckboxItemGroup`, `moonstone/MarqueeDecorator`
- New options for `ui/Toggleable` HOC
- Marquee support to many components
- Image support to `moonstone/Icon` and `moonstone/IconButton`
- `dismissOnEnter` prop for `moonstone/Input`
- Many more unit tests

### Changed

- Some props for UI state were renamed to have `default` prefix where state was managed by the component. (e.g. `defaultOpen`)

### Fixed

- Many components were fixed, polished, updated and documented
- Inline docs updated to be more consistent and comprehensive<|MERGE_RESOLUTION|>--- conflicted
+++ resolved
@@ -8,11 +8,8 @@
 
 ### Added
 
-<<<<<<< HEAD
 - `moonstone/Slider` and `moonstone/IncrementSlider` prop `aria-valuetext` to support a read out custom text instead of value
-=======
 - `moonstone/TooltipDecorator` property `tooltipProps` to attach props to tooltip component
->>>>>>> edc12a9b
 
 ### Changed
 
