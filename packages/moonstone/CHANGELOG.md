--- conflicted
+++ resolved
@@ -31,11 +31,8 @@
 - `moonstone/VideoPlayer` long title overlap issues
 - `moonstone/Header` to apply `marqueeOn` prop to `subTitleBelow` and `titleBelow`
 - `moonstone/Picker` wheeling in `moonstone/Scroller`
-<<<<<<< HEAD
 - `moonstone/Slider` to align tooltip with detached knob
-=======
 - `moonstone/IncrementSlider` and `moonstone/Picker` to read value changes when selecting buttons
->>>>>>> f7433cab
 
 ## [1.5.0] - 2017-07-19
 
