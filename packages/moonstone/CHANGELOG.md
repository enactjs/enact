--- conflicted
+++ resolved
@@ -4,7 +4,6 @@
 
 ## [unreleased]
 
-<<<<<<< HEAD
 ### Removed
 
 - `moonstone/Marquee.MarqueeText` to be replaced by `moonstone/Marquee.Marquee`
@@ -12,11 +11,10 @@
 ### Changed
 
 - `moonstone/Marquee.Marquee` to be `moonstone/Marquee.MarqueeBase`
-=======
+
 ### Fixed
 
 - `moonstone/VirtualGridList` to show or hide the scrollbars in it properly
->>>>>>> e3f34db6
 
 ## [2.0.0-alpha.4] - 2018-02-13
 
