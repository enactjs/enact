--- conflicted
+++ resolved
@@ -36,11 +36,8 @@
 - `moonstone/VideoPlayer` properties `autoCloseTimeout` and `titleHideDelay` default value to `5000`
 - `moonstone/VirtualList` to support restoring focus to the last focused item
 - `moonstone/Scrollable` to call `onScrollStop` before unmounting if a scroll is in progress
-<<<<<<< HEAD
 - `moonstone/Popup` to only call `onKeyDown` when there is a focused item in the `Popup`
-=======
 - `moonstone/Scroller` to reveal non-spottable content when navigating out of a scroller
->>>>>>> 294d068d
 
 ### Fixed
 
