# Change Log

The following is a curated list of changes in the Enact moonstone module, newest changes on the top.

## [unreleased]

### Deprecated

### Added

### Changed

- `moonstone/Popup` to only call `onKeyDown` when there is a focused item in the `Popup`

### Fixed

- `moonstone/ContextualPopupDecorator` close button to account for large text size

### Removed

## [1.4.0] - 2017-06-29

### Deprecated

- `moonstone/Input` prop `noDecorator` is being replaced by `autoFocus` in 2.0.0

### Added

- `moonstone/styles/text.less` mixin `.locale-japanese-line-break()` to apply the correct  Japanese language line-break rules for the following multi-line components: `moonstone/BodyText`, `moonstone/Dialog`, `moonstone/Notification`, `moonstone/Popup`, and `moonstone/Tooltip`
- `moonstone/ContextualPopupDecorator` property `popupProps` to attach props to popup component
- `moonstone/VideoPlayer` property `pauseAtEnd` to control forward/backward seeking
- `moonstone/Panels/Header` prop `marqueeOn` to control marquee of header

### Changed

- `moonstone/Panels/Header` to expose its `marqueeOn` prop
- `moonstone/VideoPlayer` to automatically adjust the width of the allocated space for the side components so the media controls have more space to appear on smaller screens
- `moonstone/VideoPlayer` properties `autoCloseTimeout` and `titleHideDelay` default value to `5000`
- `moonstone/VirtualList` to support restoring focus to the last focused item
- `moonstone/Scrollable` to call `onScrollStop` before unmounting if a scroll is in progress
- `moonstone/Scroller` to reveal non-spottable content when navigating out of a scroller

### Fixed

- `moonstone/Dialog` to properly focus via pointer on child components
- `moonstone/VirtualList`, `moonstone/VirtualGridList`, and `moonstone/Scroller` not to be slower when scrolled to the first or the last position by wheeling
- `moonstone` component hold delay time
- `moonstone/VideoPlayer` to show its controls when pressing down the first time
- `moonstone/Panel` autoFocus logic to only focus on initial render
- `moonstone/Input` text colors
<<<<<<< HEAD
- `moonstone/ContextualPopupDecorator` to not spot controls other than its activator when navigating out via 5-way

### Removed
=======
- `moonstone/ExpandableInput` to focus its decorator when leaving by 5-way left/right
>>>>>>> 5fe6a0ba

## [1.3.1] - 2017-06-14

### Fixed

- `moonstone/Picker` support for large text
- `moonstone/Scroller` support for focusing paging controls with the pointer
- `moonstone` CSS rules for unskinned spottable components

## [1.3.0] - 2017-06-12

### Deprecated

- `moonstone/Scroller` props `horizontal` and `vertical`. Deprecated props are replaced with `direction` prop. `horizontal` and `vertical` will be removed in 2.0.0.
- `moonstone/Panel` prop `noAutoFocus` in favor of `autoFocus="none"`

### Added

- `moonstone/Image` support for `children` prop inside images
- `moonstone/Scroller` prop `direction` which replaces `horizontal` and `vertical` props
- `moonstone/VideoPlayer` property `tooltipHideDelay` to hide tooltip with a given amount of time
- `moonstone/VideoPlayer` property `pauseAtEnd` to pause when it reaches either the start or the end of the video
- `moonstone/VideoPlayer` methods `fastForward`, `getMediaState`, `jump`, `pause`, `play`, `rewind`, and `seek` to allow external interaction with the player. See docs for example usage.

### Changed

- `moonstone/Skinnable` to support context and allow it to be added to any component to be individually skinned. This includes a further optimization in skinning which consolidates all color assignments into a single block, so non-color rules aren't unnecessarily duplicated.
- `moonstone/Skinnable` light and dark skin names ("moonstone-light" and "moonstone") to "light" and "dark", respectively
- `moonstone/VideoPlayer` to set play/pause icon to display "play" when rewinding or fast forwarding
- `moonstone/VideoPlayer` to rewind or fast forward when previous command is slow-forward or slow-rewind respectively
- `moonstone/VideoPlayer` to fast forward when previous command is slow-forward and it reaches the last of its play rate
- `moonstone/VideoPlayer` to not play video on reload when `noAutoPlay` is `true`
- `moonstone/VideoPlayer` property `feedbackHideDelay`'s default value to `3000`
- `moonstone/Notification` to break line in characters in ja and zh locale
- `moonstone/Notification` to align texts left in LTR locale and right in RTL locale
- `moonstone/VideoPlayer` to simulate rewind functionality on non-webOS platforms only

### Fixed

- `moonstone/ExpandableItem` to correct the `titleIcon` when using `open` and `disabled`
- `moonstone/GridListImageItem` to center its selection icon on the image instead of the item
- `moonstone/Input` to have correct `Tooltip` position in `RTL`
- `moonstone/SwitchItem` to not unintentionally overflow `Scroller` containers, causing them to jump to the side when focusing
- `moonstone/VideoPlayer` to fast forward properly when video is at paused state
- `moonstone/VideoPlayer` to correctly change sources
- `moonstone/VideoPlayer` to show or hide feedback tooltip properly
- `moonstone/DateTimeDecorator` to work properly with `RadioControllerDecorator`
- `moonstone/Picker` in joined, large text mode so the arrows are properly aligned and sized
- `moonstone/Icon` to reflect the same proportion in relation to its size in large-text mode

## [1.2.0] - 2017-05-17

### Deprecated

- `moonstone/Scroller.Scrollable` option `indexToFocus` in `scrollTo` method to be removed in 2.0.0

### Added

- `moonstone/Slider` and `moonstone/IncrementSlider` prop `noFill` to support a style without the fill
- `moonstone/Marquee` property `rtl` to set directionality to right-to-left
- `moonstone/VirtualList.GridListImageItem` property `selectionOverlay` to add custom component for selection overlay
- `moonstone/MoonstoneDecorator` property `skin` to let an app choose its skin: "moonstone" and "moonstone-light" are now available
- `moonstone/FormCheckboxItem`
- `moonstone/FormCheckbox`, a standalone checkbox, to support `moonstone/FormCheckboxItem`
- `moonstone/Input` props `invalid` and `invalidMessage` to display a tooltip when input value is invalid
- `moonstone/Scroller.Scrollable` option `focus` in `scrollTo()` method
- `moonstone/Scroller.Scrollable` property `spottableScrollbar`
- `moonstone/Icon.IconList` icons: `arrowshrinkleft` and `arrowshrinkright`

### Changed

- `moonstone/Picker` arrow icon for `joined` picker: small when not spotted, hidden when it reaches the end of the picker
- `moonstone/Checkbox` and `moonstone/CheckboxItem` to reflect the latest design
- `moonstone/MoonstoneDecorator/fontGenerator` was refactored to use the browser's FontFace API to dynamically load locale fonts
- `moonstone/VideoPlayer` space allotment on both sides of the playback controls to support 4 buttons; consequently the "more" controls area has shrunk by the same amount
- `moonstone/VideoPlayer` to not disable media button (play/pause)
- `moonstone/Scroller.Scrollable` so that paging controls are not spottable by default with 5-way
- `moonstone/VideoPlayer`'s more/less button to use updated arrow icon

### Fixed

- `moonstone/MarqueeDecorator` to properly stop marquee on items with `'marqueeOnHover'`
- `moonstone/ExpandableList` to work properly with object-based children
- `moonstone/styles/fonts.less` to restore the Moonstone Icon font to request the local system font by default. Remember to update your webOS build to get the latest version of the font so you don't see empty boxes for your icons.
- `moonstone/Picker` and `moonstone/RangePicker` to now use the correct size from Enyo (60px v.s. 84px) for icon buttons
- `moonstone/Scrollable` to apply ri.scale properly
- `moonstone/Panel` to not cover a `Panels`'s `ApplicationCloseButton` when not using a `Header`
- `moonstone/IncrementSlider` to show tooltip when buttons focused

## [1.1.0] - 2017-04-21

### Deprecated

- `moonstone/ExpandableInput` property `onInputChange`

### Added

- `moonstone/Panels.Panel` prop and `moonstone/MoonstoneDecorator` config option: `noAutoFocus` to support prevention of setting automatic focus after render
- `moonstone/VideoPlayer` props: `backwardIcon`, `forwardIcon`, `jumpBackwardIcon`, `jumpForwardIcon`, `pauseIcon`, and `playIcon` to support icon customization of the player
- `moonstone/VideoPlayer` props `jumpButtonsDisabled` and `rateButtonsDisabled` for disabling the pairs of buttons when it's inappropriate for the playing media
- `moonstone/VideoPlayer` property `playbackRateHash` to support custom playback rates
- `moonstone/VideoPlayer` callback prop `onControlsAvailable` which fires when the players controls show or hide
- `moonstone/Image` support for `onLoad` and `onError` events
- `moonstone/VirtualList.GridListImageItem` prop `placeholder`
- `moonstone/Divider` property `preserveCase` to display text without capitalizing it

### Changed

- `moonstone/Slider` colors and sizing to match the latest designs
- `moonstone/ProgressBar` to position correctly with other components nearby
- `moonstone/Panels` breadcrumb to no longer have a horizontal line above it
- `moonstone/Transition` to measure itself when the CPU is idle
- style for disabled opacity from 0.4 to 0.3
- `moonstone/Button` colors for transparent and translucent background opacity when disabled
- `moonstone/ExpandableInput` property `onInputChange` to fire along with `onChange`. `onInputChange` is deprecated and will be removed in a future update.
- `Moonstone.ttf` font to include new icons
- `moonstone/Icon` to reference additional icons

### Fixed

- `moonstone/Popup` and `moonstone/ContextualPopupDecorator` 5-way navigation behavior
- `moonstone/Input` to not spot its own input decorator on 5-way out
- `moonstone/VideoPlayer` to no longer render its `children` in multiple places
- `moonstone/Button` text color when used on a neutral (light) background in some cases
- `moonstone/Popup` background opacity
- `moonstone/Marquee` to recalculate properly when its contents change
- `moonstone/TimePicker` to display time in correct order
- `moonstone/Scroller` to prefer spotlight navigation to its internal components

## [1.0.0] - 2017-03-31

> NOTE: We have also modified most form components to be usable in a controlled (app manages component
> state) or uncontrolled (Enact manages component state) manner. To put a component into a
> controlled state, pass in `value` (or other appropriate state property such as `selected` or
> `open`) at component creation and then respond to events and update the value as needed. To put a
> component into an uncontrolled state, do not set `value` (or equivalent), at creation. From this
> point on, Enact will manage the state and events will be sent when the state is updated. To
> specify an initial value, use the `defaultValue` (or, `defaultSelected, `defaultOpen, etc.)
> property.  See the documentation for individual components for more information.

### Added

- `moonstone/Button` property `icon` to support a built-in icon next to the text content. The Icon supports everything that `moonstone/Icon` supports, as well as a custom icon.
- `moonstone/MoonstoneDecorator` property `textSize` to resize several components to requested CMR sizes. Simply add `textSize="large"` to your `App` and the new sizes will automatically take effect.

### Changed

- `moonstone/Slider` to use the property `tooltip` instead of `noTooltip`, so the built-in tooltip is not enabled by default
- `moonstone/IncrementSlider` to include tooltip documentation
- `moonstone/ExpandableList` to accept an array of objects as children which are spread onto the generated components
- `moonstone/CheckboxItem` style to match the latest designs, with support for the `moonstone/Checkbox` to be on either the left or the right side by using the `iconPosition` property
- `moonstone/VideoPlayer` to supply every event callback-method with an object representing the VideoPlayer's current state, including: `currentTime`, `duration`, `paused`, `proportionLoaded`, and `proportionPlayed`

### Fixed

- `moonstone/Panels.Panel` behavior for remembering focus on unmount and setting focus after render
- `moonstone/VirtualList.VirtualGridList` showing empty items when items are continuously added dynamically
- `moonstone/Picker` to marquee on focus once again

## [1.0.0-beta.4] - 2017-03-10

### Added

- `moonstone/VirtualList` `indexToFocus` option to `scrollTo` method to focus on item with specified index
- `moonstone/IconButton` and `moonstone/Button` `color` property to add a remote control key color to the button
- `moonstone/Scrollbar` property `disabled` to disable both paging controls when it is true
- `moonstone/VirtualList` parameter `moreInfo` to pass `firstVisibleIndex` and `lastVisibleIndex` when scroll events are firing
- Accessibility support to UI components
- `moonstone/VideoPlayer` property `onUMSMediaInfo` to support the custom webOS “umsmediainfo” event
- `moonstone/Region` component which encourages wrapping components for improved accessibility rather than only preceding the components with a `moonstone/Divider`
- `moonstone/Slider` tooltip. It's enabled by default and comes with options like `noTooltip`, `tooltipAsPercent`, and `tooltipSide`. See the component docs for more details.
- `moonstone/Panels.Panel` property `hideChildren` to defer rendering children
- `moonstone/Spinner` properties `blockClickOn` and `scrim` to block click events behind spinner
- `moonstone/VirtualList` property `clientSize` to specify item dimensions instead of measuring them

### Changed

- `moonstone/VirtualGridImageItem` styles to reduce redundant style code app side
- `moonstone/VirtualList` and `moonstone/VirtualGridList` to add essential CSS for list items automatically
- `moonstone/VirtualList` and `moonstone/VirtualGridList` to not add `data-index` to their item DOM elements directly, but to pass `data-index` as the parameter of their `component` prop like the `key` parameter of their `component` prop
- `moonstone/ExpandableItem` and derivatives to defer focusing the contents until animation completes
- `moonstone/LabeledItem`, `moonstone/ExpandableItem`, `moonstone/ExpandableList` to each support the `node` type in their `label` property. Best used with `ui/Slottable`.

### Fixed

- `moonstone/VirtualList.GridListImageItem` to have proper padding size according to the existence of caption/subcaption
- `moonstone/Scrollable` to display scrollbars with proper size
- `moonstone/VirtualGridList` to not be truncated

### Removed

- `moonstone/Scrollable` property `hideScrollbars` and replaced it with `horizontalScrollbar` and `verticalScrollbar`

## [1.0.0-beta.3] - 2017-02-21

### Added

- `moonstone/VideoPlayer` support for 5-way show/hide of media playback controls
- `moonstone/VideoPlayer` property `feedbackHideDelay`
- `moonstone/Slider` property `onKnobMove` to fire when the knob position changes, independently from the `moonstone/Slider` value
- `moonstone/Slider` properties `active`, `disabled`, `knobStep`, `onActivate`, `onDecrement`, and `onIncrement` as part of enabling 5-way support to `moonstone/Slider`, `moonstone/IncrementSlider` and the media slider for `moonstone/VideoPlayer`
- `moonstone/Slider` now supports `children` which are added to the `Slider`'s knob, and follow it as it moves
- `moonstone/ExpandableInput` properties `iconAfter` and `iconBefore` to display icons after and before the input, respectively
- `moonstone/Dialog` property `preserveCase`, which affects `title` text

### Changed

- `moonstone/IncrementSlider` to change when the buttons are held down
- `moonstone/Marquee` to allow disabled marquees to animate
- `moonstone/Dialog` to marquee `title` and `titleBelow`
- `moonstone/Marquee.MarqueeController` config option `startOnFocus` to `marqueeOnFocus`. `startOnFocus` is deprecated and will be removed in a future update.
- `moonstone/Button`, `moonstone/IconButton`, `moonstone/Item` to not forward `onClick` when `disabled`

### Fixed

- `moonstone/Marquee.MarqueeController` to start marquee on newly registered components when controller has focus and to restart synced marquees after completion
- `moonstone/Scroller` to recalculate when an expandable child opens
- `spotlightDisabled` property support for spottable moonstone components
- `moonstone/Popup` and `moonstone/ContextualPopupDecorator` so that when the popup is closed, spotlight focus returns to the control that had focus prior to the popup opening
- `moonstone/Input` to not get focus when disabled

## [1.0.0-beta.2] - 2017-01-30

### Added

- `moonstone/Panels.Panel` property `showChildren` to support deferring rendering the panel body until animation completes
- `moonstone/MarqueeDecorator` property `invalidateProps` that specifies which props cause the marquee distance to be invalidated
- developer-mode warnings to several components to warn when values are out-of-range
- `moonstone/Divider` property `spacing` which adjusts the amount of empty space above and below the `Divider`. `'normal'`, `'small'`, `'medium'`, `'large'`, and `'none'` are available.
- `moonstone/Picker` when `joined` the ability to be incremented and decremented by arrow keys
- `onSpotlightDisappear` event property support for spottable moonstone components
- `moonstone/VideoPlayer` property `titleHideDelay`

### Changed

- `moonstone/Panels.Panels` and variations to defer rendering the children of contained `Panel` instances until animation completes
- `moonstone/ProgressBar` properties `progress` and `backgroundProgress` to accept a number between 0 and 1
- `moonstone/Slider` and `moonstone/IncrementSlider` property `backgroundPercent` to `backgroundProgress` which now accepts a number between 0 and 1
- `moonstone/Slider` to not ignore `value` prop when it is the same as the previous value
- `moonstone/Picker` component's buttons to reverse their operation such that 'up' selects the previous item and 'down' the next
- `moonstone/Picker` and derivatives may now use numeric width, which represents the amount of characters to use for sizing. `width={4}` represents four characters, `2` for two characters, etc. `width` still accepts the size-name strings.
- `moonstone/Divider` to now behave as a simple horizontal line when no text content is provided
- `moonstone/Scrollable` to not display scrollbar controls by default
- `moonstone/DatePicker` and `moonstone/TimePicker` to emit `onChange` event whenever the value is changed, not just when the component is closed

### Removed

- `moonstone/ProgressBar` properties `min` and `max`

### Fixed

- `moonstone/IncrementSlider` so that the knob is spottable via pointer, and 5-way navigation between the knob and the increment/decrement buttons is functional
- `moonstone/Slider` and `moonstone/IncrementSlider` to not fire `onChange` for value changes from props

## [1.0.0-beta.1] - 2016-12-30

### Added

- `moonstone/VideoPlayer` and `moonstone/TooltipDecorator` components and samples
- `moonstone/Panels.Panels` property `onBack` to support `ui/Cancelable`
- `moonstone/VirtualFlexList` Work-In-Progress component to support variably sized rows or columns
- `moonstone/ExpandableItem` properties `autoClose` and `lockBottom`
- `moonstone/ExpandableList` properties `noAutoClose` and `noLockBottom`
- `moonstone/Picker` property `reverse`
- `moonstone/ContextualPopup` property `noAutoDismiss`
- `moonstone/Dialog` property `scrimType`
- `moonstone/Popup` property `spotlightRestrict`

### Changed

- `moonstone/Panels.Routable` to require a `navigate` configuration property indicating the event callback for back or cancel actions
- `moonstone/MarqueeController` focus/blur handling to start and stop synchronized `moonstone/Marquee` components
- `moonstone/ExpandableList` property `autoClose` to `closeOnSelect` to disambiguate it from the added `autoClose` on 5-way up
- `moonstone/ContextualPopupDecorator.ContextualPopupDecorator` component's `onCloseButtonClick` property to `onClose`
- `moonstone/Dialog` component's `onCloseButtonClicked` property to `onClose`
- `moonstone/Spinner` component's `center` and `middle` properties to a single `centered` property
	that applies both horizontal and vertical centering
- `moonstone/Popup.PopupBase` component's `onCloseButtonClicked` property to `onCloseButtonClick`
- `moonstone/Item.ItemOverlay` component's `autoHide` property to remove the `'no'` option. The same
	effect can be achieved by omitting the property or passing `null`.
- `moonstone/VirtualGridList` to be scrolled by page when navigating with a 5-way direction key
- `moonstone/Scroller`, `moonstone/VirtualList`, `moonstone/VirtualGridList`, and `moonstone/Scrollable` to no longer respond to mouse down/move/up events
- all Expandables to include a state arrow UI element
- `moonstone/LabeledItem` to support a `titleIcon` property which positions just after the title text
- `moonstone/Button` to include `moonstone/TooltipDecorator`
- `moonstone/Expandable` to support being managed, radio group-style, by a component wrapped with `RadioControllerDecorator` from `ui/RadioDecorator`
- `moonstone/Picker` to animate `moonstone/Marquee` children when any part of the `moonstone/Picker` is focused
- `moonstone/VirtualList` to mute its container instead of disabling it during scroll events
- `moonstone/VirtualList`, `moonstone/VirtualGridList`, and `moonstone/Scroller` to continue scrolling when holding down the paging controls
- `moonstone/VirtualList` to require a `component` prop and not have a default value
- `moonstone/Picker` to continuously change when a button is held down by adding `ui/Holdable`.

### Fixed

- `moonstone/Popup` and `moonstone/ContextualPopup` 5-way navigation behavior using spotlight.
- Bug where a synchronized marquee whose content fit the available space would prevent restarting of the marquees
- `moonstone/Input` to show an ellipsis on the correct side based on the text directionality of the `value` or `placeholder` content.
- `moonstone/VirtualList` and `moonstone/VirtualGridList` to prevent unwanted scrolling when focused with the pointer
- `moonstone/Picker` to remove fingernail when a the pointer is held down, but the pointer is moved off the `joined` picker.
- `moonstone/LabeledItem` to include marquee on both `title` and `label`, and be synchronized

## [1.0.0-alpha.5] - 2016-12-16

No changes.

## [1.0.0-alpha.4] - 2016-12-2

### Added

- `moonstone/Popup`, `moonstone/ContextualPopupDecorator`, `moonstone/Notification`, `moonstone/Dialog` and `moonstone/ExpandableInput` components
- `ItemOverlay` component to `moonstone/Item` module
- `marqueeCentered` prop to `moonstone/MarqueeDecorator` and `moonstone/MarqueeText`
- `placeholder` prop to `moonstone/Image`
- `moonstone/MarqueeController` component to synchronize multiple `moonstone/Marquee` components
- Non-latin locale support to all existing Moonstone components
- Language-specific font support
- `moonstone/IncrementSlider` now accepts customizable increment and decrement icons, as well as `moonstone/Slider` being more responsive to external styling

### Changed

- `moonstone/Input` component's `iconStart` and `iconEnd` properties to be `iconBefore` and `iconAfter`, respectively, for consistency with `moonstone/Item.ItemOverlay` naming
- `moonstone/Icon` and `moonstone/IconButton` so the `children` property supports both font-based icons and images
- the `checked` property to `selected` for consistency across the whole framework. This allows better interoperability when switching between various components.  Affects the following: `CheckboxItem`, `RadioItem`, `SelectableItem`, `Switch`, `SwitchItem`, and `ToggleItem`. Additionally, these now use `moonstone/Item.ItemOverlay` to position and handle their Icons.
- `moonstone/Slider` and `moonstone/IncrementSlider` to be more performant. No changes were made to
	the public API.
- `moonstone/GridListImageItem` so that a placeholder image displays while loading the image, and the caption and subcaption support marqueeing
- `moonstone/MoonstoneDecorator` to add `FloatingLayerDecorator`
- `moonstone/IncrementSlider` in vertical mode looks and works as expected.

### Removed

- LESS mixins that belong in `@enact/ui`, so that only moonstone-specific mixins are contained in
this module. When authoring components and importing mixins, only the local mixins need to be
imported, as they already import the general mixins.
- the `src` property from `moonstone/Icon` and `moonston/IconButton`. Use the support for URLs in
	the `children` property as noted above.
- the `height` property from `moonstone/IncrementSlider` and `moonstone/Slider`

### Fixed

- Joined picker so that it now has correct animation when using the mouse wheel
- Bug in DatePicker/TimePicker that prevented setting of value earlier than 1969

## [1.0.0-alpha.3] - 2016-11-8

### Added

- `moonstone/BodyText`, `moonstone/DatePicker`, `moonstone/DayPicker`, `moonstone/ExpandableItem`, `moonstone/Image`, and `moonstone/TimePicker` components
- `fullBleed` prop to `moonstone/Panels/Header`. When `true`, the header content is indented and the header lines are removed.
- Application close button to `moonstone/Panels`. Fires `onApplicationClose` when clicked. Can be omitted with the `noCloseButton` prop.
- `marqueeDisabled` prop to `moonstone/Picker`
- `padded` prop to `moonstone/RangePicker`
- `forceDirection` prop to `moonstone/Marquee`. Forces the direction of `moonstone/Marquee`. Useful for when `RTL` content cannot be auto detected.

### Changed

- `data` parameter passed to `component` prop of `VirtualList`.
- `moonstone/Expandable` into a submodule of `moonstone/ExpandableItem`
- `ExpandableList` to properly support selection
- `moonstone/Divider`'s `children` property to be optional
- `moonstone/ToggleItem`'s `inline` version to have a `max-width` of `240px`
- `moonstone/Input` to use `<div>` instead of `<label>` for wrapping components. No change to
	functionality, only markup.

### Removed

- `moonstone/ExpandableCheckboxItemGroup` in favor of `ExpandableList`

## [1.0.0-alpha.2] - 2016-10-21

This version includes a lot of refactoring from the previous release. Developers need to switch to the new enact-dev command-line tool.

### Added

- New components and HOCs: `moonstone/Scroller`, `moonstone/VirtualList`, `moonstone/VirtualGridList`, `moonstone/Scrollable`, `moonstone/MarqueeText`, `moonstone/Spinner`, `moonstone/ExpandableCheckboxItemGroup`, `moonstone/MarqueeDecorator`
- New options for `ui/Toggleable` HOC
- Marquee support to many components
- Image support to `moonstone/Icon` and `moonstone/IconButton`
- `dismissOnEnter` prop for `moonstone/Input`
- Many more unit tests

### Changed

- Some props for UI state were renamed to have `default` prefix where state was managed by the component. (e.g. `defaultOpen`)

### Fixed

- Many components were fixed, polished, updated and documented
- Inline docs updated to be more consistent and comprehensive<|MERGE_RESOLUTION|>--- conflicted
+++ resolved
@@ -48,13 +48,10 @@
 - `moonstone/VideoPlayer` to show its controls when pressing down the first time
 - `moonstone/Panel` autoFocus logic to only focus on initial render
 - `moonstone/Input` text colors
-<<<<<<< HEAD
 - `moonstone/ContextualPopupDecorator` to not spot controls other than its activator when navigating out via 5-way
 
 ### Removed
-=======
 - `moonstone/ExpandableInput` to focus its decorator when leaving by 5-way left/right
->>>>>>> 5fe6a0ba
 
 ## [1.3.1] - 2017-06-14
 
