--- conflicted
+++ resolved
@@ -7,11 +7,8 @@
 ### Fixed
 
 - `moonstone/ContextualPopupDecorator` arrow rendering issue in Chromium
-<<<<<<< HEAD
+- `moonstone/FormCheckboxItem` to marquee its contents
 - Language-specific fonts so they always use the correct typeface for their locale
-=======
-- `moonstone/FormCheckboxItem` to marquee its contents
->>>>>>> f9b60ce5
 
 ## [3.0.0-rc.3] - 2019-08-15
 
