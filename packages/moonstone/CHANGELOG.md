# Change Log

The following is a curated list of changes in the Enact moonstone module, newest changes on the top.

## [unreleased]

### Fixed

- `moonstone/ContextualPopup` to refocus its activator on close when the popup lacks spottable children
- `moonstone/Scroller`, `moonstone/VirtualList.VirtualGridList`, and `moonstone/VirtualList.VirtualList` to scroll properly when holding down paging control buttons
- `moonstone/ExpandableItem` spotlight behavior when leaving the component via 5-way
<<<<<<< HEAD
- `moonstone/RadioItem` circle thickness to be 2px, matching the design
=======
- `moonstone/Slider` to correctly prevent 5-way actions when activated
- `moonstone/ExpandableItem` and other expandable components to spotlight correctly when switching from pointer mode to 5-way with `closeOnSelect`
>>>>>>> ceee56ff

## [2.0.0-rc.2] - 2018-07-16

### Fixed

- `moonstone/Input` to not focus by *tab* key
- `moonstone/Picker` to properly set focus when navigating between buttons
- `moonstone/Popup` to set correct open state while transitioning
- `moonstone/ProgressBar.ProgressBarTooltip` unknown props warning
- `moonstone/Scrollable` to disable spotlight container during flick events only when contents can scroll
- `moonstone/Scroller`, `moonstone/VirtualList.VirtualGridList`, and `moonstone/VirtualList.VirtualList` to scroll properly when `animate` is false via `scrollTo`
- `moonstone/Scroller`, `moonstone/VirtualList.VirtualGridList`, and `moonstone/VirtualList.VirtualList` page controls to stop propagating an event when the event is handled
- `moonstone/Scroller`, `moonstone/VirtualList.VirtualGridList`, and `moonstone/VirtualList.VirtualList` to hide overscroll effect when focus is moved from a disabled paging control button to the opposite button
- `moonstone/Scroller`, `moonstone/VirtualList.VirtualGridList`, and `moonstone/VirtualList.VirtualList` to show overscroll effect when reaching the edge for the first time by wheel
- `moonstone/VideoPlayer` to display feedback tooltip when pointer leaves slider while playing
- `moonstone/VirtualList` and `moonstone/VirtualGridList` to restore focus on items focused by pointer

## [2.0.0-rc.1] - 2018-07-09

### Added

- `moonstone/VirtualList.VirtualList` and `moonstone/VirtualList.VirtualGridList` support `data-webos-voice-focused` and `data-webos-voice-group-label`

### Removed

- `moonstone/Button` built-in support for tooltips

### Changed

- `moonstone/Spinner` to blur Spotlight when the spinner is active

### Fixed

- `moonstone/Scroller.Scroller`, `moonstone/VirtualList.VirtualGridList`, and `moonstone/VirtualList.VirtualList` to handle direction, page up, and page down keys properly on page controls them when `focusableScrollbar` is false
- `moonstone/Scroller.Scroller`, `moonstone/VirtualList.VirtualGridList`, and `moonstone/VirtualList.VirtualList` to handle a page up or down key in pointer mode
- `moonstone/VideoPlayer.MediaControls` to correctly handle more button color when the prop is not specified
- `VirtualList.VirtualList` to handle focus properly when switching to 5-way mode

## [2.0.0-beta.9] - 2018-07-02

### Added

- `moonstone/ContextualPopupDecorator` instance method `positionContextualPopup()`
- `moonstone/MoonstoneDecorator` config property `disableFullscreen` to prevent the decorator from filling the entire screen
- `moonstone/Scroller` prop `onUpdate`

### Fixed

- `moonstone/Scrollable` to update scroll properly on pointer click
- `moonstone/TooltipDecorator` to prevent unnecessary re-renders when losing focus
- `moonstone/TooltipDecorator` to not dismiss the tooltip on pointer click

## [2.0.0-beta.8] - 2018-06-25

### Added

- `moonstone/Scroller.Scroller`, `moonstone/VirtualList.VirtualGridList`, and `moonstone/VirtualList.VirtualList` support for scrolling via voice control on webOS
- `moonstone/Scroller.Scroller`, `moonstone/VirtualList.VirtualGridList`, and `moonstone/VirtualList.VirtualList` overscroll effect when the edges are reached

### Changed

- `moonstone/Divider` property `marqueeOn` default value to `render`
- `moonstone/Scroller.Scroller`, `moonstone/VirtualList.VirtualGridList`, and `moonstone/VirtualList.VirtualList` scrollbar button to move a previous or next page when pressing a page up or down key instead of releasing it

### Fixed

- `moonstone/VideoPlayer` to prevent updating state when the source is changed to the preload source, but the current preload source is the same
- `moonstone/MediaOverlay` to marquee correctly
- `moonstone/MediaOverlay` to match UX guidelines

## [2.0.0-beta.7] - 2018-06-11

### Removed

- `moonstone/Dialog` properties `preserveCase` and `showDivider`, replaced by `casing` and `noDivider` respectively
- `moonstone/Divider` property `preserveCase`, replaced by `casing`
- `moonstone/ExpandableInput` property `onInputChange`, replaced by `onChange`
- `moonstone/MoonstoneDecorator.TextSizeDecorator`, replaced by `moonstone/MoonstoneDecorator.AccessibilityDecorator`
- `moonstone/Panels.Header` property `preserveCase`, replaced by `casing`
- `moonstone/Panels.Panel` property `noAutoFocus`, replaced by `autoFocus`
- `moonstone/TooltipDecorator` property `tooltipPreserveCase`, replaced by `tooltipCasing`

### Changed

- `moonstone/VideoPlayer` to allow spotlight focus to move left and right from `MediaControls`
- `moonstone/VideoPlayer` to disable bottom controls when loading until it's playable

### Fixed

- `moonstone/EditableIntegerPicker` to disable itself when on a range consisting of a single static value
- `moonstone/Picker` to disable itself when containing fewer than two items
- `moonstone/Popup` to spot its content correctly when `open` by default
- `moonstone/RangePicker` to disable itself when on a range consisting of a single static value
- `moonstone/TooltipDecorator` to hide when `onDismiss` has been invoked
- `moonstone/VideoPlayer` to show media controls when pressing down in pointer mode
- `moonstone/VideoPlayer` to provide a more natural 5-way focus behavior
- `moonstone/VideoPlayer.MediaControls` to handle left and right key to jump when `moonstone/VideoPlayer` is focused

## [2.0.0-beta.6] - 2018-06-04

### Removed

- `moonstone/IncrementSlider` prop `children` which was no longer supported for setting the tooltip (since 2.0.0-beta.1)

### Fixed

- `moonstone/ContextualPopupDecorator` to allow focusing components under a popup without any focusable components
- `moonstone/Scroller` ordering of logic for Scroller focus to check focus possibilities first then go to fallback at the top of the container
- `moonstone/Scroller` to check focus possibilities first then go to fallback at the top of the container of focused item
- `moonstone/Scroller` to scroll by page when focus was at the edge of the viewport
- `moonstone/ToggleButton` padding and orientation for RTL
- `moonstone/VideoPlayer` to not hide title and info section when showing more components
- `moonstone/VideoPlayer` to select a position in slider to seek in 5-way mode
- `moonstone/VideoPlayer` to show thumbnail only when focused on slider

## [2.0.0-beta.5] - 2018-05-29

### Removed

- `moonstone/Popup`, `moonstone/Dialog` and `moonstone/Notification` property `spotlightRestrict` option `'none'`
- `moonstone/VideoPlayer` prop `preloadSource`, to be replaced by `moonstone/VideoPlayer.Video` prop `preloadSource`
- `moonstone/Button` and `moonstone/IconButton` allowed value `'opaque'` from prop `backgroundOpacity` which was the default and therefore has the same effect as omitting the prop

### Added

- `moonstone/VideoPlayer` props `selection` and `onSeekOutsideRange` to support selecting a range and notification of interactions outside of that range
- `moonstone/VideoPlayer.Video` component to support preloading video sources

### Changed

- `moonstone/VideoPlayer.videoComponent` prop to default to `ui/Media.Media` instead of `'video'`. As a result, to use a custom video element, one must pass an instance of `ui/Media` with its `mediaComponent` prop set to the desired element.

### Fixed

- `moonstone/ContextualPopupDecorator` to properly stop propagating keydown event if fired from the popup container
- `moonstone/Slider` to read when knob gains focus or for a change in value
- `moonstone/Scroller` to not cut off Expandables when scrollbar appears
- `moonstone/VideoPlayer` to correctly read out when play button is pressed
- `moonstone/Divider` to always use a fixed height, regardless of locale

## [2.0.0-beta.4] - 2018-05-21

### Added

- `moonstone/Button` and `moonstone/IconButton` class name `small` to the list of allowed `css` overrides
- `moonstone/VideoPlayer.MediaControls` property `onClose` to handle back key
- `moonstone/ProgressBar` prop `highlighted` for when the UX needs to call special attention to a progress bar

### Changed

- `moonstone/VideoPlayer` to disable media slider when source is unavailable

### Fixed

- `moonstone/ContextualPopupDecorator` to not set focus to activator when closing if focus was set elsewhere
- `moonstone/IconButton` to allow external customization of vertical alignment of its `Icon` by setting `line-height`
- `moonstone/Marquee.MarqueeController` to not cancel valid animations
- `moonstone/VideoPlayer` feedback and feedback icon to hide properly on play/pause/fast forward/rewind
- `moonstone/VideoPlayer` to correctly focus to default media controls component
- `moonstone/VideoPlayer` to close opened popup components when media controls hide
- `moonstone/VideoPlayer` to show controls on mount and when playing next preload video

## [2.0.0-beta.3] - 2018-05-14

### Added

- `moonstone/SelectableItem.SelectableItemDecorator`

### Changed

- `moonstone/ToggleItem` to forward native events on `onFocus` and `onBlur`
- `moonstone/Input` and `moonstone/ExpandableInput` to support forwarding valid `<input>` props to the contained `<input>` node
- `moonstone/ToggleButton` to fire `onToggle` when toggled

### Fixed

- `moonstone/VirtualList.VirtualList` and `moonstone/VirtualList.VirtualGridList` to scroll properly with all enabled items via a page up or down key
- `moonstone/VirtualList.VirtualList`, `moonstone/VirtualList.VirtualGridList`, and `moonstone/Scroller.Scroller` to ignore any user key events in pointer mode
- `moonstone/VirtualList.VirtualList`, `moonstone/VirtualList.VirtualGridList`, and `moonstone/Scroller.Scroller` to pass `data-spotlight-container-disabled` prop to their outer DOM element
- `moonstone/Image` so it automatically swaps the `src` to the appropriate resolution dynamically as the screen resizes
- `moonstone/Popup` to support all `spotlightRestrict` options
- `moonstone` component `disabled` colors to match the most recent design guidelines (from 30% to 60% opacity)
- `moonstone/ExpandableInput` spotlight behavior when leaving the component via 5-way

## [2.0.0-beta.2] - 2018-05-07

### Fixed

- `moonstone/IconButton` to allow theme-style customization, like it claimed was possible
- `moonstone/ExpandableItem` and related expandables to deal with disabled items and the `autoClose`, `lockBottom` and `noLockBottom` props
- `moonstone/Slider` not to fire `onChange` event when 5-ways out of boundary
- `moonstone/ToggleButton` layout for RTL locales
- `moonstone/Item`, `moonstone/SlotItem`, `moonstone/ToggleItem` to not apply duplicate `className` values
- `moonstone/VirtualList.VirtualList`, `moonstone/VirtualList.VirtualGridList`, and `moonstone/Scroller.Scroller` scrollbar button's aria-label in RTL
- `moonstone/VirtualList.VirtualList` and `moonstone/VirtualList.VirtualGridList` to scroll properly with all disabled items
- `moonstone/VirtualList.VirtualList` and `moonstone/VirtualList.VirtualGridList` to not scroll on focus when jumping

## [2.0.0-beta.1] - 2018-04-29

### Removed

- `moonstone/IncrementSlider` and `moonstone/Slider` props `tooltipAsPercent`, `tooltipSide`, and `tooltipForceSide`, to be replaced by `moonstone/IncrementSlider.IncrementSliderTooltip` and `moonstone/Slider.SliderTooltip` props `percent`, and `side`
- `moonstone/IncrementSlider` props `detachedKnob`, `onDecrement`, `onIncrement`, and `scrubbing`
- `moonstone/ProgressBar` props `tooltipSide` and `tooltipForceSide`, to be replaced by `moonstone/ProgressBar.ProgressBarTooltip` prop `side`
- `moonstone/Slider` props `detachedKnob`, `onDecrement`, `onIncrement`, `scrubbing`, and `onKnobMove`
- `moonstone/VideoPlayer` property `tooltipHideDelay`
- `moonstone/VideoPlayer` props `backwardIcon`, `forwardIcon`, `initialJumpDelay`, `jumpBackwardIcon`, `jumpButtonsDisabled`, `jumpDelay`, `jumpForwadIcon`, `leftComponents`, `moreButtonCloseLabel`, `moreButtonColor`, `moreButtonDisabled`, `moreButtonLabel`, `no5WayJump`, `noJumpButtons`, `noRateButtons`, `pauseIcon`, `playIcon`, `rateButtonsDisabled`, and `rightComponents`, replaced by corresponding props on `moonstone/VideoPlayer.MediaControls`
- `moonstone/VideoPlayer` props `onBackwardButtonClick`, `onForwardButtonClick`, `onJumpBackwardButtonClick`, `onJumpForwardButtonClick`, and `onPlayButtonClick`, replaced by `onRewind`, `onFastForward`, `onJumpBackward`, `onJumpForward`, `onPause`, and `onPlay`, respectively

### Added

- `moonstone/DatePicker` props `dayAriaLabel`, `dayLabel`, `monthAriaLabel`, `monthLabel`, `yearAriaLabel` and `yearLabel` to configure the label set on date pickers
- `moonstone/DayPicker` and `moonstone/DaySelector` props `dayNameLength`, `everyDayText`, `everyWeekdayText`, and `everyWeekendText`
- `moonstone/ExpandablePicker` props `checkButtonAriaLabel`, `decrementAriaLabel`, `incrementAriaLabel`, and `pickerAriaLabel` to configure the label set on each button and picker
- `moonstone/MediaOverlay` component
- `moonstone/Picker` props `aria-label`, `decrementAriaLabel`, and `incrementAriaLabel` to configure the label set on each button
- `moonstone/Popup` property `closeButtonAriaLabel` to configure the label set on popup close button
- `moonstone/ProgressBar.ProgressBarTooltip` props `percent` to format the value as a percent and `visible` to control display of the tooltip
- `moonstone/TimePicker` props `hourAriaLabel`, `hourLabel`, `meridiemAriaLabel`, `meridiemLabel`, `minuteAriaLabel`, and `minuteLabel` to configure the label set on time pickers
- `moonstone/VideoPlayer.MediaControls` component to support additional customization of the playback controls
- `moonstone/VideoPlayer` props `mediaControlsComponent`, `onRewind`, `onFastForward`, `onJumpBackward`, `onJumpForward`, `onPause`, `onPlay`, and `preloadSource`
- `moonstone/VirtualList.VirtualList` and `moonstone/VirtualList.VirtualGridList` `role="list"`
- `moonstone/VirtualList.VirtualList` and `moonstone/VirtualList.VirtualGridList` prop `wrap` to support wrap-around spotlight navigation
- `moonstone/VirtualList`, `moonstone/VirtualGridList` and `moonstone/Scroller` props `scrollRightAriaLabel`, `scrollLeftAriaLabel`, `scrollDownAriaLabel`, and `scrollUpAriaLabel` to configure the aria-label set on scroll buttons in the scrollbars

### Changed

- `moonstone/IncrementSlider` and `moonstone/Slider` prop `tooltip` to support either a boolean for the default tooltip or an element or component for a custom tooltip
- `moonstone/Input` to prevent pointer actions on other component when the input has focus
- `moonstone/ProgressBar.ProgressBarTooltip` prop `side` to support either locale-aware or locale-independent positioning
- `moonstone/ProgressBar.ProgressBarTooltip` prop `tooltip` to support custom tooltip components
- `moonstone/Scroller`, `moonstone/Picker`, and `moonstone/IncrementSlider` to retain focus on `moonstone/IconButton` when it becomes disabled

### Fixed

- `moonstone/ExpandableItem` and related expandable components to expand smoothly when used in a scroller
- `moonstone/GridListImageItem` to show proper `placeholder` and `selectionOverlay`
- `moonstone/MoonstoneDecorator` to optimize localized font loading performance
- `moonstone/Scroller` and `moonstone/VirtualList` navigation via 5-way from paging controls
- `moonstone/VideoPlayer` to render bottom controls at idle after mounting
- `moonstone/VirtualList.VirtualList` and `moonstone/VirtualList.VirtualGridList` to give initial focus
- `moonstone/VirtualList.VirtualList` and `moonstone/VirtualList.VirtualGridList` to have the default value for `dataSize`, `pageScroll`, and `spacing` props

## [2.0.0-alpha.8] - 2018-04-17

### Added

- `moonstone/Panels` property `closeButtonAriaLabel` to configure the label set on application close button

### Changed

- `moonstone/VirtualList.VirtualList` and `moonstone/VirtualList.VirtualGridList` to set its ARIA `role` to `"list"`
- `moonstone/VideoPlayer` property `title` to accept node type

### Fixed

- `moonstone/TimePicker` to show `meridiem` correctly in all locales
- `moonstone/Scrollable` scroll buttons to read out out audio guidance when button pressed down
- `moonstone/ExpandableItem` to show label properly when open and disabled
- `moonstone/Notification` to position properly in RTL locales
- `moonstone/VideoPlayer` to show controls when pressing 5-way select

## [2.0.0-alpha.7] - 2018-04-03

### Removed

- `moonstone/VirtualList.VirtualList` and `moonstone/VirtualList.VirtualGridList` prop `data` to eliminate the misunderstanding caused by the ambiguity of `data`

### Added

- `moonstone/VideoPlayer` property `noSpinner` to allow apps to show/hide spinner while loading video

### Changed

- `moonstone/VideoPlayer` to disable play/pause button when media controls are disabled
- `moonstone/VideoPlayer` property `moreButtonColor` to allow setting underline colors for more button
- `moonstone/VirtualList.VirtualList` and `moonstone/VirtualList.VirtualGridList` prop `isItemDisabled`, which accepts a function that checks if the item at the supplied index is disabled
- `moonstone/Panels.Header` support for `headerInput` so the Header can be used as an Input. See documentation for usage examples.
- `moonstone/ProgressBar` property `tooltipSide` to configure tooltip position relative to the progress bar
- `moonstone/ProgressBar` colors (affecting `moonstone/Slider` as well) for light and dark theme to match the latest designs and make them more visible when drawn over arbitrary background colors

### Fixed

- `moonstone/VideoPlayer` to correctly adjust spaces when the number of components changes in `leftComponents` and `rightComponents`
- `moonstone/VideoPlayer` to read out audio guidance every time `source` changes
- `moonstone/VideoPlayer` to display custom thumbnail node
- `moonstone/VideoPlayer` to hide more icon when right components are removed
- `moonstone/Picker` to correctly update pressed state when dragging off buttons
- `moonstone/Notification` to display when it's opened
- `moonstone/VirtualList` and `moonstone/VirtualGridList` to show Spotlight properly while navigating with page up and down keys
- `moonstone/Input` to allow navigating via left or right to other components when the input is active and the selection is at start or end of the text, respectively
- `moonstone/Panels.ActivityPanels` to correctly lay out the existing panel after adding additional panels

## [2.0.0-alpha.6] - 2018-03-22

### Removed

- `moonstone/Slider` exports `SliderFactory` and `SliderBaseFactory`
- `moonstone/IncrementSlider` exports `IncrementSliderFactory` and `IncrementSliderBaseFactory`
- `moonstone/ProgressBar`, `moonstone/Slider`, `moonstone/Slider.SliderTooltip`, `moonstone/IncrementSlider` components' `vertical` property and replaced it with `orientation`

### Added

- `moonstone/VideoPlayer` property `component` to handle custom video element
- `moonstone/IncrementSlider` properties `incrementAriaLabel` and `decrementAriaLabel` to configure the label set on each button
- `moonstone/Input` support for `small` prop
- `moonstone/ProgressBar` support for `tooltip` and `tooltipForceSide`
- `moonstone/ProgressBar`, `moonstone/Slider`, `moonstone/Slider.SliderTooltip`, `moonstone/IncrementSlider` property `orientation` to accept orientation strings like "vertical" and "horizontal" (replaced old `vertical` prop)

### Changed

- `moonstone/Input` input `height`, `vertical-align`, and `margins`. Please verify your layouts to ensure everything lines up correctly; this change may require removal of old sizing and positioning CSS which is no longer necessary.
- `moonstone/FormCheckbox` to have a small border around the circle, according to new GUI designs
- `moonstone/RadioItem` dot size and added an inner-dot to selected-focused state, according to new GUI designs
- `moonstone/ContextualPopup` prop `popupContainerId` to `popupSpotlightId`
- `moonstone/Popup` prop `containerId` to `spotlightId`
- `moonstone/VideoPlayer` prop `containerId` to `spotlightId`
- `moonstone/VirtualList.VirtualList` and `moonstone/VirtualList.VirtualGridList` prop `component` to be replaced by `itemRenderer`

### Fixed

- `moonstone/ExpandableItem` to be more performant when animating
- `moonstone/GridListImageItem` to hide overlay checkmark icon on focus when unselected
- `moonstone/GridListImageItem` to use `ui/GridListImageItem`
- `moonstone/VirtualList`, `moonstone/VirtualGridList` and `moonstone/Scroller` components to use their base UI components
- `moonstone/VirtualList` to show the selected state on hovered paging controls properly
- `moonstone/Slider` to highlight knob when selected
- `moonstone/Slider` to handle updates to its `value` prop correctly
- `moonstone/ToggleItem` to accept HTML DOM node tag names as strings for its `component` property
- `moonstone/Popup` to properly pause and resume spotlight when animating

## [2.0.0-alpha.5] - 2018-03-07

### Removed

- `moonstone/Marquee.MarqueeText`, replaced by `moonstone/Marquee.Marquee`
- `moonstone/VirtualGridList.GridListImageItem`, replaced by `moonstone/GridListImageItem`

### Changed

- `moonstone/Marquee.Marquee` to be `moonstone/Marquee.MarqueeBase`
- `moonstone/ContextualPopupDecorator` to not restore last-focused child
- `moonstone/ExpandableList` to restore focus to the first selected item after opening

### Fixed

- `moonstone/Slider` to correctly show localized percentage value in tooltip when `tooltipAsPercent` is true
- `moonstone/VirtualGridList` to show or hide its scrollbars properly
- `moonstone/Button` text to be properly centered
- `moonstone/Input` to not clip some glyphs at the start of the value

## [2.0.0-alpha.4] - 2018-02-13

### Added

- `moonstone/SlotItem` replacing `moonstone/Item.ItemOverlay`

### Removed

- `moonstone/VirtualFlexList` to be replaced by `ui/VirtualFlexList`
- `moonstone/Button` and `moonstone/IconButton` prop `noAnimation`
- `moonstone/Item.OverlayDecorator`, `moonstone/Item.Overlay`, and `moonstone/Item.ItemOverlay` to be replaced by `moonstone/SlotItem`

### Changed

- `moonstone/Marquee` to do less-costly calculations during measurement and optimized the applied styles
- `moonstone/ExpandableList` to require a unique key for each object type data

### Fixed

- `moonstone/VirtualList` to render properly with fiber reconciler
- `moonstone/VirtualList` focus option in scrollTo api
- `moonstone/ExpandableSpotlightDecorator` to not spot the title upon collapse when in `pointerMode`
- `moonstone/Spinner` to not unpause Spotlight unless it was the one to pause it
- `moonstone/Marquee` to stop when becoming disabled
- `moonstone/Input`, `moonstone/MarqueeDecorator`, and `moonstone/Slider` to prevent unnecessary focus-based updates

## [2.0.0-alpha.3] - 2018-01-18

### Removed

- `moonstone/Scroller` and `moonstone/VirtualList` option `indexToFocus` in `scrollTo` method which is deprecated from 1.2.0
- `moonstone/Scroller` props `horizontal` and `vertical` which are deprecated from 1.3.0 and replaced with `direction` prop
- `moonstone/Button` exports `ButtonFactory` and `ButtonBaseFactory`
- `moonstone/IconButton` exports `IconButtonFactory` and `IconButtonBaseFactory`

### Fixed

- `moonstone/MoonstoneDecorator` root node to fill the entire space available, which simplifies positioning and sizing for child elements (previously always measured 0 in height)
- `moonstone/VirtualList` to prevent infinite function call when a size of contents is slightly longer than a client size without a scrollbar
- `moonstone/VirtualList` to sync scroll position when clientSize changed

## [2.0.0-alpha.2] - 2017-08-29

No significant changes.

## [2.0.0-alpha.1] - 2017-08-27

### Changed

- `moonstone/Button`, `moonstone/Checkbox`, `moonstone/FormCheckbox`, `moonstone/IconButton`, `moonstone/IncrementSlider`, `moonstone/Item`, `moonstone/Picker`, and `moonstone/RangePicker`, `moonstone/Switch` and `moonstone/VideoPlayer` to use `ui/Touchable`

## [1.15.0] - 2018-02-28

### Deprecated

- `moonstone/Marquee.Marquee`, to be moved to `moonstone/Marquee.MarqueeBase` in 2.0.0
- `moonstone/Marquee.MarqueeText`, to be moved to `moonstone/Marquee.Marquee` in 2.0.0

### Fixed

- `moonstone/GridListImageItem` to display correctly

## [1.14.0] - 2018-02-23

### Deprecated

- `moonstone/VirtualFlexList`, to be replaced by `ui/VirtualFlexList` in 2.0.0
- `moonstone/VirtualGridList.GridListImageItem`, to be replaced by `moonstone/GridListImageItem` in 2.0.0
- `moonstone/Button` and `moonstone/IconButton` prop `noAnimation`, to be removed in 2.0.0
- `moonstone/Button.ButtonFactory`, `moonstone/Button.ButtonBaseFactory`, `moonstone/IconButton.IconButtonFactory`, `moonstone/IconButton.IconButtonBaseFactory`, `moonstone/IncrementSlider.IncrementSliderFactory`, `moonstone/IncrementSlider.IncrementSliderBaseFactory`, `moonstone/Slider.SliderFactory`, and `moonstone/Slider.SliderBaseFactory`, to be removed in 2.0.0
- `moonstone/Item.ItemOverlay`, to be replaced by `ui/SlotItem` in 2.0.0
- `moonstone/Item.Overlay` and `moonstone/Item.OverlayDecorator`, to be removed in 2.0.0

### Added

- `moonstone/DaySelector` component
- `moonstone/EditableIntegerPicker` component
- `moonstone/GridListImageItem` component

## [1.13.3] - 2018-01-16

### Fixed

- `moonstone/TimePicker` to not read out meridiem label when meridiem picker gets a focus
- `moonstone/Scroller` to correctly update scrollbars when the scroller's contents change

## [1.13.2] - 2017-12-14

### Fixed

- `moonstone/Panels` to maintain spotlight focus when `noAnimation` is set
- `moonstone/Panels` to not accept back key presses during transition
- `moonstone/Panels` to revert 1.13.0 fix that blurred Spotlight when transitioning panels
- `moonstone/Scroller` and other scrolling components to not show scroll thumb when only child item is updated
- `moonstone/Scroller` and other scrolling components to not hide scroll thumb immediately after scroll position reaches the top or the bottom
- `moonstone/Scroller` and other scrolling components to show scroll thumb properly when scroll position reaches the top or the bottom by paging controls

## [1.13.1] - 2017-12-06

### Fixed

- `moonstone/Slider` to not unnecessarily fire `onChange` if the initial value has not changed

## [1.13.0] - 2017-11-28

### Added

- `moonstone/VideoPlayer` props `disabled`, `loading`, `miniFeedbackHideDelay`, and `thumbnailComponent` as well as new APIs: `areControlsVisible`, `getVideoNode`, `showFeedback`, and `toggleControls`

### Fixed

- `moonstone/VirtualList` to render items from a correct index on edge cases at the top of a list
- `moonstone/VirtualList` to handle focus properly via page up at the first page and via page down at the last page
- `moonstone/Expandable` and derivatives to use the new `ease-out-quart` animation timing function to better match the aesthetic of Enyo's Expandables
- `moonstone/TooltipDecorator` to correctly display tooltip direction when locale changes
- `moonstone/Marquee` to restart animation on every resize update
- `moonstone/LabeledItem` to start marquee when hovering while disabled
- `moonstone/Marquee` to correctly start when hovering on disabled spottable components
- `moonstone/Marquee.MarqueeController` to not abort marquee when moving among components
- `moonstone/Picker` marquee issues with disabled buttons or Picker
- `moonstone/Panels` to prevent loss of spotlight issue when moving between panels
- `moonstone/VideoPlayer` to bring it in line with real-world use-cases
- `moonstone/Slider` by removing unnecessary repaints to the screen
- `moonstone/Slider` to fire `onChange` events when the knob is pressed near the boundaries
- `moonstone/VideoPlayer` to correctly position knob when interacting with media slider
- `moonstone/VideoPlayer` to not read out the focused button when the media controls hide
- `moonstone/MarqueeDecorator` to stop when unhovering a disabled component using `marqueeOn` `'focus'`
- `moonstone/Slider` to not forward `onChange` when `disabled` on `mouseUp/click`
- `moonstone/VideoPlayer` to defer rendering playback controls until needed

## [1.12.2] - 2017-11-15

### Fixed

- `moonstone/VirtualList` to scroll and focus properly by pageUp and pageDown when disabled items are in it
- `moonstone/Button` to correctly specify minimum width when in large text mode
- `moonstone/Scroller` and other scrolling components to restore last focused index when panel is changed
- `moonstone/VideoPlayer` to display time correctly in RTL locale
- `moonstone/VirtualList` to scroll correctly using page down key with disabled items
- `moonstone/Scroller` and other scrolling components to not cause a script error when scrollbar is not rendered
- `moonstone/Picker` incrementer and decrementer to not change size when focused
- `moonstone/Header` to use a slightly smaller font size for `title` in non-latin locales and a line-height for `titleBelow` and `subTitleBelow` that better meets the needs of tall-glyph languages like Tamil and Thai, as well as latin locales
- `moonstone/Scroller` and `moonstone/VirtualList` to keep spotlight when pressing a 5-way control while scrolling
- `moonstone/Panels` to prevent user interaction with panel contents during transition
- `moonstone/Slider` and related components to correctly position knob for `detachedKnob` on mouse down and fire value where mouse was positioned on mouse up
- `moonstone/DayPicker` to update day names when changing locale
- `moonstone/ExpandableItem` and all other `Expandable` components to revert 1.12.1 change to pull down from the top

## [1.12.1] - 2017-11-07

### Fixed

- `moonstone/ExpandableItem` and all other `Expandable` components to now pull down from the top instead of being revealed from the bottom, matching Enyo's design
- `moonstone/VirtualListNative` to scroll properly with page up/down keys if there is a disabled item
- `moonstone/RangePicker` to display negative values correctly in RTL
- `moonstone/Scroller` and other scrolling components to not blur scroll buttons when wheeling
- `moonstone/Scrollbar` to hide scroll thumb immediately without delay after scroll position reaches min or max
- `moonstone/Divider` to pass `marqueeOn` prop
- `moonstone/Slider` to fire `onChange` on mouse up and key up
- `moonstone/VideoPlayer` to show knob when pressed
- `moonstone/Header` to layout `titleBelow` and `subTitleBelow` correctly
- `moonstone/Header` to use correct font-weight for `subTitleBelow`
- `moonstone/VirtualList` to restore focus correctly for lists only slightly larger than the viewport

## [1.12.0] - 2017-10-27

### Fixed

- `moonstone/Scroller` and other scrolling components to prevent focusing outside the viewport when pressing a 5-way key during wheeling
- `moonstone/Scroller` to called scrollToBoundary once when focus is moved using holding child item
- `moonstone/VideoPlayer` to apply skin correctly
- `moonstone/Popup` from `last-focused` to `default-element` in `SpotlightContainerDecorator` config
- `moonstone/Panels` to retain focus when back key is pressed on breadcrumb
- `moonstone/Input` to correctly hide VKB when dismissing

## [1.11.0] - 2017-10-24

### Added

- `moonstone/VideoPlayer` properties `seekDisabled` and `onSeekFailed` to disable seek function

### Changed

- `moonstone/ExpandableList` to become `disabled` if there are no children

### Fixed

- `moonstone/Picker` to read out customized accessibility value when picker prop has `joined` and `aria-valuetext`
- `moonstone/Scroller` to apply scroll position on vertical or horizontal Scroller when child gets a focus
- `moonstone/Scroller` and other scrolling components to scroll without animation when panel is changed
- `moonstone/ContextualPopup` padding to not overlap close button
- `moonstone/Scroller` and other scrolling components to change focus via page up/down only when the scrollbar is visible
- `moonstone/Picker` to only increment one value on hold
- `moonstone/ItemOverlay` to remeasure when focused

## [1.10.1] - 2017-10-16

### Fixed

- `moonstone/Scroller` and other scrolling components to scroll via page up/down when focus is inside a Spotlight container
- `moonstone/VirtualList` and `moonstone/VirtualGridList` to scroll by 5-way keys right after wheeling
- `moonstone/VirtualList` not to move focus when a current item and the last item are located at the same line and pressing a page down key
- `moonstone/Slider` knob to follow while dragging for detached knob
- `moonstone/Header` to layout header row correctly in `standard` type
- `moonstone/Input` to not dismiss on-screen keyboard when dragging cursor out of input box
- `moonstone/Header` RTL `line-height` issue
- `moonstone/Panels` to render children on idle
- `moonstone/Scroller` and other scrolling components to limit muted spotlight container scrims to their bounds
- `moonstone/Input` to always forward `onKeyUp` event

## [1.10.0] - 2017-10-09

### Added

- `moonstone/VideoPlayer` support for designating components with `.spottable-default` as the default focus target when pressing 5-way down from the slider
- `moonstone/Slider` property `activateOnFocus` which when enabled, allows 5-way directional key interaction with the `Slider` value without pressing [Enter] first
- `moonstone/VideoPlayer` property `noMiniFeedback` to support controlling the visibility of mini feedback
- `ui/Layout`, which provides a technique for laying-out components on the screen using `Cells`, in rows or columns

### Changed

- `moonstone/Popup` to focus on mount if it’s initially opened and non-animating and to always pass an object to `onHide` and `onShow`
- `moonstone/VideoPlayer` to emit `onScrub` event and provide audio guidance when setting focus to slider

### Fixed

- `moonstone/ExpandableItem` and derivatives to restore focus to the Item if the contents were last focused when closed
- `moonstone/Slider` toggling activated state when holding enter/select key
- `moonstone/TimePicker` picker icons shifting slightly when focusing an adjacent picker
- `moonstone/Icon` so it handles color the same way generic text does, by inheriting from the parent's color. This applies to all instances of `Icon`, `IconButton`, and `Icon` inside `Button`.
- `moonstone/fonts` Museo Sans font to correct "Ti" kerning
- `moonstone/VideoPlayer` to correctly position knob on mouse click
- `moonstone/Panels.Header` to show an ellipsis for long titles with RTL text
- `moonstone/Marquee` to restart when invalidated by a prop change and managed by a `moonstone/Marquee.MarqueeController`
- `spotlight.Spotlight` method `focus()` to verify that the target element matches its container's selector rules prior to setting focus
- `moonstone/Picker` to only change picker values `onWheel` when spotted
- `moonstone/VideoPlayer` to hide descendant floating components (tooltips, contextual popups) when the media controls hide

## [1.9.3] - 2017-10-03

### Added

- `moonstone/Button` property value to `backgroundOpacity` called "lightTranslucent" to better serve colorful image backgrounds behind Buttons. This also affects `moonstone/IconButton` and `moonstone/Panels/ApplicationCloseButton`.
- `moonstone/Panels` property `closeButtonBackgroundOpacity` to support `moonstone/Panels/ApplicationCloseButton`'s `backgroundOpacity` prop

### Changed

- `Moonstone Icons` font file to include the latest designs for several icons
- `moonstone/Panels/ApplicationCloseButton` to expose its `backgroundOpacity` prop

### Fixed

- `moonstone/VirtualList` to apply "position: absolute" inline style to items
- `moonstone/Picker` to increment and decrement normally at the edges of joined picker
- `moonstone/Icon` not to read out image characters
- `moonstone/Scroller` and other scrolling components to not accumulate paging scroll by pressing page up/down in scrollbar
- `moonstone/Icon` to correctly display focused state when using external image
- `moonstone/Button` and `moonstone/IconButton` to be properly visually muted when in a muted container

## [1.9.2] - 2017-09-26

### Fixed

- `moonstone/ExpandableList` preventing updates when its children had changed

## [1.9.1] - 2017-09-25

### Fixed

- `moonstone/ExpandableList` run-time error when using an array of objects as children
- `moonstone/VideoPlayer` blocking pointer events when the controls were hidden

## [1.9.0] - 2017-09-22

### Added

- `moonstone/styles/mixins.less` mixins: `.moon-spotlight-margin()` and `.moon-spotlight-padding()`
- `moonstone/Button` property `noAnimation` to support non-animating pressed visual

### Changed

- `moonstone/TimePicker` to use "AM/PM" instead of "meridiem" for label under meridiem picker
- `moonstone/IconButton` default style to not animate on press. NOTE: This behavior will change back to its previous setting in release 2.0.0.
- `moonstone/Popup` to warn when using `scrimType` `'none'` and `spotlightRestrict` `'self-only'`
- `moonstone/Scroller` to block spotlight during scroll
- `moonstone/ExpandableItem` and derivatives to always pause spotlight before animation

### Fixed

- `moonstone/VirtualGridList` to not move focus to wrong column when scrolled from the bottom by holding the "up" key
- `moonstone/VirtualList` to focus an item properly when moving to a next or previous page
- `moonstone/Scroller` and other scrolling components to move focus toward first or last child when page up or down key is pressed if the number of children is small
- `moonstone/VirtualList` to scroll to preserved index when it exists within dataSize for preserving focus
- `moonstone/Picker` buttons to not change size
- `moonstone/Panel` to move key navigation to application close button on holding the "up" key.
- `moonstone/Picker` to show numbers when changing values rapidly
- `moonstone/Popup` layout in large text mode to show close button correctly
- `moonstone/Picker` from moving scroller when pressing 5-way keys in `joined` Picker
- `moonstone/Input` so it displays all locales the same way, without cutting off the edges of characters
- `moonstone/TooltipDecorator` to hide tooltip when 5-way keys are pressed for disabled components
- `moonstone/Picker` to not tremble in width when changing values while using a numeric width prop value
- `moonstone/Picker` to not overlap values when changing values in `vertical`
- `moonstone/ContextualPopup` pointer mode focus behavior for `spotlightRestrict='self-only'`
- `moonstone/VideoPlayer` to prevent interacting with more components in pointer mode when hidden
- `moonstone/Scroller` to not repaint its entire contents whenever partial content is updated
- `moonstone/Slider` knob positioning after its container is resized
- `moonstone/VideoPlayer` to maintain focus when media controls are hidden
- `moonstone/Scroller` to scroll expandable components into view when opening when pointer has moved elsewhere

## [1.8.0] - 2017-09-07

### Deprecated

- `moonstone/Dialog` property `showDivider`, will be replaced by `noDivider` property in 2.0.0

### Added

- `moonstone/Popup` callback property `onShow` which fires after popup appears for both animating and non-animating popups

### Changed

- `moonstone/Popup` callback property `onHide` to run on both animating and non-animating popups
- `moonstone/VideoPlayer` state `playbackRate` to media events
- `moonstone/VideoPlayer` support for `spotlightDisabled`
- `moonstone/VideoPlayer` thumbnail positioning and style
- `moonstone/VirtualList` to render when dataSize increased or decreased
- `moonstone/Dialog` style
- `moonstone/Popup`, `moonstone/Dialog`, and `moonstone/Notification` to support `node` type for children
- `moonstone/Scroller` to forward `onKeyDown` events

### Fixed

- `moonstone/Scroller` and other scrolling components to enable focus when wheel scroll is stopped
- `moonstone/VirtualList` to show scroll thumb when a preserved item is focused in a Panel
- `moonstone/Scroller` to navigate properly with 5-way when expandable child is opened
- `moonstone/VirtualList` to stop scrolling when focus is moved on an item from paging controls or outside
- `moonstone/VirtualList` to move out with 5-way navigation when the first or the last item is disabled
- `moonstone/IconButton` Tooltip position when disabled
- `moonstone/VideoPlayer` Tooltip time after unhovering
- `moonstone/VirtualList` to not show invisible items
- `moonstone/IconButton` Tooltip position when disabled
- `moonstone/VideoPlayer` to display feedback tooltip correctly when navigating in 5-way
- `moonstone/MarqueeDecorator` to work with synchronized `marqueeOn` `'render'` and hovering as well as `marqueOn` `'hover'` when moving rapidly among synchronized marquees
- `moonstone/Input` aria-label for translation
- `moonstone/Marquee` to recalculate inside `moonstone/Scroller` and `moonstone/SelectableItem` by bypassing `shouldComponentUpdate`
- `moonstone/Picker` to marquee when incrementing and decrementing values with the prop `noAnimation`

## [1.7.0] - 2017-08-23

### Deprecated

- `moonstone/TextSizeDecorator` and it will be replaced by `moonstone/AccessibilityDecorator`
- `moonstone/MarqueeDecorator` property `marqueeCentered` and `moonstone/Marquee` property `centered` will be replaced by `alignment` property in 2.0.0

### Added

- `moonstone/TooltipDecorator` config property to direct tooltip into a property instead of adding to `children`
- `moonstone/VideoPlayer` prop `thumbnailUnavailable` to fade thumbnail
- `moonstone/AccessibilityDecorator` with `highContrast` and `textSize`
- `moonstone/VideoPlayer` high contrast scrim
- `moonstone/MarqueeDecorator`and `moonstone/Marquee` property `alignment` to allow setting  alignment of marquee content

### Changed

- `moonstone/Scrollbar` to disable paging control down button properly at the bottom when a scroller size is a non-integer value
- `moonstone/VirtualList`, `moonstone/VirtualGridList`, and `moonstone/Scroller` to scroll on `keydown` event instead of `keyup` event of page up and page down keys
- `moonstone/VirtualGridList` to scroll by item via 5 way key
- `moonstone/VideoPlayer` to read target time when jump by left/right key
- `moonstone/IconButton` to not use `MarqueeDecorator` and `Uppercase`

### Fixed

- `moonstone/VirtualList` and `moonstone/VirtualGridList` to focus the correct item when page up and page down keys are pressed
- `moonstone/VirtualList` to not lose focus when moving out from the first item via 5way when it has disabled items
- `moonstone/Slider` to align tooltip with detached knob
- `moonstone/FormCheckbox` to display correct colors in light skin
- `moonstone/Picker` and `moonstone/RangePicker` to forward `onKeyDown` events when not `joined`
- `moonstone/SelectableItem` to display correct icon width and alignment
- `moonstone/LabeledItem` to always match alignment with the locale
- `moonstone/Scroller` to properly 5-way navigate from scroll buttons
- `moonstone/ExpandableList` to display correct font weight and size for list items
- `moonstone/Divider` to not italicize in non-italic locales
- `moonstone/VideoPlayer` slider knob to follow progress after being selected when seeking
- `moonstone/LabeledItem` to correctly position its icon. This affects all of the `Expandables`, `moonstone/DatePicker` and `moonstone/TimePicker`.
- `moonstone/Panels.Header` and `moonstone/Item` to prevent them from allowing their contents to overflow unexpectedly
- `moonstone/Marquee` to recalculate when vertical scrollbar appears
- `moonstone/SelectableItem` to recalculate marquee when toggled

### Removed

- `moonstone/Input` large-text mode

## [1.6.1] - 2017-08-07

### Changed

- `moonstone/Icon` and `moonstone/IconButton` to no longer fit image source to the icon's boundary

## [1.6.0] - 2017-08-04

### Added

- `moonstone/VideoPlayer` ability to seek when holding down the right and left keys. Sensitivity can be adjusted using throttling options `jumpDelay` and `initialJumpDelay`.
- `moonstone/VideoPlayer` property `no5WayJump` to disable jumping done by 5-way
- `moonstone/VideoPlayer` support for the "More" button to use tooltips
- `moonstone/VideoPlayer` properties `moreButtonLabel` and `moreButtonCloseLabel` to allow customization of the "More" button's tooltip and Aria labels
- `moonstone/VideoPlayer` property `moreButtonDisabled` to disable the "More" button
- `moonstone/Picker` and `moonstone/RangePicker` prop `aria-valuetext` to support reading custom text instead of value
- `moonstone/VideoPlayer` methods `showControls` and `hideControls` to allow external interaction with the player
- `moonstone/Scroller` support for Page Up/Page Down keys in pointer mode when no item has focus

### Changed

- `moonstone/VideoPlayer` to handle play, pause, stop, fast forward and rewind on remote controller
- `moonstone/Marquee` to also start when hovered if `marqueeOnRender` is set

### Fixed

- `moonstone/IconButton` to fit image source within `IconButton`
- `moonstone` icon font sizes for wide icons
- `moonstone/ContextualPopupDecorator` to prefer setting focus to the appropriate popup instead of other underlying controls when using 5-way from the activating control
- `moonstone/Scroller` not scrolled via 5 way when `moonstone/ExpandableList` is opened
- `moonstone/VirtualList` to not let the focus move outside of container even if there are children left when navigating with 5way
- `moonstone/Scroller` and other scrolling components to update disability of paging controls when the scrollbar is set to `visible` and the content becomes shorter
- `moonstone/VideoPlayer` to focus on hover over play/pause button when video is loading
- `moonstone/VideoPlayer` to update and display proper time while moving knob when video is paused
- `moonstone/VideoPlayer` long title overlap issues
- `moonstone/Header` to apply `marqueeOn` prop to `subTitleBelow` and `titleBelow`
- `moonstone/Picker` wheeling in `moonstone/Scroller`
- `moonstone/IncrementSlider` and `moonstone/Picker` to read value changes when selecting buttons

## [1.5.0] - 2017-07-19

### Added

- `moonstone/Slider` and `moonstone/IncrementSlider` prop `aria-valuetext` to support reading custom text instead of value
- `moonstone/TooltipDecorator` property `tooltipProps` to attach props to tooltip component
- `moonstone/Scroller` and `moonstone/VirtualList` ability to scroll via page up and page down keys
- `moonstone/VideoPlayer` tooltip-thumbnail support with the `thumbnailSrc` prop and the `onScrub` callback to fire when the knob moves and a new thumbnail is needed
- `moonstone/VirtualList` ability to navigate via 5way when there are disabled items
- `moonstone/ContextualPopupDecorator` property `popupContainerId` to support configuration of the popup's spotlight container
- `moonstone/ContextualPopupDecorator` property `onOpen` to notify containers when the popup has been opened
- `moonstone/ContextualPopupDecorator` config option `openProp` to support mapping the value of `open` property to the chosen property of wrapped component

### Changed

- `moonstone/ExpandableList` to use 'radio' as the default, and adapt 'single' mode to render as a `moonstone/RadioItem` instead of a `moonstone/CheckboxItem`
- `moonstone/VideoPlayer` to not hide pause icon when it appears
- `moonstone/ContextualPopupDecorator` to set accessibility-related props onto the container node rather than the popup node
- `moonstone/ExpandableItem`, `moonstone/ExpandableList`, `moonstone/ExpandablePicker`, `moonstone/DatePicker`, and `moonstone/TimePicker` to pause spotlight when animating in 5-way mode
- `moonstone/Spinner` to position the text content under the spinner, rather than to the right side
- `moonstone/VideoPlayer` to include hour when announcing the time while scrubbing
- `moonstone/GridListImageItem` to require a `source` prop and not have a default value

### Fixed

- `moonstone/Input` ellipsis to show if placeholder is changed dynamically and is too long
- `moonstone/Marquee` to re-evaluate RTL orientation when its content changes
- `moonstone/VirtualList` to restore focus on short lists
- `moonstone/ExpandableInput` to expand the width of its contained `moonstone/Input`
- `moonstone/Input` support for `dismissOnEnter`
- `moonstone/Input` focus management to prevent stealing focus when programmatically moved elsewhere
- `moonstone/Input` 5-way spot behavior
- `moonstone` international fonts to always be used, even when unsupported font-weights or font-styles are requested
- `moonstone/Panels.Panel` support for selecting components with `.spottable-default` as the default focus target
- `moonstone/Panels` layout in RTL locales
- `moonstone` spottable components to support `onSpotlightDown`, `onSpotlightLeft`, `onSpotlightRight`, and `onSpotlightUp` event property
- `moonstone/VirtualList` losing spotlight when the list is empty
- `moonstone/FormCheckbox` in focused state to have the correct "check" color
- `moonstone/Scroller` and other scrolling components' bug in `navigableFilter` when passed a container id

## [1.4.1] - 2017-07-05

### Changed

- `moonstone/Popup` to only call `onKeyDown` when there is a focused item in the `Popup`
- `moonstone/Scroller`, `moonstone/Picker`, and `moonstone/IncrementSlider` to automatically move focus when the currently focused `moonstone/IconButton` becomes disabled

### Fixed

- `moonstone/ContextualPopupDecorator` close button to account for large text size
- `moonstone/ContextualPopupDecorator` to not spot controls other than its activator when navigating out via 5-way
- `moonstone/Header` to set the value of `marqueeOn` for all types of headers

## [1.4.0] - 2017-06-29

### Deprecated

- `moonstone/Input` prop `noDecorator` is being replaced by `autoFocus` in 2.0.0

### Added

- `moonstone/Scrollbar` property `corner` to add the corner between vertical and horizontal scrollbars
- `moonstone/ScrollThumb` for a thumb of `moonstone/Scrollbar`
- `moonstone/styles/text.less` mixin `.locale-japanese-line-break()` to apply the correct  Japanese language line-break rules for the following multi-line components: `moonstone/BodyText`, `moonstone/Dialog`, `moonstone/Notification`, `moonstone/Popup`, and `moonstone/Tooltip`
- `moonstone/ContextualPopupDecorator` property `popupProps` to attach props to popup component
- `moonstone/VideoPlayer` property `pauseAtEnd` to control forward/backward seeking
- `moonstone/Panels/Header` prop `marqueeOn` to control marquee of header

### Changed

- `moonstone/Panels/Header` to expose its `marqueeOn` prop
- `moonstone/VideoPlayer` to automatically adjust the width of the allocated space for the side components so the media controls have more space to appear on smaller screens
- `moonstone/VideoPlayer` properties `autoCloseTimeout` and `titleHideDelay` default value to `5000`
- `moonstone/VirtualList` to support restoring focus to the last focused item
- `moonstone/Scroller` and other scrolling components to call `onScrollStop` before unmounting if a scroll is in progress
- `moonstone/Scroller` to reveal non-spottable content when navigating out of a scroller

### Fixed

- `moonstone/Dialog` to properly focus via pointer on child components
- `moonstone/VirtualList`, `moonstone/VirtualGridList`, and `moonstone/Scroller` not to be slower when scrolled to the first or the last position by wheeling
- `moonstone` component hold delay time
- `moonstone/VideoPlayer` to show its controls when pressing down the first time
- `moonstone/Panel` autoFocus logic to only focus on initial render
- `moonstone/Input` text colors
- `moonstone/ExpandableInput` to focus its decorator when leaving by 5-way left/right

## [1.3.1] - 2017-06-14

### Fixed

- `moonstone/Picker` support for large text
- `moonstone/Scroller` support for focusing paging controls with the pointer
- `moonstone` CSS rules for unskinned spottable components

## [1.3.0] - 2017-06-12

### Deprecated

- `moonstone/Scroller` props `horizontal` and `vertical`. Deprecated props are replaced with `direction` prop. `horizontal` and `vertical` will be removed in 2.0.0.
- `moonstone/Panel` prop `noAutoFocus` in favor of `autoFocus="none"`

### Added

- `moonstone/Image` support for `children` prop inside images
- `moonstone/Scroller` prop `direction` which replaces `horizontal` and `vertical` props
- `moonstone/VideoPlayer` property `tooltipHideDelay` to hide tooltip with a given amount of time
- `moonstone/VideoPlayer` property `pauseAtEnd` to pause when it reaches either the start or the end of the video
- `moonstone/VideoPlayer` methods `fastForward`, `getMediaState`, `jump`, `pause`, `play`, `rewind`, and `seek` to allow external interaction with the player. See docs for example usage.

### Changed

- `moonstone/Skinnable` to support context and allow it to be added to any component to be individually skinned. This includes a further optimization in skinning which consolidates all color assignments into a single block, so non-color rules aren't unnecessarily duplicated.
- `moonstone/Skinnable` light and dark skin names ("moonstone-light" and "moonstone") to "light" and "dark", respectively
- `moonstone/VideoPlayer` to set play/pause icon to display "play" when rewinding or fast forwarding
- `moonstone/VideoPlayer` to rewind or fast forward when previous command is slow-forward or slow-rewind respectively
- `moonstone/VideoPlayer` to fast forward when previous command is slow-forward and it reaches the last of its play rate
- `moonstone/VideoPlayer` to not play video on reload when `noAutoPlay` is `true`
- `moonstone/VideoPlayer` property `feedbackHideDelay`'s default value to `3000`
- `moonstone/Notification` to break line in characters in ja and zh locale
- `moonstone/Notification` to align texts left in LTR locale and right in RTL locale
- `moonstone/VideoPlayer` to simulate rewind functionality on non-webOS platforms only

### Fixed

- `moonstone/ExpandableItem` to correct the `titleIcon` when using `open` and `disabled`
- `moonstone/GridListImageItem` to center its selection icon on the image instead of the item
- `moonstone/Input` to have correct `Tooltip` position in `RTL`
- `moonstone/SwitchItem` to not unintentionally overflow `Scroller` containers, causing them to jump to the side when focusing
- `moonstone/VideoPlayer` to fast forward properly when video is at paused state
- `moonstone/VideoPlayer` to correctly change sources
- `moonstone/VideoPlayer` to show or hide feedback tooltip properly
- `moonstone/DateTimeDecorator` to work properly with `RadioControllerDecorator`
- `moonstone/Picker` in joined, large text mode so the arrows are properly aligned and sized
- `moonstone/Icon` to reflect the same proportion in relation to its size in large-text mode

## [1.2.0] - 2017-05-17

### Deprecated

- `moonstone/Scroller` and other scrolling components option `indexToFocus` in `scrollTo` method to be removed in 2.0.0

### Added

- `moonstone/Slider` and `moonstone/IncrementSlider` prop `noFill` to support a style without the fill
- `moonstone/Marquee` property `rtl` to set directionality to right-to-left
- `moonstone/VirtualList.GridListImageItem` property `selectionOverlay` to add custom component for selection overlay
- `moonstone/MoonstoneDecorator` property `skin` to let an app choose its skin: "moonstone" and "moonstone-light" are now available
- `moonstone/FormCheckboxItem`
- `moonstone/FormCheckbox`, a standalone checkbox, to support `moonstone/FormCheckboxItem`
- `moonstone/Input` props `invalid` and `invalidMessage` to display a tooltip when input value is invalid
- `moonstone/Scroller` and other scrolling components option `focus` in `scrollTo()` method
- `moonstone/Scroller` and other scrolling components property `spottableScrollbar`
- `moonstone/Icon.IconList` icons: `arrowshrinkleft` and `arrowshrinkright`

### Changed

- `moonstone/Picker` arrow icon for `joined` picker: small when not spotted, hidden when it reaches the end of the picker
- `moonstone/Checkbox` and `moonstone/CheckboxItem` to reflect the latest design
- `moonstone/MoonstoneDecorator/fontGenerator` was refactored to use the browser's FontFace API to dynamically load locale fonts
- `moonstone/VideoPlayer` space allotment on both sides of the playback controls to support 4 buttons; consequently the "more" controls area has shrunk by the same amount
- `moonstone/VideoPlayer` to not disable media button (play/pause)
- `moonstone/Scroller` and other scrolling components so that paging controls are not spottable by default with 5-way
- `moonstone/VideoPlayer`'s more/less button to use updated arrow icon

### Fixed

- `moonstone/MarqueeDecorator` to properly stop marquee on items with `'marqueeOnHover'`
- `moonstone/ExpandableList` to work properly with object-based children
- `moonstone/styles/fonts.less` to restore the Moonstone Icon font to request the local system font by default. Remember to update your webOS build to get the latest version of the font so you don't see empty boxes for your icons.
- `moonstone/Picker` and `moonstone/RangePicker` to now use the correct size from Enyo (60px v.s. 84px) for icon buttons
- `moonstone/Scroller` and other scrolling components to apply ri.scale properly
- `moonstone/Panel` to not cover a `Panels`'s `ApplicationCloseButton` when not using a `Header`
- `moonstone/IncrementSlider` to show tooltip when buttons focused

## [1.1.0] - 2017-04-21

### Deprecated

- `moonstone/ExpandableInput` property `onInputChange`

### Added

- `moonstone/Panels.Panel` prop and `moonstone/MoonstoneDecorator` config option: `noAutoFocus` to support prevention of setting automatic focus after render
- `moonstone/VideoPlayer` props: `backwardIcon`, `forwardIcon`, `jumpBackwardIcon`, `jumpForwardIcon`, `pauseIcon`, and `playIcon` to support icon customization of the player
- `moonstone/VideoPlayer` props `jumpButtonsDisabled` and `rateButtonsDisabled` for disabling the pairs of buttons when it's inappropriate for the playing media
- `moonstone/VideoPlayer` property `playbackRateHash` to support custom playback rates
- `moonstone/VideoPlayer` callback prop `onControlsAvailable` which fires when the players controls show or hide
- `moonstone/Image` support for `onLoad` and `onError` events
- `moonstone/VirtualList.GridListImageItem` prop `placeholder`
- `moonstone/Divider` property `preserveCase` to display text without capitalizing it

### Changed

- `moonstone/Slider` colors and sizing to match the latest designs
- `moonstone/ProgressBar` to position correctly with other components nearby
- `moonstone/Panels` breadcrumb to no longer have a horizontal line above it
- `moonstone/Transition` to measure itself when the CPU is idle
- style for disabled opacity from 0.4 to 0.3
- `moonstone/Button` colors for transparent and translucent background opacity when disabled
- `moonstone/ExpandableInput` property `onInputChange` to fire along with `onChange`. `onInputChange` is deprecated and will be removed in a future update.
- `Moonstone.ttf` font to include new icons
- `moonstone/Icon` to reference additional icons

### Fixed

- `moonstone/Popup` and `moonstone/ContextualPopupDecorator` 5-way navigation behavior
- `moonstone/Input` to not spot its own input decorator on 5-way out
- `moonstone/VideoPlayer` to no longer render its `children` in multiple places
- `moonstone/Button` text color when used on a neutral (light) background in some cases
- `moonstone/Popup` background opacity
- `moonstone/Marquee` to recalculate properly when its contents change
- `moonstone/TimePicker` to display time in correct order
- `moonstone/Scroller` to prefer spotlight navigation to its internal components

## [1.0.0] - 2017-03-31

> NOTE: We have also modified most form components to be usable in a controlled (app manages component
> state) or uncontrolled (Enact manages component state) manner. To put a component into a
> controlled state, pass in `value` (or other appropriate state property such as `selected` or
> `open`) at component creation and then respond to events and update the value as needed. To put a
> component into an uncontrolled state, do not set `value` (or equivalent), at creation. From this
> point on, Enact will manage the state and events will be sent when the state is updated. To
> specify an initial value, use the `defaultValue` (or, `defaultSelected, `defaultOpen, etc.)
> property.  See the documentation for individual components for more information.

### Added

- `moonstone/Button` property `icon` to support a built-in icon next to the text content. The Icon supports everything that `moonstone/Icon` supports, as well as a custom icon.
- `moonstone/MoonstoneDecorator` property `textSize` to resize several components to requested CMR sizes. Simply add `textSize="large"` to your `App` and the new sizes will automatically take effect.

### Changed

- `moonstone/Slider` to use the property `tooltip` instead of `noTooltip`, so the built-in tooltip is not enabled by default
- `moonstone/IncrementSlider` to include tooltip documentation
- `moonstone/ExpandableList` to accept an array of objects as children which are spread onto the generated components
- `moonstone/CheckboxItem` style to match the latest designs, with support for the `moonstone/Checkbox` to be on either the left or the right side by using the `iconPosition` property
- `moonstone/VideoPlayer` to supply every event callback-method with an object representing the VideoPlayer's current state, including: `currentTime`, `duration`, `paused`, `proportionLoaded`, and `proportionPlayed`

### Fixed

- `moonstone/Panels.Panel` behavior for remembering focus on unmount and setting focus after render
- `moonstone/VirtualList.VirtualGridList` showing empty items when items are continuously added dynamically
- `moonstone/Picker` to marquee on focus once again

## [1.0.0-beta.4] - 2017-03-10

### Added

- `moonstone/VirtualList` `indexToFocus` option to `scrollTo` method to focus on item with specified index
- `moonstone/IconButton` and `moonstone/Button` `color` property to add a remote control key color to the button
- `moonstone/Scrollbar` property `disabled` to disable both paging controls when it is true
- `moonstone/VirtualList` parameter `moreInfo` to pass `firstVisibleIndex` and `lastVisibleIndex` when scroll events are firing
- Accessibility support to UI components
- `moonstone/VideoPlayer` property `onUMSMediaInfo` to support the custom webOS “umsmediainfo” event
- `moonstone/Region` component which encourages wrapping components for improved accessibility rather than only preceding the components with a `moonstone/Divider`
- `moonstone/Slider` tooltip. It's enabled by default and comes with options like `noTooltip`, `tooltipAsPercent`, and `tooltipSide`. See the component docs for more details.
- `moonstone/Panels.Panel` property `hideChildren` to defer rendering children
- `moonstone/Spinner` properties `blockClickOn` and `scrim` to block click events behind spinner
- `moonstone/VirtualList` property `clientSize` to specify item dimensions instead of measuring them

### Changed

- `moonstone/VirtualGridImageItem` styles to reduce redundant style code app side
- `moonstone/VirtualList` and `moonstone/VirtualGridList` to add essential CSS for list items automatically
- `moonstone/VirtualList` and `moonstone/VirtualGridList` to not add `data-index` to their item DOM elements directly, but to pass `data-index` as the parameter of their `component` prop like the `key` parameter of their `component` prop
- `moonstone/ExpandableItem` and derivatives to defer focusing the contents until animation completes
- `moonstone/LabeledItem`, `moonstone/ExpandableItem`, `moonstone/ExpandableList` to each support the `node` type in their `label` property. Best used with `ui/Slottable`.

### Fixed

- `moonstone/VirtualList.GridListImageItem` to have proper padding size according to the existence of caption/subcaption
- `moonstone/Scroller` and other scrolling components to display scrollbars with proper size
- `moonstone/VirtualGridList` to not be truncated

### Removed

- `moonstone/Scroller` and other scrolling components property `hideScrollbars` and replaced it with `horizontalScrollbar` and `verticalScrollbar`

## [1.0.0-beta.3] - 2017-02-21

### Added

- `moonstone/VideoPlayer` support for 5-way show/hide of media playback controls
- `moonstone/VideoPlayer` property `feedbackHideDelay`
- `moonstone/Slider` property `onKnobMove` to fire when the knob position changes, independently from the `moonstone/Slider` value
- `moonstone/Slider` properties `active`, `disabled`, `knobStep`, `onActivate`, `onDecrement`, and `onIncrement` as part of enabling 5-way support to `moonstone/Slider`, `moonstone/IncrementSlider` and the media slider for `moonstone/VideoPlayer`
- `moonstone/Slider` now supports `children` which are added to the `Slider`'s knob, and follow it as it moves
- `moonstone/ExpandableInput` properties `iconAfter` and `iconBefore` to display icons after and before the input, respectively
- `moonstone/Dialog` property `preserveCase`, which affects `title` text

### Changed

- `moonstone/IncrementSlider` to change when the buttons are held down
- `moonstone/Marquee` to allow disabled marquees to animate
- `moonstone/Dialog` to marquee `title` and `titleBelow`
- `moonstone/Marquee.MarqueeController` config option `startOnFocus` to `marqueeOnFocus`. `startOnFocus` is deprecated and will be removed in a future update.
- `moonstone/Button`, `moonstone/IconButton`, `moonstone/Item` to not forward `onClick` when `disabled`

### Fixed

- `moonstone/Marquee.MarqueeController` to start marquee on newly registered components when controller has focus and to restart synced marquees after completion
- `moonstone/Scroller` to recalculate when an expandable child opens
- `spotlightDisabled` property support for spottable moonstone components
- `moonstone/Popup` and `moonstone/ContextualPopupDecorator` so that when the popup is closed, spotlight focus returns to the control that had focus prior to the popup opening
- `moonstone/Input` to not get focus when disabled

## [1.0.0-beta.2] - 2017-01-30

### Added

- `moonstone/Panels.Panel` property `showChildren` to support deferring rendering the panel body until animation completes
- `moonstone/MarqueeDecorator` property `invalidateProps` that specifies which props cause the marquee distance to be invalidated
- developer-mode warnings to several components to warn when values are out-of-range
- `moonstone/Divider` property `spacing` which adjusts the amount of empty space above and below the `Divider`. `'normal'`, `'small'`, `'medium'`, `'large'`, and `'none'` are available.
- `moonstone/Picker` when `joined` the ability to be incremented and decremented by arrow keys
- `onSpotlightDisappear` event property support for spottable moonstone components
- `moonstone/VideoPlayer` property `titleHideDelay`

### Changed

- `moonstone/Panels.Panels` and variations to defer rendering the children of contained `Panel` instances until animation completes
- `moonstone/ProgressBar` properties `progress` and `backgroundProgress` to accept a number between 0 and 1
- `moonstone/Slider` and `moonstone/IncrementSlider` property `backgroundPercent` to `backgroundProgress` which now accepts a number between 0 and 1
- `moonstone/Slider` to not ignore `value` prop when it is the same as the previous value
- `moonstone/Picker` component's buttons to reverse their operation such that 'up' selects the previous item and 'down' the next
- `moonstone/Picker` and derivatives may now use numeric width, which represents the amount of characters to use for sizing. `width={4}` represents four characters, `2` for two characters, etc. `width` still accepts the size-name strings.
- `moonstone/Divider` to now behave as a simple horizontal line when no text content is provided
- `moonstone/Scroller` and other scrolling components to not display scrollbar controls by default
- `moonstone/DatePicker` and `moonstone/TimePicker` to emit `onChange` event whenever the value is changed, not just when the component is closed

### Removed

- `moonstone/ProgressBar` properties `min` and `max`

### Fixed

- `moonstone/IncrementSlider` so that the knob is spottable via pointer, and 5-way navigation between the knob and the increment/decrement buttons is functional
- `moonstone/Slider` and `moonstone/IncrementSlider` to not fire `onChange` for value changes from props

## [1.0.0-beta.1] - 2016-12-30

### Added

- `moonstone/VideoPlayer` and `moonstone/TooltipDecorator` components and samples
- `moonstone/Panels.Panels` property `onBack` to support `ui/Cancelable`
- `moonstone/VirtualFlexList` Work-In-Progress component to support variably sized rows or columns
- `moonstone/ExpandableItem` properties `autoClose` and `lockBottom`
- `moonstone/ExpandableList` properties `noAutoClose` and `noLockBottom`
- `moonstone/Picker` property `reverse`
- `moonstone/ContextualPopup` property `noAutoDismiss`
- `moonstone/Dialog` property `scrimType`
- `moonstone/Popup` property `spotlightRestrict`

### Changed

- `moonstone/Panels.Routable` to require a `navigate` configuration property indicating the event callback for back or cancel actions
- `moonstone/MarqueeController` focus/blur handling to start and stop synchronized `moonstone/Marquee` components
- `moonstone/ExpandableList` property `autoClose` to `closeOnSelect` to disambiguate it from the added `autoClose` on 5-way up
- `moonstone/ContextualPopupDecorator.ContextualPopupDecorator` component's `onCloseButtonClick` property to `onClose`
- `moonstone/Dialog` component's `onCloseButtonClicked` property to `onClose`
- `moonstone/Spinner` component's `center` and `middle` properties to a single `centered` property
	that applies both horizontal and vertical centering
- `moonstone/Popup.PopupBase` component's `onCloseButtonClicked` property to `onCloseButtonClick`
- `moonstone/Item.ItemOverlay` component's `autoHide` property to remove the `'no'` option. The same
	effect can be achieved by omitting the property or passing `null`.
- `moonstone/VirtualGridList` to be scrolled by page when navigating with a 5-way direction key
- `moonstone/Scroller`, `moonstone/VirtualList`, `moonstone/VirtualGridList` to no longer respond to mouse down/move/up events
- all Expandables to include a state arrow UI element
- `moonstone/LabeledItem` to support a `titleIcon` property which positions just after the title text
- `moonstone/Button` to include `moonstone/TooltipDecorator`
- `moonstone/Expandable` to support being managed, radio group-style, by a component wrapped with `RadioControllerDecorator` from `ui/RadioDecorator`
- `moonstone/Picker` to animate `moonstone/Marquee` children when any part of the `moonstone/Picker` is focused
- `moonstone/VirtualList` to mute its container instead of disabling it during scroll events
- `moonstone/VirtualList`, `moonstone/VirtualGridList`, and `moonstone/Scroller` to continue scrolling when holding down the paging controls
- `moonstone/VirtualList` to require a `component` prop and not have a default value
- `moonstone/Picker` to continuously change when a button is held down by adding `ui/Holdable`.

### Fixed

- `moonstone/Popup` and `moonstone/ContextualPopup` 5-way navigation behavior using spotlight.
- Bug where a synchronized marquee whose content fit the available space would prevent restarting of the marquees
- `moonstone/Input` to show an ellipsis on the correct side based on the text directionality of the `value` or `placeholder` content.
- `moonstone/VirtualList` and `moonstone/VirtualGridList` to prevent unwanted scrolling when focused with the pointer
- `moonstone/Picker` to remove fingernail when a the pointer is held down, but the pointer is moved off the `joined` picker.
- `moonstone/LabeledItem` to include marquee on both `title` and `label`, and be synchronized

## [1.0.0-alpha.5] - 2016-12-16

No changes.

## [1.0.0-alpha.4] - 2016-12-2

### Added

- `moonstone/Popup`, `moonstone/ContextualPopupDecorator`, `moonstone/Notification`, `moonstone/Dialog` and `moonstone/ExpandableInput` components
- `ItemOverlay` component to `moonstone/Item` module
- `marqueeCentered` prop to `moonstone/MarqueeDecorator` and `moonstone/MarqueeText`
- `placeholder` prop to `moonstone/Image`
- `moonstone/MarqueeController` component to synchronize multiple `moonstone/Marquee` components
- Non-latin locale support to all existing Moonstone components
- Language-specific font support
- `moonstone/IncrementSlider` now accepts customizable increment and decrement icons, as well as `moonstone/Slider` being more responsive to external styling

### Changed

- `moonstone/Input` component's `iconStart` and `iconEnd` properties to be `iconBefore` and `iconAfter`, respectively, for consistency with `moonstone/Item.ItemOverlay` naming
- `moonstone/Icon` and `moonstone/IconButton` so the `children` property supports both font-based icons and images
- the `checked` property to `selected` for consistency across the whole framework. This allows better interoperability when switching between various components.  Affects the following: `CheckboxItem`, `RadioItem`, `SelectableItem`, `Switch`, `SwitchItem`, and `ToggleItem`. Additionally, these now use `moonstone/Item.ItemOverlay` to position and handle their Icons.
- `moonstone/Slider` and `moonstone/IncrementSlider` to be more performant. No changes were made to
	the public API.
- `moonstone/GridListImageItem` so that a placeholder image displays while loading the image, and the caption and subcaption support marqueeing
- `moonstone/MoonstoneDecorator` to add `FloatingLayerDecorator`
- `moonstone/IncrementSlider` in vertical mode looks and works as expected.

### Removed

- LESS mixins that belong in `@enact/ui`, so that only moonstone-specific mixins are contained in
this module. When authoring components and importing mixins, only the local mixins need to be
imported, as they already import the general mixins.
- the `src` property from `moonstone/Icon` and `moonston/IconButton`. Use the support for URLs in
	the `children` property as noted above.
- the `height` property from `moonstone/IncrementSlider` and `moonstone/Slider`

### Fixed

- Joined picker so that it now has correct animation when using the mouse wheel
- Bug in DatePicker/TimePicker that prevented setting of value earlier than 1969

## [1.0.0-alpha.3] - 2016-11-8

### Added

- `moonstone/BodyText`, `moonstone/DatePicker`, `moonstone/DayPicker`, `moonstone/ExpandableItem`, `moonstone/Image`, and `moonstone/TimePicker` components
- `fullBleed` prop to `moonstone/Panels/Header`. When `true`, the header content is indented and the header lines are removed.
- Application close button to `moonstone/Panels`. Fires `onApplicationClose` when clicked. Can be omitted with the `noCloseButton` prop.
- `marqueeDisabled` prop to `moonstone/Picker`
- `padded` prop to `moonstone/RangePicker`
- `forceDirection` prop to `moonstone/Marquee`. Forces the direction of `moonstone/Marquee`. Useful for when `RTL` content cannot be auto detected.

### Changed

- `data` parameter passed to `component` prop of `VirtualList`.
- `moonstone/Expandable` into a submodule of `moonstone/ExpandableItem`
- `ExpandableList` to properly support selection
- `moonstone/Divider`'s `children` property to be optional
- `moonstone/ToggleItem`'s `inline` version to have a `max-width` of `240px`
- `moonstone/Input` to use `<div>` instead of `<label>` for wrapping components. No change to
	functionality, only markup.

### Removed

- `moonstone/ExpandableCheckboxItemGroup` in favor of `ExpandableList`

## [1.0.0-alpha.2] - 2016-10-21

This version includes a lot of refactoring from the previous release. Developers need to switch to the new enact-dev command-line tool.

### Added

- New components and HOCs: `moonstone/Scroller`, `moonstone/VirtualList`, `moonstone/VirtualGridList`, `moonstone/MarqueeText`, `moonstone/Spinner`, `moonstone/ExpandableCheckboxItemGroup`, `moonstone/MarqueeDecorator`
- New options for `ui/Toggleable` HOC
- Marquee support to many components
- Image support to `moonstone/Icon` and `moonstone/IconButton`
- `dismissOnEnter` prop for `moonstone/Input`
- Many more unit tests

### Changed

- Some props for UI state were renamed to have `default` prefix where state was managed by the component. (e.g. `defaultOpen`)

### Fixed

- Many components were fixed, polished, updated and documented
- Inline docs updated to be more consistent and comprehensive<|MERGE_RESOLUTION|>--- conflicted
+++ resolved
@@ -9,12 +9,9 @@
 - `moonstone/ContextualPopup` to refocus its activator on close when the popup lacks spottable children
 - `moonstone/Scroller`, `moonstone/VirtualList.VirtualGridList`, and `moonstone/VirtualList.VirtualList` to scroll properly when holding down paging control buttons
 - `moonstone/ExpandableItem` spotlight behavior when leaving the component via 5-way
-<<<<<<< HEAD
 - `moonstone/RadioItem` circle thickness to be 2px, matching the design
-=======
 - `moonstone/Slider` to correctly prevent 5-way actions when activated
 - `moonstone/ExpandableItem` and other expandable components to spotlight correctly when switching from pointer mode to 5-way with `closeOnSelect`
->>>>>>> ceee56ff
 
 ## [2.0.0-rc.2] - 2018-07-16
 
