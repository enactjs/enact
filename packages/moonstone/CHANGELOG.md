# Change Log

The following is a curated list of changes in the Enact moonstone module, newest changes on the top.

## [unreleased]

### Added

- `moonstone/MarqueeDecorator` property `invalidateProps` that specifies which props cause the marquee distance to be invalidated
- developer-mode warnings to several components to warn when values are out-of-range
<<<<<<< HEAD
- `moonstone/Divider` has a new prop `spacing` which adjusts the amount of empty space above and below the `Divider`. `normal`, `small`, `medium`, `large`, and `none` are available.
=======
- `moonstone/Picker` when `joined` the ability to be incremented and decremented by arrow keys.
>>>>>>> c701f839

### Changed

- `moonstone/ProgressBar` properties `progress` and `backgroundProgress` to accept a number between 0 and 1.
- `moonstone/Slider` and `moonstone/IncrementSlider` property `backgroundPercent` to `backgroundProgress` which now accepts a number between 0 and 1
- `moonstone/Slider` to not ignore `value` prop when it is the same as the previous value
<<<<<<< HEAD
- `moonstone/Picker` component's buttons to reverse their operation such that 'up' selects the previous item and 'down' the next
- `moonstone/Divider` now behaves as a simple horizontal line when no text content is provided
=======
- `moonstone/Scrollable` to not display scrollbar controls by default.
>>>>>>> c701f839

### Removed

- `moonstone/ProgressBar` properties `min` and `max`
- `moonstone/Picker` and derivatives may now use numeric width, which represents the amount of characters to use for sizing. `width={4}` represents four characters, `2` for two characters, etc. `width` still accepts the size-name strings.

### Fixed

- `moonstone/IncrementSlider` so that the knob is spottable via pointer, and 5-way navigation between the knob and the increment/decrement buttons is functional
- `moonstone/Slider` and `moonstone/IncrementSlider` to not fire `onChange` for value changes from props

## [1.0.0-beta.1] - 2016-12-30

### Added

- `moonstone/VideoPlayer` and `moonstone/TooltipDecorator` components and samples
- `moonstone/Panels.Panels` property `onBack` to support `ui/Cancelable`
- `moonstone/VirtualFlexList` Work-In-Progress component to support variably sized rows or columns
- `moonstone/ExpandableItem` properties `autoClose` and `lockBottom`
- `moonstone/ExpandableList` properties `noAutoClose` and `noLockBottom`
- `moonstone/Picker` property `reverse`
- `moonstone/ContextualPopup` property `noAutoDismiss`
- `moonstone/Dialog` property `scrimType`
- `moonstone/Popup` property `spotlightRestrict`

### Changed

- `moonstone/Panels.Routable` to require a `navigate` configuration property indicating the event callback for back or cancel actions
- `moonstone/MarqueeController` focus/blur handling to start and stop synchronized `moonstone/Marquee` components
- `moonstone/ExpandableList` property `autoClose` to `closeOnSelect` to disambiguate it from the added `autoClose` on 5-way up
- `moonstone/ContextualPopupDecorator.ContextualPopupDecorator` component's `onCloseButtonClick` property to `onClose`
- `moonstone/Dialog` component's `onCloseButtonClicked` property to `onClose`
- `moonstone/Spinner` component's `center` and `middle` properties to a single `centered` property
	that applies both horizontal and vertical centering
- `moonstone/Popup.PopupBase` component's `onCloseButtonClicked` property to `onCloseButtonClick`
- `moonstone/Item.ItemOverlay` component's `autoHide` property to remove the `'no'` option. The same
	effect can be achieved by omitting the property or passing `null`.
- `moonstone/VirtualGridList` to be scrolled by page when navigating with a 5-way direction key
- `moonstone/Scroller`, `moonstone/VirtualList`, `moonstone/VirtualGridList`, and `moonstone/Scrollable` to no longer respond to mouse down/move/up events
- all Expandables to include a state arrow UI element
- `moonstone/LabeledItem` to support a `titleIcon` property which positions just after the title text
- `moonstone/Button` to include `moonstone/TooltipDecorator`
- `moonstone/Expandable` to support being managed, radio group-style, by a component wrapped with `RadioControllerDecorator` from `ui/RadioDecorator`
- `moonstone/Picker` to animate `moonstone/Marquee` children when any part of the `moonstone/Picker` is focused
- `moonstone/VirtualList` to mute its container instead of disabling it during scroll events
- `moonstone/VirtualList`, `moonstone/VirtualGridList`, and `moonstone/Scroller` to continue scrolling when holding down the paging controls
- `moonstone/VirtualList` to require a `component` prop and not have a default value
- `moonstone/Picker` to continuously change when a button is held down by adding `ui/Holdable`.

### Fixed

- `moonstone/Popup` and `moonstone/ContextualPopup` 5-way navigation behavior using spotlight.
- Bug where a synchronized marquee whose content fit the available space would prevent restarting of the marquees
- `moonstone/Input` to show an ellipsis on the correct side based on the text directionality of the `value` or `placeholder` content.
- `moonstone/VirtualList` and `moonstone/VirtualGridList` to prevent unwanted scrolling when focused with the pointer
- `moonstone/Picker` to remove fingernail when a the pointer is held down, but the pointer is moved off the `joined` picker.
- `moonstone/LabeledItem` to include marquee on both `title` and `label`, and be synchronized

## [1.0.0-alpha.5] - 2016-12-16

No changes.

## [1.0.0-alpha.4] - 2016-12-2

### Added

- `moonstone/Popup`, `moonstone/ContextualPopupDecorator`, `moonstone/Notification`, `moonstone/Dialog` and `moonstone/ExpandableInput` components
- `ItemOverlay` component to `moonstone/Item` module
- `marqueeCentered` prop to `moonstone/MarqueeDecorator` and `moonstone/MarqueeText`
- `placeholder` prop to `moonstone/Image`
- `moonstone/MarqueeController` component to synchronize multiple `moonstone/Marquee` components
- Non-latin locale support to all existing Moonstone components
- Language-specific font support
- `moonstone/IncrementSlider` now accepts customizable increment and decrement icons, as well as `moonstone/Slider` being more responsive to external styling

### Changed

- `moonstone/Input` component's `iconStart` and `iconEnd` properties to be `iconBefore` and `iconAfter`, respectively, for consistency with `moonstone/Item.ItemOverlay` naming
- `moonstone/Icon` and `moonstone/IconButton` so the `children` property supports both font-based icons and images
- the `checked` property to `selected` for consistency across the whole framework. This allows better interoperability when switching between various components.  Affects the following: `CheckboxItem`, `RadioItem`, `SelectableItem`, `Switch`, `SwitchItem`, and `ToggleItem`. Additionally, these now use `moonstone/Item.ItemOverlay` to position and handle their Icons.
- `moonstone/Slider` and `moonstone/IncrementSlider` to be more performant. No changes were made to
	the public API.
- `moonstone/GridListImageItem` so that a placeholder image displays while loading the image, and the caption and subcaption support marqueeing
- `moonstone/MoonstoneDecorator` to add `FloatingLayerDecorator`
- `moonstone/IncrementSlider` in vertical mode looks and works as expected.

### Removed

- LESS mixins that belong in `@enact/ui`, so that only moonstone-specific mixins are contained in
this module. When authoring components and importing mixins, only the local mixins need to be
imported, as they already import the general mixins.
- the `src` property from `moonstone/Icon` and `moonston/IconButton`. Use the support for URLs in
	the `children` property as noted above.
- the `height` property from `moonstone/IncrementSlider` and `moonstone/Slider`

### Fixed

- Joined picker so that it now has correct animation when using the mouse wheel
- Bug in DatePicker/TimePicker that prevented setting of value earlier than 1969

## [1.0.0-alpha.3] - 2016-11-8

### Added

- `moonstone/BodyText`, `moonstone/DatePicker`, `moonstone/DayPicker`, `moonstone/ExpandableItem`, `moonstone/Image`, and `moonstone/TimePicker` components
- `fullBleed` prop to `moonstone/Panels/Header`. When `true`, the header content is indented and the header lines are removed.
- Application close button to `moonstone/Panels`. Fires `onApplicationClose` when clicked. Can be omitted with the `noCloseButton` prop.
- `marqueeDisabled` prop to `moonstone/Picker`
- `padded` prop to `moonstone/RangePicker`
- `forceDirection` prop to `moonstone/Marquee`. Forces the direction of `moonstone/Marquee`. Useful for when `RTL` content cannot be auto detected.

### Changed

- `data` parameter passed to `component` prop of `VirtualList`.
- `moonstone/Expandable` into a submodule of `moonstone/ExpandableItem`
- `ExpandableList` to properly support selection
- `moonstone/Divider`'s `children` property to be optional
- `moonstone/ToggleItem`'s `inline` version to have a `max-width` of `240px`
- `moonstone/Input` to use `<div>` instead of `<label>` for wrapping components. No change to
	functionality, only markup.

### Removed

- `moonstone/ExpandableCheckboxItemGroup` in favor of `ExpandableList`

## [1.0.0-alpha.2] - 2016-10-21

This version includes a lot of refactoring from the previous release. Developers need to switch to the new enact-dev command-line tool.

### Added

- New components and HOCs: `moonstone/Scroller`, `moonstone/VirtualList`, `moonstone/VirtualGridList`, `moonstone/Scrollable`, `moonstone/MarqueeText`, `moonstone/Spinner`, `moonstone/ExpandableCheckboxItemGroup`, `moonstone/MarqueeDecorator`
- New options for `ui/Toggleable` HOC
- Marquee support to many components
- Image support to `moonstone/Icon` and `moonstone/IconButton`
- `dismissOnEnter` prop for `moonstone/Input`
- Many more unit tests

### Changed

- Some props for UI state were renamed to have `default` prefix where state was managed by the component. (e.g. `defaultOpen`)

### Fixed

- Many components were fixed, polished, updated and documented
- Inline docs updated to be more consistent and comprehensive<|MERGE_RESOLUTION|>--- conflicted
+++ resolved
@@ -8,23 +8,17 @@
 
 - `moonstone/MarqueeDecorator` property `invalidateProps` that specifies which props cause the marquee distance to be invalidated
 - developer-mode warnings to several components to warn when values are out-of-range
-<<<<<<< HEAD
 - `moonstone/Divider` has a new prop `spacing` which adjusts the amount of empty space above and below the `Divider`. `normal`, `small`, `medium`, `large`, and `none` are available.
-=======
 - `moonstone/Picker` when `joined` the ability to be incremented and decremented by arrow keys.
->>>>>>> c701f839
 
 ### Changed
 
 - `moonstone/ProgressBar` properties `progress` and `backgroundProgress` to accept a number between 0 and 1.
 - `moonstone/Slider` and `moonstone/IncrementSlider` property `backgroundPercent` to `backgroundProgress` which now accepts a number between 0 and 1
 - `moonstone/Slider` to not ignore `value` prop when it is the same as the previous value
-<<<<<<< HEAD
 - `moonstone/Picker` component's buttons to reverse their operation such that 'up' selects the previous item and 'down' the next
 - `moonstone/Divider` now behaves as a simple horizontal line when no text content is provided
-=======
 - `moonstone/Scrollable` to not display scrollbar controls by default.
->>>>>>> c701f839
 
 ### Removed
 
