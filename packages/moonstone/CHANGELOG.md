--- conflicted
+++ resolved
@@ -6,11 +6,8 @@
 
 ### Fixed
 
-<<<<<<< HEAD
 - `moonstone/MediaOverlay` to not mute media playback
-=======
 - `moonstone/VirtualList.VirtualGridList` and `moonstone/VirtualList.VirtualList` to correctly scroll to a selected component when focused via 5way
->>>>>>> 6aa54ec1
 
 ## [3.0.0-rc.2] - 2019-08-08
 
