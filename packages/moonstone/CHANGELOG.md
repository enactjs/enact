--- conflicted
+++ resolved
@@ -11,6 +11,7 @@
 ### Fixed
 
 - `moonstone/RangePicker` to display negative values correctly in RTL
+- `moonstone/Scrollable` to not blur scroll buttons when wheeling
 - `moonstone/Scrollbar` to hide scroll thumb immediately without delay after scroll position to be min or max
 
 ## [1.12.0] - 2017-10-27
@@ -42,11 +43,7 @@
 - `moonstone/ContextualPopup` padding to not overlap close button
 - `moonstone/Scroller.Scrollable` and `moonstone/Scroller` to change focus via page up/down only when the scrollbar is visible
 - `moonstone/Picker` to only increment one value on hold
-<<<<<<< HEAD
-- `moonstone/Scrollable` to not blur scroll buttons when wheeling
-=======
 - `moonstone/ItemOverlay` to remeasure when focused
->>>>>>> 6d1b5bc0
 
 ## [1.10.1] - 2017-10-16
 
