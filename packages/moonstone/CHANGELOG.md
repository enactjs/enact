# Change Log

The following is a curated list of changes in the Enact moonstone module, newest changes on the top.

## [1.8.0] - 2017-09-07

### Deprecated

- `moonstone/Dialog` property `showDivider`, will be replaced by `noDivider` property in 2.0.0

### Added

<<<<<<< HEAD
- `moonstone/styles/mixins.less` mixins: `.moon-spotlight-margin()` and `.moon-spotlight-padding()`
=======
- `moonstone/Popup` callback property `onShow` which fires after popup appears for both animating and non-animating popups
>>>>>>> bdf03423

### Changed

- `moonstone/Popup` callback property `onHide` to run on both animating and non-animating popups
- `moonstone/VideoPlayer` state `playbackRate` to media events
- `moonstone/VideoPlayer` support for `spotlightDisabled`
- `moonstone/VideoPlayer` thumbnail positioning and style
- `moonstone/VirtualList` to render when dataSize increased or decreased
- `moonstone/Dialog` style
- `moonstone/Popup`, `moonstone/Dialog`, and `moonstone/Notification` to support `node` type for children
- `moonstone/Scroller` to forward `onKeyDown` events

### Fixed

- `moonstone/Scrollable` to enable focus when wheel scroll is stopped
- `moonstone/VirtualList` to show scroll thumb when a preserved item is focused in a Panel
- `moonstone/Scroller` to navigate properly with 5-way when expandable child is opened
- `moonstone/VirtualList` to stop scrolling when focus is moved on an item from paging controls or outside
- `moonstone/VirtualList` to move out with 5-way navigation when the first or the last item is disabled
- `moonstone/IconButton` Tooltip position when disabled
- `moonstone/VideoPlayer` Tooltip time after unhovering
- `moonstone/VirtualList` to not show invisible items
- `moonstone/IconButton` Tooltip position when disabled
- `moonstone/VideoPlayer` to display feedback tooltip correctly when navigating in 5-way
- `moonstone/MarqueeDecorator` to work with synchronized `marqueeOn` `'render'` and hovering as well as `marqueOn` `'hover'` when moving rapidly among synchronized marquees
- `moonstone/Input` aria-label for translation
- `moonstone/Marquee` to recalculate inside `moonstone/Scroller` and `moonstone/SelectableItem` by bypassing `shouldComponentUpdate`

## [1.7.0] - 2017-08-23

### Deprecated

- `moonstone/TextSizeDecorator` and it will be replaced by `moonstone/AccessibilityDecorator`
- `moonstone/MarqueeDecorator` property `marqueeCentered` and `moonstone/Marquee` property `centered` will be replaced by `alignment` property in 2.0.0

### Added

- `moonstone/TooltipDecorator` config property to direct tooltip into a property instead of adding to `children`
- `moonstone/VideoPlayer` prop `thumbnailUnavailable` to fade thumbnail
- `moonstone/AccessibilityDecorator` with `highContrast` and `textSize`
- `moonstone/VideoPlayer` high contrast scrim
- `moonstone/MarqueeDecorator`and `moonstone/Marquee` property `alignment` to allow setting  alignment of marquee content

### Changed

- `moonstone/Scrollbar` to disable paging control down button properly at the bottom when a scroller size is a non-integer value
- `moonstone/VirtualList`, `moonstone/VirtualGridList`, and `moonstone/Scroller` to scroll on `keydown` event instead of `keyup` event of page up and page down keys
- `moonstone/VirtualGridList` to scroll by item via 5 way key
- `moonstone/VideoPlayer` to read target time when jump by left/right key
- `moonstone/IconButton` to not use `MarqueeDecorator` and `Uppercase`

### Fixed

- `moonstone/VirtualList` and `moonstone/VirtualGridList` to focus the correct item when page up and page down keys are pressed
- `moonstone/VirtualList` to not lose focus when moving out from the first item via 5way when it has disabled items
- `moonstone/Slider` to align tooltip with detached knob
- `moonstone/FormCheckbox` to display correct colors in light skin
- `moonstone/Picker` and `moonstone/RangePicker` to forward `onKeyDown` events when not `joined`
- `moonstone/SelectableItem` to display correct icon width and alignment
- `moonstone/LabeledItem` to always match alignment with the locale
- `moonstone/Scroller` to properly 5-way navigate from scroll buttons
- `moonstone/ExpandableList` to display correct font weight and size for list items
- `moonstone/Divider` to not italicize in non-italic locales
- `moonstone/VideoPlayer` slider knob to follow progress after being selected when seeking
- `moonstone/LabeledItem` to correctly position its icon. This affects all of the `Expandables`, `moonstone/DatePicker` and `moonstone/TimePicker`.
- `moonstone/Panels.Header` and `moonstone/Item` to prevent them from allowing their contents to overflow unexpectedly
- `moonstone/Marquee` to recalculate when vertical scrollbar appears
- `moonstone/SelectableItem` to recalculate marquee when toggled

### Removed

- `moonstone/Input` large-text mode

## [1.6.1] - 2017-08-07

### Changed

- `moonstone/Icon` and `moonstone/IconButton` to no longer fit image source to the icon's boundary

## [1.6.0] - 2017-08-04

### Added

- `moonstone/VideoPlayer` ability to seek when holding down the right and left keys. Sensitivity can be adjusted using throttling options `jumpDelay` and `initialJumpDelay`.
- `moonstone/VideoPlayer` property `no5WayJump` to disable jumping done by 5-way
- `moonstone/VideoPlayer` support for the "More" button to use tooltips
- `moonstone/VideoPlayer` properties `moreButtonLabel` and `moreButtonCloseLabel` to allow customization of the "More" button's tooltip and Aria labels
- `moonstone/VideoPlayer` property `moreButtonDisabled` to disable the "More" button
- `moonstone/Picker` and `moonstone/RangePicker` prop `aria-valuetext` to support reading custom text instead of value
- `moonstone/VideoPlayer` methods `showControls` and `hideControls` to allow external interaction with the player
- `moonstone/Scroller` support for Page Up/Page Down keys in pointer mode when no item has focus

### Changed

- `moonstone/VideoPlayer` to handle play, pause, stop, fast forward and rewind on remote controller
- `moonstone/Marquee` to also start when hovered if `marqueeOnRender` is set

### Fixed

- `moonstone/IconButton` to fit image source within `IconButton`
- `moonstone` icon font sizes for wide icons
- `moonstone/ContextualPopupDecorator` to prefer setting focus to the appropriate popup instead of other underlying controls when using 5-way from the activating control
- `moonstone/Scroller` not scrolled via 5 way when `moonstone/ExpandableList` is opened
- `moonstone/VirtualList` to not let the focus move outside of container even if there are children left when navigating with 5way
- `moonstone/Scrollable` to update disability of paging controls when the scrollbar is set to `visible` and the content becomes shorter
- `moonstone/VideoPlayer` to focus on hover over play/pause button when video is loading
- `moonstone/VideoPlayer` to update and display proper time while moving knob when video is paused
- `moonstone/VideoPlayer` long title overlap issues
- `moonstone/Header` to apply `marqueeOn` prop to `subTitleBelow` and `titleBelow`
- `moonstone/Picker` wheeling in `moonstone/Scroller`
- `moonstone/IncrementSlider` and `moonstone/Picker` to read value changes when selecting buttons

## [1.5.0] - 2017-07-19

### Added

- `moonstone/Slider` and `moonstone/IncrementSlider` prop `aria-valuetext` to support reading custom text instead of value
- `moonstone/TooltipDecorator` property `tooltipProps` to attach props to tooltip component
- `moonstone/Scroller` and `moonstone/VirtualList` ability to scroll via page up and page down keys
- `moonstone/VideoPlayer` tooltip-thumbnail support with the `thumbnailSrc` prop and the `onScrub` callback to fire when the knob moves and a new thumbnail is needed
- `moonstone/VirtualList` ability to navigate via 5way when there are disabled items
- `moonstone/ContextualPopupDecorator` property `popupContainerId` to support configuration of the popup's spotlight container
- `moonstone/ContextualPopupDecorator` property `onOpen` to notify containers when the popup has been opened
- `moonstone/ContextualPopupDecorator` config option `openProp` to support mapping the value of `open` property to the chosen property of wrapped component

### Changed

- `moonstone/ExpandableList` to use 'radio' as the default, and adapt 'single' mode to render as a `moonstone/RadioItem` instead of a `moonstone/CheckboxItem`
- `moonstone/VideoPlayer` to not hide pause icon when it appears
- `moonstone/ContextualPopupDecorator` to set accessibility-related props onto the container node rather than the popup node
- `moonstone/ExpandableItem`, `moonstone/ExpandableList`, `moonstone/ExpandablePicker`, `moonstone/DatePicker`, and `moonstone/TimePicker` to pause spotlight when animating in 5-way mode
- `moonstone/Spinner` to position the text content under the spinner, rather than to the right side
- `moonstone/VideoPlayer` to include hour when announcing the time while scrubbing
- `moonstone/GridListImageItem` to require a `source` prop and not have a default value

### Fixed

- `moonstone/Input` ellipsis to show if placeholder is changed dynamically and is too long
- `moonstone/Marquee` to re-evaluate RTL orientation when its content changes
- `moonstone/VirtualList` to restore focus on short lists
- `moonstone/ExpandableInput` to expand the width of its contained `moonstone/Input`
- `moonstone/Input` support for `dismissOnEnter`
- `moonstone/Input` focus management to prevent stealing focus when programmatically moved elsewhere
- `moonstone/Input` 5-way spot behavior
- `moonstone` international fonts to always be used, even when unsupported font-weights or font-styles are requested
- `moonstone/Panels.Panel` support for selecting components with `.spottable-default` as the default focus target
- `moonstone/Panels` layout in RTL locales
- `moonstone` spottable components to support `onSpotlightDown`, `onSpotlightLeft`, `onSpotlightRight`, and `onSpotlightUp` event property
- `moonstone/VirtualList` losing spotlight when the list is empty
- `moonstone/FormCheckbox` in focused state to have the correct "check" color
- `moonstone/Scrollable` bug in `navigableFilter` when passed a container id

## [1.4.1] - 2017-07-05

### Changed

- `moonstone/Popup` to only call `onKeyDown` when there is a focused item in the `Popup`
- `moonstone/Scroller`, `moonstone/Picker`, and `moonstone/IncrementSlider` to automatically move focus when the currently focused `moonstone/IconButton` becomes disabled

### Fixed

- `moonstone/ContextualPopupDecorator` close button to account for large text size
- `moonstone/ContextualPopupDecorator` to not spot controls other than its activator when navigating out via 5-way
- `moonstone/Header` to set the value of `marqueeOn` for all types of headers

## [1.4.0] - 2017-06-29

### Deprecated

- `moonstone/Input` prop `noDecorator` is being replaced by `autoFocus` in 2.0.0

### Added

- `moonstone/Scrollbar` property `corner` to add the corner between vertical and horizontal scrollbars
- `moonstone/ScrollThumb` for a thumb of `moonstone/Scrollbar`
- `moonstone/styles/text.less` mixin `.locale-japanese-line-break()` to apply the correct  Japanese language line-break rules for the following multi-line components: `moonstone/BodyText`, `moonstone/Dialog`, `moonstone/Notification`, `moonstone/Popup`, and `moonstone/Tooltip`
- `moonstone/ContextualPopupDecorator` property `popupProps` to attach props to popup component
- `moonstone/VideoPlayer` property `pauseAtEnd` to control forward/backward seeking
- `moonstone/Panels/Header` prop `marqueeOn` to control marquee of header

### Changed

- `moonstone/Panels/Header` to expose its `marqueeOn` prop
- `moonstone/VideoPlayer` to automatically adjust the width of the allocated space for the side components so the media controls have more space to appear on smaller screens
- `moonstone/VideoPlayer` properties `autoCloseTimeout` and `titleHideDelay` default value to `5000`
- `moonstone/VirtualList` to support restoring focus to the last focused item
- `moonstone/Scrollable` to call `onScrollStop` before unmounting if a scroll is in progress
- `moonstone/Scroller` to reveal non-spottable content when navigating out of a scroller

### Fixed

- `moonstone/Dialog` to properly focus via pointer on child components
- `moonstone/VirtualList`, `moonstone/VirtualGridList`, and `moonstone/Scroller` not to be slower when scrolled to the first or the last position by wheeling
- `moonstone` component hold delay time
- `moonstone/VideoPlayer` to show its controls when pressing down the first time
- `moonstone/Panel` autoFocus logic to only focus on initial render
- `moonstone/Input` text colors
- `moonstone/ExpandableInput` to focus its decorator when leaving by 5-way left/right

## [1.3.1] - 2017-06-14

### Fixed

- `moonstone/Picker` support for large text
- `moonstone/Scroller` support for focusing paging controls with the pointer
- `moonstone` CSS rules for unskinned spottable components

## [1.3.0] - 2017-06-12

### Deprecated

- `moonstone/Scroller` props `horizontal` and `vertical`. Deprecated props are replaced with `direction` prop. `horizontal` and `vertical` will be removed in 2.0.0.
- `moonstone/Panel` prop `noAutoFocus` in favor of `autoFocus="none"`

### Added

- `moonstone/Image` support for `children` prop inside images
- `moonstone/Scroller` prop `direction` which replaces `horizontal` and `vertical` props
- `moonstone/VideoPlayer` property `tooltipHideDelay` to hide tooltip with a given amount of time
- `moonstone/VideoPlayer` property `pauseAtEnd` to pause when it reaches either the start or the end of the video
- `moonstone/VideoPlayer` methods `fastForward`, `getMediaState`, `jump`, `pause`, `play`, `rewind`, and `seek` to allow external interaction with the player. See docs for example usage.

### Changed

- `moonstone/Skinnable` to support context and allow it to be added to any component to be individually skinned. This includes a further optimization in skinning which consolidates all color assignments into a single block, so non-color rules aren't unnecessarily duplicated.
- `moonstone/Skinnable` light and dark skin names ("moonstone-light" and "moonstone") to "light" and "dark", respectively
- `moonstone/VideoPlayer` to set play/pause icon to display "play" when rewinding or fast forwarding
- `moonstone/VideoPlayer` to rewind or fast forward when previous command is slow-forward or slow-rewind respectively
- `moonstone/VideoPlayer` to fast forward when previous command is slow-forward and it reaches the last of its play rate
- `moonstone/VideoPlayer` to not play video on reload when `noAutoPlay` is `true`
- `moonstone/VideoPlayer` property `feedbackHideDelay`'s default value to `3000`
- `moonstone/Notification` to break line in characters in ja and zh locale
- `moonstone/Notification` to align texts left in LTR locale and right in RTL locale
- `moonstone/VideoPlayer` to simulate rewind functionality on non-webOS platforms only

### Fixed

- `moonstone/ExpandableItem` to correct the `titleIcon` when using `open` and `disabled`
- `moonstone/GridListImageItem` to center its selection icon on the image instead of the item
- `moonstone/Input` to have correct `Tooltip` position in `RTL`
- `moonstone/SwitchItem` to not unintentionally overflow `Scroller` containers, causing them to jump to the side when focusing
- `moonstone/VideoPlayer` to fast forward properly when video is at paused state
- `moonstone/VideoPlayer` to correctly change sources
- `moonstone/VideoPlayer` to show or hide feedback tooltip properly
- `moonstone/DateTimeDecorator` to work properly with `RadioControllerDecorator`
- `moonstone/Picker` in joined, large text mode so the arrows are properly aligned and sized
- `moonstone/Icon` to reflect the same proportion in relation to its size in large-text mode

## [1.2.0] - 2017-05-17

### Deprecated

- `moonstone/Scroller.Scrollable` option `indexToFocus` in `scrollTo` method to be removed in 2.0.0

### Added

- `moonstone/Slider` and `moonstone/IncrementSlider` prop `noFill` to support a style without the fill
- `moonstone/Marquee` property `rtl` to set directionality to right-to-left
- `moonstone/VirtualList.GridListImageItem` property `selectionOverlay` to add custom component for selection overlay
- `moonstone/MoonstoneDecorator` property `skin` to let an app choose its skin: "moonstone" and "moonstone-light" are now available
- `moonstone/FormCheckboxItem`
- `moonstone/FormCheckbox`, a standalone checkbox, to support `moonstone/FormCheckboxItem`
- `moonstone/Input` props `invalid` and `invalidMessage` to display a tooltip when input value is invalid
- `moonstone/Scroller.Scrollable` option `focus` in `scrollTo()` method
- `moonstone/Scroller.Scrollable` property `spottableScrollbar`
- `moonstone/Icon.IconList` icons: `arrowshrinkleft` and `arrowshrinkright`

### Changed

- `moonstone/Picker` arrow icon for `joined` picker: small when not spotted, hidden when it reaches the end of the picker
- `moonstone/Checkbox` and `moonstone/CheckboxItem` to reflect the latest design
- `moonstone/MoonstoneDecorator/fontGenerator` was refactored to use the browser's FontFace API to dynamically load locale fonts
- `moonstone/VideoPlayer` space allotment on both sides of the playback controls to support 4 buttons; consequently the "more" controls area has shrunk by the same amount
- `moonstone/VideoPlayer` to not disable media button (play/pause)
- `moonstone/Scroller.Scrollable` so that paging controls are not spottable by default with 5-way
- `moonstone/VideoPlayer`'s more/less button to use updated arrow icon

### Fixed

- `moonstone/MarqueeDecorator` to properly stop marquee on items with `'marqueeOnHover'`
- `moonstone/ExpandableList` to work properly with object-based children
- `moonstone/styles/fonts.less` to restore the Moonstone Icon font to request the local system font by default. Remember to update your webOS build to get the latest version of the font so you don't see empty boxes for your icons.
- `moonstone/Picker` and `moonstone/RangePicker` to now use the correct size from Enyo (60px v.s. 84px) for icon buttons
- `moonstone/Scrollable` to apply ri.scale properly
- `moonstone/Panel` to not cover a `Panels`'s `ApplicationCloseButton` when not using a `Header`
- `moonstone/IncrementSlider` to show tooltip when buttons focused

## [1.1.0] - 2017-04-21

### Deprecated

- `moonstone/ExpandableInput` property `onInputChange`

### Added

- `moonstone/Panels.Panel` prop and `moonstone/MoonstoneDecorator` config option: `noAutoFocus` to support prevention of setting automatic focus after render
- `moonstone/VideoPlayer` props: `backwardIcon`, `forwardIcon`, `jumpBackwardIcon`, `jumpForwardIcon`, `pauseIcon`, and `playIcon` to support icon customization of the player
- `moonstone/VideoPlayer` props `jumpButtonsDisabled` and `rateButtonsDisabled` for disabling the pairs of buttons when it's inappropriate for the playing media
- `moonstone/VideoPlayer` property `playbackRateHash` to support custom playback rates
- `moonstone/VideoPlayer` callback prop `onControlsAvailable` which fires when the players controls show or hide
- `moonstone/Image` support for `onLoad` and `onError` events
- `moonstone/VirtualList.GridListImageItem` prop `placeholder`
- `moonstone/Divider` property `preserveCase` to display text without capitalizing it

### Changed

- `moonstone/Slider` colors and sizing to match the latest designs
- `moonstone/ProgressBar` to position correctly with other components nearby
- `moonstone/Panels` breadcrumb to no longer have a horizontal line above it
- `moonstone/Transition` to measure itself when the CPU is idle
- style for disabled opacity from 0.4 to 0.3
- `moonstone/Button` colors for transparent and translucent background opacity when disabled
- `moonstone/ExpandableInput` property `onInputChange` to fire along with `onChange`. `onInputChange` is deprecated and will be removed in a future update.
- `Moonstone.ttf` font to include new icons
- `moonstone/Icon` to reference additional icons

### Fixed

- `moonstone/Popup` and `moonstone/ContextualPopupDecorator` 5-way navigation behavior
- `moonstone/Input` to not spot its own input decorator on 5-way out
- `moonstone/VideoPlayer` to no longer render its `children` in multiple places
- `moonstone/Button` text color when used on a neutral (light) background in some cases
- `moonstone/Popup` background opacity
- `moonstone/Marquee` to recalculate properly when its contents change
- `moonstone/TimePicker` to display time in correct order
- `moonstone/Scroller` to prefer spotlight navigation to its internal components

## [1.0.0] - 2017-03-31

> NOTE: We have also modified most form components to be usable in a controlled (app manages component
> state) or uncontrolled (Enact manages component state) manner. To put a component into a
> controlled state, pass in `value` (or other appropriate state property such as `selected` or
> `open`) at component creation and then respond to events and update the value as needed. To put a
> component into an uncontrolled state, do not set `value` (or equivalent), at creation. From this
> point on, Enact will manage the state and events will be sent when the state is updated. To
> specify an initial value, use the `defaultValue` (or, `defaultSelected, `defaultOpen, etc.)
> property.  See the documentation for individual components for more information.

### Added

- `moonstone/Button` property `icon` to support a built-in icon next to the text content. The Icon supports everything that `moonstone/Icon` supports, as well as a custom icon.
- `moonstone/MoonstoneDecorator` property `textSize` to resize several components to requested CMR sizes. Simply add `textSize="large"` to your `App` and the new sizes will automatically take effect.

### Changed

- `moonstone/Slider` to use the property `tooltip` instead of `noTooltip`, so the built-in tooltip is not enabled by default
- `moonstone/IncrementSlider` to include tooltip documentation
- `moonstone/ExpandableList` to accept an array of objects as children which are spread onto the generated components
- `moonstone/CheckboxItem` style to match the latest designs, with support for the `moonstone/Checkbox` to be on either the left or the right side by using the `iconPosition` property
- `moonstone/VideoPlayer` to supply every event callback-method with an object representing the VideoPlayer's current state, including: `currentTime`, `duration`, `paused`, `proportionLoaded`, and `proportionPlayed`

### Fixed

- `moonstone/Panels.Panel` behavior for remembering focus on unmount and setting focus after render
- `moonstone/VirtualList.VirtualGridList` showing empty items when items are continuously added dynamically
- `moonstone/Picker` to marquee on focus once again

## [1.0.0-beta.4] - 2017-03-10

### Added

- `moonstone/VirtualList` `indexToFocus` option to `scrollTo` method to focus on item with specified index
- `moonstone/IconButton` and `moonstone/Button` `color` property to add a remote control key color to the button
- `moonstone/Scrollbar` property `disabled` to disable both paging controls when it is true
- `moonstone/VirtualList` parameter `moreInfo` to pass `firstVisibleIndex` and `lastVisibleIndex` when scroll events are firing
- Accessibility support to UI components
- `moonstone/VideoPlayer` property `onUMSMediaInfo` to support the custom webOS “umsmediainfo” event
- `moonstone/Region` component which encourages wrapping components for improved accessibility rather than only preceding the components with a `moonstone/Divider`
- `moonstone/Slider` tooltip. It's enabled by default and comes with options like `noTooltip`, `tooltipAsPercent`, and `tooltipSide`. See the component docs for more details.
- `moonstone/Panels.Panel` property `hideChildren` to defer rendering children
- `moonstone/Spinner` properties `blockClickOn` and `scrim` to block click events behind spinner
- `moonstone/VirtualList` property `clientSize` to specify item dimensions instead of measuring them

### Changed

- `moonstone/VirtualGridImageItem` styles to reduce redundant style code app side
- `moonstone/VirtualList` and `moonstone/VirtualGridList` to add essential CSS for list items automatically
- `moonstone/VirtualList` and `moonstone/VirtualGridList` to not add `data-index` to their item DOM elements directly, but to pass `data-index` as the parameter of their `component` prop like the `key` parameter of their `component` prop
- `moonstone/ExpandableItem` and derivatives to defer focusing the contents until animation completes
- `moonstone/LabeledItem`, `moonstone/ExpandableItem`, `moonstone/ExpandableList` to each support the `node` type in their `label` property. Best used with `ui/Slottable`.

### Fixed

- `moonstone/VirtualList.GridListImageItem` to have proper padding size according to the existence of caption/subcaption
- `moonstone/Scrollable` to display scrollbars with proper size
- `moonstone/VirtualGridList` to not be truncated

### Removed

- `moonstone/Scrollable` property `hideScrollbars` and replaced it with `horizontalScrollbar` and `verticalScrollbar`

## [1.0.0-beta.3] - 2017-02-21

### Added

- `moonstone/VideoPlayer` support for 5-way show/hide of media playback controls
- `moonstone/VideoPlayer` property `feedbackHideDelay`
- `moonstone/Slider` property `onKnobMove` to fire when the knob position changes, independently from the `moonstone/Slider` value
- `moonstone/Slider` properties `active`, `disabled`, `knobStep`, `onActivate`, `onDecrement`, and `onIncrement` as part of enabling 5-way support to `moonstone/Slider`, `moonstone/IncrementSlider` and the media slider for `moonstone/VideoPlayer`
- `moonstone/Slider` now supports `children` which are added to the `Slider`'s knob, and follow it as it moves
- `moonstone/ExpandableInput` properties `iconAfter` and `iconBefore` to display icons after and before the input, respectively
- `moonstone/Dialog` property `preserveCase`, which affects `title` text

### Changed

- `moonstone/IncrementSlider` to change when the buttons are held down
- `moonstone/Marquee` to allow disabled marquees to animate
- `moonstone/Dialog` to marquee `title` and `titleBelow`
- `moonstone/Marquee.MarqueeController` config option `startOnFocus` to `marqueeOnFocus`. `startOnFocus` is deprecated and will be removed in a future update.
- `moonstone/Button`, `moonstone/IconButton`, `moonstone/Item` to not forward `onClick` when `disabled`

### Fixed

- `moonstone/Marquee.MarqueeController` to start marquee on newly registered components when controller has focus and to restart synced marquees after completion
- `moonstone/Scroller` to recalculate when an expandable child opens
- `spotlightDisabled` property support for spottable moonstone components
- `moonstone/Popup` and `moonstone/ContextualPopupDecorator` so that when the popup is closed, spotlight focus returns to the control that had focus prior to the popup opening
- `moonstone/Input` to not get focus when disabled

## [1.0.0-beta.2] - 2017-01-30

### Added

- `moonstone/Panels.Panel` property `showChildren` to support deferring rendering the panel body until animation completes
- `moonstone/MarqueeDecorator` property `invalidateProps` that specifies which props cause the marquee distance to be invalidated
- developer-mode warnings to several components to warn when values are out-of-range
- `moonstone/Divider` property `spacing` which adjusts the amount of empty space above and below the `Divider`. `'normal'`, `'small'`, `'medium'`, `'large'`, and `'none'` are available.
- `moonstone/Picker` when `joined` the ability to be incremented and decremented by arrow keys
- `onSpotlightDisappear` event property support for spottable moonstone components
- `moonstone/VideoPlayer` property `titleHideDelay`

### Changed

- `moonstone/Panels.Panels` and variations to defer rendering the children of contained `Panel` instances until animation completes
- `moonstone/ProgressBar` properties `progress` and `backgroundProgress` to accept a number between 0 and 1
- `moonstone/Slider` and `moonstone/IncrementSlider` property `backgroundPercent` to `backgroundProgress` which now accepts a number between 0 and 1
- `moonstone/Slider` to not ignore `value` prop when it is the same as the previous value
- `moonstone/Picker` component's buttons to reverse their operation such that 'up' selects the previous item and 'down' the next
- `moonstone/Picker` and derivatives may now use numeric width, which represents the amount of characters to use for sizing. `width={4}` represents four characters, `2` for two characters, etc. `width` still accepts the size-name strings.
- `moonstone/Divider` to now behave as a simple horizontal line when no text content is provided
- `moonstone/Scrollable` to not display scrollbar controls by default
- `moonstone/DatePicker` and `moonstone/TimePicker` to emit `onChange` event whenever the value is changed, not just when the component is closed

### Removed

- `moonstone/ProgressBar` properties `min` and `max`

### Fixed

- `moonstone/IncrementSlider` so that the knob is spottable via pointer, and 5-way navigation between the knob and the increment/decrement buttons is functional
- `moonstone/Slider` and `moonstone/IncrementSlider` to not fire `onChange` for value changes from props

## [1.0.0-beta.1] - 2016-12-30

### Added

- `moonstone/VideoPlayer` and `moonstone/TooltipDecorator` components and samples
- `moonstone/Panels.Panels` property `onBack` to support `ui/Cancelable`
- `moonstone/VirtualFlexList` Work-In-Progress component to support variably sized rows or columns
- `moonstone/ExpandableItem` properties `autoClose` and `lockBottom`
- `moonstone/ExpandableList` properties `noAutoClose` and `noLockBottom`
- `moonstone/Picker` property `reverse`
- `moonstone/ContextualPopup` property `noAutoDismiss`
- `moonstone/Dialog` property `scrimType`
- `moonstone/Popup` property `spotlightRestrict`

### Changed

- `moonstone/Panels.Routable` to require a `navigate` configuration property indicating the event callback for back or cancel actions
- `moonstone/MarqueeController` focus/blur handling to start and stop synchronized `moonstone/Marquee` components
- `moonstone/ExpandableList` property `autoClose` to `closeOnSelect` to disambiguate it from the added `autoClose` on 5-way up
- `moonstone/ContextualPopupDecorator.ContextualPopupDecorator` component's `onCloseButtonClick` property to `onClose`
- `moonstone/Dialog` component's `onCloseButtonClicked` property to `onClose`
- `moonstone/Spinner` component's `center` and `middle` properties to a single `centered` property
	that applies both horizontal and vertical centering
- `moonstone/Popup.PopupBase` component's `onCloseButtonClicked` property to `onCloseButtonClick`
- `moonstone/Item.ItemOverlay` component's `autoHide` property to remove the `'no'` option. The same
	effect can be achieved by omitting the property or passing `null`.
- `moonstone/VirtualGridList` to be scrolled by page when navigating with a 5-way direction key
- `moonstone/Scroller`, `moonstone/VirtualList`, `moonstone/VirtualGridList`, and `moonstone/Scrollable` to no longer respond to mouse down/move/up events
- all Expandables to include a state arrow UI element
- `moonstone/LabeledItem` to support a `titleIcon` property which positions just after the title text
- `moonstone/Button` to include `moonstone/TooltipDecorator`
- `moonstone/Expandable` to support being managed, radio group-style, by a component wrapped with `RadioControllerDecorator` from `ui/RadioDecorator`
- `moonstone/Picker` to animate `moonstone/Marquee` children when any part of the `moonstone/Picker` is focused
- `moonstone/VirtualList` to mute its container instead of disabling it during scroll events
- `moonstone/VirtualList`, `moonstone/VirtualGridList`, and `moonstone/Scroller` to continue scrolling when holding down the paging controls
- `moonstone/VirtualList` to require a `component` prop and not have a default value
- `moonstone/Picker` to continuously change when a button is held down by adding `ui/Holdable`.

### Fixed

- `moonstone/Popup` and `moonstone/ContextualPopup` 5-way navigation behavior using spotlight.
- Bug where a synchronized marquee whose content fit the available space would prevent restarting of the marquees
- `moonstone/Input` to show an ellipsis on the correct side based on the text directionality of the `value` or `placeholder` content.
- `moonstone/VirtualList` and `moonstone/VirtualGridList` to prevent unwanted scrolling when focused with the pointer
- `moonstone/Picker` to remove fingernail when a the pointer is held down, but the pointer is moved off the `joined` picker.
- `moonstone/LabeledItem` to include marquee on both `title` and `label`, and be synchronized

## [1.0.0-alpha.5] - 2016-12-16

No changes.

## [1.0.0-alpha.4] - 2016-12-2

### Added

- `moonstone/Popup`, `moonstone/ContextualPopupDecorator`, `moonstone/Notification`, `moonstone/Dialog` and `moonstone/ExpandableInput` components
- `ItemOverlay` component to `moonstone/Item` module
- `marqueeCentered` prop to `moonstone/MarqueeDecorator` and `moonstone/MarqueeText`
- `placeholder` prop to `moonstone/Image`
- `moonstone/MarqueeController` component to synchronize multiple `moonstone/Marquee` components
- Non-latin locale support to all existing Moonstone components
- Language-specific font support
- `moonstone/IncrementSlider` now accepts customizable increment and decrement icons, as well as `moonstone/Slider` being more responsive to external styling

### Changed

- `moonstone/Input` component's `iconStart` and `iconEnd` properties to be `iconBefore` and `iconAfter`, respectively, for consistency with `moonstone/Item.ItemOverlay` naming
- `moonstone/Icon` and `moonstone/IconButton` so the `children` property supports both font-based icons and images
- the `checked` property to `selected` for consistency across the whole framework. This allows better interoperability when switching between various components.  Affects the following: `CheckboxItem`, `RadioItem`, `SelectableItem`, `Switch`, `SwitchItem`, and `ToggleItem`. Additionally, these now use `moonstone/Item.ItemOverlay` to position and handle their Icons.
- `moonstone/Slider` and `moonstone/IncrementSlider` to be more performant. No changes were made to
	the public API.
- `moonstone/GridListImageItem` so that a placeholder image displays while loading the image, and the caption and subcaption support marqueeing
- `moonstone/MoonstoneDecorator` to add `FloatingLayerDecorator`
- `moonstone/IncrementSlider` in vertical mode looks and works as expected.

### Removed

- LESS mixins that belong in `@enact/ui`, so that only moonstone-specific mixins are contained in
this module. When authoring components and importing mixins, only the local mixins need to be
imported, as they already import the general mixins.
- the `src` property from `moonstone/Icon` and `moonston/IconButton`. Use the support for URLs in
	the `children` property as noted above.
- the `height` property from `moonstone/IncrementSlider` and `moonstone/Slider`

### Fixed

- Joined picker so that it now has correct animation when using the mouse wheel
- Bug in DatePicker/TimePicker that prevented setting of value earlier than 1969

## [1.0.0-alpha.3] - 2016-11-8

### Added

- `moonstone/BodyText`, `moonstone/DatePicker`, `moonstone/DayPicker`, `moonstone/ExpandableItem`, `moonstone/Image`, and `moonstone/TimePicker` components
- `fullBleed` prop to `moonstone/Panels/Header`. When `true`, the header content is indented and the header lines are removed.
- Application close button to `moonstone/Panels`. Fires `onApplicationClose` when clicked. Can be omitted with the `noCloseButton` prop.
- `marqueeDisabled` prop to `moonstone/Picker`
- `padded` prop to `moonstone/RangePicker`
- `forceDirection` prop to `moonstone/Marquee`. Forces the direction of `moonstone/Marquee`. Useful for when `RTL` content cannot be auto detected.

### Changed

- `data` parameter passed to `component` prop of `VirtualList`.
- `moonstone/Expandable` into a submodule of `moonstone/ExpandableItem`
- `ExpandableList` to properly support selection
- `moonstone/Divider`'s `children` property to be optional
- `moonstone/ToggleItem`'s `inline` version to have a `max-width` of `240px`
- `moonstone/Input` to use `<div>` instead of `<label>` for wrapping components. No change to
	functionality, only markup.

### Removed

- `moonstone/ExpandableCheckboxItemGroup` in favor of `ExpandableList`

## [1.0.0-alpha.2] - 2016-10-21

This version includes a lot of refactoring from the previous release. Developers need to switch to the new enact-dev command-line tool.

### Added

- New components and HOCs: `moonstone/Scroller`, `moonstone/VirtualList`, `moonstone/VirtualGridList`, `moonstone/Scrollable`, `moonstone/MarqueeText`, `moonstone/Spinner`, `moonstone/ExpandableCheckboxItemGroup`, `moonstone/MarqueeDecorator`
- New options for `ui/Toggleable` HOC
- Marquee support to many components
- Image support to `moonstone/Icon` and `moonstone/IconButton`
- `dismissOnEnter` prop for `moonstone/Input`
- Many more unit tests

### Changed

- Some props for UI state were renamed to have `default` prefix where state was managed by the component. (e.g. `defaultOpen`)

### Fixed

- Many components were fixed, polished, updated and documented
- Inline docs updated to be more consistent and comprehensive<|MERGE_RESOLUTION|>--- conflicted
+++ resolved
@@ -10,11 +10,8 @@
 
 ### Added
 
-<<<<<<< HEAD
 - `moonstone/styles/mixins.less` mixins: `.moon-spotlight-margin()` and `.moon-spotlight-padding()`
-=======
 - `moonstone/Popup` callback property `onShow` which fires after popup appears for both animating and non-animating popups
->>>>>>> bdf03423
 
 ### Changed
 
