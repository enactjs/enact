--- conflicted
+++ resolved
@@ -22,11 +22,8 @@
 - `moonstone/Popup` layout in large text mode to show close button correctly
 - `moonstone/Picker` from moving scroller when pressing 5-way keys in `joined` Picker
 - `moonstone/Input` styling for some non-latin locales
-<<<<<<< HEAD
 - `moonstone/TooltipDecorator` to hide tooltip when 5-way keys are pressed for disabled components
-=======
 - `moonstone/Picker` to not tremble in width when changing values while using a numeric width prop value
->>>>>>> ae960c5f
 
 ## [1.8.0] - 2017-09-07
 
