# Change Log

The following is a curated list of changes in the Enact moonstone module, newest changes on the top.

## [1.0.0-alpha.3] - 2016-11-8

### Added

- `moonstone/DatePicker`, `moonstone/DayPicker`, `moonstone/ExpandableItem`, `moonstone/Image`, and `moonstone/TimePicker` components
- `fullBleed` prop to `moonstone/Panels/Header`. When `true`, the header content is indented and the header lines are removed.
<<<<<<< HEAD
- Application close button to `moonstone/Panels`. Fires `onApplicationClose` when clicked. Can be omitted with the `noCloseButton` prop.
=======
- `marqueeDisabled` prop to `moonstone/Picker`
- `padded` prop to `moonstone/RangePicker`
>>>>>>> 3ac2793a

### Changed

- `data` parameter passed to `component` prop of `VirtualList`.
- `moonstone/Expandable` into a submodule of `moonstone/ExpandableItem`
- `ExpandableList` to properly support selection
- `moonstone/Divider`'s `children` property to be optional
- `moonstone/ToggleItem`'s `inline` version to have a `max-width` of `240px`
- `moonstone/Input` to use `<div>` instead of `<label>` for wrapping components. No change to
	functionality, only markup.

### Removed

- `moonstone/ExpandableCheckboxItemGroup` in favor of `ExpandableList`

## [1.0.0-alpha.2] - 2016-10-21

This version includes a lot of refactoring from the previous release. Developers need to switch to the new enact-dev command-line tool.

### Added

- New components and HOCs: `moonstone/Scroller`, `moonstone/VirtualList`, `moonstone/VirtualGridList`, `moonstone/Scrollable`, `moonstone/MarqueeText`, `moonstone/Spinner`, `moonstone/ExpandableCheckboxItemGroup`, `moonstone/MarqueeDecorator`
- New options for `ui/Toggleable` HOC
- Marquee support to many components
- Image support to `moonstone/Icon` and `moonstone/IconButton`
- `dismissOnEnter` prop for `moonstone/Input`
- Many more unit tests

### Changed

- Some props for UI state were renamed to have `default` prefix where state was managed by the component. (e.g. `defaultOpen`)

### Fixed

- Many components were fixed, polished, updated and documented
- Inline docs updated to be more consistent and comprehensive<|MERGE_RESOLUTION|>--- conflicted
+++ resolved
@@ -8,12 +8,9 @@
 
 - `moonstone/DatePicker`, `moonstone/DayPicker`, `moonstone/ExpandableItem`, `moonstone/Image`, and `moonstone/TimePicker` components
 - `fullBleed` prop to `moonstone/Panels/Header`. When `true`, the header content is indented and the header lines are removed.
-<<<<<<< HEAD
 - Application close button to `moonstone/Panels`. Fires `onApplicationClose` when clicked. Can be omitted with the `noCloseButton` prop.
-=======
 - `marqueeDisabled` prop to `moonstone/Picker`
 - `padded` prop to `moonstone/RangePicker`
->>>>>>> 3ac2793a
 
 ### Changed
 
