--- conflicted
+++ resolved
@@ -9,6 +9,10 @@
 - `moonstone/VirtualList.VirtualList` and `moonstone/VirtualList.VirtualGridList` `role="list"`
 - `moonstone/VirtualList`, `moonstone/VirtualGridList` and `moonstone/Scroller` props `scrollRightAriaLabel`, `scrollLeftAriaLabel`, `scrollDownAriaLabel`, and `scrollUpAriaLabel` to configure the aria-label set on scroll buttons in the scrollbars
 
+### Fixed
+
+- `moonstone/Scroller` and `moonstone/VirtualList` navigation via 5-way from paging controls
+
 ## [2.0.0-alpha.8] - 2018-04-17
 
 ### Added
@@ -23,12 +27,8 @@
 ### Fixed
 
 - `moonstone/TimePicker` to show `meridiem` correctly in all locales
-<<<<<<< HEAD
 - `moonstone/Scrollable/ScrollButtons` to read out out audio guidance when button down.
-- `moonstone/Scroller` and `moonstone/VirtualList` navigation via 5-way from paging controls
-=======
 - `moonstone/Scrollable` scroll buttons to read out out audio guidance when button pressed down
->>>>>>> 71bf1b44
 - `moonstone/ExpandableItem` to show label properly when open and disabled
 - `moonstone/Notification` to position properly in RTL locales
 - `moonstone/VideoPlayer` to show controls when pressing 5-way select
