# Change Log

The following is a curated list of changes in the Enact moonstone module, newest changes on the top.

## [unreleased]

### Added

### Changed

- `moonstone/VideoPlayer` to emit `onScrub` event and provide audio guidance when setting focus to slider

### Fixed

- `moonstone/ExpandableItem` and derivatives to restore focus to the Item if the contents were last focused when closed
- `moonstone/Slider` toggling activated state when holding enter/select key
- `moonstone/TimePicker` picker icons shifting slightly when focusing an adjacent picker
- `moonstone/Icon` so it handles color the same way generic text does, by inheriting from the parent's color. This applies to all instances of `Icon`, `IconButton`, and `Icon` inside `Button`.
<<<<<<< HEAD
- `moonstone/fonts` Museo Sans font to correct "Ti" kerning
=======
- `moonstone/VideoPlayer` to correctly position knob on mouse click
- `moonstone/Panels.Header` to show an ellipsis for long titles with RTL text
>>>>>>> edb7c4dd

## [1.9.3] - 2017-10-03

### Added

- `moonstone/Button` property value to `backgroundOpacity` called "lightTranslucent" to better serve colorful image backgrounds behind Buttons. This also affects `moonstone/IconButton` and `moonstone/Panels/ApplicationCloseButton`.
- `moonstone/Panels` property `closeButtonBackgroundOpacity` to support `moonstone/Panels/ApplicationCloseButton`'s `backgroundOpacity` prop

### Changed

- `Moonstone Icons` font file to include the latest designs for several icons
- `moonstone/Panels/ApplicationCloseButton` to expose its `backgroundOpacity` prop

### Fixed

- `moonstone/VirtualList` to apply "position: absolute" inline style to items
- `moonstone/Picker` to increment and decrement normally at the edges of joined picker
- `moonstone/Icon` not to read out image characters
- `moonstone/Scrollable` not to accumulate paging scroll by pressing page up/down in scrollbar
- `moonstone/Icon` to correctly display focused state when using external image
- `moonstone/Button` and `moonstone/IconButton` to be properly visually muted when in a muted container

## [1.9.2] - 2017-09-26

### Fixed

- `moonstone/ExpandableList` preventing updates when its children had changed

## [1.9.1] - 2017-09-25

### Fixed

- `moonstone/ExpandableList` run-time error when using an array of objects as children
- `moonstone/VideoPlayer` blocking pointer events when the controls were hidden

## [1.9.0] - 2017-09-22

### Added

- `moonstone/styles/mixins.less` mixins: `.moon-spotlight-margin()` and `.moon-spotlight-padding()`
- `moonstone/Button` property `noAnimation` to support non-animating pressed visual

### Changed

- `moonstone/TimePicker` to use "AM/PM" instead of "meridiem" for label under meridiem picker
- `moonstone/IconButton` default style to not animate on press. NOTE: This behavior will change back to its previous setting in release 2.0.0.
- `moonstone/Popup` to warn when using `scrimType` `'none'` and `spotlightRestrict` `'self-only'`
- `moonstone/Scroller` to block spotlight during scroll
- `moonstone/ExpandableItem` and derivatives to always pause spotlight before animation

### Fixed

- `moonstone/VirtualGridList` to not move focus to wrong column when scrolled from the bottom by holding the "up" key
- `moonstone/VirtualList` to focus an item properly when moving to a next or previous page
- `moonstone/Scrollable` to move focus toward first or last child when page up or down key is pressed if the number of children is small
- `moonstone/VirtualList` to scroll to preserved index when it exists within dataSize for preserving focus
- `moonstone/Picker` buttons to not change size
- `moonstone/Panel` to move key navigation to application close button on holding the "up" key.
- `moonstone/Picker` to show numbers when changing values rapidly
- `moonstone/Popup` layout in large text mode to show close button correctly
- `moonstone/Picker` from moving scroller when pressing 5-way keys in `joined` Picker
- `moonstone/Input` so it displays all locales the same way, without cutting off the edges of characters
- `moonstone/TooltipDecorator` to hide tooltip when 5-way keys are pressed for disabled components
- `moonstone/Picker` to not tremble in width when changing values while using a numeric width prop value
- `moonstone/Picker` to not overlap values when changing values in `vertical`
- `moonstone/ContextualPopup` pointer mode focus behavior for `spotlightRestrict='self-only'`
- `moonstone/VideoPlayer` to prevent interacting with more components in pointer mode when hidden
- `moonstone/Scroller` to not repaint its entire contents whenever partial content is updated
- `moonstone/Slider` knob positioning after its container is resized
- `moonstone/VideoPlayer` to maintain focus when media controls are hidden
- `moonstone/Scroller` to scroll expandable components into view when opening when pointer has moved elsewhere

## [1.8.0] - 2017-09-07

### Deprecated

- `moonstone/Dialog` property `showDivider`, will be replaced by `noDivider` property in 2.0.0

### Added

- `moonstone/Popup` callback property `onShow` which fires after popup appears for both animating and non-animating popups

### Changed

- `moonstone/Popup` callback property `onHide` to run on both animating and non-animating popups
- `moonstone/VideoPlayer` state `playbackRate` to media events
- `moonstone/VideoPlayer` support for `spotlightDisabled`
- `moonstone/VideoPlayer` thumbnail positioning and style
- `moonstone/VirtualList` to render when dataSize increased or decreased
- `moonstone/Dialog` style
- `moonstone/Popup`, `moonstone/Dialog`, and `moonstone/Notification` to support `node` type for children
- `moonstone/Scroller` to forward `onKeyDown` events

### Fixed

- `moonstone/Scrollable` to enable focus when wheel scroll is stopped
- `moonstone/VirtualList` to show scroll thumb when a preserved item is focused in a Panel
- `moonstone/Scroller` to navigate properly with 5-way when expandable child is opened
- `moonstone/VirtualList` to stop scrolling when focus is moved on an item from paging controls or outside
- `moonstone/VirtualList` to move out with 5-way navigation when the first or the last item is disabled
- `moonstone/IconButton` Tooltip position when disabled
- `moonstone/VideoPlayer` Tooltip time after unhovering
- `moonstone/VirtualList` to not show invisible items
- `moonstone/IconButton` Tooltip position when disabled
- `moonstone/VideoPlayer` to display feedback tooltip correctly when navigating in 5-way
- `moonstone/MarqueeDecorator` to work with synchronized `marqueeOn` `'render'` and hovering as well as `marqueOn` `'hover'` when moving rapidly among synchronized marquees
- `moonstone/Input` aria-label for translation
- `moonstone/Marquee` to recalculate inside `moonstone/Scroller` and `moonstone/SelectableItem` by bypassing `shouldComponentUpdate`
- `moonstone/Picker` to marquee when incrementing and decrementing values with the prop `noAnimation`

## [1.7.0] - 2017-08-23

### Deprecated

- `moonstone/TextSizeDecorator` and it will be replaced by `moonstone/AccessibilityDecorator`
- `moonstone/MarqueeDecorator` property `marqueeCentered` and `moonstone/Marquee` property `centered` will be replaced by `alignment` property in 2.0.0

### Added

- `moonstone/TooltipDecorator` config property to direct tooltip into a property instead of adding to `children`
- `moonstone/VideoPlayer` prop `thumbnailUnavailable` to fade thumbnail
- `moonstone/AccessibilityDecorator` with `highContrast` and `textSize`
- `moonstone/VideoPlayer` high contrast scrim
- `moonstone/MarqueeDecorator`and `moonstone/Marquee` property `alignment` to allow setting  alignment of marquee content

### Changed

- `moonstone/Scrollbar` to disable paging control down button properly at the bottom when a scroller size is a non-integer value
- `moonstone/VirtualList`, `moonstone/VirtualGridList`, and `moonstone/Scroller` to scroll on `keydown` event instead of `keyup` event of page up and page down keys
- `moonstone/VirtualGridList` to scroll by item via 5 way key
- `moonstone/VideoPlayer` to read target time when jump by left/right key
- `moonstone/IconButton` to not use `MarqueeDecorator` and `Uppercase`

### Fixed

- `moonstone/VirtualList` and `moonstone/VirtualGridList` to focus the correct item when page up and page down keys are pressed
- `moonstone/VirtualList` to not lose focus when moving out from the first item via 5way when it has disabled items
- `moonstone/Slider` to align tooltip with detached knob
- `moonstone/FormCheckbox` to display correct colors in light skin
- `moonstone/Picker` and `moonstone/RangePicker` to forward `onKeyDown` events when not `joined`
- `moonstone/SelectableItem` to display correct icon width and alignment
- `moonstone/LabeledItem` to always match alignment with the locale
- `moonstone/Scroller` to properly 5-way navigate from scroll buttons
- `moonstone/ExpandableList` to display correct font weight and size for list items
- `moonstone/Divider` to not italicize in non-italic locales
- `moonstone/VideoPlayer` slider knob to follow progress after being selected when seeking
- `moonstone/LabeledItem` to correctly position its icon. This affects all of the `Expandables`, `moonstone/DatePicker` and `moonstone/TimePicker`.
- `moonstone/Panels.Header` and `moonstone/Item` to prevent them from allowing their contents to overflow unexpectedly
- `moonstone/Marquee` to recalculate when vertical scrollbar appears
- `moonstone/SelectableItem` to recalculate marquee when toggled

### Removed

- `moonstone/Input` large-text mode

## [1.6.1] - 2017-08-07

### Changed

- `moonstone/Icon` and `moonstone/IconButton` to no longer fit image source to the icon's boundary

## [1.6.0] - 2017-08-04

### Added

- `moonstone/VideoPlayer` ability to seek when holding down the right and left keys. Sensitivity can be adjusted using throttling options `jumpDelay` and `initialJumpDelay`.
- `moonstone/VideoPlayer` property `no5WayJump` to disable jumping done by 5-way
- `moonstone/VideoPlayer` support for the "More" button to use tooltips
- `moonstone/VideoPlayer` properties `moreButtonLabel` and `moreButtonCloseLabel` to allow customization of the "More" button's tooltip and Aria labels
- `moonstone/VideoPlayer` property `moreButtonDisabled` to disable the "More" button
- `moonstone/Picker` and `moonstone/RangePicker` prop `aria-valuetext` to support reading custom text instead of value
- `moonstone/VideoPlayer` methods `showControls` and `hideControls` to allow external interaction with the player
- `moonstone/Scroller` support for Page Up/Page Down keys in pointer mode when no item has focus

### Changed

- `moonstone/VideoPlayer` to handle play, pause, stop, fast forward and rewind on remote controller
- `moonstone/Marquee` to also start when hovered if `marqueeOnRender` is set

### Fixed

- `moonstone/IconButton` to fit image source within `IconButton`
- `moonstone` icon font sizes for wide icons
- `moonstone/ContextualPopupDecorator` to prefer setting focus to the appropriate popup instead of other underlying controls when using 5-way from the activating control
- `moonstone/Scroller` not scrolled via 5 way when `moonstone/ExpandableList` is opened
- `moonstone/VirtualList` to not let the focus move outside of container even if there are children left when navigating with 5way
- `moonstone/Scrollable` to update disability of paging controls when the scrollbar is set to `visible` and the content becomes shorter
- `moonstone/VideoPlayer` to focus on hover over play/pause button when video is loading
- `moonstone/VideoPlayer` to update and display proper time while moving knob when video is paused
- `moonstone/VideoPlayer` long title overlap issues
- `moonstone/Header` to apply `marqueeOn` prop to `subTitleBelow` and `titleBelow`
- `moonstone/Picker` wheeling in `moonstone/Scroller`
- `moonstone/IncrementSlider` and `moonstone/Picker` to read value changes when selecting buttons

## [1.5.0] - 2017-07-19

### Added

- `moonstone/Slider` and `moonstone/IncrementSlider` prop `aria-valuetext` to support reading custom text instead of value
- `moonstone/TooltipDecorator` property `tooltipProps` to attach props to tooltip component
- `moonstone/Scroller` and `moonstone/VirtualList` ability to scroll via page up and page down keys
- `moonstone/VideoPlayer` tooltip-thumbnail support with the `thumbnailSrc` prop and the `onScrub` callback to fire when the knob moves and a new thumbnail is needed
- `moonstone/VirtualList` ability to navigate via 5way when there are disabled items
- `moonstone/ContextualPopupDecorator` property `popupContainerId` to support configuration of the popup's spotlight container
- `moonstone/ContextualPopupDecorator` property `onOpen` to notify containers when the popup has been opened
- `moonstone/ContextualPopupDecorator` config option `openProp` to support mapping the value of `open` property to the chosen property of wrapped component

### Changed

- `moonstone/ExpandableList` to use 'radio' as the default, and adapt 'single' mode to render as a `moonstone/RadioItem` instead of a `moonstone/CheckboxItem`
- `moonstone/VideoPlayer` to not hide pause icon when it appears
- `moonstone/ContextualPopupDecorator` to set accessibility-related props onto the container node rather than the popup node
- `moonstone/ExpandableItem`, `moonstone/ExpandableList`, `moonstone/ExpandablePicker`, `moonstone/DatePicker`, and `moonstone/TimePicker` to pause spotlight when animating in 5-way mode
- `moonstone/Spinner` to position the text content under the spinner, rather than to the right side
- `moonstone/VideoPlayer` to include hour when announcing the time while scrubbing
- `moonstone/GridListImageItem` to require a `source` prop and not have a default value

### Fixed

- `moonstone/Input` ellipsis to show if placeholder is changed dynamically and is too long
- `moonstone/Marquee` to re-evaluate RTL orientation when its content changes
- `moonstone/VirtualList` to restore focus on short lists
- `moonstone/ExpandableInput` to expand the width of its contained `moonstone/Input`
- `moonstone/Input` support for `dismissOnEnter`
- `moonstone/Input` focus management to prevent stealing focus when programmatically moved elsewhere
- `moonstone/Input` 5-way spot behavior
- `moonstone` international fonts to always be used, even when unsupported font-weights or font-styles are requested
- `moonstone/Panels.Panel` support for selecting components with `.spottable-default` as the default focus target
- `moonstone/Panels` layout in RTL locales
- `moonstone` spottable components to support `onSpotlightDown`, `onSpotlightLeft`, `onSpotlightRight`, and `onSpotlightUp` event property
- `moonstone/VirtualList` losing spotlight when the list is empty
- `moonstone/FormCheckbox` in focused state to have the correct "check" color
- `moonstone/Scrollable` bug in `navigableFilter` when passed a container id

## [1.4.1] - 2017-07-05

### Changed

- `moonstone/Popup` to only call `onKeyDown` when there is a focused item in the `Popup`
- `moonstone/Scroller`, `moonstone/Picker`, and `moonstone/IncrementSlider` to automatically move focus when the currently focused `moonstone/IconButton` becomes disabled

### Fixed

- `moonstone/ContextualPopupDecorator` close button to account for large text size
- `moonstone/ContextualPopupDecorator` to not spot controls other than its activator when navigating out via 5-way
- `moonstone/Header` to set the value of `marqueeOn` for all types of headers

## [1.4.0] - 2017-06-29

### Deprecated

- `moonstone/Input` prop `noDecorator` is being replaced by `autoFocus` in 2.0.0

### Added

- `moonstone/Scrollbar` property `corner` to add the corner between vertical and horizontal scrollbars
- `moonstone/ScrollThumb` for a thumb of `moonstone/Scrollbar`
- `moonstone/styles/text.less` mixin `.locale-japanese-line-break()` to apply the correct  Japanese language line-break rules for the following multi-line components: `moonstone/BodyText`, `moonstone/Dialog`, `moonstone/Notification`, `moonstone/Popup`, and `moonstone/Tooltip`
- `moonstone/ContextualPopupDecorator` property `popupProps` to attach props to popup component
- `moonstone/VideoPlayer` property `pauseAtEnd` to control forward/backward seeking
- `moonstone/Panels/Header` prop `marqueeOn` to control marquee of header

### Changed

- `moonstone/Panels/Header` to expose its `marqueeOn` prop
- `moonstone/VideoPlayer` to automatically adjust the width of the allocated space for the side components so the media controls have more space to appear on smaller screens
- `moonstone/VideoPlayer` properties `autoCloseTimeout` and `titleHideDelay` default value to `5000`
- `moonstone/VirtualList` to support restoring focus to the last focused item
- `moonstone/Scrollable` to call `onScrollStop` before unmounting if a scroll is in progress
- `moonstone/Scroller` to reveal non-spottable content when navigating out of a scroller

### Fixed

- `moonstone/Dialog` to properly focus via pointer on child components
- `moonstone/VirtualList`, `moonstone/VirtualGridList`, and `moonstone/Scroller` not to be slower when scrolled to the first or the last position by wheeling
- `moonstone` component hold delay time
- `moonstone/VideoPlayer` to show its controls when pressing down the first time
- `moonstone/Panel` autoFocus logic to only focus on initial render
- `moonstone/Input` text colors
- `moonstone/ExpandableInput` to focus its decorator when leaving by 5-way left/right

## [1.3.1] - 2017-06-14

### Fixed

- `moonstone/Picker` support for large text
- `moonstone/Scroller` support for focusing paging controls with the pointer
- `moonstone` CSS rules for unskinned spottable components

## [1.3.0] - 2017-06-12

### Deprecated

- `moonstone/Scroller` props `horizontal` and `vertical`. Deprecated props are replaced with `direction` prop. `horizontal` and `vertical` will be removed in 2.0.0.
- `moonstone/Panel` prop `noAutoFocus` in favor of `autoFocus="none"`

### Added

- `moonstone/Image` support for `children` prop inside images
- `moonstone/Scroller` prop `direction` which replaces `horizontal` and `vertical` props
- `moonstone/VideoPlayer` property `tooltipHideDelay` to hide tooltip with a given amount of time
- `moonstone/VideoPlayer` property `pauseAtEnd` to pause when it reaches either the start or the end of the video
- `moonstone/VideoPlayer` methods `fastForward`, `getMediaState`, `jump`, `pause`, `play`, `rewind`, and `seek` to allow external interaction with the player. See docs for example usage.

### Changed

- `moonstone/Skinnable` to support context and allow it to be added to any component to be individually skinned. This includes a further optimization in skinning which consolidates all color assignments into a single block, so non-color rules aren't unnecessarily duplicated.
- `moonstone/Skinnable` light and dark skin names ("moonstone-light" and "moonstone") to "light" and "dark", respectively
- `moonstone/VideoPlayer` to set play/pause icon to display "play" when rewinding or fast forwarding
- `moonstone/VideoPlayer` to rewind or fast forward when previous command is slow-forward or slow-rewind respectively
- `moonstone/VideoPlayer` to fast forward when previous command is slow-forward and it reaches the last of its play rate
- `moonstone/VideoPlayer` to not play video on reload when `noAutoPlay` is `true`
- `moonstone/VideoPlayer` property `feedbackHideDelay`'s default value to `3000`
- `moonstone/Notification` to break line in characters in ja and zh locale
- `moonstone/Notification` to align texts left in LTR locale and right in RTL locale
- `moonstone/VideoPlayer` to simulate rewind functionality on non-webOS platforms only

### Fixed

- `moonstone/ExpandableItem` to correct the `titleIcon` when using `open` and `disabled`
- `moonstone/GridListImageItem` to center its selection icon on the image instead of the item
- `moonstone/Input` to have correct `Tooltip` position in `RTL`
- `moonstone/SwitchItem` to not unintentionally overflow `Scroller` containers, causing them to jump to the side when focusing
- `moonstone/VideoPlayer` to fast forward properly when video is at paused state
- `moonstone/VideoPlayer` to correctly change sources
- `moonstone/VideoPlayer` to show or hide feedback tooltip properly
- `moonstone/DateTimeDecorator` to work properly with `RadioControllerDecorator`
- `moonstone/Picker` in joined, large text mode so the arrows are properly aligned and sized
- `moonstone/Icon` to reflect the same proportion in relation to its size in large-text mode

## [1.2.0] - 2017-05-17

### Deprecated

- `moonstone/Scroller.Scrollable` option `indexToFocus` in `scrollTo` method to be removed in 2.0.0

### Added

- `moonstone/Slider` and `moonstone/IncrementSlider` prop `noFill` to support a style without the fill
- `moonstone/Marquee` property `rtl` to set directionality to right-to-left
- `moonstone/VirtualList.GridListImageItem` property `selectionOverlay` to add custom component for selection overlay
- `moonstone/MoonstoneDecorator` property `skin` to let an app choose its skin: "moonstone" and "moonstone-light" are now available
- `moonstone/FormCheckboxItem`
- `moonstone/FormCheckbox`, a standalone checkbox, to support `moonstone/FormCheckboxItem`
- `moonstone/Input` props `invalid` and `invalidMessage` to display a tooltip when input value is invalid
- `moonstone/Scroller.Scrollable` option `focus` in `scrollTo()` method
- `moonstone/Scroller.Scrollable` property `spottableScrollbar`
- `moonstone/Icon.IconList` icons: `arrowshrinkleft` and `arrowshrinkright`

### Changed

- `moonstone/Picker` arrow icon for `joined` picker: small when not spotted, hidden when it reaches the end of the picker
- `moonstone/Checkbox` and `moonstone/CheckboxItem` to reflect the latest design
- `moonstone/MoonstoneDecorator/fontGenerator` was refactored to use the browser's FontFace API to dynamically load locale fonts
- `moonstone/VideoPlayer` space allotment on both sides of the playback controls to support 4 buttons; consequently the "more" controls area has shrunk by the same amount
- `moonstone/VideoPlayer` to not disable media button (play/pause)
- `moonstone/Scroller.Scrollable` so that paging controls are not spottable by default with 5-way
- `moonstone/VideoPlayer`'s more/less button to use updated arrow icon

### Fixed

- `moonstone/MarqueeDecorator` to properly stop marquee on items with `'marqueeOnHover'`
- `moonstone/ExpandableList` to work properly with object-based children
- `moonstone/styles/fonts.less` to restore the Moonstone Icon font to request the local system font by default. Remember to update your webOS build to get the latest version of the font so you don't see empty boxes for your icons.
- `moonstone/Picker` and `moonstone/RangePicker` to now use the correct size from Enyo (60px v.s. 84px) for icon buttons
- `moonstone/Scrollable` to apply ri.scale properly
- `moonstone/Panel` to not cover a `Panels`'s `ApplicationCloseButton` when not using a `Header`
- `moonstone/IncrementSlider` to show tooltip when buttons focused

## [1.1.0] - 2017-04-21

### Deprecated

- `moonstone/ExpandableInput` property `onInputChange`

### Added

- `moonstone/Panels.Panel` prop and `moonstone/MoonstoneDecorator` config option: `noAutoFocus` to support prevention of setting automatic focus after render
- `moonstone/VideoPlayer` props: `backwardIcon`, `forwardIcon`, `jumpBackwardIcon`, `jumpForwardIcon`, `pauseIcon`, and `playIcon` to support icon customization of the player
- `moonstone/VideoPlayer` props `jumpButtonsDisabled` and `rateButtonsDisabled` for disabling the pairs of buttons when it's inappropriate for the playing media
- `moonstone/VideoPlayer` property `playbackRateHash` to support custom playback rates
- `moonstone/VideoPlayer` callback prop `onControlsAvailable` which fires when the players controls show or hide
- `moonstone/Image` support for `onLoad` and `onError` events
- `moonstone/VirtualList.GridListImageItem` prop `placeholder`
- `moonstone/Divider` property `preserveCase` to display text without capitalizing it

### Changed

- `moonstone/Slider` colors and sizing to match the latest designs
- `moonstone/ProgressBar` to position correctly with other components nearby
- `moonstone/Panels` breadcrumb to no longer have a horizontal line above it
- `moonstone/Transition` to measure itself when the CPU is idle
- style for disabled opacity from 0.4 to 0.3
- `moonstone/Button` colors for transparent and translucent background opacity when disabled
- `moonstone/ExpandableInput` property `onInputChange` to fire along with `onChange`. `onInputChange` is deprecated and will be removed in a future update.
- `Moonstone.ttf` font to include new icons
- `moonstone/Icon` to reference additional icons

### Fixed

- `moonstone/Popup` and `moonstone/ContextualPopupDecorator` 5-way navigation behavior
- `moonstone/Input` to not spot its own input decorator on 5-way out
- `moonstone/VideoPlayer` to no longer render its `children` in multiple places
- `moonstone/Button` text color when used on a neutral (light) background in some cases
- `moonstone/Popup` background opacity
- `moonstone/Marquee` to recalculate properly when its contents change
- `moonstone/TimePicker` to display time in correct order
- `moonstone/Scroller` to prefer spotlight navigation to its internal components

## [1.0.0] - 2017-03-31

> NOTE: We have also modified most form components to be usable in a controlled (app manages component
> state) or uncontrolled (Enact manages component state) manner. To put a component into a
> controlled state, pass in `value` (or other appropriate state property such as `selected` or
> `open`) at component creation and then respond to events and update the value as needed. To put a
> component into an uncontrolled state, do not set `value` (or equivalent), at creation. From this
> point on, Enact will manage the state and events will be sent when the state is updated. To
> specify an initial value, use the `defaultValue` (or, `defaultSelected, `defaultOpen, etc.)
> property.  See the documentation for individual components for more information.

### Added

- `moonstone/Button` property `icon` to support a built-in icon next to the text content. The Icon supports everything that `moonstone/Icon` supports, as well as a custom icon.
- `moonstone/MoonstoneDecorator` property `textSize` to resize several components to requested CMR sizes. Simply add `textSize="large"` to your `App` and the new sizes will automatically take effect.

### Changed

- `moonstone/Slider` to use the property `tooltip` instead of `noTooltip`, so the built-in tooltip is not enabled by default
- `moonstone/IncrementSlider` to include tooltip documentation
- `moonstone/ExpandableList` to accept an array of objects as children which are spread onto the generated components
- `moonstone/CheckboxItem` style to match the latest designs, with support for the `moonstone/Checkbox` to be on either the left or the right side by using the `iconPosition` property
- `moonstone/VideoPlayer` to supply every event callback-method with an object representing the VideoPlayer's current state, including: `currentTime`, `duration`, `paused`, `proportionLoaded`, and `proportionPlayed`

### Fixed

- `moonstone/Panels.Panel` behavior for remembering focus on unmount and setting focus after render
- `moonstone/VirtualList.VirtualGridList` showing empty items when items are continuously added dynamically
- `moonstone/Picker` to marquee on focus once again

## [1.0.0-beta.4] - 2017-03-10

### Added

- `moonstone/VirtualList` `indexToFocus` option to `scrollTo` method to focus on item with specified index
- `moonstone/IconButton` and `moonstone/Button` `color` property to add a remote control key color to the button
- `moonstone/Scrollbar` property `disabled` to disable both paging controls when it is true
- `moonstone/VirtualList` parameter `moreInfo` to pass `firstVisibleIndex` and `lastVisibleIndex` when scroll events are firing
- Accessibility support to UI components
- `moonstone/VideoPlayer` property `onUMSMediaInfo` to support the custom webOS “umsmediainfo” event
- `moonstone/Region` component which encourages wrapping components for improved accessibility rather than only preceding the components with a `moonstone/Divider`
- `moonstone/Slider` tooltip. It's enabled by default and comes with options like `noTooltip`, `tooltipAsPercent`, and `tooltipSide`. See the component docs for more details.
- `moonstone/Panels.Panel` property `hideChildren` to defer rendering children
- `moonstone/Spinner` properties `blockClickOn` and `scrim` to block click events behind spinner
- `moonstone/VirtualList` property `clientSize` to specify item dimensions instead of measuring them

### Changed

- `moonstone/VirtualGridImageItem` styles to reduce redundant style code app side
- `moonstone/VirtualList` and `moonstone/VirtualGridList` to add essential CSS for list items automatically
- `moonstone/VirtualList` and `moonstone/VirtualGridList` to not add `data-index` to their item DOM elements directly, but to pass `data-index` as the parameter of their `component` prop like the `key` parameter of their `component` prop
- `moonstone/ExpandableItem` and derivatives to defer focusing the contents until animation completes
- `moonstone/LabeledItem`, `moonstone/ExpandableItem`, `moonstone/ExpandableList` to each support the `node` type in their `label` property. Best used with `ui/Slottable`.

### Fixed

- `moonstone/VirtualList.GridListImageItem` to have proper padding size according to the existence of caption/subcaption
- `moonstone/Scrollable` to display scrollbars with proper size
- `moonstone/VirtualGridList` to not be truncated

### Removed

- `moonstone/Scrollable` property `hideScrollbars` and replaced it with `horizontalScrollbar` and `verticalScrollbar`

## [1.0.0-beta.3] - 2017-02-21

### Added

- `moonstone/VideoPlayer` support for 5-way show/hide of media playback controls
- `moonstone/VideoPlayer` property `feedbackHideDelay`
- `moonstone/Slider` property `onKnobMove` to fire when the knob position changes, independently from the `moonstone/Slider` value
- `moonstone/Slider` properties `active`, `disabled`, `knobStep`, `onActivate`, `onDecrement`, and `onIncrement` as part of enabling 5-way support to `moonstone/Slider`, `moonstone/IncrementSlider` and the media slider for `moonstone/VideoPlayer`
- `moonstone/Slider` now supports `children` which are added to the `Slider`'s knob, and follow it as it moves
- `moonstone/ExpandableInput` properties `iconAfter` and `iconBefore` to display icons after and before the input, respectively
- `moonstone/Dialog` property `preserveCase`, which affects `title` text

### Changed

- `moonstone/IncrementSlider` to change when the buttons are held down
- `moonstone/Marquee` to allow disabled marquees to animate
- `moonstone/Dialog` to marquee `title` and `titleBelow`
- `moonstone/Marquee.MarqueeController` config option `startOnFocus` to `marqueeOnFocus`. `startOnFocus` is deprecated and will be removed in a future update.
- `moonstone/Button`, `moonstone/IconButton`, `moonstone/Item` to not forward `onClick` when `disabled`

### Fixed

- `moonstone/Marquee.MarqueeController` to start marquee on newly registered components when controller has focus and to restart synced marquees after completion
- `moonstone/Scroller` to recalculate when an expandable child opens
- `spotlightDisabled` property support for spottable moonstone components
- `moonstone/Popup` and `moonstone/ContextualPopupDecorator` so that when the popup is closed, spotlight focus returns to the control that had focus prior to the popup opening
- `moonstone/Input` to not get focus when disabled

## [1.0.0-beta.2] - 2017-01-30

### Added

- `moonstone/Panels.Panel` property `showChildren` to support deferring rendering the panel body until animation completes
- `moonstone/MarqueeDecorator` property `invalidateProps` that specifies which props cause the marquee distance to be invalidated
- developer-mode warnings to several components to warn when values are out-of-range
- `moonstone/Divider` property `spacing` which adjusts the amount of empty space above and below the `Divider`. `'normal'`, `'small'`, `'medium'`, `'large'`, and `'none'` are available.
- `moonstone/Picker` when `joined` the ability to be incremented and decremented by arrow keys
- `onSpotlightDisappear` event property support for spottable moonstone components
- `moonstone/VideoPlayer` property `titleHideDelay`

### Changed

- `moonstone/Panels.Panels` and variations to defer rendering the children of contained `Panel` instances until animation completes
- `moonstone/ProgressBar` properties `progress` and `backgroundProgress` to accept a number between 0 and 1
- `moonstone/Slider` and `moonstone/IncrementSlider` property `backgroundPercent` to `backgroundProgress` which now accepts a number between 0 and 1
- `moonstone/Slider` to not ignore `value` prop when it is the same as the previous value
- `moonstone/Picker` component's buttons to reverse their operation such that 'up' selects the previous item and 'down' the next
- `moonstone/Picker` and derivatives may now use numeric width, which represents the amount of characters to use for sizing. `width={4}` represents four characters, `2` for two characters, etc. `width` still accepts the size-name strings.
- `moonstone/Divider` to now behave as a simple horizontal line when no text content is provided
- `moonstone/Scrollable` to not display scrollbar controls by default
- `moonstone/DatePicker` and `moonstone/TimePicker` to emit `onChange` event whenever the value is changed, not just when the component is closed

### Removed

- `moonstone/ProgressBar` properties `min` and `max`

### Fixed

- `moonstone/IncrementSlider` so that the knob is spottable via pointer, and 5-way navigation between the knob and the increment/decrement buttons is functional
- `moonstone/Slider` and `moonstone/IncrementSlider` to not fire `onChange` for value changes from props

## [1.0.0-beta.1] - 2016-12-30

### Added

- `moonstone/VideoPlayer` and `moonstone/TooltipDecorator` components and samples
- `moonstone/Panels.Panels` property `onBack` to support `ui/Cancelable`
- `moonstone/VirtualFlexList` Work-In-Progress component to support variably sized rows or columns
- `moonstone/ExpandableItem` properties `autoClose` and `lockBottom`
- `moonstone/ExpandableList` properties `noAutoClose` and `noLockBottom`
- `moonstone/Picker` property `reverse`
- `moonstone/ContextualPopup` property `noAutoDismiss`
- `moonstone/Dialog` property `scrimType`
- `moonstone/Popup` property `spotlightRestrict`

### Changed

- `moonstone/Panels.Routable` to require a `navigate` configuration property indicating the event callback for back or cancel actions
- `moonstone/MarqueeController` focus/blur handling to start and stop synchronized `moonstone/Marquee` components
- `moonstone/ExpandableList` property `autoClose` to `closeOnSelect` to disambiguate it from the added `autoClose` on 5-way up
- `moonstone/ContextualPopupDecorator.ContextualPopupDecorator` component's `onCloseButtonClick` property to `onClose`
- `moonstone/Dialog` component's `onCloseButtonClicked` property to `onClose`
- `moonstone/Spinner` component's `center` and `middle` properties to a single `centered` property
	that applies both horizontal and vertical centering
- `moonstone/Popup.PopupBase` component's `onCloseButtonClicked` property to `onCloseButtonClick`
- `moonstone/Item.ItemOverlay` component's `autoHide` property to remove the `'no'` option. The same
	effect can be achieved by omitting the property or passing `null`.
- `moonstone/VirtualGridList` to be scrolled by page when navigating with a 5-way direction key
- `moonstone/Scroller`, `moonstone/VirtualList`, `moonstone/VirtualGridList`, and `moonstone/Scrollable` to no longer respond to mouse down/move/up events
- all Expandables to include a state arrow UI element
- `moonstone/LabeledItem` to support a `titleIcon` property which positions just after the title text
- `moonstone/Button` to include `moonstone/TooltipDecorator`
- `moonstone/Expandable` to support being managed, radio group-style, by a component wrapped with `RadioControllerDecorator` from `ui/RadioDecorator`
- `moonstone/Picker` to animate `moonstone/Marquee` children when any part of the `moonstone/Picker` is focused
- `moonstone/VirtualList` to mute its container instead of disabling it during scroll events
- `moonstone/VirtualList`, `moonstone/VirtualGridList`, and `moonstone/Scroller` to continue scrolling when holding down the paging controls
- `moonstone/VirtualList` to require a `component` prop and not have a default value
- `moonstone/Picker` to continuously change when a button is held down by adding `ui/Holdable`.

### Fixed

- `moonstone/Popup` and `moonstone/ContextualPopup` 5-way navigation behavior using spotlight.
- Bug where a synchronized marquee whose content fit the available space would prevent restarting of the marquees
- `moonstone/Input` to show an ellipsis on the correct side based on the text directionality of the `value` or `placeholder` content.
- `moonstone/VirtualList` and `moonstone/VirtualGridList` to prevent unwanted scrolling when focused with the pointer
- `moonstone/Picker` to remove fingernail when a the pointer is held down, but the pointer is moved off the `joined` picker.
- `moonstone/LabeledItem` to include marquee on both `title` and `label`, and be synchronized

## [1.0.0-alpha.5] - 2016-12-16

No changes.

## [1.0.0-alpha.4] - 2016-12-2

### Added

- `moonstone/Popup`, `moonstone/ContextualPopupDecorator`, `moonstone/Notification`, `moonstone/Dialog` and `moonstone/ExpandableInput` components
- `ItemOverlay` component to `moonstone/Item` module
- `marqueeCentered` prop to `moonstone/MarqueeDecorator` and `moonstone/MarqueeText`
- `placeholder` prop to `moonstone/Image`
- `moonstone/MarqueeController` component to synchronize multiple `moonstone/Marquee` components
- Non-latin locale support to all existing Moonstone components
- Language-specific font support
- `moonstone/IncrementSlider` now accepts customizable increment and decrement icons, as well as `moonstone/Slider` being more responsive to external styling

### Changed

- `moonstone/Input` component's `iconStart` and `iconEnd` properties to be `iconBefore` and `iconAfter`, respectively, for consistency with `moonstone/Item.ItemOverlay` naming
- `moonstone/Icon` and `moonstone/IconButton` so the `children` property supports both font-based icons and images
- the `checked` property to `selected` for consistency across the whole framework. This allows better interoperability when switching between various components.  Affects the following: `CheckboxItem`, `RadioItem`, `SelectableItem`, `Switch`, `SwitchItem`, and `ToggleItem`. Additionally, these now use `moonstone/Item.ItemOverlay` to position and handle their Icons.
- `moonstone/Slider` and `moonstone/IncrementSlider` to be more performant. No changes were made to
	the public API.
- `moonstone/GridListImageItem` so that a placeholder image displays while loading the image, and the caption and subcaption support marqueeing
- `moonstone/MoonstoneDecorator` to add `FloatingLayerDecorator`
- `moonstone/IncrementSlider` in vertical mode looks and works as expected.

### Removed

- LESS mixins that belong in `@enact/ui`, so that only moonstone-specific mixins are contained in
this module. When authoring components and importing mixins, only the local mixins need to be
imported, as they already import the general mixins.
- the `src` property from `moonstone/Icon` and `moonston/IconButton`. Use the support for URLs in
	the `children` property as noted above.
- the `height` property from `moonstone/IncrementSlider` and `moonstone/Slider`

### Fixed

- Joined picker so that it now has correct animation when using the mouse wheel
- Bug in DatePicker/TimePicker that prevented setting of value earlier than 1969

## [1.0.0-alpha.3] - 2016-11-8

### Added

- `moonstone/BodyText`, `moonstone/DatePicker`, `moonstone/DayPicker`, `moonstone/ExpandableItem`, `moonstone/Image`, and `moonstone/TimePicker` components
- `fullBleed` prop to `moonstone/Panels/Header`. When `true`, the header content is indented and the header lines are removed.
- Application close button to `moonstone/Panels`. Fires `onApplicationClose` when clicked. Can be omitted with the `noCloseButton` prop.
- `marqueeDisabled` prop to `moonstone/Picker`
- `padded` prop to `moonstone/RangePicker`
- `forceDirection` prop to `moonstone/Marquee`. Forces the direction of `moonstone/Marquee`. Useful for when `RTL` content cannot be auto detected.

### Changed

- `data` parameter passed to `component` prop of `VirtualList`.
- `moonstone/Expandable` into a submodule of `moonstone/ExpandableItem`
- `ExpandableList` to properly support selection
- `moonstone/Divider`'s `children` property to be optional
- `moonstone/ToggleItem`'s `inline` version to have a `max-width` of `240px`
- `moonstone/Input` to use `<div>` instead of `<label>` for wrapping components. No change to
	functionality, only markup.

### Removed

- `moonstone/ExpandableCheckboxItemGroup` in favor of `ExpandableList`

## [1.0.0-alpha.2] - 2016-10-21

This version includes a lot of refactoring from the previous release. Developers need to switch to the new enact-dev command-line tool.

### Added

- New components and HOCs: `moonstone/Scroller`, `moonstone/VirtualList`, `moonstone/VirtualGridList`, `moonstone/Scrollable`, `moonstone/MarqueeText`, `moonstone/Spinner`, `moonstone/ExpandableCheckboxItemGroup`, `moonstone/MarqueeDecorator`
- New options for `ui/Toggleable` HOC
- Marquee support to many components
- Image support to `moonstone/Icon` and `moonstone/IconButton`
- `dismissOnEnter` prop for `moonstone/Input`
- Many more unit tests

### Changed

- Some props for UI state were renamed to have `default` prefix where state was managed by the component. (e.g. `defaultOpen`)

### Fixed

- Many components were fixed, polished, updated and documented
- Inline docs updated to be more consistent and comprehensive<|MERGE_RESOLUTION|>--- conflicted
+++ resolved
@@ -16,12 +16,9 @@
 - `moonstone/Slider` toggling activated state when holding enter/select key
 - `moonstone/TimePicker` picker icons shifting slightly when focusing an adjacent picker
 - `moonstone/Icon` so it handles color the same way generic text does, by inheriting from the parent's color. This applies to all instances of `Icon`, `IconButton`, and `Icon` inside `Button`.
-<<<<<<< HEAD
 - `moonstone/fonts` Museo Sans font to correct "Ti" kerning
-=======
 - `moonstone/VideoPlayer` to correctly position knob on mouse click
 - `moonstone/Panels.Header` to show an ellipsis for long titles with RTL text
->>>>>>> edb7c4dd
 
 ## [1.9.3] - 2017-10-03
 
