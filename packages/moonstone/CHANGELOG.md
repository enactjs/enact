# Change Log

The following is a curated list of changes in the Enact moonstone module, newest changes on the top.

## [unreleased]

### Added

- `moonstone/LabeledIconButton` prop `flip` to flip the icon horizontally, vertically, or both

### Fixed

- Fonts to properly display all localized fonts when representing glyphs from any locale. Everything is consolidated under the single "Moonstone" font-family name.
- `moonstone/Input` disabled focus text color
- `moonstone/Panels` to treat all components within `controls` as part of the active panel for the purposes of accessibility
- `moonstone/Panels` to allow 5-way navigation to components within `controls` when used with a `Header` with `headerInput`
- `moonstone/VideoPlayer` feedback tooltip to overlap in non-latin locale
<<<<<<< HEAD
- `moonstone/VideoPlayer` more button to not clip and flip in rtl
- `moonstone/Scroller` to no scroll horizontally via 5-way down in horizontal scroller
=======
- `moonstone/Scroller` to not scroll horizontally via 5-way down in horizontal scroller
>>>>>>> 8214519b
- `moonstone/Scroller` to not jump to the top when right key is pressed in the right most item of a vertical scroller
- `moonstone/Tooltip` arrow gap

## [3.0.0-beta.2] - 2019-07-23

### Added

- `moonstone/Panels.Header` prop `hideLine` to hide the bottom separator line
- `moonstone/Panels.Header` type "dense" for "AlwaysViewing" Panels types

### Changed

- `moonstone/Scroller` and other scrolling components to scroll via remote page up/down buttons when the scrollbar is hidden

### Fixed

- `moonstone/Dropdown` button to not animate
- `moonstone/FormCheckboxItem` so it doesn't change size between normal and large text mode
- `moonstone/Heading` to have a bit more space between the text and the line, when the line is present
- `moonstone/LabeledItem` to pass `marqueeOn` prop to its contents
- `moonstone/Panels.Header` to use the latest designs with better spacing between the titles below
- `moonstone/Picker` accessibility read out when a button becomes disabled
- `moonstone/ProgressBar`, `moonstone/Slider`, and `moonstone/IncrementSlider` to use the latest set of design colors
- `moonstone/RadioItem` to have a much prettier dot in dark and light skins
- `moonstone/Spinner` to use the latest designs
- `moonstone/Tooltip` layer order so it doesn't interfere with other positioned elements, like `ContextualPopup`
- `moonstone/VirtualList.VirtualGridList` and `moonstone/VirtualList.VirtualList` to properly respond to 5way directional key presses
- `moonstone/VirtualList.VirtualGridList` and `moonstone/VirtualList.VirtualList` to navigate items properly in RTL languages
- `moonstone/VirtualList.VirtualGridList` and `moonstone/VirtualList.VirtualList` to properly navigate from paging controls to controls out of the list

## [3.0.0-beta.1] - 2019-07-15

### Removed

- `small` prop in `moonstone/Input`, `moonstone/ToggleButton`, `moonstone/Button`, `moonstone/Icon`, `moonstone/IconButton`, and `moonstone/LabeledIcon`, replaced by `size` prop, which accepts `"small"` or `"large"`
- `moonstone/Divider`, replaced by `moonstone/Heading`

### Added

- `ilib@^14.2.0` as a package peer dependency, which apps will need to include
- `moonstone/Dropdown` widths `tiny`, and `huge`

### Fixed

- Fonts to use the updated names of global fonts available in the system
- `moonstone/Popup` to properly handle closing in mid-transition
- `moonstone/Scroller` to properly move focus out of the container
- `moonstone/VirtualList` to allow keydown events to bubble up when not handled by the component
- `moonstone/IncrementSlider` to support aria-label when disabled
- `moonstone/LabeledItem` to not clip the bottom of descender glyphs in large text mode
- `moonstone/Scroller`, `moonstone/VirtualList.VirtualGridList`, and `moonstone/VirtualList.VirtualList` not to scroll too far by page up/down keys
- `moonstone/VirtualList.VirtualGridList` scrolling when navigating to an adjacent item
- `moonstone/VirtualList.VirtualGridList` and `moonstone/VirtualList.VirtualList` to focus an item properly after an update

## [3.0.0-alpha.7] - 2019-06-24

### Fixed

- `moonstone/Dropdown` to scroll to and focus the selected item when opened
- `moonstone/ExpandableItem.ExpandableItemBase` to not error if `onClose` or `onOpen` was not supplied
- `moonstone/GridListImageItem` to support overriding the `image` CSS class name
- `moonstone/Scroller` to scroll and to move focus to the paging control properly if the current item sticking to the top is only spottable
- `moonstone/VirtualList` to scroll to the focused item when navigating out of the viewport via 5-way

## [3.0.0-alpha.6] - 2019-06-17

### Removed

- `moonstone/Divider`, `moonstone/Dialog`, and `moonstone/Heading` prop `casing`

### Fixed

- `moonstone/Dropdown` to support voice readout
- `moonstone/Dropdown` remaining open after it becomes `disabled`

## [3.0.0-alpha.5] - 2019-06-10

### Added

- `moonstone/Dropdown` property `width` to support `'small'`, `'medium'`, and `'large'` sizes

### Fixed

- `moonstone/Panels.Header` to center text when `centered` is used and additional controls are included by `moonstone/Panels`
- Fonts for non-Latin to not intermix font weights for bold when using a combination of Latin and non-Latin glyphs
- `moonstone/VirtualList` to restore focus to an item when scrollbars are visible

## [3.0.0-alpha.4] - 2019-06-03

### Changed

- `moonstone/Dropdown` to prevent spotlight moving out of the popup
- `moonstone/Dropdown` to use radio selection which allows only changing the selection but not deselection

### Fixed

- Non-Latin locale font assignments to match the new font family support in `LG Smart UI`
- `moonstone/Checkbox`, `moonstone/FormCheckbox`, `moonstone/Panels.Header`, `moonstone/RadioItem`, `moonstone/Slider`, and `moonstone/Switch` to render correctly in high contrast
- `moonstone/VideoPlayer` to hide scrim for high contrast if bottom controls are hidden

## [3.0.0-alpha.3] - 2019-05-29

### Added

- `moonstone/Panels` support for managing share state of contained components
- `moonstone/Scroller` and `moonstone/VirtualList` support for restoring scroll position when within a `moonstone/Panels.Panel`

### Changed

- `moonstone/Scroller` to scroll when no spottable child exists in the pressed 5-way key direction and, when `focusableScrollbar` is set, focus the scrollbar button

### Fixed

- Fonts to correctly use the new font files and updated the international font name from "Moonstone LG Display" to "Moonstone Global"
- `moonstone/Dropdown` `children` propType so it supports the same format as `ui/Group` (an array of strings or an array of objects with props)
- `moonstone/FormCheckbox`, `moonstone/Input`, `moonstone/ProgressBar`, `moonstone/RadioItem`, `moonstone/SwitchItem`, and `moonstone/Tooltip` light skin colors.
- `moonstone/VideoPlayer` to have correct sized control buttons

## [3.0.0-alpha.2] - 2019-05-20

### Added

- `moonstone/Heading` prop `spacing` with default value `'small'`

### Fixed

- `moonstone/Button` background colors for translucent and lightTranslucent
- `moonstone/Checkbox` by updating colors for both dark and light skins
- `moonstone/DaySelector` item text size in large-text mode
- `moonstone/Dropdown` popup scroller arrows showing in non-latin locales and added large-text mode support
- `moonstone/FormCheckboxItem` to match the designs
- `moonstone/Panels.Header` with `Input` to not have a distracting white background color
- `moonstone/Input` caret color to match the designs (black bar on white background, white bar on black background, standard inversion)
- `moonstone/Item` height in non-latin locales
- `moonstone/RadioItem` and `moonstone/SelectableItem` icon size in large-text mode

## [3.0.0-alpha.1] - 2019-05-15

### Removed

- `moonstone/Button` and `moonstone/Panels.Header` prop `casing` which is no longer supported
- `moonstone/Input.InputBase` prop `focused` which was used to indicate when the internal input field had focused but was replaced by the `:focus-within` pseudo-selector
- `moonstone/VirtualList` and `moonstone/VirtualList.VirtualGridList` property `isItemDisabled`

### Added

- `moonstone/BodyText` prop `size` to offer a new "small" size
- `moonstone/Button` prop `iconPosition`
- `moonstone/ContextualPopup` config `noArrow`
- `moonstone/Dropdown` component
- `moonstone/Panels.Header` prop `centered` to support immersive apps with a completely centered design
- `moonstone/Heading` component, an improved version of `moonstone/Divider` with additional features
- `moonstone/Panels` slot `<controls>` to easily add custom controls next to the Panels' "close" button
- `moonstone/Spinner` prop `size` to support a new "small" size for use inside `SlotItem` components
- `moonstone/TooltipDecorator` prop `tooltipRelative` and `moonstone/TooltipDecorator.Tooltip` prop `relative` to support relative positioning. This is an advanced feature and requires a container with specific rules. See documentation for details.

### Changed

- `moonstone/Button.ButtonDecorator` to remove `i18n/Uppercase` HOC
- `moonstone/Button`, `moonstone/Checkbox`, `moonstone/CheckboxItem`, `moonstone/ContextualPopupDecorator`, `moonstone/FormCheckbox`, `moonstone/FormCheckboxItem`, `moonstone/Panels.Header`, `moonstone/Notification`, `moonstone/RadioItem`, and `moonstone/Tooltip` appearance to match the latest designs
- `moonstone/Button`, `moonstone/Dropdown`, `moonstone/Icon`, `moonstone/IconButton`, `moonstone/Input`, and `moonstone/ToggleButton` default size to "small", which unifies their initial heights
- `moonstone/DaySelector` to have squared check boxes to match the rest of the checkmark components
- `moonstone/LabeledIcon` and `moonstone/LabeledIconButton` text size to be smaller
- `moonstone/Panel` and `moonstone/Panels` now allocate slightly more screen edge space for a cleaner look
- `moonstone/Scroller.Scroller`, `moonstone/VirtualList.VirtualGridList`, and `moonstone/VirtualList.VirtualList` scrollbar button to gain focus when pressing a page up or down key if `focusableScrollbar` is true
- global styling rules affecting standard font-weight, disabled opacity, and LESS color variable definitions

### Fixed

- `moonstone/Scroller`, `moonstone/VirtualList.VirtualGridList`, and `moonstone/VirtualList.VirtualList` to scroll by page up/down keys without focus in pointer mode

## [2.6.0] - ???

### Deprecated

- `moonstone/Divider` which will be replaced by `moonstone/Heading`
- `moonstone/Input.InputBase` prop `focused` which will be handled by CSS in 3.0
- `small` prop in `moonstone/Input` and `moonstone/ToggleButton`, which will be replaced by `size="small"` in 3.0

### Added

- `moonstone/Input` and `moonstone/ToggleButton` prop `size`
- `moonstone/Button`, `moonstone/IconButton`, and `moonstone/LabeledIconButton` public class name `large` to support customizing the style for the new `size` prop on `ui/Button`

### Fixed

- `moonstone/EditableIntegerPicker`, `moonstone/Picker`, and `moonstone/RangePicker` to not error when the `min` prop exceeds the `max` prop

## [2.5.3] - 2019-06-06

### Fixed

- `moonstone/ContextualPopupDecorator` imperative methods to be correctly bound to the instance
- `moonstone/ExpandableInput` to retain focus when touching within the input field on touch platforms
- `moonstone/ExpandableList` to not error if `selected` is passed as an array to a non-multi-select list
- `moonstone/Scroller` to allow changing spotlight focus to opposite scroll button when switching to 5way mode
- `moonstone/ExpandableInput` to retain focus when touching within the input field on touch platforms
- `moonstone/Input` refocusing on touch on iOS
- `moonstone/Scroller`, `moonstone/VirtualList.VirtualGridList`, and `moonstone/VirtualList.VirtualList` to change spotlight focus due to touch events
- `moonstone/Slider` to not scroll the viewport when dragging on touch platforms
- `moonstone/VideoPlayer` to correctly handle touch events while moving slider knobs
- `moonstone/VirtualList` and `moonstone/Scroller` to animate with 5-way navigation by default

## [2.5.2] - 2019-04-23

### Fixed

- `moonstone/EditableIntegerPicker` text alignment when not editing the value
- `moonstone/Scroller` to scroll via dragging when the platform has touch support
- `moonstone/VideoPlayer` to continue to display the thumbnail image while the slider is focused

## [2.5.1] - 2019-04-09

### Fixed

- `moonstone/ExpandableInput` to close on touch platforms when tapping another component

## [2.5.0] - 2019-04-01

### Fixed

- `moonstone/ContextualPopupDecorator` method `positionContextualPopup()` to correctly reposition the popup when invoked from app code
- `moonstone/Tooltip` to better support long tooltips
- `moonstone/Popup` to resume spotlight pauses when closing with animation
- `moonstone/Panels` to correctly ignore `null` children

## [2.4.1] - 2019-03-11

### Changed

- `moonstone/Picker` to display more of the selected value in wide instances

### Fixed

- `moonstone/Checkbox`, `moonstone/FormCheckbox`, `moonstone/RadioItem`, `moonstone/SelectableIcon`, and `moonstone/Slider` spotlight muted colors
- `moonstone/Spinner` animation synchronization after a rerender
- `moonstone/TooltipDecorator` to position `Tooltip` correctly when the wrapped component moves or resizes
- `moonstone/VideoPlayer` to continue to show thumbnail when playback control keys are pressed
- `moonstone/VideoPlayer` to stop seeking by remote key when it loses focus
- `moonstone/VirtualList` to only resume spotlight pauses it initiated
- `moonstone/ExpandableItem` to be better optimized on mount

## [2.4.0] - 2019-03-04

### Added

- `line-height` rule to base text CSS for both latin and non-latin locales
- Support for high contrast colors in dark and light `moonstone`
- `moonstone/BodyText` prop `noWrap` which automatically adds `moonstone/Marquee` support as well as limits the content to only display one line of text

### Changed

- `moonstone/Spinner` visuals from 3 spinning balls to an energetic flexing line

### Fixed

- `moonstone/Panels` to set child's `autoFocus` prop to `default-element` when `index` increases
- `moonstone/Slider` to prevent gaining focus when clicked when disabled
- `moonstone/Slider` to prevent default browser scroll behavior when 5-way directional key is pressed on an active knob
- `moonstone/DatePicker` and `moonstone/TimePicker` to close with back/ESC
- `moonstone/DatePicker` and `moonstone/TimePicker` value handling when open on mount
- `moonstone/ContextualPopupDecorator` to correctly focus on popup content when opened

## [2.3.0] - 2019-02-11

### Added

- `moonstone/VirtualList.VirtualGridList` and `moonstone/VirtualList.VirtualList` property `childProps` to support additional props included in the object passed to the `itemsRenderer` callback
- `moonstone/Skinnable` support for `skinVariants`, to enable features like high contrast mode and large text mode
- Support for 8k (UHD2) displays

### Changed

- All content-containing LESS stylesheets (not within a `styles` directory) extensions to be `*.module.less` to retain modular context with CLI 2.x.

### Fixed

- `moonstone/VirtualList` to focus an item properly by `scrollTo` API immediately after a prior call to the same position
- `moonstone/Popup` to close floating layer when the popup closes without animation

## [2.2.9] - 2019-01-11

### Fixed

- `moonstone/Scroller` scrolling to boundary behavior for short scrollers

## [2.2.8] - 2018-12-06

### Fixed

- `moonstone/ExpandableInput` to focus labeled item on close
- `moonstone/ExpandableItem` to disable its spotlight container when the component is disabled
- `moonstone/Scroller` to correctly handle scrolling focused elements and containers into view

## [2.2.7] - 2018-11-21

### Fixed

- `moonstone/Picker`, `moonstone/ExpandablePicker`, `moonstone/ExpandableList`, `moonstone/IncrementSlider` to support disabling voice control

## [2.2.6] - 2018-11-15

### Fixed

- `moonstone/VideoPlayer` to blur slider when hiding media controls
- `moonstone/VideoPlayer` to disable pointer mode when hiding media controls via 5-way
- `moonstone/VirtualList` and `moonstone/Scroller` to not to animate with 5-way navigation by default

## [2.2.5] - 2018-11-05

### Fixed

- `moonstone/ExpandableItem` to not steal focus after closing

## [2.2.4] - 2018-10-29

### Fixed

- `moonstone/MoonstoneDecorator` to apply both Latin and non-Latin rules to the root element so all children inherit the correct default font rules.
- `moonstone/Marquee`, `moonstone/MediaOverlay` to display locale-based font
- `moonstone/DayPicker` separator character used between selected days in the label in fa-IR locale
- `moonstone/Scroller`, `moonstone/VirtualList.VirtualGridList`, and `moonstone/VirtualList.VirtualList` scrolling by voice commands in RTL locales

## [2.2.3] - 2018-10-22

### Fixed

- `moonstone/Scroller` to respect the disabled spotlight container status when handling pointer events
- `moonstone/Scroller` to scroll to the boundary when focusing the first or last element with a minimal margin in 5-way mode
- `moonstone/VideoPlayer` to position the slider knob correctly when beyond the left or right edge of the slider

## [2.2.2] - 2018-10-15

### Fixed

- `moonstone/Scroller` stuttering when page up/down key is pressed

## [2.2.1] - 2018-10-09

### Fixed

- `moonstone/Scroller`, `moonstone/VirtualList.VirtualGridList`, and `moonstone/VirtualList.VirtualList` to notify user when scrolling is not possible via voice command
- `moonstone/TimePicker` to not read out meridiem label when changing the value

## [2.2.0] - 2018-10-02

### Added

- `moonstone/GridListImageItem` voice control feature support

### Fixed

- `moonstone/DayPicker` to prevent closing when selecting days via voice control
- `moonstone/VideoPlayer` to unfocus media controls when hidden
- `moonstone/Scroller` to set correct scroll position when an expandable child is closed
- `moonstone/Scroller` to prevent focusing children while scrolling

## [2.1.4] - 2018-09-17

### Fixed

- `moonstone/Button` and `moonstone/IconButton` to style image-based icons correctly when focused and disabled
- `moonstone/FormCheckboxItem` styling when focused and disabled
- `moonstone/Panels` to always blur breadcrumbs when transitioning to a new panel
- `moonstone/Scroller` to correctly set scroll position when nested item is focused
- `moonstone/Scroller` to not adjust `scrollTop` when nested item is focused
- `moonstone/VideoPlayer` to show correct playback rate feedback on play or pause
- `moonstone/VirtualList.VirtualGridList` and `moonstone/VirtualList.VirtualList` to handle 5way navigation properly when `focusableScrollbar` is true

## [2.1.3] - 2018-09-10

### Fixed

- `moonstone/Scroller`, `moonstone/VirtualList.VirtualGridList`, and `moonstone/VirtualList.VirtualList` to show overscroll effects properly on repeating wheel input
- `moonstone/TooltipDecorator` to handle runtime error when setting `tooltipText` to an empty string
- `moonstone/VideoPlayer` timing to read out `infoComponents` accessibility value when `moreButton` or `moreButtonColor` is pressed

## [2.1.2] - 2018-09-04

### Fixed

- `moonstone/ExpandableItem` to prevent default browser scroll behavior when 5-way key is pressed on the first item or the last item
- `moonstone/Scroller` scrolling behavior for focused items in 5-way mode
- `moonstone/Scroller` to scroll container elements into view
- `moonstone/TooltipDecorator` to update position when `tooltipText` is changed
- `moonstone/VideoPlayer` to prevent default browser scroll behavior when navigating via 5-way
- `moonstone/VirtuaList` to allow `onKeyDown` events to bubble
- `moonstone/VirtualList.VirtualGridList` and `moonstone/VirtualList.VirtualList` scrolling via page up or down keys

## [2.1.1] - 2018-08-27

### Changed

- `moonstone/Scroller`, `moonstone/VirtualList.VirtualGridList`, and `moonstone/VirtualList.VirtualList` to show overscroll effects only by wheel input

### Fixed

- `moonstone/VideoPlayer` so that activity is detected and the `autoCloseTimeout` timer is reset when using 5-way to navigate from the media slider

### Fixed

- `moonstone/Picker` to fire onChange events, due to a hold, consistently across pointer and 5-way navigation

## [2.1.0] - 2018-08-20

### Added

- `moonstone/VideoPlayer` property `noMediaSliderFeedback`
- `moonstone/VideoPlayer.MediaControls` property `playPauseButtonDisabled`

### Changed

- `moonstone/Picker` key down hold threshold to 800ms before firing the `onChange` event

### Fixed

- `moonstone/GridListImageItem` to properly vertically align when the content varies in size
- `moonstone/Scroller`, `moonstone/VirtualList.VirtualGridList`, and `moonstone/VirtualList.VirtualList` to not scroll by dragging
- `moonstone/Slider` to not emit `onChange` event when `value` has not changed
- `moonstone/VideoPlayer` to focus on available media buttons if the default spotlight component is disabled
- `moonstone/VideoPlayer` to keep media controls visible when interacting with popups
- `moonstone/VideoPlayer` to read out `infoComponents` accessibility value when `moreButtonColor` is pressed
- `moonstone/VideoPlayer` to round the time displayed down to the nearest second
- `moonstone/VirtualList` to restore last focused item correctly

## [2.0.2] - 2018-08-13

### Fixed

- `moonstone/DatePicker` to correctly change year when `minYear` and `maxYear` aren't provided
- `moonstone/EditableIntegerPicker` management of spotlight pointer mode
- `moonstone/LabeledIcon` and `moonstone/LabeledIconButton` to have proper spacing and label-alignment with all label positions
- `moonstone/Popup` to prevent duplicate 5-way navigation when `spotlightRestrict="self-first"`
- `moonstone/Scroller` not to scroll to wrong position via 5way navigation in RTL languages
- `moonstone/Scroller` not to scroll when focusing in pointer mode
- `moonstone/Slider` to forward `onActivate` event
- `moonstone/VideoPlayer` to reset key down hold when media becomes unavailable

## [2.0.1] - 2018-08-01

### Fixed

- `moonstone/Dialog` read order of dialog contents
- `moonstone/Scroller` to go to next page properly via page up/down keys

## [2.0.0] - 2018-07-30

### Added

- `moonstone/LabeledIcon` and `moonstone/LabeledIconButton` components for a lightweight `Icon` or `IconButton` with a label
- `moonstone/VideoPlayer` property `noAutoShowMediaControls`

### Fixed

- `moonstone/Scroller` to prevent scrolling via page up/down keys if there is no spottable component in that direction
- `moonstone/Dialog` to hide `titleBelow` when `title` is not set
- `moonstone/Image` to suppress drag and drop support by default
- `moonstone/VideoPlayer` audio guidance behavior of More button
- `moonstone/VirtualList.VirtualGridList` and `moonstone/VirtualList.VirtualList` to handle focus properly via page up/down keys when switching to 5-way mode
- `moonstone/Popup` to spot the content after it's mounted
- `moonstone/Scroller`, `moonstone/VirtualList.VirtualGridList`, and `moonstone/VirtualList.VirtualList` to scroll properly via voice control in RTL locales

## [2.0.0-rc.3] - 2018-07-23

### Changed

- `moonstone/Scroller.Scroller`, `moonstone/VirtualList.VirtualGridList`, and `moonstone/VirtualList.VirtualList` overscroll effect color more recognizable on the focused element

### Fixed

- `moonstone/ContextualPopup` to refocus its activator on close when the popup lacks spottable children
- `moonstone/Scroller`, `moonstone/VirtualList.VirtualGridList`, and `moonstone/VirtualList.VirtualList` to scroll properly when holding down paging control buttons
- `moonstone/ExpandableItem` spotlight behavior when leaving the component via 5-way
- `moonstone/RadioItem` circle thickness to be 2px, matching the design
- `moonstone/Slider` to correctly prevent 5-way actions when activated
- `moonstone/ExpandableItem` and other expandable components to spotlight correctly when switching from pointer mode to 5-way with `closeOnSelect`

## [2.0.0-rc.2] - 2018-07-16

### Fixed

- `moonstone/Input` to not focus by *tab* key
- `moonstone/Picker` to properly set focus when navigating between buttons
- `moonstone/Popup` to set correct open state while transitioning
- `moonstone/ProgressBar.ProgressBarTooltip` unknown props warning
- `moonstone/Scrollable` to disable spotlight container during flick events only when contents can scroll
- `moonstone/Scroller`, `moonstone/VirtualList.VirtualGridList`, and `moonstone/VirtualList.VirtualList` to scroll properly when `animate` is false via `scrollTo`
- `moonstone/Scroller`, `moonstone/VirtualList.VirtualGridList`, and `moonstone/VirtualList.VirtualList` page controls to stop propagating an event when the event is handled
- `moonstone/Scroller`, `moonstone/VirtualList.VirtualGridList`, and `moonstone/VirtualList.VirtualList` to hide overscroll effect when focus is moved from a disabled paging control button to the opposite button
- `moonstone/Scroller`, `moonstone/VirtualList.VirtualGridList`, and `moonstone/VirtualList.VirtualList` to show overscroll effect when reaching the edge for the first time by wheel
- `moonstone/VideoPlayer` to display feedback tooltip when pointer leaves slider while playing
- `moonstone/VirtualList` and `moonstone/VirtualGridList` to restore focus on items focused by pointer

## [2.0.0-rc.1] - 2018-07-09

### Added

- `moonstone/VirtualList.VirtualList` and `moonstone/VirtualList.VirtualGridList` support `data-webos-voice-focused` and `data-webos-voice-group-label`

### Removed

- `moonstone/Button` built-in support for tooltips

### Changed

- `moonstone/Spinner` to blur Spotlight when the spinner is active

### Fixed

- `moonstone/Scroller.Scroller`, `moonstone/VirtualList.VirtualGridList`, and `moonstone/VirtualList.VirtualList` to handle direction, page up, and page down keys properly on page controls them when `focusableScrollbar` is false
- `moonstone/Scroller.Scroller`, `moonstone/VirtualList.VirtualGridList`, and `moonstone/VirtualList.VirtualList` to handle a page up or down key in pointer mode
- `moonstone/VideoPlayer.MediaControls` to correctly handle more button color when the prop is not specified
- `VirtualList.VirtualList` to handle focus properly when switching to 5-way mode

## [2.0.0-beta.9] - 2018-07-02

### Added

- `moonstone/ContextualPopupDecorator` instance method `positionContextualPopup()`
- `moonstone/MoonstoneDecorator` config property `disableFullscreen` to prevent the decorator from filling the entire screen
- `moonstone/Scroller` prop `onUpdate`

### Fixed

- `moonstone/Scrollable` to update scroll properly on pointer click
- `moonstone/TooltipDecorator` to prevent unnecessary re-renders when losing focus
- `moonstone/TooltipDecorator` to not dismiss the tooltip on pointer click

## [2.0.0-beta.8] - 2018-06-25

### Added

- `moonstone/Scroller.Scroller`, `moonstone/VirtualList.VirtualGridList`, and `moonstone/VirtualList.VirtualList` support for scrolling via voice control on webOS
- `moonstone/Scroller.Scroller`, `moonstone/VirtualList.VirtualGridList`, and `moonstone/VirtualList.VirtualList` overscroll effect when the edges are reached

### Changed

- `moonstone/Divider` property `marqueeOn` default value to `render`
- `moonstone/Scroller.Scroller`, `moonstone/VirtualList.VirtualGridList`, and `moonstone/VirtualList.VirtualList` scrollbar button to move a previous or next page when pressing a page up or down key instead of releasing it

### Fixed

- `moonstone/VideoPlayer` to prevent updating state when the source is changed to the preload source, but the current preload source is the same
- `moonstone/MediaOverlay` to marquee correctly
- `moonstone/MediaOverlay` to match UX guidelines

## [2.0.0-beta.7] - 2018-06-11

### Removed

- `moonstone/Dialog` properties `preserveCase` and `showDivider`, replaced by `casing` and `noDivider` respectively
- `moonstone/Divider` property `preserveCase`, replaced by `casing`
- `moonstone/ExpandableInput` property `onInputChange`, replaced by `onChange`
- `moonstone/MoonstoneDecorator.TextSizeDecorator`, replaced by `moonstone/MoonstoneDecorator.AccessibilityDecorator`
- `moonstone/Panels.Header` property `preserveCase`, replaced by `casing`
- `moonstone/Panels.Panel` property `noAutoFocus`, replaced by `autoFocus`
- `moonstone/TooltipDecorator` property `tooltipPreserveCase`, replaced by `tooltipCasing`

### Changed

- `moonstone/VideoPlayer` to allow spotlight focus to move left and right from `MediaControls`
- `moonstone/VideoPlayer` to disable bottom controls when loading until it's playable

### Fixed

- `moonstone/EditableIntegerPicker` to disable itself when on a range consisting of a single static value
- `moonstone/Picker` to disable itself when containing fewer than two items
- `moonstone/Popup` to spot its content correctly when `open` by default
- `moonstone/RangePicker` to disable itself when on a range consisting of a single static value
- `moonstone/TooltipDecorator` to hide when `onDismiss` has been invoked
- `moonstone/VideoPlayer` to show media controls when pressing down in pointer mode
- `moonstone/VideoPlayer` to provide a more natural 5-way focus behavior
- `moonstone/VideoPlayer.MediaControls` to handle left and right key to jump when `moonstone/VideoPlayer` is focused

## [2.0.0-beta.6] - 2018-06-04

### Removed

- `moonstone/IncrementSlider` prop `children` which was no longer supported for setting the tooltip (since 2.0.0-beta.1)

### Fixed

- `moonstone/ContextualPopupDecorator` to allow focusing components under a popup without any focusable components
- `moonstone/Scroller` ordering of logic for Scroller focus to check focus possibilities first then go to fallback at the top of the container
- `moonstone/Scroller` to check focus possibilities first then go to fallback at the top of the container of focused item
- `moonstone/Scroller` to scroll by page when focus was at the edge of the viewport
- `moonstone/ToggleButton` padding and orientation for RTL
- `moonstone/VideoPlayer` to not hide title and info section when showing more components
- `moonstone/VideoPlayer` to select a position in slider to seek in 5-way mode
- `moonstone/VideoPlayer` to show thumbnail only when focused on slider

## [2.0.0-beta.5] - 2018-05-29

### Removed

- `moonstone/Popup`, `moonstone/Dialog` and `moonstone/Notification` property `spotlightRestrict` option `'none'`
- `moonstone/VideoPlayer` prop `preloadSource`, to be replaced by `moonstone/VideoPlayer.Video` prop `preloadSource`
- `moonstone/Button` and `moonstone/IconButton` allowed value `'opaque'` from prop `backgroundOpacity` which was the default and therefore has the same effect as omitting the prop

### Added

- `moonstone/VideoPlayer` props `selection` and `onSeekOutsideRange` to support selecting a range and notification of interactions outside of that range
- `moonstone/VideoPlayer.Video` component to support preloading video sources

### Changed

- `moonstone/VideoPlayer.videoComponent` prop to default to `ui/Media.Media` instead of `'video'`. As a result, to use a custom video element, one must pass an instance of `ui/Media` with its `mediaComponent` prop set to the desired element.

### Fixed

- `moonstone/ContextualPopupDecorator` to properly stop propagating keydown event if fired from the popup container
- `moonstone/Slider` to read when knob gains focus or for a change in value
- `moonstone/Scroller` to not cut off Expandables when scrollbar appears
- `moonstone/VideoPlayer` to correctly read out when play button is pressed
- `moonstone/Divider` to always use a fixed height, regardless of locale

## [2.0.0-beta.4] - 2018-05-21

### Added

- `moonstone/Button` and `moonstone/IconButton` class name `small` to the list of allowed `css` overrides
- `moonstone/VideoPlayer.MediaControls` property `onClose` to handle back key
- `moonstone/ProgressBar` prop `highlighted` for when the UX needs to call special attention to a progress bar

### Changed

- `moonstone/VideoPlayer` to disable media slider when source is unavailable

### Fixed

- `moonstone/ContextualPopupDecorator` to not set focus to activator when closing if focus was set elsewhere
- `moonstone/IconButton` to allow external customization of vertical alignment of its `Icon` by setting `line-height`
- `moonstone/Marquee.MarqueeController` to not cancel valid animations
- `moonstone/VideoPlayer` feedback and feedback icon to hide properly on play/pause/fast forward/rewind
- `moonstone/VideoPlayer` to correctly focus to default media controls component
- `moonstone/VideoPlayer` to close opened popup components when media controls hide
- `moonstone/VideoPlayer` to show controls on mount and when playing next preload video

## [2.0.0-beta.3] - 2018-05-14

### Added

- `moonstone/SelectableItem.SelectableItemDecorator`

### Changed

- `moonstone/ToggleItem` to forward native events on `onFocus` and `onBlur`
- `moonstone/Input` and `moonstone/ExpandableInput` to support forwarding valid `<input>` props to the contained `<input>` node
- `moonstone/ToggleButton` to fire `onToggle` when toggled

### Fixed

- `moonstone/VirtualList.VirtualList` and `moonstone/VirtualList.VirtualGridList` to scroll properly with all enabled items via a page up or down key
- `moonstone/VirtualList.VirtualList`, `moonstone/VirtualList.VirtualGridList`, and `moonstone/Scroller.Scroller` to ignore any user key events in pointer mode
- `moonstone/VirtualList.VirtualList`, `moonstone/VirtualList.VirtualGridList`, and `moonstone/Scroller.Scroller` to pass `data-spotlight-container-disabled` prop to their outer DOM element
- `moonstone/Image` so it automatically swaps the `src` to the appropriate resolution dynamically as the screen resizes
- `moonstone/Popup` to support all `spotlightRestrict` options
- `moonstone` component `disabled` colors to match the most recent design guidelines (from 30% to 60% opacity)
- `moonstone/ExpandableInput` spotlight behavior when leaving the component via 5-way

## [2.0.0-beta.2] - 2018-05-07

### Fixed

- `moonstone/IconButton` to allow theme-style customization, like it claimed was possible
- `moonstone/ExpandableItem` and related expandables to deal with disabled items and the `autoClose`, `lockBottom` and `noLockBottom` props
- `moonstone/Slider` not to fire `onChange` event when 5-ways out of boundary
- `moonstone/ToggleButton` layout for RTL locales
- `moonstone/Item`, `moonstone/SlotItem`, `moonstone/ToggleItem` to not apply duplicate `className` values
- `moonstone/VirtualList.VirtualList`, `moonstone/VirtualList.VirtualGridList`, and `moonstone/Scroller.Scroller` scrollbar button's aria-label in RTL
- `moonstone/VirtualList.VirtualList` and `moonstone/VirtualList.VirtualGridList` to scroll properly with all disabled items
- `moonstone/VirtualList.VirtualList` and `moonstone/VirtualList.VirtualGridList` to not scroll on focus when jumping

## [2.0.0-beta.1] - 2018-04-29

### Removed

- `moonstone/IncrementSlider` and `moonstone/Slider` props `tooltipAsPercent`, `tooltipSide`, and `tooltipForceSide`, to be replaced by `moonstone/IncrementSlider.IncrementSliderTooltip` and `moonstone/Slider.SliderTooltip` props `percent`, and `side`
- `moonstone/IncrementSlider` props `detachedKnob`, `onDecrement`, `onIncrement`, and `scrubbing`
- `moonstone/ProgressBar` props `tooltipSide` and `tooltipForceSide`, to be replaced by `moonstone/ProgressBar.ProgressBarTooltip` prop `side`
- `moonstone/Slider` props `detachedKnob`, `onDecrement`, `onIncrement`, `scrubbing`, and `onKnobMove`
- `moonstone/VideoPlayer` property `tooltipHideDelay`
- `moonstone/VideoPlayer` props `backwardIcon`, `forwardIcon`, `initialJumpDelay`, `jumpBackwardIcon`, `jumpButtonsDisabled`, `jumpDelay`, `jumpForwadIcon`, `leftComponents`, `moreButtonCloseLabel`, `moreButtonColor`, `moreButtonDisabled`, `moreButtonLabel`, `no5WayJump`, `noJumpButtons`, `noRateButtons`, `pauseIcon`, `playIcon`, `rateButtonsDisabled`, and `rightComponents`, replaced by corresponding props on `moonstone/VideoPlayer.MediaControls`
- `moonstone/VideoPlayer` props `onBackwardButtonClick`, `onForwardButtonClick`, `onJumpBackwardButtonClick`, `onJumpForwardButtonClick`, and `onPlayButtonClick`, replaced by `onRewind`, `onFastForward`, `onJumpBackward`, `onJumpForward`, `onPause`, and `onPlay`, respectively

### Added

- `moonstone/DatePicker` props `dayAriaLabel`, `dayLabel`, `monthAriaLabel`, `monthLabel`, `yearAriaLabel` and `yearLabel` to configure the label set on date pickers
- `moonstone/DayPicker` and `moonstone/DaySelector` props `dayNameLength`, `everyDayText`, `everyWeekdayText`, and `everyWeekendText`
- `moonstone/ExpandablePicker` props `checkButtonAriaLabel`, `decrementAriaLabel`, `incrementAriaLabel`, and `pickerAriaLabel` to configure the label set on each button and picker
- `moonstone/MediaOverlay` component
- `moonstone/Picker` props `aria-label`, `decrementAriaLabel`, and `incrementAriaLabel` to configure the label set on each button
- `moonstone/Popup` property `closeButtonAriaLabel` to configure the label set on popup close button
- `moonstone/ProgressBar.ProgressBarTooltip` props `percent` to format the value as a percent and `visible` to control display of the tooltip
- `moonstone/TimePicker` props `hourAriaLabel`, `hourLabel`, `meridiemAriaLabel`, `meridiemLabel`, `minuteAriaLabel`, and `minuteLabel` to configure the label set on time pickers
- `moonstone/VideoPlayer.MediaControls` component to support additional customization of the playback controls
- `moonstone/VideoPlayer` props `mediaControlsComponent`, `onRewind`, `onFastForward`, `onJumpBackward`, `onJumpForward`, `onPause`, `onPlay`, and `preloadSource`
- `moonstone/VirtualList.VirtualList` and `moonstone/VirtualList.VirtualGridList` `role="list"`
- `moonstone/VirtualList.VirtualList` and `moonstone/VirtualList.VirtualGridList` prop `wrap` to support wrap-around spotlight navigation
- `moonstone/VirtualList`, `moonstone/VirtualGridList` and `moonstone/Scroller` props `scrollRightAriaLabel`, `scrollLeftAriaLabel`, `scrollDownAriaLabel`, and `scrollUpAriaLabel` to configure the aria-label set on scroll buttons in the scrollbars

### Changed

- `moonstone/IncrementSlider` and `moonstone/Slider` prop `tooltip` to support either a boolean for the default tooltip or an element or component for a custom tooltip
- `moonstone/Input` to prevent pointer actions on other component when the input has focus
- `moonstone/ProgressBar.ProgressBarTooltip` prop `side` to support either locale-aware or locale-independent positioning
- `moonstone/ProgressBar.ProgressBarTooltip` prop `tooltip` to support custom tooltip components
- `moonstone/Scroller`, `moonstone/Picker`, and `moonstone/IncrementSlider` to retain focus on `moonstone/IconButton` when it becomes disabled

### Fixed

- `moonstone/ExpandableItem` and related expandable components to expand smoothly when used in a scroller
- `moonstone/GridListImageItem` to show proper `placeholder` and `selectionOverlay`
- `moonstone/MoonstoneDecorator` to optimize localized font loading performance
- `moonstone/Scroller` and `moonstone/VirtualList` navigation via 5-way from paging controls
- `moonstone/VideoPlayer` to render bottom controls at idle after mounting
- `moonstone/VirtualList.VirtualList` and `moonstone/VirtualList.VirtualGridList` to give initial focus
- `moonstone/VirtualList.VirtualList` and `moonstone/VirtualList.VirtualGridList` to have the default value for `dataSize`, `pageScroll`, and `spacing` props

## [2.0.0-alpha.8] - 2018-04-17

### Added

- `moonstone/Panels` property `closeButtonAriaLabel` to configure the label set on application close button

### Changed

- `moonstone/VirtualList.VirtualList` and `moonstone/VirtualList.VirtualGridList` to set its ARIA `role` to `"list"`
- `moonstone/VideoPlayer` property `title` to accept node type

### Fixed

- `moonstone/TimePicker` to show `meridiem` correctly in all locales
- `moonstone/Scrollable` scroll buttons to read out out audio guidance when button pressed down
- `moonstone/ExpandableItem` to show label properly when open and disabled
- `moonstone/Notification` to position properly in RTL locales
- `moonstone/VideoPlayer` to show controls when pressing 5-way select

## [2.0.0-alpha.7] - 2018-04-03

### Removed

- `moonstone/VirtualList.VirtualList` and `moonstone/VirtualList.VirtualGridList` prop `data` to eliminate the misunderstanding caused by the ambiguity of `data`

### Added

- `moonstone/VideoPlayer` property `noSpinner` to allow apps to show/hide spinner while loading video

### Changed

- `moonstone/VideoPlayer` to disable play/pause button when media controls are disabled
- `moonstone/VideoPlayer` property `moreButtonColor` to allow setting underline colors for more button
- `moonstone/VirtualList.VirtualList` and `moonstone/VirtualList.VirtualGridList` prop `isItemDisabled`, which accepts a function that checks if the item at the supplied index is disabled
- `moonstone/Panels.Header` support for `headerInput` so the Header can be used as an Input. See documentation for usage examples.
- `moonstone/ProgressBar` property `tooltipSide` to configure tooltip position relative to the progress bar
- `moonstone/ProgressBar` colors (affecting `moonstone/Slider` as well) for light and dark theme to match the latest designs and make them more visible when drawn over arbitrary background colors

### Fixed

- `moonstone/VideoPlayer` to correctly adjust spaces when the number of components changes in `leftComponents` and `rightComponents`
- `moonstone/VideoPlayer` to read out audio guidance every time `source` changes
- `moonstone/VideoPlayer` to display custom thumbnail node
- `moonstone/VideoPlayer` to hide more icon when right components are removed
- `moonstone/Picker` to correctly update pressed state when dragging off buttons
- `moonstone/Notification` to display when it's opened
- `moonstone/VirtualList` and `moonstone/VirtualGridList` to show Spotlight properly while navigating with page up and down keys
- `moonstone/Input` to allow navigating via left or right to other components when the input is active and the selection is at start or end of the text, respectively
- `moonstone/Panels.ActivityPanels` to correctly lay out the existing panel after adding additional panels

## [2.0.0-alpha.6] - 2018-03-22

### Removed

- `moonstone/Slider` exports `SliderFactory` and `SliderBaseFactory`
- `moonstone/IncrementSlider` exports `IncrementSliderFactory` and `IncrementSliderBaseFactory`
- `moonstone/ProgressBar`, `moonstone/Slider`, `moonstone/Slider.SliderTooltip`, `moonstone/IncrementSlider` components' `vertical` property and replaced it with `orientation`

### Added

- `moonstone/VideoPlayer` property `component` to handle custom video element
- `moonstone/IncrementSlider` properties `incrementAriaLabel` and `decrementAriaLabel` to configure the label set on each button
- `moonstone/Input` support for `small` prop
- `moonstone/ProgressBar` support for `tooltip` and `tooltipForceSide`
- `moonstone/ProgressBar`, `moonstone/Slider`, `moonstone/Slider.SliderTooltip`, `moonstone/IncrementSlider` property `orientation` to accept orientation strings like "vertical" and "horizontal" (replaced old `vertical` prop)

### Changed

- `moonstone/Input` input `height`, `vertical-align`, and `margins`. Please verify your layouts to ensure everything lines up correctly; this change may require removal of old sizing and positioning CSS which is no longer necessary.
- `moonstone/FormCheckbox` to have a small border around the circle, according to new GUI designs
- `moonstone/RadioItem` dot size and added an inner-dot to selected-focused state, according to new GUI designs
- `moonstone/ContextualPopup` prop `popupContainerId` to `popupSpotlightId`
- `moonstone/Popup` prop `containerId` to `spotlightId`
- `moonstone/VideoPlayer` prop `containerId` to `spotlightId`
- `moonstone/VirtualList.VirtualList` and `moonstone/VirtualList.VirtualGridList` prop `component` to be replaced by `itemRenderer`

### Fixed

- `moonstone/ExpandableItem` to be more performant when animating
- `moonstone/GridListImageItem` to hide overlay checkmark icon on focus when unselected
- `moonstone/GridListImageItem` to use `ui/GridListImageItem`
- `moonstone/VirtualList`, `moonstone/VirtualGridList` and `moonstone/Scroller` components to use their base UI components
- `moonstone/VirtualList` to show the selected state on hovered paging controls properly
- `moonstone/Slider` to highlight knob when selected
- `moonstone/Slider` to handle updates to its `value` prop correctly
- `moonstone/ToggleItem` to accept HTML DOM node tag names as strings for its `component` property
- `moonstone/Popup` to properly pause and resume spotlight when animating

## [2.0.0-alpha.5] - 2018-03-07

### Removed

- `moonstone/Marquee.MarqueeText`, replaced by `moonstone/Marquee.Marquee`
- `moonstone/VirtualGridList.GridListImageItem`, replaced by `moonstone/GridListImageItem`

### Changed

- `moonstone/Marquee.Marquee` to be `moonstone/Marquee.MarqueeBase`
- `moonstone/ContextualPopupDecorator` to not restore last-focused child
- `moonstone/ExpandableList` to restore focus to the first selected item after opening

### Fixed

- `moonstone/Slider` to correctly show localized percentage value in tooltip when `tooltipAsPercent` is true
- `moonstone/VirtualGridList` to show or hide its scrollbars properly
- `moonstone/Button` text to be properly centered
- `moonstone/Input` to not clip some glyphs at the start of the value

## [2.0.0-alpha.4] - 2018-02-13

### Added

- `moonstone/SlotItem` replacing `moonstone/Item.ItemOverlay`

### Removed

- `moonstone/VirtualFlexList` to be replaced by `ui/VirtualFlexList`
- `moonstone/Button` and `moonstone/IconButton` prop `noAnimation`
- `moonstone/Item.OverlayDecorator`, `moonstone/Item.Overlay`, and `moonstone/Item.ItemOverlay` to be replaced by `moonstone/SlotItem`

### Changed

- `moonstone/Marquee` to do less-costly calculations during measurement and optimized the applied styles
- `moonstone/ExpandableList` to require a unique key for each object type data

### Fixed

- `moonstone/VirtualList` to render properly with fiber reconciler
- `moonstone/VirtualList` focus option in scrollTo api
- `moonstone/ExpandableSpotlightDecorator` to not spot the title upon collapse when in `pointerMode`
- `moonstone/Spinner` to not unpause Spotlight unless it was the one to pause it
- `moonstone/Marquee` to stop when becoming disabled
- `moonstone/Input`, `moonstone/MarqueeDecorator`, and `moonstone/Slider` to prevent unnecessary focus-based updates

## [2.0.0-alpha.3] - 2018-01-18

### Removed

- `moonstone/Scroller` and `moonstone/VirtualList` option `indexToFocus` in `scrollTo` method which is deprecated from 1.2.0
- `moonstone/Scroller` props `horizontal` and `vertical` which are deprecated from 1.3.0 and replaced with `direction` prop
- `moonstone/Button` exports `ButtonFactory` and `ButtonBaseFactory`
- `moonstone/IconButton` exports `IconButtonFactory` and `IconButtonBaseFactory`

### Fixed

- `moonstone/MoonstoneDecorator` root node to fill the entire space available, which simplifies positioning and sizing for child elements (previously always measured 0 in height)
- `moonstone/VirtualList` to prevent infinite function call when a size of contents is slightly longer than a client size without a scrollbar
- `moonstone/VirtualList` to sync scroll position when clientSize changed

## [2.0.0-alpha.2] - 2017-08-29

No significant changes.

## [2.0.0-alpha.1] - 2017-08-27

### Changed

- `moonstone/Button`, `moonstone/Checkbox`, `moonstone/FormCheckbox`, `moonstone/IconButton`, `moonstone/IncrementSlider`, `moonstone/Item`, `moonstone/Picker`, and `moonstone/RangePicker`, `moonstone/Switch` and `moonstone/VideoPlayer` to use `ui/Touchable`

## [1.15.0] - 2018-02-28

### Deprecated

- `moonstone/Marquee.Marquee`, to be moved to `moonstone/Marquee.MarqueeBase` in 2.0.0
- `moonstone/Marquee.MarqueeText`, to be moved to `moonstone/Marquee.Marquee` in 2.0.0

### Fixed

- `moonstone/GridListImageItem` to display correctly

## [1.14.0] - 2018-02-23

### Deprecated

- `moonstone/VirtualFlexList`, to be replaced by `ui/VirtualFlexList` in 2.0.0
- `moonstone/VirtualGridList.GridListImageItem`, to be replaced by `moonstone/GridListImageItem` in 2.0.0
- `moonstone/Button` and `moonstone/IconButton` prop `noAnimation`, to be removed in 2.0.0
- `moonstone/Button.ButtonFactory`, `moonstone/Button.ButtonBaseFactory`, `moonstone/IconButton.IconButtonFactory`, `moonstone/IconButton.IconButtonBaseFactory`, `moonstone/IncrementSlider.IncrementSliderFactory`, `moonstone/IncrementSlider.IncrementSliderBaseFactory`, `moonstone/Slider.SliderFactory`, and `moonstone/Slider.SliderBaseFactory`, to be removed in 2.0.0
- `moonstone/Item.ItemOverlay`, to be replaced by `ui/SlotItem` in 2.0.0
- `moonstone/Item.Overlay` and `moonstone/Item.OverlayDecorator`, to be removed in 2.0.0

### Added

- `moonstone/DaySelector` component
- `moonstone/EditableIntegerPicker` component
- `moonstone/GridListImageItem` component

## [1.13.4] - 2018-07-30

### Fixed

- `moonstone/DatePicker` to calculate min and max year in the current calender

## [1.13.3] - 2018-01-16

### Fixed

- `moonstone/TimePicker` to not read out meridiem label when meridiem picker gets a focus
- `moonstone/Scroller` to correctly update scrollbars when the scroller's contents change

## [1.13.2] - 2017-12-14

### Fixed

- `moonstone/Panels` to maintain spotlight focus when `noAnimation` is set
- `moonstone/Panels` to not accept back key presses during transition
- `moonstone/Panels` to revert 1.13.0 fix that blurred Spotlight when transitioning panels
- `moonstone/Scroller` and other scrolling components to not show scroll thumb when only child item is updated
- `moonstone/Scroller` and other scrolling components to not hide scroll thumb immediately after scroll position reaches the top or the bottom
- `moonstone/Scroller` and other scrolling components to show scroll thumb properly when scroll position reaches the top or the bottom by paging controls

## [1.13.1] - 2017-12-06

### Fixed

- `moonstone/Slider` to not unnecessarily fire `onChange` if the initial value has not changed

## [1.13.0] - 2017-11-28

### Added

- `moonstone/VideoPlayer` props `disabled`, `loading`, `miniFeedbackHideDelay`, and `thumbnailComponent` as well as new APIs: `areControlsVisible`, `getVideoNode`, `showFeedback`, and `toggleControls`

### Fixed

- `moonstone/VirtualList` to render items from a correct index on edge cases at the top of a list
- `moonstone/VirtualList` to handle focus properly via page up at the first page and via page down at the last page
- `moonstone/Expandable` and derivatives to use the new `ease-out-quart` animation timing function to better match the aesthetic of Enyo's Expandables
- `moonstone/TooltipDecorator` to correctly display tooltip direction when locale changes
- `moonstone/Marquee` to restart animation on every resize update
- `moonstone/LabeledItem` to start marquee when hovering while disabled
- `moonstone/Marquee` to correctly start when hovering on disabled spottable components
- `moonstone/Marquee.MarqueeController` to not abort marquee when moving among components
- `moonstone/Picker` marquee issues with disabled buttons or Picker
- `moonstone/Panels` to prevent loss of spotlight issue when moving between panels
- `moonstone/VideoPlayer` to bring it in line with real-world use-cases
- `moonstone/Slider` by removing unnecessary repaints to the screen
- `moonstone/Slider` to fire `onChange` events when the knob is pressed near the boundaries
- `moonstone/VideoPlayer` to correctly position knob when interacting with media slider
- `moonstone/VideoPlayer` to not read out the focused button when the media controls hide
- `moonstone/MarqueeDecorator` to stop when unhovering a disabled component using `marqueeOn` `'focus'`
- `moonstone/Slider` to not forward `onChange` when `disabled` on `mouseUp/click`
- `moonstone/VideoPlayer` to defer rendering playback controls until needed

## [1.12.2] - 2017-11-15

### Fixed

- `moonstone/VirtualList` to scroll and focus properly by pageUp and pageDown when disabled items are in it
- `moonstone/Button` to correctly specify minimum width when in large text mode
- `moonstone/Scroller` and other scrolling components to restore last focused index when panel is changed
- `moonstone/VideoPlayer` to display time correctly in RTL locale
- `moonstone/VirtualList` to scroll correctly using page down key with disabled items
- `moonstone/Scroller` and other scrolling components to not cause a script error when scrollbar is not rendered
- `moonstone/Picker` incrementer and decrementer to not change size when focused
- `moonstone/Panels.Header` to use a slightly smaller font size for `title` in non-latin locales and a line-height for `titleBelow` and `subTitleBelow` that better meets the needs of tall-glyph languages like Tamil and Thai, as well as latin locales
- `moonstone/Scroller` and `moonstone/VirtualList` to keep spotlight when pressing a 5-way control while scrolling
- `moonstone/Panels` to prevent user interaction with panel contents during transition
- `moonstone/Slider` and related components to correctly position knob for `detachedKnob` on mouse down and fire value where mouse was positioned on mouse up
- `moonstone/DayPicker` to update day names when changing locale
- `moonstone/ExpandableItem` and all other `Expandable` components to revert 1.12.1 change to pull down from the top

## [1.12.1] - 2017-11-07

### Fixed

- `moonstone/ExpandableItem` and all other `Expandable` components to now pull down from the top instead of being revealed from the bottom, matching Enyo's design
- `moonstone/VirtualListNative` to scroll properly with page up/down keys if there is a disabled item
- `moonstone/RangePicker` to display negative values correctly in RTL
- `moonstone/Scroller` and other scrolling components to not blur scroll buttons when wheeling
- `moonstone/Scrollbar` to hide scroll thumb immediately without delay after scroll position reaches min or max
- `moonstone/Divider` to pass `marqueeOn` prop
- `moonstone/Slider` to fire `onChange` on mouse up and key up
- `moonstone/VideoPlayer` to show knob when pressed
- `moonstone/Panels.Header` to layout `titleBelow` and `subTitleBelow` correctly
- `moonstone/Panels.Header` to use correct font-weight for `subTitleBelow`
- `moonstone/VirtualList` to restore focus correctly for lists only slightly larger than the viewport

## [1.12.0] - 2017-10-27

### Fixed

- `moonstone/Scroller` and other scrolling components to prevent focusing outside the viewport when pressing a 5-way key during wheeling
- `moonstone/Scroller` to called scrollToBoundary once when focus is moved using holding child item
- `moonstone/VideoPlayer` to apply skin correctly
- `moonstone/Popup` from `last-focused` to `default-element` in `SpotlightContainerDecorator` config
- `moonstone/Panels` to retain focus when back key is pressed on breadcrumb
- `moonstone/Input` to correctly hide VKB when dismissing

## [1.11.0] - 2017-10-24

### Added

- `moonstone/VideoPlayer` properties `seekDisabled` and `onSeekFailed` to disable seek function

### Changed

- `moonstone/ExpandableList` to become `disabled` if there are no children

### Fixed

- `moonstone/Picker` to read out customized accessibility value when picker prop has `joined` and `aria-valuetext`
- `moonstone/Scroller` to apply scroll position on vertical or horizontal Scroller when child gets a focus
- `moonstone/Scroller` and other scrolling components to scroll without animation when panel is changed
- `moonstone/ContextualPopup` padding to not overlap close button
- `moonstone/Scroller` and other scrolling components to change focus via page up/down only when the scrollbar is visible
- `moonstone/Picker` to only increment one value on hold
- `moonstone/ItemOverlay` to remeasure when focused

## [1.10.1] - 2017-10-16

### Fixed

- `moonstone/Scroller` and other scrolling components to scroll via page up/down when focus is inside a Spotlight container
- `moonstone/VirtualList` and `moonstone/VirtualGridList` to scroll by 5-way keys right after wheeling
- `moonstone/VirtualList` not to move focus when a current item and the last item are located at the same line and pressing a page down key
- `moonstone/Slider` knob to follow while dragging for detached knob
- `moonstone/Panels.Header` to layout header row correctly in `standard` type
- `moonstone/Input` to not dismiss on-screen keyboard when dragging cursor out of input box
- `moonstone/Panels.Header` RTL `line-height` issue
- `moonstone/Panels` to render children on idle
- `moonstone/Scroller` and other scrolling components to limit muted spotlight container scrims to their bounds
- `moonstone/Input` to always forward `onKeyUp` event

## [1.10.0] - 2017-10-09

### Added

- `moonstone/VideoPlayer` support for designating components with `.spottable-default` as the default focus target when pressing 5-way down from the slider
- `moonstone/Slider` property `activateOnFocus` which when enabled, allows 5-way directional key interaction with the `Slider` value without pressing [Enter] first
- `moonstone/VideoPlayer` property `noMiniFeedback` to support controlling the visibility of mini feedback
- `ui/Layout`, which provides a technique for laying-out components on the screen using `Cells`, in rows or columns

### Changed

- `moonstone/Popup` to focus on mount if it’s initially opened and non-animating and to always pass an object to `onHide` and `onShow`
- `moonstone/VideoPlayer` to emit `onScrub` event and provide audio guidance when setting focus to slider

### Fixed

- `moonstone/ExpandableItem` and derivatives to restore focus to the Item if the contents were last focused when closed
- `moonstone/Slider` toggling activated state when holding enter/select key
- `moonstone/TimePicker` picker icons shifting slightly when focusing an adjacent picker
- `moonstone/Icon` so it handles color the same way generic text does, by inheriting from the parent's color. This applies to all instances of `Icon`, `IconButton`, and `Icon` inside `Button`.
- `moonstone/fonts` Museo Sans font to correct "Ti" kerning
- `moonstone/VideoPlayer` to correctly position knob on mouse click
- `moonstone/Panels.Header` to show an ellipsis for long titles with RTL text
- `moonstone/Marquee` to restart when invalidated by a prop change and managed by a `moonstone/Marquee.MarqueeController`
- `spotlight.Spotlight` method `focus()` to verify that the target element matches its container's selector rules prior to setting focus
- `moonstone/Picker` to only change picker values `onWheel` when spotted
- `moonstone/VideoPlayer` to hide descendant floating components (tooltips, contextual popups) when the media controls hide

## [1.9.3] - 2017-10-03

### Added

- `moonstone/Button` property value to `backgroundOpacity` called "lightTranslucent" to better serve colorful image backgrounds behind Buttons. This also affects `moonstone/IconButton` and `moonstone/Panels/ApplicationCloseButton`.
- `moonstone/Panels` property `closeButtonBackgroundOpacity` to support `moonstone/Panels/ApplicationCloseButton`'s `backgroundOpacity` prop

### Changed

- `Moonstone Icons` font file to include the latest designs for several icons
- `moonstone/Panels/ApplicationCloseButton` to expose its `backgroundOpacity` prop

### Fixed

- `moonstone/VirtualList` to apply "position: absolute" inline style to items
- `moonstone/Picker` to increment and decrement normally at the edges of joined picker
- `moonstone/Icon` not to read out image characters
- `moonstone/Scroller` and other scrolling components to not accumulate paging scroll by pressing page up/down in scrollbar
- `moonstone/Icon` to correctly display focused state when using external image
- `moonstone/Button` and `moonstone/IconButton` to be properly visually muted when in a muted container

## [1.9.2] - 2017-09-26

### Fixed

- `moonstone/ExpandableList` preventing updates when its children had changed

## [1.9.1] - 2017-09-25

### Fixed

- `moonstone/ExpandableList` run-time error when using an array of objects as children
- `moonstone/VideoPlayer` blocking pointer events when the controls were hidden

## [1.9.0] - 2017-09-22

### Added

- `moonstone/styles/mixins.less` mixins: `.moon-spotlight-margin()` and `.moon-spotlight-padding()`
- `moonstone/Button` property `noAnimation` to support non-animating pressed visual

### Changed

- `moonstone/TimePicker` to use "AM/PM" instead of "meridiem" for label under meridiem picker
- `moonstone/IconButton` default style to not animate on press. NOTE: This behavior will change back to its previous setting in release 2.0.0.
- `moonstone/Popup` to warn when using `scrimType` `'none'` and `spotlightRestrict` `'self-only'`
- `moonstone/Scroller` to block spotlight during scroll
- `moonstone/ExpandableItem` and derivatives to always pause spotlight before animation

### Fixed

- `moonstone/VirtualGridList` to not move focus to wrong column when scrolled from the bottom by holding the "up" key
- `moonstone/VirtualList` to focus an item properly when moving to a next or previous page
- `moonstone/Scroller` and other scrolling components to move focus toward first or last child when page up or down key is pressed if the number of children is small
- `moonstone/VirtualList` to scroll to preserved index when it exists within dataSize for preserving focus
- `moonstone/Picker` buttons to not change size
- `moonstone/Panel` to move key navigation to application close button on holding the "up" key.
- `moonstone/Picker` to show numbers when changing values rapidly
- `moonstone/Popup` layout in large text mode to show close button correctly
- `moonstone/Picker` from moving scroller when pressing 5-way keys in `joined` Picker
- `moonstone/Input` so it displays all locales the same way, without cutting off the edges of characters
- `moonstone/TooltipDecorator` to hide tooltip when 5-way keys are pressed for disabled components
- `moonstone/Picker` to not tremble in width when changing values while using a numeric width prop value
- `moonstone/Picker` to not overlap values when changing values in `vertical`
- `moonstone/ContextualPopup` pointer mode focus behavior for `spotlightRestrict='self-only'`
- `moonstone/VideoPlayer` to prevent interacting with more components in pointer mode when hidden
- `moonstone/Scroller` to not repaint its entire contents whenever partial content is updated
- `moonstone/Slider` knob positioning after its container is resized
- `moonstone/VideoPlayer` to maintain focus when media controls are hidden
- `moonstone/Scroller` to scroll expandable components into view when opening when pointer has moved elsewhere

## [1.8.0] - 2017-09-07

### Deprecated

- `moonstone/Dialog` property `showDivider`, will be replaced by `noDivider` property in 2.0.0

### Added

- `moonstone/Popup` callback property `onShow` which fires after popup appears for both animating and non-animating popups

### Changed

- `moonstone/Popup` callback property `onHide` to run on both animating and non-animating popups
- `moonstone/VideoPlayer` state `playbackRate` to media events
- `moonstone/VideoPlayer` support for `spotlightDisabled`
- `moonstone/VideoPlayer` thumbnail positioning and style
- `moonstone/VirtualList` to render when dataSize increased or decreased
- `moonstone/Dialog` style
- `moonstone/Popup`, `moonstone/Dialog`, and `moonstone/Notification` to support `node` type for children
- `moonstone/Scroller` to forward `onKeyDown` events

### Fixed

- `moonstone/Scroller` and other scrolling components to enable focus when wheel scroll is stopped
- `moonstone/VirtualList` to show scroll thumb when a preserved item is focused in a Panel
- `moonstone/Scroller` to navigate properly with 5-way when expandable child is opened
- `moonstone/VirtualList` to stop scrolling when focus is moved on an item from paging controls or outside
- `moonstone/VirtualList` to move out with 5-way navigation when the first or the last item is disabled
- `moonstone/IconButton` Tooltip position when disabled
- `moonstone/VideoPlayer` Tooltip time after unhovering
- `moonstone/VirtualList` to not show invisible items
- `moonstone/IconButton` Tooltip position when disabled
- `moonstone/VideoPlayer` to display feedback tooltip correctly when navigating in 5-way
- `moonstone/MarqueeDecorator` to work with synchronized `marqueeOn` `'render'` and hovering as well as `marqueOn` `'hover'` when moving rapidly among synchronized marquees
- `moonstone/Input` aria-label for translation
- `moonstone/Marquee` to recalculate inside `moonstone/Scroller` and `moonstone/SelectableItem` by bypassing `shouldComponentUpdate`
- `moonstone/Picker` to marquee when incrementing and decrementing values with the prop `noAnimation`

## [1.7.0] - 2017-08-23

### Deprecated

- `moonstone/TextSizeDecorator` and it will be replaced by `moonstone/AccessibilityDecorator`
- `moonstone/MarqueeDecorator` property `marqueeCentered` and `moonstone/Marquee` property `centered` will be replaced by `alignment` property in 2.0.0

### Added

- `moonstone/TooltipDecorator` config property to direct tooltip into a property instead of adding to `children`
- `moonstone/VideoPlayer` prop `thumbnailUnavailable` to fade thumbnail
- `moonstone/AccessibilityDecorator` with `highContrast` and `textSize`
- `moonstone/VideoPlayer` high contrast scrim
- `moonstone/MarqueeDecorator`and `moonstone/Marquee` property `alignment` to allow setting  alignment of marquee content

### Changed

- `moonstone/Scrollbar` to disable paging control down button properly at the bottom when a scroller size is a non-integer value
- `moonstone/VirtualList`, `moonstone/VirtualGridList`, and `moonstone/Scroller` to scroll on `keydown` event instead of `keyup` event of page up and page down keys
- `moonstone/VirtualGridList` to scroll by item via 5 way key
- `moonstone/VideoPlayer` to read target time when jump by left/right key
- `moonstone/IconButton` to not use `MarqueeDecorator` and `Uppercase`

### Fixed

- `moonstone/VirtualList` and `moonstone/VirtualGridList` to focus the correct item when page up and page down keys are pressed
- `moonstone/VirtualList` to not lose focus when moving out from the first item via 5way when it has disabled items
- `moonstone/Slider` to align tooltip with detached knob
- `moonstone/FormCheckbox` to display correct colors in light skin
- `moonstone/Picker` and `moonstone/RangePicker` to forward `onKeyDown` events when not `joined`
- `moonstone/SelectableItem` to display correct icon width and alignment
- `moonstone/LabeledItem` to always match alignment with the locale
- `moonstone/Scroller` to properly 5-way navigate from scroll buttons
- `moonstone/ExpandableList` to display correct font weight and size for list items
- `moonstone/Divider` to not italicize in non-italic locales
- `moonstone/VideoPlayer` slider knob to follow progress after being selected when seeking
- `moonstone/LabeledItem` to correctly position its icon. This affects all of the `Expandables`, `moonstone/DatePicker` and `moonstone/TimePicker`.
- `moonstone/Panels.Header` and `moonstone/Item` to prevent them from allowing their contents to overflow unexpectedly
- `moonstone/Marquee` to recalculate when vertical scrollbar appears
- `moonstone/SelectableItem` to recalculate marquee when toggled

### Removed

- `moonstone/Input` large-text mode

## [1.6.1] - 2017-08-07

### Changed

- `moonstone/Icon` and `moonstone/IconButton` to no longer fit image source to the icon's boundary

## [1.6.0] - 2017-08-04

### Added

- `moonstone/VideoPlayer` ability to seek when holding down the right and left keys. Sensitivity can be adjusted using throttling options `jumpDelay` and `initialJumpDelay`.
- `moonstone/VideoPlayer` property `no5WayJump` to disable jumping done by 5-way
- `moonstone/VideoPlayer` support for the "More" button to use tooltips
- `moonstone/VideoPlayer` properties `moreButtonLabel` and `moreButtonCloseLabel` to allow customization of the "More" button's tooltip and Aria labels
- `moonstone/VideoPlayer` property `moreButtonDisabled` to disable the "More" button
- `moonstone/Picker` and `moonstone/RangePicker` prop `aria-valuetext` to support reading custom text instead of value
- `moonstone/VideoPlayer` methods `showControls` and `hideControls` to allow external interaction with the player
- `moonstone/Scroller` support for Page Up/Page Down keys in pointer mode when no item has focus

### Changed

- `moonstone/VideoPlayer` to handle play, pause, stop, fast forward and rewind on remote controller
- `moonstone/Marquee` to also start when hovered if `marqueeOnRender` is set

### Fixed

- `moonstone/IconButton` to fit image source within `IconButton`
- `moonstone` icon font sizes for wide icons
- `moonstone/ContextualPopupDecorator` to prefer setting focus to the appropriate popup instead of other underlying controls when using 5-way from the activating control
- `moonstone/Scroller` not scrolled via 5 way when `moonstone/ExpandableList` is opened
- `moonstone/VirtualList` to not let the focus move outside of container even if there are children left when navigating with 5way
- `moonstone/Scroller` and other scrolling components to update disability of paging controls when the scrollbar is set to `visible` and the content becomes shorter
- `moonstone/VideoPlayer` to focus on hover over play/pause button when video is loading
- `moonstone/VideoPlayer` to update and display proper time while moving knob when video is paused
- `moonstone/VideoPlayer` long title overlap issues
- `moonstone/Panels.Header` to apply `marqueeOn` prop to `subTitleBelow` and `titleBelow`
- `moonstone/Picker` wheeling in `moonstone/Scroller`
- `moonstone/IncrementSlider` and `moonstone/Picker` to read value changes when selecting buttons

## [1.5.0] - 2017-07-19

### Added

- `moonstone/Slider` and `moonstone/IncrementSlider` prop `aria-valuetext` to support reading custom text instead of value
- `moonstone/TooltipDecorator` property `tooltipProps` to attach props to tooltip component
- `moonstone/Scroller` and `moonstone/VirtualList` ability to scroll via page up and page down keys
- `moonstone/VideoPlayer` tooltip-thumbnail support with the `thumbnailSrc` prop and the `onScrub` callback to fire when the knob moves and a new thumbnail is needed
- `moonstone/VirtualList` ability to navigate via 5way when there are disabled items
- `moonstone/ContextualPopupDecorator` property `popupContainerId` to support configuration of the popup's spotlight container
- `moonstone/ContextualPopupDecorator` property `onOpen` to notify containers when the popup has been opened
- `moonstone/ContextualPopupDecorator` config option `openProp` to support mapping the value of `open` property to the chosen property of wrapped component

### Changed

- `moonstone/ExpandableList` to use 'radio' as the default, and adapt 'single' mode to render as a `moonstone/RadioItem` instead of a `moonstone/CheckboxItem`
- `moonstone/VideoPlayer` to not hide pause icon when it appears
- `moonstone/ContextualPopupDecorator` to set accessibility-related props onto the container node rather than the popup node
- `moonstone/ExpandableItem`, `moonstone/ExpandableList`, `moonstone/ExpandablePicker`, `moonstone/DatePicker`, and `moonstone/TimePicker` to pause spotlight when animating in 5-way mode
- `moonstone/Spinner` to position the text content under the spinner, rather than to the right side
- `moonstone/VideoPlayer` to include hour when announcing the time while scrubbing
- `moonstone/GridListImageItem` to require a `source` prop and not have a default value

### Fixed

- `moonstone/Input` ellipsis to show if placeholder is changed dynamically and is too long
- `moonstone/Marquee` to re-evaluate RTL orientation when its content changes
- `moonstone/VirtualList` to restore focus on short lists
- `moonstone/ExpandableInput` to expand the width of its contained `moonstone/Input`
- `moonstone/Input` support for `dismissOnEnter`
- `moonstone/Input` focus management to prevent stealing focus when programmatically moved elsewhere
- `moonstone/Input` 5-way spot behavior
- `moonstone` international fonts to always be used, even when unsupported font-weights or font-styles are requested
- `moonstone/Panels.Panel` support for selecting components with `.spottable-default` as the default focus target
- `moonstone/Panels` layout in RTL locales
- `moonstone` spottable components to support `onSpotlightDown`, `onSpotlightLeft`, `onSpotlightRight`, and `onSpotlightUp` event property
- `moonstone/VirtualList` losing spotlight when the list is empty
- `moonstone/FormCheckbox` in focused state to have the correct "check" color
- `moonstone/Scroller` and other scrolling components' bug in `navigableFilter` when passed a container id

## [1.4.1] - 2017-07-05

### Changed

- `moonstone/Popup` to only call `onKeyDown` when there is a focused item in the `Popup`
- `moonstone/Scroller`, `moonstone/Picker`, and `moonstone/IncrementSlider` to automatically move focus when the currently focused `moonstone/IconButton` becomes disabled

### Fixed

- `moonstone/ContextualPopupDecorator` close button to account for large text size
- `moonstone/ContextualPopupDecorator` to not spot controls other than its activator when navigating out via 5-way
- `moonstone/Panels.Header` to set the value of `marqueeOn` for all types of headers

## [1.4.0] - 2017-06-29

### Deprecated

- `moonstone/Input` prop `noDecorator` is being replaced by `autoFocus` in 2.0.0

### Added

- `moonstone/Scrollbar` property `corner` to add the corner between vertical and horizontal scrollbars
- `moonstone/ScrollThumb` for a thumb of `moonstone/Scrollbar`
- `moonstone/styles/text.less` mixin `.locale-japanese-line-break()` to apply the correct  Japanese language line-break rules for the following multi-line components: `moonstone/BodyText`, `moonstone/Dialog`, `moonstone/Notification`, `moonstone/Popup`, and `moonstone/Tooltip`
- `moonstone/ContextualPopupDecorator` property `popupProps` to attach props to popup component
- `moonstone/VideoPlayer` property `pauseAtEnd` to control forward/backward seeking
- `moonstone/Panels/Header` prop `marqueeOn` to control marquee of header

### Changed

- `moonstone/Panels/Header` to expose its `marqueeOn` prop
- `moonstone/VideoPlayer` to automatically adjust the width of the allocated space for the side components so the media controls have more space to appear on smaller screens
- `moonstone/VideoPlayer` properties `autoCloseTimeout` and `titleHideDelay` default value to `5000`
- `moonstone/VirtualList` to support restoring focus to the last focused item
- `moonstone/Scroller` and other scrolling components to call `onScrollStop` before unmounting if a scroll is in progress
- `moonstone/Scroller` to reveal non-spottable content when navigating out of a scroller

### Fixed

- `moonstone/Dialog` to properly focus via pointer on child components
- `moonstone/VirtualList`, `moonstone/VirtualGridList`, and `moonstone/Scroller` not to be slower when scrolled to the first or the last position by wheeling
- `moonstone` component hold delay time
- `moonstone/VideoPlayer` to show its controls when pressing down the first time
- `moonstone/Panel` autoFocus logic to only focus on initial render
- `moonstone/Input` text colors
- `moonstone/ExpandableInput` to focus its decorator when leaving by 5-way left/right

## [1.3.1] - 2017-06-14

### Fixed

- `moonstone/Picker` support for large text
- `moonstone/Scroller` support for focusing paging controls with the pointer
- `moonstone` CSS rules for unskinned spottable components

## [1.3.0] - 2017-06-12

### Deprecated

- `moonstone/Scroller` props `horizontal` and `vertical`. Deprecated props are replaced with `direction` prop. `horizontal` and `vertical` will be removed in 2.0.0.
- `moonstone/Panel` prop `noAutoFocus` in favor of `autoFocus="none"`

### Added

- `moonstone/Image` support for `children` prop inside images
- `moonstone/Scroller` prop `direction` which replaces `horizontal` and `vertical` props
- `moonstone/VideoPlayer` property `tooltipHideDelay` to hide tooltip with a given amount of time
- `moonstone/VideoPlayer` property `pauseAtEnd` to pause when it reaches either the start or the end of the video
- `moonstone/VideoPlayer` methods `fastForward`, `getMediaState`, `jump`, `pause`, `play`, `rewind`, and `seek` to allow external interaction with the player. See docs for example usage.

### Changed

- `moonstone/Skinnable` to support context and allow it to be added to any component to be individually skinned. This includes a further optimization in skinning which consolidates all color assignments into a single block, so non-color rules aren't unnecessarily duplicated.
- `moonstone/Skinnable` light and dark skin names ("moonstone-light" and "moonstone") to "light" and "dark", respectively
- `moonstone/VideoPlayer` to set play/pause icon to display "play" when rewinding or fast forwarding
- `moonstone/VideoPlayer` to rewind or fast forward when previous command is slow-forward or slow-rewind respectively
- `moonstone/VideoPlayer` to fast forward when previous command is slow-forward and it reaches the last of its play rate
- `moonstone/VideoPlayer` to not play video on reload when `noAutoPlay` is `true`
- `moonstone/VideoPlayer` property `feedbackHideDelay`'s default value to `3000`
- `moonstone/Notification` to break line in characters in ja and zh locale
- `moonstone/Notification` to align texts left in LTR locale and right in RTL locale
- `moonstone/VideoPlayer` to simulate rewind functionality on non-webOS platforms only

### Fixed

- `moonstone/ExpandableItem` to correct the `titleIcon` when using `open` and `disabled`
- `moonstone/GridListImageItem` to center its selection icon on the image instead of the item
- `moonstone/Input` to have correct `Tooltip` position in `RTL`
- `moonstone/SwitchItem` to not unintentionally overflow `Scroller` containers, causing them to jump to the side when focusing
- `moonstone/VideoPlayer` to fast forward properly when video is at paused state
- `moonstone/VideoPlayer` to correctly change sources
- `moonstone/VideoPlayer` to show or hide feedback tooltip properly
- `moonstone/DateTimeDecorator` to work properly with `RadioControllerDecorator`
- `moonstone/Picker` in joined, large text mode so the arrows are properly aligned and sized
- `moonstone/Icon` to reflect the same proportion in relation to its size in large-text mode

## [1.2.0] - 2017-05-17

### Deprecated

- `moonstone/Scroller` and other scrolling components option `indexToFocus` in `scrollTo` method to be removed in 2.0.0

### Added

- `moonstone/Slider` and `moonstone/IncrementSlider` prop `noFill` to support a style without the fill
- `moonstone/Marquee` property `rtl` to set directionality to right-to-left
- `moonstone/VirtualList.GridListImageItem` property `selectionOverlay` to add custom component for selection overlay
- `moonstone/MoonstoneDecorator` property `skin` to let an app choose its skin: "moonstone" and "moonstone-light" are now available
- `moonstone/FormCheckboxItem`
- `moonstone/FormCheckbox`, a standalone checkbox, to support `moonstone/FormCheckboxItem`
- `moonstone/Input` props `invalid` and `invalidMessage` to display a tooltip when input value is invalid
- `moonstone/Scroller` and other scrolling components option `focus` in `scrollTo()` method
- `moonstone/Scroller` and other scrolling components property `spottableScrollbar`
- `moonstone/Icon.IconList` icons: `arrowshrinkleft` and `arrowshrinkright`

### Changed

- `moonstone/Picker` arrow icon for `joined` picker: small when not spotted, hidden when it reaches the end of the picker
- `moonstone/Checkbox` and `moonstone/CheckboxItem` to reflect the latest design
- `moonstone/MoonstoneDecorator/fontGenerator` was refactored to use the browser's FontFace API to dynamically load locale fonts
- `moonstone/VideoPlayer` space allotment on both sides of the playback controls to support 4 buttons; consequently the "more" controls area has shrunk by the same amount
- `moonstone/VideoPlayer` to not disable media button (play/pause)
- `moonstone/Scroller` and other scrolling components so that paging controls are not spottable by default with 5-way
- `moonstone/VideoPlayer`'s more/less button to use updated arrow icon

### Fixed

- `moonstone/MarqueeDecorator` to properly stop marquee on items with `'marqueeOnHover'`
- `moonstone/ExpandableList` to work properly with object-based children
- `moonstone/styles/fonts.less` to restore the Moonstone Icon font to request the local system font by default. Remember to update your webOS build to get the latest version of the font so you don't see empty boxes for your icons.
- `moonstone/Picker` and `moonstone/RangePicker` to now use the correct size from Enyo (60px v.s. 84px) for icon buttons
- `moonstone/Scroller` and other scrolling components to apply ri.scale properly
- `moonstone/Panel` to not cover a `Panels`'s `ApplicationCloseButton` when not using a `Header`
- `moonstone/IncrementSlider` to show tooltip when buttons focused

## [1.1.0] - 2017-04-21

### Deprecated

- `moonstone/ExpandableInput` property `onInputChange`

### Added

- `moonstone/Panels.Panel` prop and `moonstone/MoonstoneDecorator` config option: `noAutoFocus` to support prevention of setting automatic focus after render
- `moonstone/VideoPlayer` props: `backwardIcon`, `forwardIcon`, `jumpBackwardIcon`, `jumpForwardIcon`, `pauseIcon`, and `playIcon` to support icon customization of the player
- `moonstone/VideoPlayer` props `jumpButtonsDisabled` and `rateButtonsDisabled` for disabling the pairs of buttons when it's inappropriate for the playing media
- `moonstone/VideoPlayer` property `playbackRateHash` to support custom playback rates
- `moonstone/VideoPlayer` callback prop `onControlsAvailable` which fires when the players controls show or hide
- `moonstone/Image` support for `onLoad` and `onError` events
- `moonstone/VirtualList.GridListImageItem` prop `placeholder`
- `moonstone/Divider` property `preserveCase` to display text without capitalizing it

### Changed

- `moonstone/Slider` colors and sizing to match the latest designs
- `moonstone/ProgressBar` to position correctly with other components nearby
- `moonstone/Panels` breadcrumb to no longer have a horizontal line above it
- `moonstone/Transition` to measure itself when the CPU is idle
- style for disabled opacity from 0.4 to 0.3
- `moonstone/Button` colors for transparent and translucent background opacity when disabled
- `moonstone/ExpandableInput` property `onInputChange` to fire along with `onChange`. `onInputChange` is deprecated and will be removed in a future update.
- `Moonstone.ttf` font to include new icons
- `moonstone/Icon` to reference additional icons

### Fixed

- `moonstone/Popup` and `moonstone/ContextualPopupDecorator` 5-way navigation behavior
- `moonstone/Input` to not spot its own input decorator on 5-way out
- `moonstone/VideoPlayer` to no longer render its `children` in multiple places
- `moonstone/Button` text color when used on a neutral (light) background in some cases
- `moonstone/Popup` background opacity
- `moonstone/Marquee` to recalculate properly when its contents change
- `moonstone/TimePicker` to display time in correct order
- `moonstone/Scroller` to prefer spotlight navigation to its internal components

## [1.0.0] - 2017-03-31

> NOTE: We have also modified most form components to be usable in a controlled (app manages component
> state) or uncontrolled (Enact manages component state) manner. To put a component into a
> controlled state, pass in `value` (or other appropriate state property such as `selected` or
> `open`) at component creation and then respond to events and update the value as needed. To put a
> component into an uncontrolled state, do not set `value` (or equivalent), at creation. From this
> point on, Enact will manage the state and events will be sent when the state is updated. To
> specify an initial value, use the `defaultValue` (or, `defaultSelected, `defaultOpen, etc.)
> property.  See the documentation for individual components for more information.

### Added

- `moonstone/Button` property `icon` to support a built-in icon next to the text content. The Icon supports everything that `moonstone/Icon` supports, as well as a custom icon.
- `moonstone/MoonstoneDecorator` property `textSize` to resize several components to requested CMR sizes. Simply add `textSize="large"` to your `App` and the new sizes will automatically take effect.

### Changed

- `moonstone/Slider` to use the property `tooltip` instead of `noTooltip`, so the built-in tooltip is not enabled by default
- `moonstone/IncrementSlider` to include tooltip documentation
- `moonstone/ExpandableList` to accept an array of objects as children which are spread onto the generated components
- `moonstone/CheckboxItem` style to match the latest designs, with support for the `moonstone/Checkbox` to be on either the left or the right side by using the `iconPosition` property
- `moonstone/VideoPlayer` to supply every event callback-method with an object representing the VideoPlayer's current state, including: `currentTime`, `duration`, `paused`, `proportionLoaded`, and `proportionPlayed`

### Fixed

- `moonstone/Panels.Panel` behavior for remembering focus on unmount and setting focus after render
- `moonstone/VirtualList.VirtualGridList` showing empty items when items are continuously added dynamically
- `moonstone/Picker` to marquee on focus once again

## [1.0.0-beta.4] - 2017-03-10

### Added

- `moonstone/VirtualList` `indexToFocus` option to `scrollTo` method to focus on item with specified index
- `moonstone/IconButton` and `moonstone/Button` `color` property to add a remote control key color to the button
- `moonstone/Scrollbar` property `disabled` to disable both paging controls when it is true
- `moonstone/VirtualList` parameter `moreInfo` to pass `firstVisibleIndex` and `lastVisibleIndex` when scroll events are firing
- Accessibility support to UI components
- `moonstone/VideoPlayer` property `onUMSMediaInfo` to support the custom webOS “umsmediainfo” event
- `moonstone/Region` component which encourages wrapping components for improved accessibility rather than only preceding the components with a `moonstone/Divider`
- `moonstone/Slider` tooltip. It's enabled by default and comes with options like `noTooltip`, `tooltipAsPercent`, and `tooltipSide`. See the component docs for more details.
- `moonstone/Panels.Panel` property `hideChildren` to defer rendering children
- `moonstone/Spinner` properties `blockClickOn` and `scrim` to block click events behind spinner
- `moonstone/VirtualList` property `clientSize` to specify item dimensions instead of measuring them

### Changed

- `moonstone/VirtualGridImageItem` styles to reduce redundant style code app side
- `moonstone/VirtualList` and `moonstone/VirtualGridList` to add essential CSS for list items automatically
- `moonstone/VirtualList` and `moonstone/VirtualGridList` to not add `data-index` to their item DOM elements directly, but to pass `data-index` as the parameter of their `component` prop like the `key` parameter of their `component` prop
- `moonstone/ExpandableItem` and derivatives to defer focusing the contents until animation completes
- `moonstone/LabeledItem`, `moonstone/ExpandableItem`, `moonstone/ExpandableList` to each support the `node` type in their `label` property. Best used with `ui/Slottable`.

### Fixed

- `moonstone/VirtualList.GridListImageItem` to have proper padding size according to the existence of caption/subcaption
- `moonstone/Scroller` and other scrolling components to display scrollbars with proper size
- `moonstone/VirtualGridList` to not be truncated

### Removed

- `moonstone/Scroller` and other scrolling components property `hideScrollbars` and replaced it with `horizontalScrollbar` and `verticalScrollbar`

## [1.0.0-beta.3] - 2017-02-21

### Added

- `moonstone/VideoPlayer` support for 5-way show/hide of media playback controls
- `moonstone/VideoPlayer` property `feedbackHideDelay`
- `moonstone/Slider` property `onKnobMove` to fire when the knob position changes, independently from the `moonstone/Slider` value
- `moonstone/Slider` properties `active`, `disabled`, `knobStep`, `onActivate`, `onDecrement`, and `onIncrement` as part of enabling 5-way support to `moonstone/Slider`, `moonstone/IncrementSlider` and the media slider for `moonstone/VideoPlayer`
- `moonstone/Slider` now supports `children` which are added to the `Slider`'s knob, and follow it as it moves
- `moonstone/ExpandableInput` properties `iconAfter` and `iconBefore` to display icons after and before the input, respectively
- `moonstone/Dialog` property `preserveCase`, which affects `title` text

### Changed

- `moonstone/IncrementSlider` to change when the buttons are held down
- `moonstone/Marquee` to allow disabled marquees to animate
- `moonstone/Dialog` to marquee `title` and `titleBelow`
- `moonstone/Marquee.MarqueeController` config option `startOnFocus` to `marqueeOnFocus`. `startOnFocus` is deprecated and will be removed in a future update.
- `moonstone/Button`, `moonstone/IconButton`, `moonstone/Item` to not forward `onClick` when `disabled`

### Fixed

- `moonstone/Marquee.MarqueeController` to start marquee on newly registered components when controller has focus and to restart synced marquees after completion
- `moonstone/Scroller` to recalculate when an expandable child opens
- `spotlightDisabled` property support for spottable moonstone components
- `moonstone/Popup` and `moonstone/ContextualPopupDecorator` so that when the popup is closed, spotlight focus returns to the control that had focus prior to the popup opening
- `moonstone/Input` to not get focus when disabled

## [1.0.0-beta.2] - 2017-01-30

### Added

- `moonstone/Panels.Panel` property `showChildren` to support deferring rendering the panel body until animation completes
- `moonstone/MarqueeDecorator` property `invalidateProps` that specifies which props cause the marquee distance to be invalidated
- developer-mode warnings to several components to warn when values are out-of-range
- `moonstone/Divider` property `spacing` which adjusts the amount of empty space above and below the `Divider`. `'normal'`, `'small'`, `'medium'`, `'large'`, and `'none'` are available.
- `moonstone/Picker` when `joined` the ability to be incremented and decremented by arrow keys
- `onSpotlightDisappear` event property support for spottable moonstone components
- `moonstone/VideoPlayer` property `titleHideDelay`

### Changed

- `moonstone/Panels.Panels` and variations to defer rendering the children of contained `Panel` instances until animation completes
- `moonstone/ProgressBar` properties `progress` and `backgroundProgress` to accept a number between 0 and 1
- `moonstone/Slider` and `moonstone/IncrementSlider` property `backgroundPercent` to `backgroundProgress` which now accepts a number between 0 and 1
- `moonstone/Slider` to not ignore `value` prop when it is the same as the previous value
- `moonstone/Picker` component's buttons to reverse their operation such that 'up' selects the previous item and 'down' the next
- `moonstone/Picker` and derivatives may now use numeric width, which represents the amount of characters to use for sizing. `width={4}` represents four characters, `2` for two characters, etc. `width` still accepts the size-name strings.
- `moonstone/Divider` to now behave as a simple horizontal line when no text content is provided
- `moonstone/Scroller` and other scrolling components to not display scrollbar controls by default
- `moonstone/DatePicker` and `moonstone/TimePicker` to emit `onChange` event whenever the value is changed, not just when the component is closed

### Removed

- `moonstone/ProgressBar` properties `min` and `max`

### Fixed

- `moonstone/IncrementSlider` so that the knob is spottable via pointer, and 5-way navigation between the knob and the increment/decrement buttons is functional
- `moonstone/Slider` and `moonstone/IncrementSlider` to not fire `onChange` for value changes from props

## [1.0.0-beta.1] - 2016-12-30

### Added

- `moonstone/VideoPlayer` and `moonstone/TooltipDecorator` components and samples
- `moonstone/Panels.Panels` property `onBack` to support `ui/Cancelable`
- `moonstone/VirtualFlexList` Work-In-Progress component to support variably sized rows or columns
- `moonstone/ExpandableItem` properties `autoClose` and `lockBottom`
- `moonstone/ExpandableList` properties `noAutoClose` and `noLockBottom`
- `moonstone/Picker` property `reverse`
- `moonstone/ContextualPopup` property `noAutoDismiss`
- `moonstone/Dialog` property `scrimType`
- `moonstone/Popup` property `spotlightRestrict`

### Changed

- `moonstone/Panels.Routable` to require a `navigate` configuration property indicating the event callback for back or cancel actions
- `moonstone/MarqueeController` focus/blur handling to start and stop synchronized `moonstone/Marquee` components
- `moonstone/ExpandableList` property `autoClose` to `closeOnSelect` to disambiguate it from the added `autoClose` on 5-way up
- `moonstone/ContextualPopupDecorator.ContextualPopupDecorator` component's `onCloseButtonClick` property to `onClose`
- `moonstone/Dialog` component's `onCloseButtonClicked` property to `onClose`
- `moonstone/Spinner` component's `center` and `middle` properties to a single `centered` property
	that applies both horizontal and vertical centering
- `moonstone/Popup.PopupBase` component's `onCloseButtonClicked` property to `onCloseButtonClick`
- `moonstone/Item.ItemOverlay` component's `autoHide` property to remove the `'no'` option. The same
	effect can be achieved by omitting the property or passing `null`.
- `moonstone/VirtualGridList` to be scrolled by page when navigating with a 5-way direction key
- `moonstone/Scroller`, `moonstone/VirtualList`, `moonstone/VirtualGridList` to no longer respond to mouse down/move/up events
- all Expandables to include a state arrow UI element
- `moonstone/LabeledItem` to support a `titleIcon` property which positions just after the title text
- `moonstone/Button` to include `moonstone/TooltipDecorator`
- `moonstone/Expandable` to support being managed, radio group-style, by a component wrapped with `RadioControllerDecorator` from `ui/RadioDecorator`
- `moonstone/Picker` to animate `moonstone/Marquee` children when any part of the `moonstone/Picker` is focused
- `moonstone/VirtualList` to mute its container instead of disabling it during scroll events
- `moonstone/VirtualList`, `moonstone/VirtualGridList`, and `moonstone/Scroller` to continue scrolling when holding down the paging controls
- `moonstone/VirtualList` to require a `component` prop and not have a default value
- `moonstone/Picker` to continuously change when a button is held down by adding `ui/Holdable`.

### Fixed

- `moonstone/Popup` and `moonstone/ContextualPopup` 5-way navigation behavior using spotlight.
- Bug where a synchronized marquee whose content fit the available space would prevent restarting of the marquees
- `moonstone/Input` to show an ellipsis on the correct side based on the text directionality of the `value` or `placeholder` content.
- `moonstone/VirtualList` and `moonstone/VirtualGridList` to prevent unwanted scrolling when focused with the pointer
- `moonstone/Picker` to remove fingernail when a the pointer is held down, but the pointer is moved off the `joined` picker.
- `moonstone/LabeledItem` to include marquee on both `title` and `label`, and be synchronized

## [1.0.0-alpha.5] - 2016-12-16

No changes.

## [1.0.0-alpha.4] - 2016-12-2

### Added

- `moonstone/Popup`, `moonstone/ContextualPopupDecorator`, `moonstone/Notification`, `moonstone/Dialog` and `moonstone/ExpandableInput` components
- `ItemOverlay` component to `moonstone/Item` module
- `marqueeCentered` prop to `moonstone/MarqueeDecorator` and `moonstone/MarqueeText`
- `placeholder` prop to `moonstone/Image`
- `moonstone/MarqueeController` component to synchronize multiple `moonstone/Marquee` components
- Non-latin locale support to all existing Moonstone components
- Language-specific font support
- `moonstone/IncrementSlider` now accepts customizable increment and decrement icons, as well as `moonstone/Slider` being more responsive to external styling

### Changed

- `moonstone/Input` component's `iconStart` and `iconEnd` properties to be `iconBefore` and `iconAfter`, respectively, for consistency with `moonstone/Item.ItemOverlay` naming
- `moonstone/Icon` and `moonstone/IconButton` so the `children` property supports both font-based icons and images
- the `checked` property to `selected` for consistency across the whole framework. This allows better interoperability when switching between various components.  Affects the following: `CheckboxItem`, `RadioItem`, `SelectableItem`, `Switch`, `SwitchItem`, and `ToggleItem`. Additionally, these now use `moonstone/Item.ItemOverlay` to position and handle their Icons.
- `moonstone/Slider` and `moonstone/IncrementSlider` to be more performant. No changes were made to
	the public API.
- `moonstone/GridListImageItem` so that a placeholder image displays while loading the image, and the caption and subcaption support marqueeing
- `moonstone/MoonstoneDecorator` to add `FloatingLayerDecorator`
- `moonstone/IncrementSlider` in vertical mode looks and works as expected.

### Removed

- LESS mixins that belong in `@enact/ui`, so that only moonstone-specific mixins are contained in
this module. When authoring components and importing mixins, only the local mixins need to be
imported, as they already import the general mixins.
- the `src` property from `moonstone/Icon` and `moonston/IconButton`. Use the support for URLs in
	the `children` property as noted above.
- the `height` property from `moonstone/IncrementSlider` and `moonstone/Slider`

### Fixed

- Joined picker so that it now has correct animation when using the mouse wheel
- Bug in DatePicker/TimePicker that prevented setting of value earlier than 1969

## [1.0.0-alpha.3] - 2016-11-8

### Added

- `moonstone/BodyText`, `moonstone/DatePicker`, `moonstone/DayPicker`, `moonstone/ExpandableItem`, `moonstone/Image`, and `moonstone/TimePicker` components
- `fullBleed` prop to `moonstone/Panels/Header`. When `true`, the header content is indented and the header lines are removed.
- Application close button to `moonstone/Panels`. Fires `onApplicationClose` when clicked. Can be omitted with the `noCloseButton` prop.
- `marqueeDisabled` prop to `moonstone/Picker`
- `padded` prop to `moonstone/RangePicker`
- `forceDirection` prop to `moonstone/Marquee`. Forces the direction of `moonstone/Marquee`. Useful for when `RTL` content cannot be auto detected.

### Changed

- `data` parameter passed to `component` prop of `VirtualList`.
- `moonstone/Expandable` into a submodule of `moonstone/ExpandableItem`
- `ExpandableList` to properly support selection
- `moonstone/Divider`'s `children` property to be optional
- `moonstone/ToggleItem`'s `inline` version to have a `max-width` of `240px`
- `moonstone/Input` to use `<div>` instead of `<label>` for wrapping components. No change to
	functionality, only markup.

### Removed

- `moonstone/ExpandableCheckboxItemGroup` in favor of `ExpandableList`

## [1.0.0-alpha.2] - 2016-10-21

This version includes a lot of refactoring from the previous release. Developers need to switch to the new enact-dev command-line tool.

### Added

- New components and HOCs: `moonstone/Scroller`, `moonstone/VirtualList`, `moonstone/VirtualGridList`, `moonstone/MarqueeText`, `moonstone/Spinner`, `moonstone/ExpandableCheckboxItemGroup`, `moonstone/MarqueeDecorator`
- New options for `ui/Toggleable` HOC
- Marquee support to many components
- Image support to `moonstone/Icon` and `moonstone/IconButton`
- `dismissOnEnter` prop for `moonstone/Input`
- Many more unit tests

### Changed

- Some props for UI state were renamed to have `default` prefix where state was managed by the component. (e.g. `defaultOpen`)

### Fixed

- Many components were fixed, polished, updated and documented
- Inline docs updated to be more consistent and comprehensive<|MERGE_RESOLUTION|>--- conflicted
+++ resolved
@@ -15,12 +15,9 @@
 - `moonstone/Panels` to treat all components within `controls` as part of the active panel for the purposes of accessibility
 - `moonstone/Panels` to allow 5-way navigation to components within `controls` when used with a `Header` with `headerInput`
 - `moonstone/VideoPlayer` feedback tooltip to overlap in non-latin locale
-<<<<<<< HEAD
 - `moonstone/VideoPlayer` more button to not clip and flip in rtl
 - `moonstone/Scroller` to no scroll horizontally via 5-way down in horizontal scroller
-=======
 - `moonstone/Scroller` to not scroll horizontally via 5-way down in horizontal scroller
->>>>>>> 8214519b
 - `moonstone/Scroller` to not jump to the top when right key is pressed in the right most item of a vertical scroller
 - `moonstone/Tooltip` arrow gap
 
