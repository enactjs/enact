--- conflicted
+++ resolved
@@ -19,11 +19,8 @@
 - `moonstone/VirtualList` to work focus option in scrollTo api
 - `moonstone/ExpandableSpotlightDecorator` to not spot the title upon collapse when in `pointerMode`
 - `moonstone/Spinner` to not unpause Spotlight unless it was the one to pause it
-<<<<<<< HEAD
 - `moonstone/Input`, `moonstone/MarqueeDecorator`, and `moonstone/Slider` to prevent unnecessary updates
-=======
 - `moonstone/Marquee` to stop when becoming disabled
->>>>>>> 52274045
 
 ## [2.0.0-alpha.3] - 2018-01-18
 
