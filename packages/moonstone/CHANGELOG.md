--- conflicted
+++ resolved
@@ -9,12 +9,9 @@
 - `moonstone/VideoPlayer` space allotment on both sides of the playback controls to support 3 buttons; consequently the "more" controls area has shrunk by the same amount
 - `moonstone/Slider` prop `noFill` to support a style without the fill
 - `moonstone/Marquee` property `rtl` to set directionality to right-to-left
-<<<<<<< HEAD
 - `moonstone/MoonstoneDecorator` property `skin` to let an app choose its skin: "moonstone" and "moonstone-light" are now available
-=======
 - `moonstone/FormCheckboxItem`
 - `moonstone/FormCheckbox`, a standalone checkbox, to support `moonstone/FormCheckboxItem`
->>>>>>> 4802068c
 
 ### Fixed
 
