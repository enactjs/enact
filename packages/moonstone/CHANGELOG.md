# Change Log

The following is a curated list of changes in the Enact moonstone module, newest changes on the top.

## [unreleased]

### Added

### Changed

### Fixed

- `moonstone/Scrollable` and `moonstone/Scroller` to scroll via page up/down when focus is inside a Spotlight container
- `moonstone/VirtualList` and `moonstone/VirtualGridList` to scroll by 5-way keys right after wheeling
- `moonstone/VirtualList` not to move focus when a current item and the last item are located at the same line and pressing a page down key
- `moonstone/Header` to layout header row correctly in `standard` type
- `moonstone/Input` to not dismiss on-screen keyboard when dragging cursor out of input box
- `moonstone/Header` RTL `line-height` issue
<<<<<<< HEAD
- `moonstone/Panels` to render children on idle
=======
- `moonstone/Scroller.Scrollable` to limit its muted spotlight container scrim to its bounds
>>>>>>> 394b0599

## [1.10.0] - 2017-10-09

### Added

- `moonstone/VideoPlayer` support for designating components with `.spottable-default` as the default focus target when pressing 5-way down from the slider
- `moonstone/Slider` property `activateOnFocus` which when enabled, allows 5-way directional key interaction with the `Slider` value without pressing [Enter] first
- `moonstone/VideoPlayer` property `noMiniFeedback` to support controlling the visibility of mini feedback
- `ui/Layout`, which provides a technique for laying-out components on the screen using `Cells`, in rows or columns

### Changed

- `moonstone/Popup` to focus on mount if it’s initially opened and non-animating and to always pass an object to `onHide` and `onShow`
- `moonstone/VideoPlayer` to emit `onScrub` event and provide audio guidance when setting focus to slider

### Fixed

- `moonstone/ExpandableItem` and derivatives to restore focus to the Item if the contents were last focused when closed
- `moonstone/Slider` toggling activated state when holding enter/select key
- `moonstone/TimePicker` picker icons shifting slightly when focusing an adjacent picker
- `moonstone/Icon` so it handles color the same way generic text does, by inheriting from the parent's color. This applies to all instances of `Icon`, `IconButton`, and `Icon` inside `Button`.
- `moonstone/fonts` Museo Sans font to correct "Ti" kerning
- `moonstone/VideoPlayer` to correctly position knob on mouse click
- `moonstone/Panels.Header` to show an ellipsis for long titles with RTL text
- `moonstone/Marquee` to restart when invalidated by a prop change and managed by a `moonstone/Marquee.MarqueeController`
- `spotlight.Spotlight` method `focus()` to verify that the target element matches its container's selector rules prior to setting focus
- `moonstone/Picker` to only change picker values `onWheel` when spotted
- `moonstone/VideoPlayer` to hide descendant floating components (tooltips, contextual popups) when the media controls hide

## [1.9.3] - 2017-10-03

### Added

- `moonstone/Button` property value to `backgroundOpacity` called "lightTranslucent" to better serve colorful image backgrounds behind Buttons. This also affects `moonstone/IconButton` and `moonstone/Panels/ApplicationCloseButton`.
- `moonstone/Panels` property `closeButtonBackgroundOpacity` to support `moonstone/Panels/ApplicationCloseButton`'s `backgroundOpacity` prop

### Changed

- `Moonstone Icons` font file to include the latest designs for several icons
- `moonstone/Panels/ApplicationCloseButton` to expose its `backgroundOpacity` prop

### Fixed

- `moonstone/VirtualList` to apply "position: absolute" inline style to items
- `moonstone/Picker` to increment and decrement normally at the edges of joined picker
- `moonstone/Icon` not to read out image characters
- `moonstone/Scrollable` not to accumulate paging scroll by pressing page up/down in scrollbar
- `moonstone/Icon` to correctly display focused state when using external image
- `moonstone/Button` and `moonstone/IconButton` to be properly visually muted when in a muted container

## [1.9.2] - 2017-09-26

### Fixed

- `moonstone/ExpandableList` preventing updates when its children had changed

## [1.9.1] - 2017-09-25

### Fixed

- `moonstone/ExpandableList` run-time error when using an array of objects as children
- `moonstone/VideoPlayer` blocking pointer events when the controls were hidden

## [1.9.0] - 2017-09-22

### Added

- `moonstone/styles/mixins.less` mixins: `.moon-spotlight-margin()` and `.moon-spotlight-padding()`
- `moonstone/Button` property `noAnimation` to support non-animating pressed visual

### Changed

- `moonstone/TimePicker` to use "AM/PM" instead of "meridiem" for label under meridiem picker
- `moonstone/IconButton` default style to not animate on press. NOTE: This behavior will change back to its previous setting in release 2.0.0.
- `moonstone/Popup` to warn when using `scrimType` `'none'` and `spotlightRestrict` `'self-only'`
- `moonstone/Scroller` to block spotlight during scroll
- `moonstone/ExpandableItem` and derivatives to always pause spotlight before animation

### Fixed

- `moonstone/VirtualGridList` to not move focus to wrong column when scrolled from the bottom by holding the "up" key
- `moonstone/VirtualList` to focus an item properly when moving to a next or previous page
- `moonstone/Scrollable` to move focus toward first or last child when page up or down key is pressed if the number of children is small
- `moonstone/VirtualList` to scroll to preserved index when it exists within dataSize for preserving focus
- `moonstone/Picker` buttons to not change size
- `moonstone/Panel` to move key navigation to application close button on holding the "up" key.
- `moonstone/Picker` to show numbers when changing values rapidly
- `moonstone/Popup` layout in large text mode to show close button correctly
- `moonstone/Picker` from moving scroller when pressing 5-way keys in `joined` Picker
- `moonstone/Input` so it displays all locales the same way, without cutting off the edges of characters
- `moonstone/TooltipDecorator` to hide tooltip when 5-way keys are pressed for disabled components
- `moonstone/Picker` to not tremble in width when changing values while using a numeric width prop value
- `moonstone/Picker` to not overlap values when changing values in `vertical`
- `moonstone/ContextualPopup` pointer mode focus behavior for `spotlightRestrict='self-only'`
- `moonstone/VideoPlayer` to prevent interacting with more components in pointer mode when hidden
- `moonstone/Scroller` to not repaint its entire contents whenever partial content is updated
- `moonstone/Slider` knob positioning after its container is resized
- `moonstone/VideoPlayer` to maintain focus when media controls are hidden
- `moonstone/Scroller` to scroll expandable components into view when opening when pointer has moved elsewhere

## [1.8.0] - 2017-09-07

### Deprecated

- `moonstone/Dialog` property `showDivider`, will be replaced by `noDivider` property in 2.0.0

### Added

- `moonstone/Popup` callback property `onShow` which fires after popup appears for both animating and non-animating popups

### Changed

- `moonstone/Popup` callback property `onHide` to run on both animating and non-animating popups
- `moonstone/VideoPlayer` state `playbackRate` to media events
- `moonstone/VideoPlayer` support for `spotlightDisabled`
- `moonstone/VideoPlayer` thumbnail positioning and style
- `moonstone/VirtualList` to render when dataSize increased or decreased
- `moonstone/Dialog` style
- `moonstone/Popup`, `moonstone/Dialog`, and `moonstone/Notification` to support `node` type for children
- `moonstone/Scroller` to forward `onKeyDown` events

### Fixed

- `moonstone/Scrollable` to enable focus when wheel scroll is stopped
- `moonstone/VirtualList` to show scroll thumb when a preserved item is focused in a Panel
- `moonstone/Scroller` to navigate properly with 5-way when expandable child is opened
- `moonstone/VirtualList` to stop scrolling when focus is moved on an item from paging controls or outside
- `moonstone/VirtualList` to move out with 5-way navigation when the first or the last item is disabled
- `moonstone/IconButton` Tooltip position when disabled
- `moonstone/VideoPlayer` Tooltip time after unhovering
- `moonstone/VirtualList` to not show invisible items
- `moonstone/IconButton` Tooltip position when disabled
- `moonstone/VideoPlayer` to display feedback tooltip correctly when navigating in 5-way
- `moonstone/MarqueeDecorator` to work with synchronized `marqueeOn` `'render'` and hovering as well as `marqueOn` `'hover'` when moving rapidly among synchronized marquees
- `moonstone/Input` aria-label for translation
- `moonstone/Marquee` to recalculate inside `moonstone/Scroller` and `moonstone/SelectableItem` by bypassing `shouldComponentUpdate`
- `moonstone/Picker` to marquee when incrementing and decrementing values with the prop `noAnimation`

## [1.7.0] - 2017-08-23

### Deprecated

- `moonstone/TextSizeDecorator` and it will be replaced by `moonstone/AccessibilityDecorator`
- `moonstone/MarqueeDecorator` property `marqueeCentered` and `moonstone/Marquee` property `centered` will be replaced by `alignment` property in 2.0.0

### Added

- `moonstone/TooltipDecorator` config property to direct tooltip into a property instead of adding to `children`
- `moonstone/VideoPlayer` prop `thumbnailUnavailable` to fade thumbnail
- `moonstone/AccessibilityDecorator` with `highContrast` and `textSize`
- `moonstone/VideoPlayer` high contrast scrim
- `moonstone/MarqueeDecorator`and `moonstone/Marquee` property `alignment` to allow setting  alignment of marquee content

### Changed

- `moonstone/Scrollbar` to disable paging control down button properly at the bottom when a scroller size is a non-integer value
- `moonstone/VirtualList`, `moonstone/VirtualGridList`, and `moonstone/Scroller` to scroll on `keydown` event instead of `keyup` event of page up and page down keys
- `moonstone/VirtualGridList` to scroll by item via 5 way key
- `moonstone/VideoPlayer` to read target time when jump by left/right key
- `moonstone/IconButton` to not use `MarqueeDecorator` and `Uppercase`

### Fixed

- `moonstone/VirtualList` and `moonstone/VirtualGridList` to focus the correct item when page up and page down keys are pressed
- `moonstone/VirtualList` to not lose focus when moving out from the first item via 5way when it has disabled items
- `moonstone/Slider` to align tooltip with detached knob
- `moonstone/FormCheckbox` to display correct colors in light skin
- `moonstone/Picker` and `moonstone/RangePicker` to forward `onKeyDown` events when not `joined`
- `moonstone/SelectableItem` to display correct icon width and alignment
- `moonstone/LabeledItem` to always match alignment with the locale
- `moonstone/Scroller` to properly 5-way navigate from scroll buttons
- `moonstone/ExpandableList` to display correct font weight and size for list items
- `moonstone/Divider` to not italicize in non-italic locales
- `moonstone/VideoPlayer` slider knob to follow progress after being selected when seeking
- `moonstone/LabeledItem` to correctly position its icon. This affects all of the `Expandables`, `moonstone/DatePicker` and `moonstone/TimePicker`.
- `moonstone/Panels.Header` and `moonstone/Item` to prevent them from allowing their contents to overflow unexpectedly
- `moonstone/Marquee` to recalculate when vertical scrollbar appears
- `moonstone/SelectableItem` to recalculate marquee when toggled

### Removed

- `moonstone/Input` large-text mode

## [1.6.1] - 2017-08-07

### Changed

- `moonstone/Icon` and `moonstone/IconButton` to no longer fit image source to the icon's boundary

## [1.6.0] - 2017-08-04

### Added

- `moonstone/VideoPlayer` ability to seek when holding down the right and left keys. Sensitivity can be adjusted using throttling options `jumpDelay` and `initialJumpDelay`.
- `moonstone/VideoPlayer` property `no5WayJump` to disable jumping done by 5-way
- `moonstone/VideoPlayer` support for the "More" button to use tooltips
- `moonstone/VideoPlayer` properties `moreButtonLabel` and `moreButtonCloseLabel` to allow customization of the "More" button's tooltip and Aria labels
- `moonstone/VideoPlayer` property `moreButtonDisabled` to disable the "More" button
- `moonstone/Picker` and `moonstone/RangePicker` prop `aria-valuetext` to support reading custom text instead of value
- `moonstone/VideoPlayer` methods `showControls` and `hideControls` to allow external interaction with the player
- `moonstone/Scroller` support for Page Up/Page Down keys in pointer mode when no item has focus

### Changed

- `moonstone/VideoPlayer` to handle play, pause, stop, fast forward and rewind on remote controller
- `moonstone/Marquee` to also start when hovered if `marqueeOnRender` is set

### Fixed

- `moonstone/IconButton` to fit image source within `IconButton`
- `moonstone` icon font sizes for wide icons
- `moonstone/ContextualPopupDecorator` to prefer setting focus to the appropriate popup instead of other underlying controls when using 5-way from the activating control
- `moonstone/Scroller` not scrolled via 5 way when `moonstone/ExpandableList` is opened
- `moonstone/VirtualList` to not let the focus move outside of container even if there are children left when navigating with 5way
- `moonstone/Scrollable` to update disability of paging controls when the scrollbar is set to `visible` and the content becomes shorter
- `moonstone/VideoPlayer` to focus on hover over play/pause button when video is loading
- `moonstone/VideoPlayer` to update and display proper time while moving knob when video is paused
- `moonstone/VideoPlayer` long title overlap issues
- `moonstone/Header` to apply `marqueeOn` prop to `subTitleBelow` and `titleBelow`
- `moonstone/Picker` wheeling in `moonstone/Scroller`
- `moonstone/IncrementSlider` and `moonstone/Picker` to read value changes when selecting buttons

## [1.5.0] - 2017-07-19

### Added

- `moonstone/Slider` and `moonstone/IncrementSlider` prop `aria-valuetext` to support reading custom text instead of value
- `moonstone/TooltipDecorator` property `tooltipProps` to attach props to tooltip component
- `moonstone/Scroller` and `moonstone/VirtualList` ability to scroll via page up and page down keys
- `moonstone/VideoPlayer` tooltip-thumbnail support with the `thumbnailSrc` prop and the `onScrub` callback to fire when the knob moves and a new thumbnail is needed
- `moonstone/VirtualList` ability to navigate via 5way when there are disabled items
- `moonstone/ContextualPopupDecorator` property `popupContainerId` to support configuration of the popup's spotlight container
- `moonstone/ContextualPopupDecorator` property `onOpen` to notify containers when the popup has been opened
- `moonstone/ContextualPopupDecorator` config option `openProp` to support mapping the value of `open` property to the chosen property of wrapped component

### Changed

- `moonstone/ExpandableList` to use 'radio' as the default, and adapt 'single' mode to render as a `moonstone/RadioItem` instead of a `moonstone/CheckboxItem`
- `moonstone/VideoPlayer` to not hide pause icon when it appears
- `moonstone/ContextualPopupDecorator` to set accessibility-related props onto the container node rather than the popup node
- `moonstone/ExpandableItem`, `moonstone/ExpandableList`, `moonstone/ExpandablePicker`, `moonstone/DatePicker`, and `moonstone/TimePicker` to pause spotlight when animating in 5-way mode
- `moonstone/Spinner` to position the text content under the spinner, rather than to the right side
- `moonstone/VideoPlayer` to include hour when announcing the time while scrubbing
- `moonstone/GridListImageItem` to require a `source` prop and not have a default value

### Fixed

- `moonstone/Input` ellipsis to show if placeholder is changed dynamically and is too long
- `moonstone/Marquee` to re-evaluate RTL orientation when its content changes
- `moonstone/VirtualList` to restore focus on short lists
- `moonstone/ExpandableInput` to expand the width of its contained `moonstone/Input`
- `moonstone/Input` support for `dismissOnEnter`
- `moonstone/Input` focus management to prevent stealing focus when programmatically moved elsewhere
- `moonstone/Input` 5-way spot behavior
- `moonstone` international fonts to always be used, even when unsupported font-weights or font-styles are requested
- `moonstone/Panels.Panel` support for selecting components with `.spottable-default` as the default focus target
- `moonstone/Panels` layout in RTL locales
- `moonstone` spottable components to support `onSpotlightDown`, `onSpotlightLeft`, `onSpotlightRight`, and `onSpotlightUp` event property
- `moonstone/VirtualList` losing spotlight when the list is empty
- `moonstone/FormCheckbox` in focused state to have the correct "check" color
- `moonstone/Scrollable` bug in `navigableFilter` when passed a container id

## [1.4.1] - 2017-07-05

### Changed

- `moonstone/Popup` to only call `onKeyDown` when there is a focused item in the `Popup`
- `moonstone/Scroller`, `moonstone/Picker`, and `moonstone/IncrementSlider` to automatically move focus when the currently focused `moonstone/IconButton` becomes disabled

### Fixed

- `moonstone/ContextualPopupDecorator` close button to account for large text size
- `moonstone/ContextualPopupDecorator` to not spot controls other than its activator when navigating out via 5-way
- `moonstone/Header` to set the value of `marqueeOn` for all types of headers

## [1.4.0] - 2017-06-29

### Deprecated

- `moonstone/Input` prop `noDecorator` is being replaced by `autoFocus` in 2.0.0

### Added

- `moonstone/Scrollbar` property `corner` to add the corner between vertical and horizontal scrollbars
- `moonstone/ScrollThumb` for a thumb of `moonstone/Scrollbar`
- `moonstone/styles/text.less` mixin `.locale-japanese-line-break()` to apply the correct  Japanese language line-break rules for the following multi-line components: `moonstone/BodyText`, `moonstone/Dialog`, `moonstone/Notification`, `moonstone/Popup`, and `moonstone/Tooltip`
- `moonstone/ContextualPopupDecorator` property `popupProps` to attach props to popup component
- `moonstone/VideoPlayer` property `pauseAtEnd` to control forward/backward seeking
- `moonstone/Panels/Header` prop `marqueeOn` to control marquee of header

### Changed

- `moonstone/Panels/Header` to expose its `marqueeOn` prop
- `moonstone/VideoPlayer` to automatically adjust the width of the allocated space for the side components so the media controls have more space to appear on smaller screens
- `moonstone/VideoPlayer` properties `autoCloseTimeout` and `titleHideDelay` default value to `5000`
- `moonstone/VirtualList` to support restoring focus to the last focused item
- `moonstone/Scrollable` to call `onScrollStop` before unmounting if a scroll is in progress
- `moonstone/Scroller` to reveal non-spottable content when navigating out of a scroller

### Fixed

- `moonstone/Dialog` to properly focus via pointer on child components
- `moonstone/VirtualList`, `moonstone/VirtualGridList`, and `moonstone/Scroller` not to be slower when scrolled to the first or the last position by wheeling
- `moonstone` component hold delay time
- `moonstone/VideoPlayer` to show its controls when pressing down the first time
- `moonstone/Panel` autoFocus logic to only focus on initial render
- `moonstone/Input` text colors
- `moonstone/ExpandableInput` to focus its decorator when leaving by 5-way left/right

## [1.3.1] - 2017-06-14

### Fixed

- `moonstone/Picker` support for large text
- `moonstone/Scroller` support for focusing paging controls with the pointer
- `moonstone` CSS rules for unskinned spottable components

## [1.3.0] - 2017-06-12

### Deprecated

- `moonstone/Scroller` props `horizontal` and `vertical`. Deprecated props are replaced with `direction` prop. `horizontal` and `vertical` will be removed in 2.0.0.
- `moonstone/Panel` prop `noAutoFocus` in favor of `autoFocus="none"`

### Added

- `moonstone/Image` support for `children` prop inside images
- `moonstone/Scroller` prop `direction` which replaces `horizontal` and `vertical` props
- `moonstone/VideoPlayer` property `tooltipHideDelay` to hide tooltip with a given amount of time
- `moonstone/VideoPlayer` property `pauseAtEnd` to pause when it reaches either the start or the end of the video
- `moonstone/VideoPlayer` methods `fastForward`, `getMediaState`, `jump`, `pause`, `play`, `rewind`, and `seek` to allow external interaction with the player. See docs for example usage.

### Changed

- `moonstone/Skinnable` to support context and allow it to be added to any component to be individually skinned. This includes a further optimization in skinning which consolidates all color assignments into a single block, so non-color rules aren't unnecessarily duplicated.
- `moonstone/Skinnable` light and dark skin names ("moonstone-light" and "moonstone") to "light" and "dark", respectively
- `moonstone/VideoPlayer` to set play/pause icon to display "play" when rewinding or fast forwarding
- `moonstone/VideoPlayer` to rewind or fast forward when previous command is slow-forward or slow-rewind respectively
- `moonstone/VideoPlayer` to fast forward when previous command is slow-forward and it reaches the last of its play rate
- `moonstone/VideoPlayer` to not play video on reload when `noAutoPlay` is `true`
- `moonstone/VideoPlayer` property `feedbackHideDelay`'s default value to `3000`
- `moonstone/Notification` to break line in characters in ja and zh locale
- `moonstone/Notification` to align texts left in LTR locale and right in RTL locale
- `moonstone/VideoPlayer` to simulate rewind functionality on non-webOS platforms only

### Fixed

- `moonstone/ExpandableItem` to correct the `titleIcon` when using `open` and `disabled`
- `moonstone/GridListImageItem` to center its selection icon on the image instead of the item
- `moonstone/Input` to have correct `Tooltip` position in `RTL`
- `moonstone/SwitchItem` to not unintentionally overflow `Scroller` containers, causing them to jump to the side when focusing
- `moonstone/VideoPlayer` to fast forward properly when video is at paused state
- `moonstone/VideoPlayer` to correctly change sources
- `moonstone/VideoPlayer` to show or hide feedback tooltip properly
- `moonstone/DateTimeDecorator` to work properly with `RadioControllerDecorator`
- `moonstone/Picker` in joined, large text mode so the arrows are properly aligned and sized
- `moonstone/Icon` to reflect the same proportion in relation to its size in large-text mode

## [1.2.0] - 2017-05-17

### Deprecated

- `moonstone/Scroller.Scrollable` option `indexToFocus` in `scrollTo` method to be removed in 2.0.0

### Added

- `moonstone/Slider` and `moonstone/IncrementSlider` prop `noFill` to support a style without the fill
- `moonstone/Marquee` property `rtl` to set directionality to right-to-left
- `moonstone/VirtualList.GridListImageItem` property `selectionOverlay` to add custom component for selection overlay
- `moonstone/MoonstoneDecorator` property `skin` to let an app choose its skin: "moonstone" and "moonstone-light" are now available
- `moonstone/FormCheckboxItem`
- `moonstone/FormCheckbox`, a standalone checkbox, to support `moonstone/FormCheckboxItem`
- `moonstone/Input` props `invalid` and `invalidMessage` to display a tooltip when input value is invalid
- `moonstone/Scroller.Scrollable` option `focus` in `scrollTo()` method
- `moonstone/Scroller.Scrollable` property `spottableScrollbar`
- `moonstone/Icon.IconList` icons: `arrowshrinkleft` and `arrowshrinkright`

### Changed

- `moonstone/Picker` arrow icon for `joined` picker: small when not spotted, hidden when it reaches the end of the picker
- `moonstone/Checkbox` and `moonstone/CheckboxItem` to reflect the latest design
- `moonstone/MoonstoneDecorator/fontGenerator` was refactored to use the browser's FontFace API to dynamically load locale fonts
- `moonstone/VideoPlayer` space allotment on both sides of the playback controls to support 4 buttons; consequently the "more" controls area has shrunk by the same amount
- `moonstone/VideoPlayer` to not disable media button (play/pause)
- `moonstone/Scroller.Scrollable` so that paging controls are not spottable by default with 5-way
- `moonstone/VideoPlayer`'s more/less button to use updated arrow icon

### Fixed

- `moonstone/MarqueeDecorator` to properly stop marquee on items with `'marqueeOnHover'`
- `moonstone/ExpandableList` to work properly with object-based children
- `moonstone/styles/fonts.less` to restore the Moonstone Icon font to request the local system font by default. Remember to update your webOS build to get the latest version of the font so you don't see empty boxes for your icons.
- `moonstone/Picker` and `moonstone/RangePicker` to now use the correct size from Enyo (60px v.s. 84px) for icon buttons
- `moonstone/Scrollable` to apply ri.scale properly
- `moonstone/Panel` to not cover a `Panels`'s `ApplicationCloseButton` when not using a `Header`
- `moonstone/IncrementSlider` to show tooltip when buttons focused

## [1.1.0] - 2017-04-21

### Deprecated

- `moonstone/ExpandableInput` property `onInputChange`

### Added

- `moonstone/Panels.Panel` prop and `moonstone/MoonstoneDecorator` config option: `noAutoFocus` to support prevention of setting automatic focus after render
- `moonstone/VideoPlayer` props: `backwardIcon`, `forwardIcon`, `jumpBackwardIcon`, `jumpForwardIcon`, `pauseIcon`, and `playIcon` to support icon customization of the player
- `moonstone/VideoPlayer` props `jumpButtonsDisabled` and `rateButtonsDisabled` for disabling the pairs of buttons when it's inappropriate for the playing media
- `moonstone/VideoPlayer` property `playbackRateHash` to support custom playback rates
- `moonstone/VideoPlayer` callback prop `onControlsAvailable` which fires when the players controls show or hide
- `moonstone/Image` support for `onLoad` and `onError` events
- `moonstone/VirtualList.GridListImageItem` prop `placeholder`
- `moonstone/Divider` property `preserveCase` to display text without capitalizing it

### Changed

- `moonstone/Slider` colors and sizing to match the latest designs
- `moonstone/ProgressBar` to position correctly with other components nearby
- `moonstone/Panels` breadcrumb to no longer have a horizontal line above it
- `moonstone/Transition` to measure itself when the CPU is idle
- style for disabled opacity from 0.4 to 0.3
- `moonstone/Button` colors for transparent and translucent background opacity when disabled
- `moonstone/ExpandableInput` property `onInputChange` to fire along with `onChange`. `onInputChange` is deprecated and will be removed in a future update.
- `Moonstone.ttf` font to include new icons
- `moonstone/Icon` to reference additional icons

### Fixed

- `moonstone/Popup` and `moonstone/ContextualPopupDecorator` 5-way navigation behavior
- `moonstone/Input` to not spot its own input decorator on 5-way out
- `moonstone/VideoPlayer` to no longer render its `children` in multiple places
- `moonstone/Button` text color when used on a neutral (light) background in some cases
- `moonstone/Popup` background opacity
- `moonstone/Marquee` to recalculate properly when its contents change
- `moonstone/TimePicker` to display time in correct order
- `moonstone/Scroller` to prefer spotlight navigation to its internal components

## [1.0.0] - 2017-03-31

> NOTE: We have also modified most form components to be usable in a controlled (app manages component
> state) or uncontrolled (Enact manages component state) manner. To put a component into a
> controlled state, pass in `value` (or other appropriate state property such as `selected` or
> `open`) at component creation and then respond to events and update the value as needed. To put a
> component into an uncontrolled state, do not set `value` (or equivalent), at creation. From this
> point on, Enact will manage the state and events will be sent when the state is updated. To
> specify an initial value, use the `defaultValue` (or, `defaultSelected, `defaultOpen, etc.)
> property.  See the documentation for individual components for more information.

### Added

- `moonstone/Button` property `icon` to support a built-in icon next to the text content. The Icon supports everything that `moonstone/Icon` supports, as well as a custom icon.
- `moonstone/MoonstoneDecorator` property `textSize` to resize several components to requested CMR sizes. Simply add `textSize="large"` to your `App` and the new sizes will automatically take effect.

### Changed

- `moonstone/Slider` to use the property `tooltip` instead of `noTooltip`, so the built-in tooltip is not enabled by default
- `moonstone/IncrementSlider` to include tooltip documentation
- `moonstone/ExpandableList` to accept an array of objects as children which are spread onto the generated components
- `moonstone/CheckboxItem` style to match the latest designs, with support for the `moonstone/Checkbox` to be on either the left or the right side by using the `iconPosition` property
- `moonstone/VideoPlayer` to supply every event callback-method with an object representing the VideoPlayer's current state, including: `currentTime`, `duration`, `paused`, `proportionLoaded`, and `proportionPlayed`

### Fixed

- `moonstone/Panels.Panel` behavior for remembering focus on unmount and setting focus after render
- `moonstone/VirtualList.VirtualGridList` showing empty items when items are continuously added dynamically
- `moonstone/Picker` to marquee on focus once again

## [1.0.0-beta.4] - 2017-03-10

### Added

- `moonstone/VirtualList` `indexToFocus` option to `scrollTo` method to focus on item with specified index
- `moonstone/IconButton` and `moonstone/Button` `color` property to add a remote control key color to the button
- `moonstone/Scrollbar` property `disabled` to disable both paging controls when it is true
- `moonstone/VirtualList` parameter `moreInfo` to pass `firstVisibleIndex` and `lastVisibleIndex` when scroll events are firing
- Accessibility support to UI components
- `moonstone/VideoPlayer` property `onUMSMediaInfo` to support the custom webOS “umsmediainfo” event
- `moonstone/Region` component which encourages wrapping components for improved accessibility rather than only preceding the components with a `moonstone/Divider`
- `moonstone/Slider` tooltip. It's enabled by default and comes with options like `noTooltip`, `tooltipAsPercent`, and `tooltipSide`. See the component docs for more details.
- `moonstone/Panels.Panel` property `hideChildren` to defer rendering children
- `moonstone/Spinner` properties `blockClickOn` and `scrim` to block click events behind spinner
- `moonstone/VirtualList` property `clientSize` to specify item dimensions instead of measuring them

### Changed

- `moonstone/VirtualGridImageItem` styles to reduce redundant style code app side
- `moonstone/VirtualList` and `moonstone/VirtualGridList` to add essential CSS for list items automatically
- `moonstone/VirtualList` and `moonstone/VirtualGridList` to not add `data-index` to their item DOM elements directly, but to pass `data-index` as the parameter of their `component` prop like the `key` parameter of their `component` prop
- `moonstone/ExpandableItem` and derivatives to defer focusing the contents until animation completes
- `moonstone/LabeledItem`, `moonstone/ExpandableItem`, `moonstone/ExpandableList` to each support the `node` type in their `label` property. Best used with `ui/Slottable`.

### Fixed

- `moonstone/VirtualList.GridListImageItem` to have proper padding size according to the existence of caption/subcaption
- `moonstone/Scrollable` to display scrollbars with proper size
- `moonstone/VirtualGridList` to not be truncated

### Removed

- `moonstone/Scrollable` property `hideScrollbars` and replaced it with `horizontalScrollbar` and `verticalScrollbar`

## [1.0.0-beta.3] - 2017-02-21

### Added

- `moonstone/VideoPlayer` support for 5-way show/hide of media playback controls
- `moonstone/VideoPlayer` property `feedbackHideDelay`
- `moonstone/Slider` property `onKnobMove` to fire when the knob position changes, independently from the `moonstone/Slider` value
- `moonstone/Slider` properties `active`, `disabled`, `knobStep`, `onActivate`, `onDecrement`, and `onIncrement` as part of enabling 5-way support to `moonstone/Slider`, `moonstone/IncrementSlider` and the media slider for `moonstone/VideoPlayer`
- `moonstone/Slider` now supports `children` which are added to the `Slider`'s knob, and follow it as it moves
- `moonstone/ExpandableInput` properties `iconAfter` and `iconBefore` to display icons after and before the input, respectively
- `moonstone/Dialog` property `preserveCase`, which affects `title` text

### Changed

- `moonstone/IncrementSlider` to change when the buttons are held down
- `moonstone/Marquee` to allow disabled marquees to animate
- `moonstone/Dialog` to marquee `title` and `titleBelow`
- `moonstone/Marquee.MarqueeController` config option `startOnFocus` to `marqueeOnFocus`. `startOnFocus` is deprecated and will be removed in a future update.
- `moonstone/Button`, `moonstone/IconButton`, `moonstone/Item` to not forward `onClick` when `disabled`

### Fixed

- `moonstone/Marquee.MarqueeController` to start marquee on newly registered components when controller has focus and to restart synced marquees after completion
- `moonstone/Scroller` to recalculate when an expandable child opens
- `spotlightDisabled` property support for spottable moonstone components
- `moonstone/Popup` and `moonstone/ContextualPopupDecorator` so that when the popup is closed, spotlight focus returns to the control that had focus prior to the popup opening
- `moonstone/Input` to not get focus when disabled

## [1.0.0-beta.2] - 2017-01-30

### Added

- `moonstone/Panels.Panel` property `showChildren` to support deferring rendering the panel body until animation completes
- `moonstone/MarqueeDecorator` property `invalidateProps` that specifies which props cause the marquee distance to be invalidated
- developer-mode warnings to several components to warn when values are out-of-range
- `moonstone/Divider` property `spacing` which adjusts the amount of empty space above and below the `Divider`. `'normal'`, `'small'`, `'medium'`, `'large'`, and `'none'` are available.
- `moonstone/Picker` when `joined` the ability to be incremented and decremented by arrow keys
- `onSpotlightDisappear` event property support for spottable moonstone components
- `moonstone/VideoPlayer` property `titleHideDelay`

### Changed

- `moonstone/Panels.Panels` and variations to defer rendering the children of contained `Panel` instances until animation completes
- `moonstone/ProgressBar` properties `progress` and `backgroundProgress` to accept a number between 0 and 1
- `moonstone/Slider` and `moonstone/IncrementSlider` property `backgroundPercent` to `backgroundProgress` which now accepts a number between 0 and 1
- `moonstone/Slider` to not ignore `value` prop when it is the same as the previous value
- `moonstone/Picker` component's buttons to reverse their operation such that 'up' selects the previous item and 'down' the next
- `moonstone/Picker` and derivatives may now use numeric width, which represents the amount of characters to use for sizing. `width={4}` represents four characters, `2` for two characters, etc. `width` still accepts the size-name strings.
- `moonstone/Divider` to now behave as a simple horizontal line when no text content is provided
- `moonstone/Scrollable` to not display scrollbar controls by default
- `moonstone/DatePicker` and `moonstone/TimePicker` to emit `onChange` event whenever the value is changed, not just when the component is closed

### Removed

- `moonstone/ProgressBar` properties `min` and `max`

### Fixed

- `moonstone/IncrementSlider` so that the knob is spottable via pointer, and 5-way navigation between the knob and the increment/decrement buttons is functional
- `moonstone/Slider` and `moonstone/IncrementSlider` to not fire `onChange` for value changes from props

## [1.0.0-beta.1] - 2016-12-30

### Added

- `moonstone/VideoPlayer` and `moonstone/TooltipDecorator` components and samples
- `moonstone/Panels.Panels` property `onBack` to support `ui/Cancelable`
- `moonstone/VirtualFlexList` Work-In-Progress component to support variably sized rows or columns
- `moonstone/ExpandableItem` properties `autoClose` and `lockBottom`
- `moonstone/ExpandableList` properties `noAutoClose` and `noLockBottom`
- `moonstone/Picker` property `reverse`
- `moonstone/ContextualPopup` property `noAutoDismiss`
- `moonstone/Dialog` property `scrimType`
- `moonstone/Popup` property `spotlightRestrict`

### Changed

- `moonstone/Panels.Routable` to require a `navigate` configuration property indicating the event callback for back or cancel actions
- `moonstone/MarqueeController` focus/blur handling to start and stop synchronized `moonstone/Marquee` components
- `moonstone/ExpandableList` property `autoClose` to `closeOnSelect` to disambiguate it from the added `autoClose` on 5-way up
- `moonstone/ContextualPopupDecorator.ContextualPopupDecorator` component's `onCloseButtonClick` property to `onClose`
- `moonstone/Dialog` component's `onCloseButtonClicked` property to `onClose`
- `moonstone/Spinner` component's `center` and `middle` properties to a single `centered` property
	that applies both horizontal and vertical centering
- `moonstone/Popup.PopupBase` component's `onCloseButtonClicked` property to `onCloseButtonClick`
- `moonstone/Item.ItemOverlay` component's `autoHide` property to remove the `'no'` option. The same
	effect can be achieved by omitting the property or passing `null`.
- `moonstone/VirtualGridList` to be scrolled by page when navigating with a 5-way direction key
- `moonstone/Scroller`, `moonstone/VirtualList`, `moonstone/VirtualGridList`, and `moonstone/Scrollable` to no longer respond to mouse down/move/up events
- all Expandables to include a state arrow UI element
- `moonstone/LabeledItem` to support a `titleIcon` property which positions just after the title text
- `moonstone/Button` to include `moonstone/TooltipDecorator`
- `moonstone/Expandable` to support being managed, radio group-style, by a component wrapped with `RadioControllerDecorator` from `ui/RadioDecorator`
- `moonstone/Picker` to animate `moonstone/Marquee` children when any part of the `moonstone/Picker` is focused
- `moonstone/VirtualList` to mute its container instead of disabling it during scroll events
- `moonstone/VirtualList`, `moonstone/VirtualGridList`, and `moonstone/Scroller` to continue scrolling when holding down the paging controls
- `moonstone/VirtualList` to require a `component` prop and not have a default value
- `moonstone/Picker` to continuously change when a button is held down by adding `ui/Holdable`.

### Fixed

- `moonstone/Popup` and `moonstone/ContextualPopup` 5-way navigation behavior using spotlight.
- Bug where a synchronized marquee whose content fit the available space would prevent restarting of the marquees
- `moonstone/Input` to show an ellipsis on the correct side based on the text directionality of the `value` or `placeholder` content.
- `moonstone/VirtualList` and `moonstone/VirtualGridList` to prevent unwanted scrolling when focused with the pointer
- `moonstone/Picker` to remove fingernail when a the pointer is held down, but the pointer is moved off the `joined` picker.
- `moonstone/LabeledItem` to include marquee on both `title` and `label`, and be synchronized

## [1.0.0-alpha.5] - 2016-12-16

No changes.

## [1.0.0-alpha.4] - 2016-12-2

### Added

- `moonstone/Popup`, `moonstone/ContextualPopupDecorator`, `moonstone/Notification`, `moonstone/Dialog` and `moonstone/ExpandableInput` components
- `ItemOverlay` component to `moonstone/Item` module
- `marqueeCentered` prop to `moonstone/MarqueeDecorator` and `moonstone/MarqueeText`
- `placeholder` prop to `moonstone/Image`
- `moonstone/MarqueeController` component to synchronize multiple `moonstone/Marquee` components
- Non-latin locale support to all existing Moonstone components
- Language-specific font support
- `moonstone/IncrementSlider` now accepts customizable increment and decrement icons, as well as `moonstone/Slider` being more responsive to external styling

### Changed

- `moonstone/Input` component's `iconStart` and `iconEnd` properties to be `iconBefore` and `iconAfter`, respectively, for consistency with `moonstone/Item.ItemOverlay` naming
- `moonstone/Icon` and `moonstone/IconButton` so the `children` property supports both font-based icons and images
- the `checked` property to `selected` for consistency across the whole framework. This allows better interoperability when switching between various components.  Affects the following: `CheckboxItem`, `RadioItem`, `SelectableItem`, `Switch`, `SwitchItem`, and `ToggleItem`. Additionally, these now use `moonstone/Item.ItemOverlay` to position and handle their Icons.
- `moonstone/Slider` and `moonstone/IncrementSlider` to be more performant. No changes were made to
	the public API.
- `moonstone/GridListImageItem` so that a placeholder image displays while loading the image, and the caption and subcaption support marqueeing
- `moonstone/MoonstoneDecorator` to add `FloatingLayerDecorator`
- `moonstone/IncrementSlider` in vertical mode looks and works as expected.

### Removed

- LESS mixins that belong in `@enact/ui`, so that only moonstone-specific mixins are contained in
this module. When authoring components and importing mixins, only the local mixins need to be
imported, as they already import the general mixins.
- the `src` property from `moonstone/Icon` and `moonston/IconButton`. Use the support for URLs in
	the `children` property as noted above.
- the `height` property from `moonstone/IncrementSlider` and `moonstone/Slider`

### Fixed

- Joined picker so that it now has correct animation when using the mouse wheel
- Bug in DatePicker/TimePicker that prevented setting of value earlier than 1969

## [1.0.0-alpha.3] - 2016-11-8

### Added

- `moonstone/BodyText`, `moonstone/DatePicker`, `moonstone/DayPicker`, `moonstone/ExpandableItem`, `moonstone/Image`, and `moonstone/TimePicker` components
- `fullBleed` prop to `moonstone/Panels/Header`. When `true`, the header content is indented and the header lines are removed.
- Application close button to `moonstone/Panels`. Fires `onApplicationClose` when clicked. Can be omitted with the `noCloseButton` prop.
- `marqueeDisabled` prop to `moonstone/Picker`
- `padded` prop to `moonstone/RangePicker`
- `forceDirection` prop to `moonstone/Marquee`. Forces the direction of `moonstone/Marquee`. Useful for when `RTL` content cannot be auto detected.

### Changed

- `data` parameter passed to `component` prop of `VirtualList`.
- `moonstone/Expandable` into a submodule of `moonstone/ExpandableItem`
- `ExpandableList` to properly support selection
- `moonstone/Divider`'s `children` property to be optional
- `moonstone/ToggleItem`'s `inline` version to have a `max-width` of `240px`
- `moonstone/Input` to use `<div>` instead of `<label>` for wrapping components. No change to
	functionality, only markup.

### Removed

- `moonstone/ExpandableCheckboxItemGroup` in favor of `ExpandableList`

## [1.0.0-alpha.2] - 2016-10-21

This version includes a lot of refactoring from the previous release. Developers need to switch to the new enact-dev command-line tool.

### Added

- New components and HOCs: `moonstone/Scroller`, `moonstone/VirtualList`, `moonstone/VirtualGridList`, `moonstone/Scrollable`, `moonstone/MarqueeText`, `moonstone/Spinner`, `moonstone/ExpandableCheckboxItemGroup`, `moonstone/MarqueeDecorator`
- New options for `ui/Toggleable` HOC
- Marquee support to many components
- Image support to `moonstone/Icon` and `moonstone/IconButton`
- `dismissOnEnter` prop for `moonstone/Input`
- Many more unit tests

### Changed

- Some props for UI state were renamed to have `default` prefix where state was managed by the component. (e.g. `defaultOpen`)

### Fixed

- Many components were fixed, polished, updated and documented
- Inline docs updated to be more consistent and comprehensive<|MERGE_RESOLUTION|>--- conflicted
+++ resolved
@@ -16,11 +16,8 @@
 - `moonstone/Header` to layout header row correctly in `standard` type
 - `moonstone/Input` to not dismiss on-screen keyboard when dragging cursor out of input box
 - `moonstone/Header` RTL `line-height` issue
-<<<<<<< HEAD
 - `moonstone/Panels` to render children on idle
-=======
 - `moonstone/Scroller.Scrollable` to limit its muted spotlight container scrim to its bounds
->>>>>>> 394b0599
 
 ## [1.10.0] - 2017-10-09
 
