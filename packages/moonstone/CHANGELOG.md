# Change Log

The following is a curated list of changes in the Enact moonstone module, newest changes on the top.

## [unreleased]

### Added

- `moonstone/VirtualList.VirtualList` and `moonstone/VirtualList.VirtualGridList` `role="list"`
- `moonstone/Panels` property `closeButtonAriaLabel` to configure the label set on application close button 

### Changed

- `moonstone/VirtualList.VirtualList` and `moonstone/VirtualList.VirtualGridList` `role="region"` to remove obsolete role in `SpotlightPlaceholder`
- `moonstone/VideoPlayer` property `title` to accept node type

### Fixed

- `moonstone/TimePicker` to show `meridiem` correctly in all locales
- `moonstone/Scrollable/ScrollButtons` to read out out audio guidance when button down.
<<<<<<< HEAD
- `moonstone/Notification` to position properly in RTL locales
=======
- `moonstone/ExpandableItem` to show label properly when open and disabled
>>>>>>> 3d0a6f34

## [2.0.0-alpha.7 - 2018-04-03]

### Removed

- `moonstone/VirtualList.VirtualList` and `moonstone/VirtualList.VirtualGridList` prop `data` to eliminate the misunderstanding caused by the ambiguity of `data`

### Added

- `moonstone/VideoPlayer` property `noSpinner` to allow apps to show/hide spinner while loading video

### Changed

- `moonstone/VideoPlayer` to disable play/pause button when media controls are disabled
- `moonstone/VideoPlayer` property `moreButtonColor` to allow setting underline colors for more button
- `moonstone/VirtualList.VirtualList` and `moonstone/VirtualList.VirtualGridList` prop `isItemDisabled`, which accepts a function that checks if the item at the supplied index is disabled
- `moonstone/Panels.Header` support for `headerInput` so the Header can be used as an Input. See documentation for usage examples.
- `moonstone/ProgressBar` property `tooltipSide` to configure tooltip position relative to the progress bar
- `moonstone/ProgressBar` colors (affecting `moonstone/Slider` as well) for light and dark theme to match the latest designs and make them more visible when drawn over arbitrary background colors

### Fixed

- `moonstone/VideoPlayer` to correctly adjust spaces when the number of components changes in `leftComponents` and `rightComponents`
- `moonstone/VideoPlayer` to read out audio guidance every time `source` changes
- `moonstone/VideoPlayer` to display custom thumbnail node
- `moonstone/VideoPlayer` to hide more icon when right components are removed
- `moonstone/Picker` to correctly update pressed state when dragging off buttons
- `moonstone/Notification` to display when it's opened
- `moonstone/VirtualList` and `moonstone/VirtualGridList` to show Spotlight properly while navigating with page up and down keys
- `moonstone/Input` to allow navigating via left or right to other components when the input is active and the selection is at start or end of the text, respectively
- `moonstone/Panels.ActivityPanels` to correctly lay out the existing panel after adding additional panels

## [2.0.0-alpha.6] - 2018-03-22

### Removed

- `moonstone/Slider` exports `SliderFactory` and `SliderBaseFactory`
- `moonstone/IncrementSlider` exports `IncrementSliderFactory` and `IncrementSliderBaseFactory`
- `moonstone/ProgressBar`, `moonstone/Slider`, `moonstone/Slider.SliderTooltip`, `moonstone/IncrementSlider` components' `vertical` property and replaced it with `orientation`

### Added

- `moonstone/VideoPlayer` property `component` to handle custom video element
- `moonstone/IncrementSlider` properties `incrementAriaLabel` and `decrementAriaLabel` to configure the label set on each button
- `moonstone/Input` support for `small` prop
- `moonstone/ProgressBar` support for `tooltip` and `tooltipForceSide`
- `moonstone/ProgressBar`, `moonstone/Slider`, `moonstone/Slider.SliderTooltip`, `moonstone/IncrementSlider` property `orientation` to accept orientation strings like "vertical" and "horizontal" (replaced old `vertical` prop)

### Changed

- `moonstone/Input` input `height`, `vertical-align`, and `margins`. Please verify your layouts to ensure everything lines up correctly; this change may require removal of old sizing and positioning CSS which is no longer necessary.
- `moonstone/FormCheckbox` to have a small border around the circle, according to new GUI designs
- `moonstone/RadioItem` dot size and added an inner-dot to selected-focused state, according to new GUI designs
- `moonstone/ContextualPopup` prop `popupContainerId` to `popupSpotlightId`
- `moonstone/Popup` prop `containerId` to `spotlightId`
- `moonstone/VideoPlayer` prop `containerId` to `spotlightId`
- `moonstone/VirtualList.VirtualList` and `moonstone/VirtualList.VirtualGridList` prop `component` to be replaced by `itemRenderer`

### Fixed

- `moonstone/ExpandableItem` to be more performant when animating
- `moonstone/GridListImageItem` to hide overlay checkmark icon on focus when unselected
- `moonstone/GridListImageItem` to use `ui/GridListImageItem`
- `moonstone/VirtualList`, `moonstone/VirtualGridList` and `moonstone/Scroller` components to use their base UI components
- `moonstone/VirtualList` to show the selected state on hovered paging controls properly
- `moonstone/Slider` to highlight knob when selected
- `moonstone/Slider` to handle updates to its `value` prop correctly
- `moonstone/ToggleItem` to accept HTML DOM node tag names as strings for its `component` property
- `moonstone/Popup` to properly pause and resume spotlight when animating

## [2.0.0-alpha.5] - 2018-03-07

### Removed

- `moonstone/Marquee.MarqueeText`, replaced by `moonstone/Marquee.Marquee`
- `moonstone/VirtualGridList.GridListImageItem`, replaced by `moonstone/GridListImageItem`

### Changed

- `moonstone/Marquee.Marquee` to be `moonstone/Marquee.MarqueeBase`
- `moonstone/ContextualPopupDecorator` to not restore last-focused child
- `moonstone/ExpandableList` to restore focus to the first selected item after opening

### Fixed

- `moonstone/Slider` to correctly show localized percentage value in tooltip when `tooltipAsPercent` is true
- `moonstone/VirtualGridList` to show or hide its scrollbars properly
- `moonstone/Button` text to be properly centered
- `moonstone/Input` to not clip some glyphs at the start of the value

## [2.0.0-alpha.4] - 2018-02-13

### Added

- `moonstone/SlotItem` replacing `moonstone/Item.ItemOverlay`

### Removed

- `moonstone/VirtualFlexList` to be replaced by `ui/VirtualFlexList`
- `moonstone/Button` and `moonstone/IconButton` prop `noAnimation`
- `moonstone/Item.OverlayDecorator`, `moonstone/Item.Overlay`, and `moonstone/Item.ItemOverlay` to be replaced by `moonstone/SlotItem`

### Changed

- `moonstone/Marquee` to do less-costly calculations during measurement and optimized the applied styles
- `moonstone/ExpandableList` to require a unique key for each object type data

### Fixed

- `moonstone/VirtualList` to render properly with fiber reconciler
- `moonstone/VirtualList` focus option in scrollTo api
- `moonstone/ExpandableSpotlightDecorator` to not spot the title upon collapse when in `pointerMode`
- `moonstone/Spinner` to not unpause Spotlight unless it was the one to pause it
- `moonstone/Marquee` to stop when becoming disabled
- `moonstone/Input`, `moonstone/MarqueeDecorator`, and `moonstone/Slider` to prevent unnecessary focus-based updates

## [2.0.0-alpha.3] - 2018-01-18

### Removed

- `moonstone/Scroller` and `moonstone/VirtualList` option `indexToFocus` in `scrollTo` method which is deprecated from 1.2.0
- `moonstone/Scroller` props `horizontal` and `vertical` which are deprecated from 1.3.0 and replaced with `direction` prop
- `moonstone/Button` exports `ButtonFactory` and `ButtonBaseFactory`
- `moonstone/IconButton` exports `IconButtonFactory` and `IconButtonBaseFactory`

### Fixed

- `moonstone/MoonstoneDecorator` root node to fill the entire space available, which simplifies positioning and sizing for child elements (previously always measured 0 in height)
- `moonstone/VirtualList` to prevent infinite function call when a size of contents is slightly longer than a client size without a scrollbar
- `moonstone/VirtualList` to sync scroll position when clientSize changed

## [2.0.0-alpha.2] - 2017-08-29

No significant changes.

## [2.0.0-alpha.1] - 2017-08-27

### Changed

- `moonstone/Button`, `moonstone/Checkbox`, `moonstone/FormCheckbox`, `moonstone/IconButton`, `moonstone/IncrementSlider`, `moonstone/Item`, `moonstone/Picker`, and `moonstone/RangePicker`, `moonstone/Switch` and `moonstone/VideoPlayer` to use `ui/Touchable`

## [1.15.0] - 2018-02-28

### Deprecated

- `moonstone/Marquee.Marquee`, to be moved to `moonstone/Marquee.MarqueeBase` in 2.0.0
- `moonstone/Marquee.MarqueeText`, to be moved to `moonstone/Marquee.Marquee` in 2.0.0

### Fixed

- `moonstone/GridListImageItem` to display correctly

## [1.14.0] - 2018-02-23

### Deprecated

- `moonstone/VirtualFlexList`, to be replaced by `ui/VirtualFlexList` in 2.0.0
- `moonstone/VirtualGridList.GridListImageItem`, to be replaced by `moonstone/GridListImageItem` in 2.0.0
- `moonstone/Button` and `moonstone/IconButton` prop `noAnimation`, to be removed in 2.0.0
- `moonstone/Button.ButtonFactory`, `moonstone/Button.ButtonBaseFactory`, `moonstone/IconButton.IconButtonFactory`, `moonstone/IconButton.IconButtonBaseFactory`, `moonstone/IncrementSlider.IncrementSliderFactory`, `moonstone/IncrementSlider.IncrementSliderBaseFactory`, `moonstone/Slider.SliderFactory`, and `moonstone/Slider.SliderBaseFactory`, to be removed in 2.0.0
- `moonstone/Item.ItemOverlay`, to be replaced by `ui/SlotItem` in 2.0.0
- `moonstone/Item.Overlay` and `moonstone/Item.OverlayDecorator`, to be removed in 2.0.0

### Added

- `moonstone/DaySelector` component
- `moonstone/EditableIntegerPicker` component
- `moonstone/GridListImageItem` component

## [1.13.3] - 2018-01-16

### Fixed

- `moonstone/TimePicker` to not read out meridiem label when meridiem picker gets a focus
- `moonstone/Scroller` to correctly update scrollbars when the scroller's contents change

## [1.13.2] - 2017-12-14

### Fixed

- `moonstone/Panels` to maintain spotlight focus when `noAnimation` is set
- `moonstone/Panels` to not accept back key presses during transition
- `moonstone/Panels` to revert 1.13.0 fix that blurred Spotlight when transitioning panels
- `moonstone/Scroller` and other scrolling components to not show scroll thumb when only child item is updated
- `moonstone/Scroller` and other scrolling components to not hide scroll thumb immediately after scroll position reaches the top or the bottom
- `moonstone/Scroller` and other scrolling components to show scroll thumb properly when scroll position reaches the top or the bottom by paging controls

## [1.13.1] - 2017-12-06

### Fixed

- `moonstone/Slider` to not unnecessarily fire `onChange` if the initial value has not changed

## [1.13.0] - 2017-11-28

### Added

- `moonstone/VideoPlayer` props `disabled`, `loading`, `miniFeedbackHideDelay`, and `thumbnailComponent` as well as new APIs: `areControlsVisible`, `getVideoNode`, `showFeedback`, and `toggleControls`

### Fixed

- `moonstone/VirtualList` to render items from a correct index on edge cases at the top of a list
- `moonstone/VirtualList` to handle focus properly via page up at the first page and via page down at the last page
- `moonstone/Expandable` and derivatives to use the new `ease-out-quart` animation timing function to better match the aesthetic of Enyo's Expandables
- `moonstone/TooltipDecorator` to correctly display tooltip direction when locale changes
- `moonstone/Marquee` to restart animation on every resize update
- `moonstone/LabeledItem` to start marquee when hovering while disabled
- `moonstone/Marquee` to correctly start when hovering on disabled spottable components
- `moonstone/Marquee.MarqueeController` to not abort marquee when moving among components
- `moonstone/Picker` marquee issues with disabled buttons or Picker
- `moonstone/Panels` to prevent loss of spotlight issue when moving between panels
- `moonstone/VideoPlayer` to bring it in line with real-world use-cases
- `moonstone/Slider` by removing unnecessary repaints to the screen
- `moonstone/Slider` to fire `onChange` events when the knob is pressed near the boundaries
- `moonstone/VideoPlayer` to correctly position knob when interacting with media slider
- `moonstone/VideoPlayer` to not read out the focused button when the media controls hide
- `moonstone/MarqueeDecorator` to stop when unhovering a disabled component using `marqueeOn` `'focus'`
- `moonstone/Slider` to not forward `onChange` when `disabled` on `mouseUp/click`
- `moonstone/VideoPlayer` to defer rendering playback controls until needed

## [1.12.2] - 2017-11-15

### Fixed

- `moonstone/VirtualList` to scroll and focus properly by pageUp and pageDown when disabled items are in it
- `moonstone/Button` to correctly specify minimum width when in large text mode
- `moonstone/Scroller` and other scrolling components to restore last focused index when panel is changed
- `moonstone/VideoPlayer` to display time correctly in RTL locale
- `moonstone/VirtualList` to scroll correctly using page down key with disabled items
- `moonstone/Scroller` and other scrolling components to not cause a script error when scrollbar is not rendered
- `moonstone/Picker` incrementer and decrementer to not change size when focused
- `moonstone/Header` to use a slightly smaller font size for `title` in non-latin locales and a line-height for `titleBelow` and `subTitleBelow` that better meets the needs of tall-glyph languages like Tamil and Thai, as well as latin locales
- `moonstone/Scroller` and `moonstone/VirtualList` to keep spotlight when pressing a 5-way control while scrolling
- `moonstone/Panels` to prevent user interaction with panel contents during transition
- `moonstone/Slider` and related components to correctly position knob for `detachedKnob` on mouse down and fire value where mouse was positioned on mouse up
- `moonstone/DayPicker` to update day names when changing locale
- `moonstone/ExpandableItem` and all other `Expandable` components to revert 1.12.1 change to pull down from the top

## [1.12.1] - 2017-11-07

### Fixed

- `moonstone/ExpandableItem` and all other `Expandable` components to now pull down from the top instead of being revealed from the bottom, matching Enyo's design
- `moonstone/VirtualListNative` to scroll properly with page up/down keys if there is a disabled item
- `moonstone/RangePicker` to display negative values correctly in RTL
- `moonstone/Scroller` and other scrolling components to not blur scroll buttons when wheeling
- `moonstone/Scrollbar` to hide scroll thumb immediately without delay after scroll position reaches min or max
- `moonstone/Divider` to pass `marqueeOn` prop
- `moonstone/Slider` to fire `onChange` on mouse up and key up
- `moonstone/VideoPlayer` to show knob when pressed
- `moonstone/Header` to layout `titleBelow` and `subTitleBelow` correctly
- `moonstone/Header` to use correct font-weight for `subTitleBelow`
- `moonstone/VirtualList` to restore focus correctly for lists only slightly larger than the viewport

## [1.12.0] - 2017-10-27

### Fixed

- `moonstone/Scroller` and other scrolling components to prevent focusing outside the viewport when pressing a 5-way key during wheeling
- `moonstone/Scroller` to called scrollToBoundary once when focus is moved using holding child item
- `moonstone/VideoPlayer` to apply skin correctly
- `moonstone/Popup` from `last-focused` to `default-element` in `SpotlightContainerDecorator` config
- `moonstone/Panels` to retain focus when back key is pressed on breadcrumb
- `moonstone/Input` to correctly hide VKB when dismissing

## [1.11.0] - 2017-10-24

### Added

- `moonstone/VideoPlayer` properties `seekDisabled` and `onSeekFailed` to disable seek function

### Changed

- `moonstone/ExpandableList` to become `disabled` if there are no children

### Fixed

- `moonstone/Picker` to read out customized accessibility value when picker prop has `joined` and `aria-valuetext`
- `moonstone/Scroller` to apply scroll position on vertical or horizontal Scroller when child gets a focus
- `moonstone/Scroller` and other scrolling components to scroll without animation when panel is changed
- `moonstone/ContextualPopup` padding to not overlap close button
- `moonstone/Scroller` and other scrolling components to change focus via page up/down only when the scrollbar is visible
- `moonstone/Picker` to only increment one value on hold
- `moonstone/ItemOverlay` to remeasure when focused

## [1.10.1] - 2017-10-16

### Fixed

- `moonstone/Scroller` and other scrolling components to scroll via page up/down when focus is inside a Spotlight container
- `moonstone/VirtualList` and `moonstone/VirtualGridList` to scroll by 5-way keys right after wheeling
- `moonstone/VirtualList` not to move focus when a current item and the last item are located at the same line and pressing a page down key
- `moonstone/Slider` knob to follow while dragging for detached knob
- `moonstone/Header` to layout header row correctly in `standard` type
- `moonstone/Input` to not dismiss on-screen keyboard when dragging cursor out of input box
- `moonstone/Header` RTL `line-height` issue
- `moonstone/Panels` to render children on idle
- `moonstone/Scroller` and other scrolling components to limit muted spotlight container scrims to their bounds
- `moonstone/Input` to always forward `onKeyUp` event

## [1.10.0] - 2017-10-09

### Added

- `moonstone/VideoPlayer` support for designating components with `.spottable-default` as the default focus target when pressing 5-way down from the slider
- `moonstone/Slider` property `activateOnFocus` which when enabled, allows 5-way directional key interaction with the `Slider` value without pressing [Enter] first
- `moonstone/VideoPlayer` property `noMiniFeedback` to support controlling the visibility of mini feedback
- `ui/Layout`, which provides a technique for laying-out components on the screen using `Cells`, in rows or columns

### Changed

- `moonstone/Popup` to focus on mount if it’s initially opened and non-animating and to always pass an object to `onHide` and `onShow`
- `moonstone/VideoPlayer` to emit `onScrub` event and provide audio guidance when setting focus to slider

### Fixed

- `moonstone/ExpandableItem` and derivatives to restore focus to the Item if the contents were last focused when closed
- `moonstone/Slider` toggling activated state when holding enter/select key
- `moonstone/TimePicker` picker icons shifting slightly when focusing an adjacent picker
- `moonstone/Icon` so it handles color the same way generic text does, by inheriting from the parent's color. This applies to all instances of `Icon`, `IconButton`, and `Icon` inside `Button`.
- `moonstone/fonts` Museo Sans font to correct "Ti" kerning
- `moonstone/VideoPlayer` to correctly position knob on mouse click
- `moonstone/Panels.Header` to show an ellipsis for long titles with RTL text
- `moonstone/Marquee` to restart when invalidated by a prop change and managed by a `moonstone/Marquee.MarqueeController`
- `spotlight.Spotlight` method `focus()` to verify that the target element matches its container's selector rules prior to setting focus
- `moonstone/Picker` to only change picker values `onWheel` when spotted
- `moonstone/VideoPlayer` to hide descendant floating components (tooltips, contextual popups) when the media controls hide

## [1.9.3] - 2017-10-03

### Added

- `moonstone/Button` property value to `backgroundOpacity` called "lightTranslucent" to better serve colorful image backgrounds behind Buttons. This also affects `moonstone/IconButton` and `moonstone/Panels/ApplicationCloseButton`.
- `moonstone/Panels` property `closeButtonBackgroundOpacity` to support `moonstone/Panels/ApplicationCloseButton`'s `backgroundOpacity` prop

### Changed

- `Moonstone Icons` font file to include the latest designs for several icons
- `moonstone/Panels/ApplicationCloseButton` to expose its `backgroundOpacity` prop

### Fixed

- `moonstone/VirtualList` to apply "position: absolute" inline style to items
- `moonstone/Picker` to increment and decrement normally at the edges of joined picker
- `moonstone/Icon` not to read out image characters
- `moonstone/Scroller` and other scrolling components to not accumulate paging scroll by pressing page up/down in scrollbar
- `moonstone/Icon` to correctly display focused state when using external image
- `moonstone/Button` and `moonstone/IconButton` to be properly visually muted when in a muted container

## [1.9.2] - 2017-09-26

### Fixed

- `moonstone/ExpandableList` preventing updates when its children had changed

## [1.9.1] - 2017-09-25

### Fixed

- `moonstone/ExpandableList` run-time error when using an array of objects as children
- `moonstone/VideoPlayer` blocking pointer events when the controls were hidden

## [1.9.0] - 2017-09-22

### Added

- `moonstone/styles/mixins.less` mixins: `.moon-spotlight-margin()` and `.moon-spotlight-padding()`
- `moonstone/Button` property `noAnimation` to support non-animating pressed visual

### Changed

- `moonstone/TimePicker` to use "AM/PM" instead of "meridiem" for label under meridiem picker
- `moonstone/IconButton` default style to not animate on press. NOTE: This behavior will change back to its previous setting in release 2.0.0.
- `moonstone/Popup` to warn when using `scrimType` `'none'` and `spotlightRestrict` `'self-only'`
- `moonstone/Scroller` to block spotlight during scroll
- `moonstone/ExpandableItem` and derivatives to always pause spotlight before animation

### Fixed

- `moonstone/VirtualGridList` to not move focus to wrong column when scrolled from the bottom by holding the "up" key
- `moonstone/VirtualList` to focus an item properly when moving to a next or previous page
- `moonstone/Scroller` and other scrolling components to move focus toward first or last child when page up or down key is pressed if the number of children is small
- `moonstone/VirtualList` to scroll to preserved index when it exists within dataSize for preserving focus
- `moonstone/Picker` buttons to not change size
- `moonstone/Panel` to move key navigation to application close button on holding the "up" key.
- `moonstone/Picker` to show numbers when changing values rapidly
- `moonstone/Popup` layout in large text mode to show close button correctly
- `moonstone/Picker` from moving scroller when pressing 5-way keys in `joined` Picker
- `moonstone/Input` so it displays all locales the same way, without cutting off the edges of characters
- `moonstone/TooltipDecorator` to hide tooltip when 5-way keys are pressed for disabled components
- `moonstone/Picker` to not tremble in width when changing values while using a numeric width prop value
- `moonstone/Picker` to not overlap values when changing values in `vertical`
- `moonstone/ContextualPopup` pointer mode focus behavior for `spotlightRestrict='self-only'`
- `moonstone/VideoPlayer` to prevent interacting with more components in pointer mode when hidden
- `moonstone/Scroller` to not repaint its entire contents whenever partial content is updated
- `moonstone/Slider` knob positioning after its container is resized
- `moonstone/VideoPlayer` to maintain focus when media controls are hidden
- `moonstone/Scroller` to scroll expandable components into view when opening when pointer has moved elsewhere

## [1.8.0] - 2017-09-07

### Deprecated

- `moonstone/Dialog` property `showDivider`, will be replaced by `noDivider` property in 2.0.0

### Added

- `moonstone/Popup` callback property `onShow` which fires after popup appears for both animating and non-animating popups

### Changed

- `moonstone/Popup` callback property `onHide` to run on both animating and non-animating popups
- `moonstone/VideoPlayer` state `playbackRate` to media events
- `moonstone/VideoPlayer` support for `spotlightDisabled`
- `moonstone/VideoPlayer` thumbnail positioning and style
- `moonstone/VirtualList` to render when dataSize increased or decreased
- `moonstone/Dialog` style
- `moonstone/Popup`, `moonstone/Dialog`, and `moonstone/Notification` to support `node` type for children
- `moonstone/Scroller` to forward `onKeyDown` events

### Fixed

- `moonstone/Scroller` and other scrolling components to enable focus when wheel scroll is stopped
- `moonstone/VirtualList` to show scroll thumb when a preserved item is focused in a Panel
- `moonstone/Scroller` to navigate properly with 5-way when expandable child is opened
- `moonstone/VirtualList` to stop scrolling when focus is moved on an item from paging controls or outside
- `moonstone/VirtualList` to move out with 5-way navigation when the first or the last item is disabled
- `moonstone/IconButton` Tooltip position when disabled
- `moonstone/VideoPlayer` Tooltip time after unhovering
- `moonstone/VirtualList` to not show invisible items
- `moonstone/IconButton` Tooltip position when disabled
- `moonstone/VideoPlayer` to display feedback tooltip correctly when navigating in 5-way
- `moonstone/MarqueeDecorator` to work with synchronized `marqueeOn` `'render'` and hovering as well as `marqueOn` `'hover'` when moving rapidly among synchronized marquees
- `moonstone/Input` aria-label for translation
- `moonstone/Marquee` to recalculate inside `moonstone/Scroller` and `moonstone/SelectableItem` by bypassing `shouldComponentUpdate`
- `moonstone/Picker` to marquee when incrementing and decrementing values with the prop `noAnimation`

## [1.7.0] - 2017-08-23

### Deprecated

- `moonstone/TextSizeDecorator` and it will be replaced by `moonstone/AccessibilityDecorator`
- `moonstone/MarqueeDecorator` property `marqueeCentered` and `moonstone/Marquee` property `centered` will be replaced by `alignment` property in 2.0.0

### Added

- `moonstone/TooltipDecorator` config property to direct tooltip into a property instead of adding to `children`
- `moonstone/VideoPlayer` prop `thumbnailUnavailable` to fade thumbnail
- `moonstone/AccessibilityDecorator` with `highContrast` and `textSize`
- `moonstone/VideoPlayer` high contrast scrim
- `moonstone/MarqueeDecorator`and `moonstone/Marquee` property `alignment` to allow setting  alignment of marquee content

### Changed

- `moonstone/Scrollbar` to disable paging control down button properly at the bottom when a scroller size is a non-integer value
- `moonstone/VirtualList`, `moonstone/VirtualGridList`, and `moonstone/Scroller` to scroll on `keydown` event instead of `keyup` event of page up and page down keys
- `moonstone/VirtualGridList` to scroll by item via 5 way key
- `moonstone/VideoPlayer` to read target time when jump by left/right key
- `moonstone/IconButton` to not use `MarqueeDecorator` and `Uppercase`

### Fixed

- `moonstone/VirtualList` and `moonstone/VirtualGridList` to focus the correct item when page up and page down keys are pressed
- `moonstone/VirtualList` to not lose focus when moving out from the first item via 5way when it has disabled items
- `moonstone/Slider` to align tooltip with detached knob
- `moonstone/FormCheckbox` to display correct colors in light skin
- `moonstone/Picker` and `moonstone/RangePicker` to forward `onKeyDown` events when not `joined`
- `moonstone/SelectableItem` to display correct icon width and alignment
- `moonstone/LabeledItem` to always match alignment with the locale
- `moonstone/Scroller` to properly 5-way navigate from scroll buttons
- `moonstone/ExpandableList` to display correct font weight and size for list items
- `moonstone/Divider` to not italicize in non-italic locales
- `moonstone/VideoPlayer` slider knob to follow progress after being selected when seeking
- `moonstone/LabeledItem` to correctly position its icon. This affects all of the `Expandables`, `moonstone/DatePicker` and `moonstone/TimePicker`.
- `moonstone/Panels.Header` and `moonstone/Item` to prevent them from allowing their contents to overflow unexpectedly
- `moonstone/Marquee` to recalculate when vertical scrollbar appears
- `moonstone/SelectableItem` to recalculate marquee when toggled

### Removed

- `moonstone/Input` large-text mode

## [1.6.1] - 2017-08-07

### Changed

- `moonstone/Icon` and `moonstone/IconButton` to no longer fit image source to the icon's boundary

## [1.6.0] - 2017-08-04

### Added

- `moonstone/VideoPlayer` ability to seek when holding down the right and left keys. Sensitivity can be adjusted using throttling options `jumpDelay` and `initialJumpDelay`.
- `moonstone/VideoPlayer` property `no5WayJump` to disable jumping done by 5-way
- `moonstone/VideoPlayer` support for the "More" button to use tooltips
- `moonstone/VideoPlayer` properties `moreButtonLabel` and `moreButtonCloseLabel` to allow customization of the "More" button's tooltip and Aria labels
- `moonstone/VideoPlayer` property `moreButtonDisabled` to disable the "More" button
- `moonstone/Picker` and `moonstone/RangePicker` prop `aria-valuetext` to support reading custom text instead of value
- `moonstone/VideoPlayer` methods `showControls` and `hideControls` to allow external interaction with the player
- `moonstone/Scroller` support for Page Up/Page Down keys in pointer mode when no item has focus

### Changed

- `moonstone/VideoPlayer` to handle play, pause, stop, fast forward and rewind on remote controller
- `moonstone/Marquee` to also start when hovered if `marqueeOnRender` is set

### Fixed

- `moonstone/IconButton` to fit image source within `IconButton`
- `moonstone` icon font sizes for wide icons
- `moonstone/ContextualPopupDecorator` to prefer setting focus to the appropriate popup instead of other underlying controls when using 5-way from the activating control
- `moonstone/Scroller` not scrolled via 5 way when `moonstone/ExpandableList` is opened
- `moonstone/VirtualList` to not let the focus move outside of container even if there are children left when navigating with 5way
- `moonstone/Scroller` and other scrolling components to update disability of paging controls when the scrollbar is set to `visible` and the content becomes shorter
- `moonstone/VideoPlayer` to focus on hover over play/pause button when video is loading
- `moonstone/VideoPlayer` to update and display proper time while moving knob when video is paused
- `moonstone/VideoPlayer` long title overlap issues
- `moonstone/Header` to apply `marqueeOn` prop to `subTitleBelow` and `titleBelow`
- `moonstone/Picker` wheeling in `moonstone/Scroller`
- `moonstone/IncrementSlider` and `moonstone/Picker` to read value changes when selecting buttons

## [1.5.0] - 2017-07-19

### Added

- `moonstone/Slider` and `moonstone/IncrementSlider` prop `aria-valuetext` to support reading custom text instead of value
- `moonstone/TooltipDecorator` property `tooltipProps` to attach props to tooltip component
- `moonstone/Scroller` and `moonstone/VirtualList` ability to scroll via page up and page down keys
- `moonstone/VideoPlayer` tooltip-thumbnail support with the `thumbnailSrc` prop and the `onScrub` callback to fire when the knob moves and a new thumbnail is needed
- `moonstone/VirtualList` ability to navigate via 5way when there are disabled items
- `moonstone/ContextualPopupDecorator` property `popupContainerId` to support configuration of the popup's spotlight container
- `moonstone/ContextualPopupDecorator` property `onOpen` to notify containers when the popup has been opened
- `moonstone/ContextualPopupDecorator` config option `openProp` to support mapping the value of `open` property to the chosen property of wrapped component

### Changed

- `moonstone/ExpandableList` to use 'radio' as the default, and adapt 'single' mode to render as a `moonstone/RadioItem` instead of a `moonstone/CheckboxItem`
- `moonstone/VideoPlayer` to not hide pause icon when it appears
- `moonstone/ContextualPopupDecorator` to set accessibility-related props onto the container node rather than the popup node
- `moonstone/ExpandableItem`, `moonstone/ExpandableList`, `moonstone/ExpandablePicker`, `moonstone/DatePicker`, and `moonstone/TimePicker` to pause spotlight when animating in 5-way mode
- `moonstone/Spinner` to position the text content under the spinner, rather than to the right side
- `moonstone/VideoPlayer` to include hour when announcing the time while scrubbing
- `moonstone/GridListImageItem` to require a `source` prop and not have a default value

### Fixed

- `moonstone/Input` ellipsis to show if placeholder is changed dynamically and is too long
- `moonstone/Marquee` to re-evaluate RTL orientation when its content changes
- `moonstone/VirtualList` to restore focus on short lists
- `moonstone/ExpandableInput` to expand the width of its contained `moonstone/Input`
- `moonstone/Input` support for `dismissOnEnter`
- `moonstone/Input` focus management to prevent stealing focus when programmatically moved elsewhere
- `moonstone/Input` 5-way spot behavior
- `moonstone` international fonts to always be used, even when unsupported font-weights or font-styles are requested
- `moonstone/Panels.Panel` support for selecting components with `.spottable-default` as the default focus target
- `moonstone/Panels` layout in RTL locales
- `moonstone` spottable components to support `onSpotlightDown`, `onSpotlightLeft`, `onSpotlightRight`, and `onSpotlightUp` event property
- `moonstone/VirtualList` losing spotlight when the list is empty
- `moonstone/FormCheckbox` in focused state to have the correct "check" color
- `moonstone/Scroller` and other scrolling components' bug in `navigableFilter` when passed a container id

## [1.4.1] - 2017-07-05

### Changed

- `moonstone/Popup` to only call `onKeyDown` when there is a focused item in the `Popup`
- `moonstone/Scroller`, `moonstone/Picker`, and `moonstone/IncrementSlider` to automatically move focus when the currently focused `moonstone/IconButton` becomes disabled

### Fixed

- `moonstone/ContextualPopupDecorator` close button to account for large text size
- `moonstone/ContextualPopupDecorator` to not spot controls other than its activator when navigating out via 5-way
- `moonstone/Header` to set the value of `marqueeOn` for all types of headers

## [1.4.0] - 2017-06-29

### Deprecated

- `moonstone/Input` prop `noDecorator` is being replaced by `autoFocus` in 2.0.0

### Added

- `moonstone/Scrollbar` property `corner` to add the corner between vertical and horizontal scrollbars
- `moonstone/ScrollThumb` for a thumb of `moonstone/Scrollbar`
- `moonstone/styles/text.less` mixin `.locale-japanese-line-break()` to apply the correct  Japanese language line-break rules for the following multi-line components: `moonstone/BodyText`, `moonstone/Dialog`, `moonstone/Notification`, `moonstone/Popup`, and `moonstone/Tooltip`
- `moonstone/ContextualPopupDecorator` property `popupProps` to attach props to popup component
- `moonstone/VideoPlayer` property `pauseAtEnd` to control forward/backward seeking
- `moonstone/Panels/Header` prop `marqueeOn` to control marquee of header

### Changed

- `moonstone/Panels/Header` to expose its `marqueeOn` prop
- `moonstone/VideoPlayer` to automatically adjust the width of the allocated space for the side components so the media controls have more space to appear on smaller screens
- `moonstone/VideoPlayer` properties `autoCloseTimeout` and `titleHideDelay` default value to `5000`
- `moonstone/VirtualList` to support restoring focus to the last focused item
- `moonstone/Scroller` and other scrolling components to call `onScrollStop` before unmounting if a scroll is in progress
- `moonstone/Scroller` to reveal non-spottable content when navigating out of a scroller

### Fixed

- `moonstone/Dialog` to properly focus via pointer on child components
- `moonstone/VirtualList`, `moonstone/VirtualGridList`, and `moonstone/Scroller` not to be slower when scrolled to the first or the last position by wheeling
- `moonstone` component hold delay time
- `moonstone/VideoPlayer` to show its controls when pressing down the first time
- `moonstone/Panel` autoFocus logic to only focus on initial render
- `moonstone/Input` text colors
- `moonstone/ExpandableInput` to focus its decorator when leaving by 5-way left/right

## [1.3.1] - 2017-06-14

### Fixed

- `moonstone/Picker` support for large text
- `moonstone/Scroller` support for focusing paging controls with the pointer
- `moonstone` CSS rules for unskinned spottable components

## [1.3.0] - 2017-06-12

### Deprecated

- `moonstone/Scroller` props `horizontal` and `vertical`. Deprecated props are replaced with `direction` prop. `horizontal` and `vertical` will be removed in 2.0.0.
- `moonstone/Panel` prop `noAutoFocus` in favor of `autoFocus="none"`

### Added

- `moonstone/Image` support for `children` prop inside images
- `moonstone/Scroller` prop `direction` which replaces `horizontal` and `vertical` props
- `moonstone/VideoPlayer` property `tooltipHideDelay` to hide tooltip with a given amount of time
- `moonstone/VideoPlayer` property `pauseAtEnd` to pause when it reaches either the start or the end of the video
- `moonstone/VideoPlayer` methods `fastForward`, `getMediaState`, `jump`, `pause`, `play`, `rewind`, and `seek` to allow external interaction with the player. See docs for example usage.

### Changed

- `moonstone/Skinnable` to support context and allow it to be added to any component to be individually skinned. This includes a further optimization in skinning which consolidates all color assignments into a single block, so non-color rules aren't unnecessarily duplicated.
- `moonstone/Skinnable` light and dark skin names ("moonstone-light" and "moonstone") to "light" and "dark", respectively
- `moonstone/VideoPlayer` to set play/pause icon to display "play" when rewinding or fast forwarding
- `moonstone/VideoPlayer` to rewind or fast forward when previous command is slow-forward or slow-rewind respectively
- `moonstone/VideoPlayer` to fast forward when previous command is slow-forward and it reaches the last of its play rate
- `moonstone/VideoPlayer` to not play video on reload when `noAutoPlay` is `true`
- `moonstone/VideoPlayer` property `feedbackHideDelay`'s default value to `3000`
- `moonstone/Notification` to break line in characters in ja and zh locale
- `moonstone/Notification` to align texts left in LTR locale and right in RTL locale
- `moonstone/VideoPlayer` to simulate rewind functionality on non-webOS platforms only

### Fixed

- `moonstone/ExpandableItem` to correct the `titleIcon` when using `open` and `disabled`
- `moonstone/GridListImageItem` to center its selection icon on the image instead of the item
- `moonstone/Input` to have correct `Tooltip` position in `RTL`
- `moonstone/SwitchItem` to not unintentionally overflow `Scroller` containers, causing them to jump to the side when focusing
- `moonstone/VideoPlayer` to fast forward properly when video is at paused state
- `moonstone/VideoPlayer` to correctly change sources
- `moonstone/VideoPlayer` to show or hide feedback tooltip properly
- `moonstone/DateTimeDecorator` to work properly with `RadioControllerDecorator`
- `moonstone/Picker` in joined, large text mode so the arrows are properly aligned and sized
- `moonstone/Icon` to reflect the same proportion in relation to its size in large-text mode

## [1.2.0] - 2017-05-17

### Deprecated

- `moonstone/Scroller` and other scrolling components option `indexToFocus` in `scrollTo` method to be removed in 2.0.0

### Added

- `moonstone/Slider` and `moonstone/IncrementSlider` prop `noFill` to support a style without the fill
- `moonstone/Marquee` property `rtl` to set directionality to right-to-left
- `moonstone/VirtualList.GridListImageItem` property `selectionOverlay` to add custom component for selection overlay
- `moonstone/MoonstoneDecorator` property `skin` to let an app choose its skin: "moonstone" and "moonstone-light" are now available
- `moonstone/FormCheckboxItem`
- `moonstone/FormCheckbox`, a standalone checkbox, to support `moonstone/FormCheckboxItem`
- `moonstone/Input` props `invalid` and `invalidMessage` to display a tooltip when input value is invalid
- `moonstone/Scroller` and other scrolling components option `focus` in `scrollTo()` method
- `moonstone/Scroller` and other scrolling components property `spottableScrollbar`
- `moonstone/Icon.IconList` icons: `arrowshrinkleft` and `arrowshrinkright`

### Changed

- `moonstone/Picker` arrow icon for `joined` picker: small when not spotted, hidden when it reaches the end of the picker
- `moonstone/Checkbox` and `moonstone/CheckboxItem` to reflect the latest design
- `moonstone/MoonstoneDecorator/fontGenerator` was refactored to use the browser's FontFace API to dynamically load locale fonts
- `moonstone/VideoPlayer` space allotment on both sides of the playback controls to support 4 buttons; consequently the "more" controls area has shrunk by the same amount
- `moonstone/VideoPlayer` to not disable media button (play/pause)
- `moonstone/Scroller` and other scrolling components so that paging controls are not spottable by default with 5-way
- `moonstone/VideoPlayer`'s more/less button to use updated arrow icon

### Fixed

- `moonstone/MarqueeDecorator` to properly stop marquee on items with `'marqueeOnHover'`
- `moonstone/ExpandableList` to work properly with object-based children
- `moonstone/styles/fonts.less` to restore the Moonstone Icon font to request the local system font by default. Remember to update your webOS build to get the latest version of the font so you don't see empty boxes for your icons.
- `moonstone/Picker` and `moonstone/RangePicker` to now use the correct size from Enyo (60px v.s. 84px) for icon buttons
- `moonstone/Scroller` and other scrolling components to apply ri.scale properly
- `moonstone/Panel` to not cover a `Panels`'s `ApplicationCloseButton` when not using a `Header`
- `moonstone/IncrementSlider` to show tooltip when buttons focused

## [1.1.0] - 2017-04-21

### Deprecated

- `moonstone/ExpandableInput` property `onInputChange`

### Added

- `moonstone/Panels.Panel` prop and `moonstone/MoonstoneDecorator` config option: `noAutoFocus` to support prevention of setting automatic focus after render
- `moonstone/VideoPlayer` props: `backwardIcon`, `forwardIcon`, `jumpBackwardIcon`, `jumpForwardIcon`, `pauseIcon`, and `playIcon` to support icon customization of the player
- `moonstone/VideoPlayer` props `jumpButtonsDisabled` and `rateButtonsDisabled` for disabling the pairs of buttons when it's inappropriate for the playing media
- `moonstone/VideoPlayer` property `playbackRateHash` to support custom playback rates
- `moonstone/VideoPlayer` callback prop `onControlsAvailable` which fires when the players controls show or hide
- `moonstone/Image` support for `onLoad` and `onError` events
- `moonstone/VirtualList.GridListImageItem` prop `placeholder`
- `moonstone/Divider` property `preserveCase` to display text without capitalizing it

### Changed

- `moonstone/Slider` colors and sizing to match the latest designs
- `moonstone/ProgressBar` to position correctly with other components nearby
- `moonstone/Panels` breadcrumb to no longer have a horizontal line above it
- `moonstone/Transition` to measure itself when the CPU is idle
- style for disabled opacity from 0.4 to 0.3
- `moonstone/Button` colors for transparent and translucent background opacity when disabled
- `moonstone/ExpandableInput` property `onInputChange` to fire along with `onChange`. `onInputChange` is deprecated and will be removed in a future update.
- `Moonstone.ttf` font to include new icons
- `moonstone/Icon` to reference additional icons

### Fixed

- `moonstone/Popup` and `moonstone/ContextualPopupDecorator` 5-way navigation behavior
- `moonstone/Input` to not spot its own input decorator on 5-way out
- `moonstone/VideoPlayer` to no longer render its `children` in multiple places
- `moonstone/Button` text color when used on a neutral (light) background in some cases
- `moonstone/Popup` background opacity
- `moonstone/Marquee` to recalculate properly when its contents change
- `moonstone/TimePicker` to display time in correct order
- `moonstone/Scroller` to prefer spotlight navigation to its internal components

## [1.0.0] - 2017-03-31

> NOTE: We have also modified most form components to be usable in a controlled (app manages component
> state) or uncontrolled (Enact manages component state) manner. To put a component into a
> controlled state, pass in `value` (or other appropriate state property such as `selected` or
> `open`) at component creation and then respond to events and update the value as needed. To put a
> component into an uncontrolled state, do not set `value` (or equivalent), at creation. From this
> point on, Enact will manage the state and events will be sent when the state is updated. To
> specify an initial value, use the `defaultValue` (or, `defaultSelected, `defaultOpen, etc.)
> property.  See the documentation for individual components for more information.

### Added

- `moonstone/Button` property `icon` to support a built-in icon next to the text content. The Icon supports everything that `moonstone/Icon` supports, as well as a custom icon.
- `moonstone/MoonstoneDecorator` property `textSize` to resize several components to requested CMR sizes. Simply add `textSize="large"` to your `App` and the new sizes will automatically take effect.

### Changed

- `moonstone/Slider` to use the property `tooltip` instead of `noTooltip`, so the built-in tooltip is not enabled by default
- `moonstone/IncrementSlider` to include tooltip documentation
- `moonstone/ExpandableList` to accept an array of objects as children which are spread onto the generated components
- `moonstone/CheckboxItem` style to match the latest designs, with support for the `moonstone/Checkbox` to be on either the left or the right side by using the `iconPosition` property
- `moonstone/VideoPlayer` to supply every event callback-method with an object representing the VideoPlayer's current state, including: `currentTime`, `duration`, `paused`, `proportionLoaded`, and `proportionPlayed`

### Fixed

- `moonstone/Panels.Panel` behavior for remembering focus on unmount and setting focus after render
- `moonstone/VirtualList.VirtualGridList` showing empty items when items are continuously added dynamically
- `moonstone/Picker` to marquee on focus once again

## [1.0.0-beta.4] - 2017-03-10

### Added

- `moonstone/VirtualList` `indexToFocus` option to `scrollTo` method to focus on item with specified index
- `moonstone/IconButton` and `moonstone/Button` `color` property to add a remote control key color to the button
- `moonstone/Scrollbar` property `disabled` to disable both paging controls when it is true
- `moonstone/VirtualList` parameter `moreInfo` to pass `firstVisibleIndex` and `lastVisibleIndex` when scroll events are firing
- Accessibility support to UI components
- `moonstone/VideoPlayer` property `onUMSMediaInfo` to support the custom webOS “umsmediainfo” event
- `moonstone/Region` component which encourages wrapping components for improved accessibility rather than only preceding the components with a `moonstone/Divider`
- `moonstone/Slider` tooltip. It's enabled by default and comes with options like `noTooltip`, `tooltipAsPercent`, and `tooltipSide`. See the component docs for more details.
- `moonstone/Panels.Panel` property `hideChildren` to defer rendering children
- `moonstone/Spinner` properties `blockClickOn` and `scrim` to block click events behind spinner
- `moonstone/VirtualList` property `clientSize` to specify item dimensions instead of measuring them

### Changed

- `moonstone/VirtualGridImageItem` styles to reduce redundant style code app side
- `moonstone/VirtualList` and `moonstone/VirtualGridList` to add essential CSS for list items automatically
- `moonstone/VirtualList` and `moonstone/VirtualGridList` to not add `data-index` to their item DOM elements directly, but to pass `data-index` as the parameter of their `component` prop like the `key` parameter of their `component` prop
- `moonstone/ExpandableItem` and derivatives to defer focusing the contents until animation completes
- `moonstone/LabeledItem`, `moonstone/ExpandableItem`, `moonstone/ExpandableList` to each support the `node` type in their `label` property. Best used with `ui/Slottable`.

### Fixed

- `moonstone/VirtualList.GridListImageItem` to have proper padding size according to the existence of caption/subcaption
- `moonstone/Scroller` and other scrolling components to display scrollbars with proper size
- `moonstone/VirtualGridList` to not be truncated

### Removed

- `moonstone/Scroller` and other scrolling components property `hideScrollbars` and replaced it with `horizontalScrollbar` and `verticalScrollbar`

## [1.0.0-beta.3] - 2017-02-21

### Added

- `moonstone/VideoPlayer` support for 5-way show/hide of media playback controls
- `moonstone/VideoPlayer` property `feedbackHideDelay`
- `moonstone/Slider` property `onKnobMove` to fire when the knob position changes, independently from the `moonstone/Slider` value
- `moonstone/Slider` properties `active`, `disabled`, `knobStep`, `onActivate`, `onDecrement`, and `onIncrement` as part of enabling 5-way support to `moonstone/Slider`, `moonstone/IncrementSlider` and the media slider for `moonstone/VideoPlayer`
- `moonstone/Slider` now supports `children` which are added to the `Slider`'s knob, and follow it as it moves
- `moonstone/ExpandableInput` properties `iconAfter` and `iconBefore` to display icons after and before the input, respectively
- `moonstone/Dialog` property `preserveCase`, which affects `title` text

### Changed

- `moonstone/IncrementSlider` to change when the buttons are held down
- `moonstone/Marquee` to allow disabled marquees to animate
- `moonstone/Dialog` to marquee `title` and `titleBelow`
- `moonstone/Marquee.MarqueeController` config option `startOnFocus` to `marqueeOnFocus`. `startOnFocus` is deprecated and will be removed in a future update.
- `moonstone/Button`, `moonstone/IconButton`, `moonstone/Item` to not forward `onClick` when `disabled`

### Fixed

- `moonstone/Marquee.MarqueeController` to start marquee on newly registered components when controller has focus and to restart synced marquees after completion
- `moonstone/Scroller` to recalculate when an expandable child opens
- `spotlightDisabled` property support for spottable moonstone components
- `moonstone/Popup` and `moonstone/ContextualPopupDecorator` so that when the popup is closed, spotlight focus returns to the control that had focus prior to the popup opening
- `moonstone/Input` to not get focus when disabled

## [1.0.0-beta.2] - 2017-01-30

### Added

- `moonstone/Panels.Panel` property `showChildren` to support deferring rendering the panel body until animation completes
- `moonstone/MarqueeDecorator` property `invalidateProps` that specifies which props cause the marquee distance to be invalidated
- developer-mode warnings to several components to warn when values are out-of-range
- `moonstone/Divider` property `spacing` which adjusts the amount of empty space above and below the `Divider`. `'normal'`, `'small'`, `'medium'`, `'large'`, and `'none'` are available.
- `moonstone/Picker` when `joined` the ability to be incremented and decremented by arrow keys
- `onSpotlightDisappear` event property support for spottable moonstone components
- `moonstone/VideoPlayer` property `titleHideDelay`

### Changed

- `moonstone/Panels.Panels` and variations to defer rendering the children of contained `Panel` instances until animation completes
- `moonstone/ProgressBar` properties `progress` and `backgroundProgress` to accept a number between 0 and 1
- `moonstone/Slider` and `moonstone/IncrementSlider` property `backgroundPercent` to `backgroundProgress` which now accepts a number between 0 and 1
- `moonstone/Slider` to not ignore `value` prop when it is the same as the previous value
- `moonstone/Picker` component's buttons to reverse their operation such that 'up' selects the previous item and 'down' the next
- `moonstone/Picker` and derivatives may now use numeric width, which represents the amount of characters to use for sizing. `width={4}` represents four characters, `2` for two characters, etc. `width` still accepts the size-name strings.
- `moonstone/Divider` to now behave as a simple horizontal line when no text content is provided
- `moonstone/Scroller` and other scrolling components to not display scrollbar controls by default
- `moonstone/DatePicker` and `moonstone/TimePicker` to emit `onChange` event whenever the value is changed, not just when the component is closed

### Removed

- `moonstone/ProgressBar` properties `min` and `max`

### Fixed

- `moonstone/IncrementSlider` so that the knob is spottable via pointer, and 5-way navigation between the knob and the increment/decrement buttons is functional
- `moonstone/Slider` and `moonstone/IncrementSlider` to not fire `onChange` for value changes from props

## [1.0.0-beta.1] - 2016-12-30

### Added

- `moonstone/VideoPlayer` and `moonstone/TooltipDecorator` components and samples
- `moonstone/Panels.Panels` property `onBack` to support `ui/Cancelable`
- `moonstone/VirtualFlexList` Work-In-Progress component to support variably sized rows or columns
- `moonstone/ExpandableItem` properties `autoClose` and `lockBottom`
- `moonstone/ExpandableList` properties `noAutoClose` and `noLockBottom`
- `moonstone/Picker` property `reverse`
- `moonstone/ContextualPopup` property `noAutoDismiss`
- `moonstone/Dialog` property `scrimType`
- `moonstone/Popup` property `spotlightRestrict`

### Changed

- `moonstone/Panels.Routable` to require a `navigate` configuration property indicating the event callback for back or cancel actions
- `moonstone/MarqueeController` focus/blur handling to start and stop synchronized `moonstone/Marquee` components
- `moonstone/ExpandableList` property `autoClose` to `closeOnSelect` to disambiguate it from the added `autoClose` on 5-way up
- `moonstone/ContextualPopupDecorator.ContextualPopupDecorator` component's `onCloseButtonClick` property to `onClose`
- `moonstone/Dialog` component's `onCloseButtonClicked` property to `onClose`
- `moonstone/Spinner` component's `center` and `middle` properties to a single `centered` property
	that applies both horizontal and vertical centering
- `moonstone/Popup.PopupBase` component's `onCloseButtonClicked` property to `onCloseButtonClick`
- `moonstone/Item.ItemOverlay` component's `autoHide` property to remove the `'no'` option. The same
	effect can be achieved by omitting the property or passing `null`.
- `moonstone/VirtualGridList` to be scrolled by page when navigating with a 5-way direction key
- `moonstone/Scroller`, `moonstone/VirtualList`, `moonstone/VirtualGridList` to no longer respond to mouse down/move/up events
- all Expandables to include a state arrow UI element
- `moonstone/LabeledItem` to support a `titleIcon` property which positions just after the title text
- `moonstone/Button` to include `moonstone/TooltipDecorator`
- `moonstone/Expandable` to support being managed, radio group-style, by a component wrapped with `RadioControllerDecorator` from `ui/RadioDecorator`
- `moonstone/Picker` to animate `moonstone/Marquee` children when any part of the `moonstone/Picker` is focused
- `moonstone/VirtualList` to mute its container instead of disabling it during scroll events
- `moonstone/VirtualList`, `moonstone/VirtualGridList`, and `moonstone/Scroller` to continue scrolling when holding down the paging controls
- `moonstone/VirtualList` to require a `component` prop and not have a default value
- `moonstone/Picker` to continuously change when a button is held down by adding `ui/Holdable`.

### Fixed

- `moonstone/Popup` and `moonstone/ContextualPopup` 5-way navigation behavior using spotlight.
- Bug where a synchronized marquee whose content fit the available space would prevent restarting of the marquees
- `moonstone/Input` to show an ellipsis on the correct side based on the text directionality of the `value` or `placeholder` content.
- `moonstone/VirtualList` and `moonstone/VirtualGridList` to prevent unwanted scrolling when focused with the pointer
- `moonstone/Picker` to remove fingernail when a the pointer is held down, but the pointer is moved off the `joined` picker.
- `moonstone/LabeledItem` to include marquee on both `title` and `label`, and be synchronized

## [1.0.0-alpha.5] - 2016-12-16

No changes.

## [1.0.0-alpha.4] - 2016-12-2

### Added

- `moonstone/Popup`, `moonstone/ContextualPopupDecorator`, `moonstone/Notification`, `moonstone/Dialog` and `moonstone/ExpandableInput` components
- `ItemOverlay` component to `moonstone/Item` module
- `marqueeCentered` prop to `moonstone/MarqueeDecorator` and `moonstone/MarqueeText`
- `placeholder` prop to `moonstone/Image`
- `moonstone/MarqueeController` component to synchronize multiple `moonstone/Marquee` components
- Non-latin locale support to all existing Moonstone components
- Language-specific font support
- `moonstone/IncrementSlider` now accepts customizable increment and decrement icons, as well as `moonstone/Slider` being more responsive to external styling

### Changed

- `moonstone/Input` component's `iconStart` and `iconEnd` properties to be `iconBefore` and `iconAfter`, respectively, for consistency with `moonstone/Item.ItemOverlay` naming
- `moonstone/Icon` and `moonstone/IconButton` so the `children` property supports both font-based icons and images
- the `checked` property to `selected` for consistency across the whole framework. This allows better interoperability when switching between various components.  Affects the following: `CheckboxItem`, `RadioItem`, `SelectableItem`, `Switch`, `SwitchItem`, and `ToggleItem`. Additionally, these now use `moonstone/Item.ItemOverlay` to position and handle their Icons.
- `moonstone/Slider` and `moonstone/IncrementSlider` to be more performant. No changes were made to
	the public API.
- `moonstone/GridListImageItem` so that a placeholder image displays while loading the image, and the caption and subcaption support marqueeing
- `moonstone/MoonstoneDecorator` to add `FloatingLayerDecorator`
- `moonstone/IncrementSlider` in vertical mode looks and works as expected.

### Removed

- LESS mixins that belong in `@enact/ui`, so that only moonstone-specific mixins are contained in
this module. When authoring components and importing mixins, only the local mixins need to be
imported, as they already import the general mixins.
- the `src` property from `moonstone/Icon` and `moonston/IconButton`. Use the support for URLs in
	the `children` property as noted above.
- the `height` property from `moonstone/IncrementSlider` and `moonstone/Slider`

### Fixed

- Joined picker so that it now has correct animation when using the mouse wheel
- Bug in DatePicker/TimePicker that prevented setting of value earlier than 1969

## [1.0.0-alpha.3] - 2016-11-8

### Added

- `moonstone/BodyText`, `moonstone/DatePicker`, `moonstone/DayPicker`, `moonstone/ExpandableItem`, `moonstone/Image`, and `moonstone/TimePicker` components
- `fullBleed` prop to `moonstone/Panels/Header`. When `true`, the header content is indented and the header lines are removed.
- Application close button to `moonstone/Panels`. Fires `onApplicationClose` when clicked. Can be omitted with the `noCloseButton` prop.
- `marqueeDisabled` prop to `moonstone/Picker`
- `padded` prop to `moonstone/RangePicker`
- `forceDirection` prop to `moonstone/Marquee`. Forces the direction of `moonstone/Marquee`. Useful for when `RTL` content cannot be auto detected.

### Changed

- `data` parameter passed to `component` prop of `VirtualList`.
- `moonstone/Expandable` into a submodule of `moonstone/ExpandableItem`
- `ExpandableList` to properly support selection
- `moonstone/Divider`'s `children` property to be optional
- `moonstone/ToggleItem`'s `inline` version to have a `max-width` of `240px`
- `moonstone/Input` to use `<div>` instead of `<label>` for wrapping components. No change to
	functionality, only markup.

### Removed

- `moonstone/ExpandableCheckboxItemGroup` in favor of `ExpandableList`

## [1.0.0-alpha.2] - 2016-10-21

This version includes a lot of refactoring from the previous release. Developers need to switch to the new enact-dev command-line tool.

### Added

- New components and HOCs: `moonstone/Scroller`, `moonstone/VirtualList`, `moonstone/VirtualGridList`, `moonstone/MarqueeText`, `moonstone/Spinner`, `moonstone/ExpandableCheckboxItemGroup`, `moonstone/MarqueeDecorator`
- New options for `ui/Toggleable` HOC
- Marquee support to many components
- Image support to `moonstone/Icon` and `moonstone/IconButton`
- `dismissOnEnter` prop for `moonstone/Input`
- Many more unit tests

### Changed

- Some props for UI state were renamed to have `default` prefix where state was managed by the component. (e.g. `defaultOpen`)

### Fixed

- Many components were fixed, polished, updated and documented
- Inline docs updated to be more consistent and comprehensive<|MERGE_RESOLUTION|>--- conflicted
+++ resolved
@@ -18,11 +18,8 @@
 
 - `moonstone/TimePicker` to show `meridiem` correctly in all locales
 - `moonstone/Scrollable/ScrollButtons` to read out out audio guidance when button down.
-<<<<<<< HEAD
+- `moonstone/ExpandableItem` to show label properly when open and disabled
 - `moonstone/Notification` to position properly in RTL locales
-=======
-- `moonstone/ExpandableItem` to show label properly when open and disabled
->>>>>>> 3d0a6f34
 
 ## [2.0.0-alpha.7 - 2018-04-03]
 
