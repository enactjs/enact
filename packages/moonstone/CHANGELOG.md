--- conflicted
+++ resolved
@@ -22,15 +22,12 @@
 - `moonstone/Panel` and `moonstone/Panels` now allocate slightly more screen edge space for a cleaner look
 - `moonstone/DaySelector` to have squared check boxes to match the rest of the checkmark components
 - `moonstone/LabeledIcon` and `moonstone/LabeledIconButton` text size to be smaller
-<<<<<<< HEAD
 - `moonstone/Button`, `moonstone/ContextualPopupDecorator`, `moonstone/FormCheckbox`, `moonstone/FormCheckboxItem`, `moonstone/Header`, `moonstone/Notification`, and `moonstone/Tooltip` appearance to match the latest designs
-=======
 - `moonstone/Button`, `moonstone/ContextualPopupDecorator`, `moonstone/FormCheckbox`, `moonstone/FormCheckboxItem`, `moonstone/Header`, `moonstone/Notification`, and `moonstone/RadioItem` appearance to match the latest designs
 
 ### Fixed
 
 - `moonstone/Scroller`, `moonstone/VirtualList.VirtualGridList`, and `moonstone/VirtualList.VirtualList` to scroll by page up/down keys without focus in pointer mode
->>>>>>> ef3edacf
 
 ## [2.5.3] - ???
 
