# Change Log

The following is a curated list of changes in the Enact moonstone module, newest changes on the top.

## [unreleased]

### Deprecated

### Added

- `moonstone/styles/mixins.less` mixins: `.moon-spotlight-margin()` and `.moon-spotlight-padding()`
- `moonstone/Button` property `noAnimation` to support non-animating pressed visual

### Changed

<<<<<<< HEAD
- `moonstone/IconButton` default style to not animate on press. NOTE: This behavior will change back to its previous setting in release 2.0.0.
=======
- `moonstone/Popup` to warn when using `scrimType` `'none'` and `spotlightRestrict` `'self-only'`
>>>>>>> 772a2a93

### Fixed

- `moonstone/Picker` to show numbers when changing values rapidly
- `moonstone/Popup` layout in large text mode to show close button correctly
- `moonstone/Picker` from moving scroller when pressing 5-way keys in `joined` Picker
- `moonstone/Input` styling for some non-latin locales

## [1.8.0] - 2017-09-07

### Deprecated

- `moonstone/Dialog` property `showDivider`, will be replaced by `noDivider` property in 2.0.0

### Added

- `moonstone/Popup` callback property `onShow` which fires after popup appears for both animating and non-animating popups

### Changed

- `moonstone/Popup` callback property `onHide` to run on both animating and non-animating popups
- `moonstone/VideoPlayer` state `playbackRate` to media events
- `moonstone/VideoPlayer` support for `spotlightDisabled`
- `moonstone/VideoPlayer` thumbnail positioning and style
- `moonstone/VirtualList` to render when dataSize increased or decreased
- `moonstone/Dialog` style
- `moonstone/Popup`, `moonstone/Dialog`, and `moonstone/Notification` to support `node` type for children
- `moonstone/Scroller` to forward `onKeyDown` events

### Fixed

- `moonstone/Scrollable` to enable focus when wheel scroll is stopped
- `moonstone/VirtualList` to show scroll thumb when a preserved item is focused in a Panel
- `moonstone/Scroller` to navigate properly with 5-way when expandable child is opened
- `moonstone/VirtualList` to stop scrolling when focus is moved on an item from paging controls or outside
- `moonstone/VirtualList` to move out with 5-way navigation when the first or the last item is disabled
- `moonstone/IconButton` Tooltip position when disabled
- `moonstone/VideoPlayer` Tooltip time after unhovering
- `moonstone/VirtualList` to not show invisible items
- `moonstone/IconButton` Tooltip position when disabled
- `moonstone/VideoPlayer` to display feedback tooltip correctly when navigating in 5-way
- `moonstone/MarqueeDecorator` to work with synchronized `marqueeOn` `'render'` and hovering as well as `marqueOn` `'hover'` when moving rapidly among synchronized marquees
- `moonstone/Input` aria-label for translation
- `moonstone/Marquee` to recalculate inside `moonstone/Scroller` and `moonstone/SelectableItem` by bypassing `shouldComponentUpdate`
- `moonstone/Picker` to marquee when incrementing and decrementing values with the prop `noAnimation`

## [1.7.0] - 2017-08-23

### Deprecated

- `moonstone/TextSizeDecorator` and it will be replaced by `moonstone/AccessibilityDecorator`
- `moonstone/MarqueeDecorator` property `marqueeCentered` and `moonstone/Marquee` property `centered` will be replaced by `alignment` property in 2.0.0

### Added

- `moonstone/TooltipDecorator` config property to direct tooltip into a property instead of adding to `children`
- `moonstone/VideoPlayer` prop `thumbnailUnavailable` to fade thumbnail
- `moonstone/AccessibilityDecorator` with `highContrast` and `textSize`
- `moonstone/VideoPlayer` high contrast scrim
- `moonstone/MarqueeDecorator`and `moonstone/Marquee` property `alignment` to allow setting  alignment of marquee content

### Changed

- `moonstone/Scrollbar` to disable paging control down button properly at the bottom when a scroller size is a non-integer value
- `moonstone/VirtualList`, `moonstone/VirtualGridList`, and `moonstone/Scroller` to scroll on `keydown` event instead of `keyup` event of page up and page down keys
- `moonstone/VirtualGridList` to scroll by item via 5 way key
- `moonstone/VideoPlayer` to read target time when jump by left/right key
- `moonstone/IconButton` to not use `MarqueeDecorator` and `Uppercase`

### Fixed

- `moonstone/VirtualList` and `moonstone/VirtualGridList` to focus the correct item when page up and page down keys are pressed
- `moonstone/VirtualList` to not lose focus when moving out from the first item via 5way when it has disabled items
- `moonstone/Slider` to align tooltip with detached knob
- `moonstone/FormCheckbox` to display correct colors in light skin
- `moonstone/Picker` and `moonstone/RangePicker` to forward `onKeyDown` events when not `joined`
- `moonstone/SelectableItem` to display correct icon width and alignment
- `moonstone/LabeledItem` to always match alignment with the locale
- `moonstone/Scroller` to properly 5-way navigate from scroll buttons
- `moonstone/ExpandableList` to display correct font weight and size for list items
- `moonstone/Divider` to not italicize in non-italic locales
- `moonstone/VideoPlayer` slider knob to follow progress after being selected when seeking
- `moonstone/LabeledItem` to correctly position its icon. This affects all of the `Expandables`, `moonstone/DatePicker` and `moonstone/TimePicker`.
- `moonstone/Panels.Header` and `moonstone/Item` to prevent them from allowing their contents to overflow unexpectedly
- `moonstone/Marquee` to recalculate when vertical scrollbar appears
- `moonstone/SelectableItem` to recalculate marquee when toggled

### Removed

- `moonstone/Input` large-text mode

## [1.6.1] - 2017-08-07

### Changed

- `moonstone/Icon` and `moonstone/IconButton` to no longer fit image source to the icon's boundary

## [1.6.0] - 2017-08-04

### Added

- `moonstone/VideoPlayer` ability to seek when holding down the right and left keys. Sensitivity can be adjusted using throttling options `jumpDelay` and `initialJumpDelay`.
- `moonstone/VideoPlayer` property `no5WayJump` to disable jumping done by 5-way
- `moonstone/VideoPlayer` support for the "More" button to use tooltips
- `moonstone/VideoPlayer` properties `moreButtonLabel` and `moreButtonCloseLabel` to allow customization of the "More" button's tooltip and Aria labels
- `moonstone/VideoPlayer` property `moreButtonDisabled` to disable the "More" button
- `moonstone/Picker` and `moonstone/RangePicker` prop `aria-valuetext` to support reading custom text instead of value
- `moonstone/VideoPlayer` methods `showControls` and `hideControls` to allow external interaction with the player
- `moonstone/Scroller` support for Page Up/Page Down keys in pointer mode when no item has focus

### Changed

- `moonstone/VideoPlayer` to handle play, pause, stop, fast forward and rewind on remote controller
- `moonstone/Marquee` to also start when hovered if `marqueeOnRender` is set

### Fixed

- `moonstone/IconButton` to fit image source within `IconButton`
- `moonstone` icon font sizes for wide icons
- `moonstone/ContextualPopupDecorator` to prefer setting focus to the appropriate popup instead of other underlying controls when using 5-way from the activating control
- `moonstone/Scroller` not scrolled via 5 way when `moonstone/ExpandableList` is opened
- `moonstone/VirtualList` to not let the focus move outside of container even if there are children left when navigating with 5way
- `moonstone/Scrollable` to update disability of paging controls when the scrollbar is set to `visible` and the content becomes shorter
- `moonstone/VideoPlayer` to focus on hover over play/pause button when video is loading
- `moonstone/VideoPlayer` to update and display proper time while moving knob when video is paused
- `moonstone/VideoPlayer` long title overlap issues
- `moonstone/Header` to apply `marqueeOn` prop to `subTitleBelow` and `titleBelow`
- `moonstone/Picker` wheeling in `moonstone/Scroller`
- `moonstone/IncrementSlider` and `moonstone/Picker` to read value changes when selecting buttons

## [1.5.0] - 2017-07-19

### Added

- `moonstone/Slider` and `moonstone/IncrementSlider` prop `aria-valuetext` to support reading custom text instead of value
- `moonstone/TooltipDecorator` property `tooltipProps` to attach props to tooltip component
- `moonstone/Scroller` and `moonstone/VirtualList` ability to scroll via page up and page down keys
- `moonstone/VideoPlayer` tooltip-thumbnail support with the `thumbnailSrc` prop and the `onScrub` callback to fire when the knob moves and a new thumbnail is needed
- `moonstone/VirtualList` ability to navigate via 5way when there are disabled items
- `moonstone/ContextualPopupDecorator` property `popupContainerId` to support configuration of the popup's spotlight container
- `moonstone/ContextualPopupDecorator` property `onOpen` to notify containers when the popup has been opened
- `moonstone/ContextualPopupDecorator` config option `openProp` to support mapping the value of `open` property to the chosen property of wrapped component

### Changed

- `moonstone/ExpandableList` to use 'radio' as the default, and adapt 'single' mode to render as a `moonstone/RadioItem` instead of a `moonstone/CheckboxItem`
- `moonstone/VideoPlayer` to not hide pause icon when it appears
- `moonstone/ContextualPopupDecorator` to set accessibility-related props onto the container node rather than the popup node
- `moonstone/ExpandableItem`, `moonstone/ExpandableList`, `moonstone/ExpandablePicker`, `moonstone/DatePicker`, and `moonstone/TimePicker` to pause spotlight when animating in 5-way mode
- `moonstone/Spinner` to position the text content under the spinner, rather than to the right side
- `moonstone/VideoPlayer` to include hour when announcing the time while scrubbing
- `moonstone/GridListImageItem` to require a `source` prop and not have a default value

### Fixed

- `moonstone/Input` ellipsis to show if placeholder is changed dynamically and is too long
- `moonstone/Marquee` to re-evaluate RTL orientation when its content changes
- `moonstone/VirtualList` to restore focus on short lists
- `moonstone/ExpandableInput` to expand the width of its contained `moonstone/Input`
- `moonstone/Input` support for `dismissOnEnter`
- `moonstone/Input` focus management to prevent stealing focus when programmatically moved elsewhere
- `moonstone/Input` 5-way spot behavior
- `moonstone` international fonts to always be used, even when unsupported font-weights or font-styles are requested
- `moonstone/Panels.Panel` support for selecting components with `.spottable-default` as the default focus target
- `moonstone/Panels` layout in RTL locales
- `moonstone` spottable components to support `onSpotlightDown`, `onSpotlightLeft`, `onSpotlightRight`, and `onSpotlightUp` event property
- `moonstone/VirtualList` losing spotlight when the list is empty
- `moonstone/FormCheckbox` in focused state to have the correct "check" color
- `moonstone/Scrollable` bug in `navigableFilter` when passed a container id

## [1.4.1] - 2017-07-05

### Changed

- `moonstone/Popup` to only call `onKeyDown` when there is a focused item in the `Popup`
- `moonstone/Scroller`, `moonstone/Picker`, and `moonstone/IncrementSlider` to automatically move focus when the currently focused `moonstone/IconButton` becomes disabled

### Fixed

- `moonstone/ContextualPopupDecorator` close button to account for large text size
- `moonstone/ContextualPopupDecorator` to not spot controls other than its activator when navigating out via 5-way
- `moonstone/Header` to set the value of `marqueeOn` for all types of headers

## [1.4.0] - 2017-06-29

### Deprecated

- `moonstone/Input` prop `noDecorator` is being replaced by `autoFocus` in 2.0.0

### Added

- `moonstone/Scrollbar` property `corner` to add the corner between vertical and horizontal scrollbars
- `moonstone/ScrollThumb` for a thumb of `moonstone/Scrollbar`
- `moonstone/styles/text.less` mixin `.locale-japanese-line-break()` to apply the correct  Japanese language line-break rules for the following multi-line components: `moonstone/BodyText`, `moonstone/Dialog`, `moonstone/Notification`, `moonstone/Popup`, and `moonstone/Tooltip`
- `moonstone/ContextualPopupDecorator` property `popupProps` to attach props to popup component
- `moonstone/VideoPlayer` property `pauseAtEnd` to control forward/backward seeking
- `moonstone/Panels/Header` prop `marqueeOn` to control marquee of header

### Changed

- `moonstone/Panels/Header` to expose its `marqueeOn` prop
- `moonstone/VideoPlayer` to automatically adjust the width of the allocated space for the side components so the media controls have more space to appear on smaller screens
- `moonstone/VideoPlayer` properties `autoCloseTimeout` and `titleHideDelay` default value to `5000`
- `moonstone/VirtualList` to support restoring focus to the last focused item
- `moonstone/Scrollable` to call `onScrollStop` before unmounting if a scroll is in progress
- `moonstone/Scroller` to reveal non-spottable content when navigating out of a scroller

### Fixed

- `moonstone/Dialog` to properly focus via pointer on child components
- `moonstone/VirtualList`, `moonstone/VirtualGridList`, and `moonstone/Scroller` not to be slower when scrolled to the first or the last position by wheeling
- `moonstone` component hold delay time
- `moonstone/VideoPlayer` to show its controls when pressing down the first time
- `moonstone/Panel` autoFocus logic to only focus on initial render
- `moonstone/Input` text colors
- `moonstone/ExpandableInput` to focus its decorator when leaving by 5-way left/right

## [1.3.1] - 2017-06-14

### Fixed

- `moonstone/Picker` support for large text
- `moonstone/Scroller` support for focusing paging controls with the pointer
- `moonstone` CSS rules for unskinned spottable components

## [1.3.0] - 2017-06-12

### Deprecated

- `moonstone/Scroller` props `horizontal` and `vertical`. Deprecated props are replaced with `direction` prop. `horizontal` and `vertical` will be removed in 2.0.0.
- `moonstone/Panel` prop `noAutoFocus` in favor of `autoFocus="none"`

### Added

- `moonstone/Image` support for `children` prop inside images
- `moonstone/Scroller` prop `direction` which replaces `horizontal` and `vertical` props
- `moonstone/VideoPlayer` property `tooltipHideDelay` to hide tooltip with a given amount of time
- `moonstone/VideoPlayer` property `pauseAtEnd` to pause when it reaches either the start or the end of the video
- `moonstone/VideoPlayer` methods `fastForward`, `getMediaState`, `jump`, `pause`, `play`, `rewind`, and `seek` to allow external interaction with the player. See docs for example usage.

### Changed

- `moonstone/Skinnable` to support context and allow it to be added to any component to be individually skinned. This includes a further optimization in skinning which consolidates all color assignments into a single block, so non-color rules aren't unnecessarily duplicated.
- `moonstone/Skinnable` light and dark skin names ("moonstone-light" and "moonstone") to "light" and "dark", respectively
- `moonstone/VideoPlayer` to set play/pause icon to display "play" when rewinding or fast forwarding
- `moonstone/VideoPlayer` to rewind or fast forward when previous command is slow-forward or slow-rewind respectively
- `moonstone/VideoPlayer` to fast forward when previous command is slow-forward and it reaches the last of its play rate
- `moonstone/VideoPlayer` to not play video on reload when `noAutoPlay` is `true`
- `moonstone/VideoPlayer` property `feedbackHideDelay`'s default value to `3000`
- `moonstone/Notification` to break line in characters in ja and zh locale
- `moonstone/Notification` to align texts left in LTR locale and right in RTL locale
- `moonstone/VideoPlayer` to simulate rewind functionality on non-webOS platforms only

### Fixed

- `moonstone/ExpandableItem` to correct the `titleIcon` when using `open` and `disabled`
- `moonstone/GridListImageItem` to center its selection icon on the image instead of the item
- `moonstone/Input` to have correct `Tooltip` position in `RTL`
- `moonstone/SwitchItem` to not unintentionally overflow `Scroller` containers, causing them to jump to the side when focusing
- `moonstone/VideoPlayer` to fast forward properly when video is at paused state
- `moonstone/VideoPlayer` to correctly change sources
- `moonstone/VideoPlayer` to show or hide feedback tooltip properly
- `moonstone/DateTimeDecorator` to work properly with `RadioControllerDecorator`
- `moonstone/Picker` in joined, large text mode so the arrows are properly aligned and sized
- `moonstone/Icon` to reflect the same proportion in relation to its size in large-text mode

## [1.2.0] - 2017-05-17

### Deprecated

- `moonstone/Scroller.Scrollable` option `indexToFocus` in `scrollTo` method to be removed in 2.0.0

### Added

- `moonstone/Slider` and `moonstone/IncrementSlider` prop `noFill` to support a style without the fill
- `moonstone/Marquee` property `rtl` to set directionality to right-to-left
- `moonstone/VirtualList.GridListImageItem` property `selectionOverlay` to add custom component for selection overlay
- `moonstone/MoonstoneDecorator` property `skin` to let an app choose its skin: "moonstone" and "moonstone-light" are now available
- `moonstone/FormCheckboxItem`
- `moonstone/FormCheckbox`, a standalone checkbox, to support `moonstone/FormCheckboxItem`
- `moonstone/Input` props `invalid` and `invalidMessage` to display a tooltip when input value is invalid
- `moonstone/Scroller.Scrollable` option `focus` in `scrollTo()` method
- `moonstone/Scroller.Scrollable` property `spottableScrollbar`
- `moonstone/Icon.IconList` icons: `arrowshrinkleft` and `arrowshrinkright`

### Changed

- `moonstone/Picker` arrow icon for `joined` picker: small when not spotted, hidden when it reaches the end of the picker
- `moonstone/Checkbox` and `moonstone/CheckboxItem` to reflect the latest design
- `moonstone/MoonstoneDecorator/fontGenerator` was refactored to use the browser's FontFace API to dynamically load locale fonts
- `moonstone/VideoPlayer` space allotment on both sides of the playback controls to support 4 buttons; consequently the "more" controls area has shrunk by the same amount
- `moonstone/VideoPlayer` to not disable media button (play/pause)
- `moonstone/Scroller.Scrollable` so that paging controls are not spottable by default with 5-way
- `moonstone/VideoPlayer`'s more/less button to use updated arrow icon

### Fixed

- `moonstone/MarqueeDecorator` to properly stop marquee on items with `'marqueeOnHover'`
- `moonstone/ExpandableList` to work properly with object-based children
- `moonstone/styles/fonts.less` to restore the Moonstone Icon font to request the local system font by default. Remember to update your webOS build to get the latest version of the font so you don't see empty boxes for your icons.
- `moonstone/Picker` and `moonstone/RangePicker` to now use the correct size from Enyo (60px v.s. 84px) for icon buttons
- `moonstone/Scrollable` to apply ri.scale properly
- `moonstone/Panel` to not cover a `Panels`'s `ApplicationCloseButton` when not using a `Header`
- `moonstone/IncrementSlider` to show tooltip when buttons focused

## [1.1.0] - 2017-04-21

### Deprecated

- `moonstone/ExpandableInput` property `onInputChange`

### Added

- `moonstone/Panels.Panel` prop and `moonstone/MoonstoneDecorator` config option: `noAutoFocus` to support prevention of setting automatic focus after render
- `moonstone/VideoPlayer` props: `backwardIcon`, `forwardIcon`, `jumpBackwardIcon`, `jumpForwardIcon`, `pauseIcon`, and `playIcon` to support icon customization of the player
- `moonstone/VideoPlayer` props `jumpButtonsDisabled` and `rateButtonsDisabled` for disabling the pairs of buttons when it's inappropriate for the playing media
- `moonstone/VideoPlayer` property `playbackRateHash` to support custom playback rates
- `moonstone/VideoPlayer` callback prop `onControlsAvailable` which fires when the players controls show or hide
- `moonstone/Image` support for `onLoad` and `onError` events
- `moonstone/VirtualList.GridListImageItem` prop `placeholder`
- `moonstone/Divider` property `preserveCase` to display text without capitalizing it

### Changed

- `moonstone/Slider` colors and sizing to match the latest designs
- `moonstone/ProgressBar` to position correctly with other components nearby
- `moonstone/Panels` breadcrumb to no longer have a horizontal line above it
- `moonstone/Transition` to measure itself when the CPU is idle
- style for disabled opacity from 0.4 to 0.3
- `moonstone/Button` colors for transparent and translucent background opacity when disabled
- `moonstone/ExpandableInput` property `onInputChange` to fire along with `onChange`. `onInputChange` is deprecated and will be removed in a future update.
- `Moonstone.ttf` font to include new icons
- `moonstone/Icon` to reference additional icons

### Fixed

- `moonstone/Popup` and `moonstone/ContextualPopupDecorator` 5-way navigation behavior
- `moonstone/Input` to not spot its own input decorator on 5-way out
- `moonstone/VideoPlayer` to no longer render its `children` in multiple places
- `moonstone/Button` text color when used on a neutral (light) background in some cases
- `moonstone/Popup` background opacity
- `moonstone/Marquee` to recalculate properly when its contents change
- `moonstone/TimePicker` to display time in correct order
- `moonstone/Scroller` to prefer spotlight navigation to its internal components

## [1.0.0] - 2017-03-31

> NOTE: We have also modified most form components to be usable in a controlled (app manages component
> state) or uncontrolled (Enact manages component state) manner. To put a component into a
> controlled state, pass in `value` (or other appropriate state property such as `selected` or
> `open`) at component creation and then respond to events and update the value as needed. To put a
> component into an uncontrolled state, do not set `value` (or equivalent), at creation. From this
> point on, Enact will manage the state and events will be sent when the state is updated. To
> specify an initial value, use the `defaultValue` (or, `defaultSelected, `defaultOpen, etc.)
> property.  See the documentation for individual components for more information.

### Added

- `moonstone/Button` property `icon` to support a built-in icon next to the text content. The Icon supports everything that `moonstone/Icon` supports, as well as a custom icon.
- `moonstone/MoonstoneDecorator` property `textSize` to resize several components to requested CMR sizes. Simply add `textSize="large"` to your `App` and the new sizes will automatically take effect.

### Changed

- `moonstone/Slider` to use the property `tooltip` instead of `noTooltip`, so the built-in tooltip is not enabled by default
- `moonstone/IncrementSlider` to include tooltip documentation
- `moonstone/ExpandableList` to accept an array of objects as children which are spread onto the generated components
- `moonstone/CheckboxItem` style to match the latest designs, with support for the `moonstone/Checkbox` to be on either the left or the right side by using the `iconPosition` property
- `moonstone/VideoPlayer` to supply every event callback-method with an object representing the VideoPlayer's current state, including: `currentTime`, `duration`, `paused`, `proportionLoaded`, and `proportionPlayed`

### Fixed

- `moonstone/Panels.Panel` behavior for remembering focus on unmount and setting focus after render
- `moonstone/VirtualList.VirtualGridList` showing empty items when items are continuously added dynamically
- `moonstone/Picker` to marquee on focus once again

## [1.0.0-beta.4] - 2017-03-10

### Added

- `moonstone/VirtualList` `indexToFocus` option to `scrollTo` method to focus on item with specified index
- `moonstone/IconButton` and `moonstone/Button` `color` property to add a remote control key color to the button
- `moonstone/Scrollbar` property `disabled` to disable both paging controls when it is true
- `moonstone/VirtualList` parameter `moreInfo` to pass `firstVisibleIndex` and `lastVisibleIndex` when scroll events are firing
- Accessibility support to UI components
- `moonstone/VideoPlayer` property `onUMSMediaInfo` to support the custom webOS “umsmediainfo” event
- `moonstone/Region` component which encourages wrapping components for improved accessibility rather than only preceding the components with a `moonstone/Divider`
- `moonstone/Slider` tooltip. It's enabled by default and comes with options like `noTooltip`, `tooltipAsPercent`, and `tooltipSide`. See the component docs for more details.
- `moonstone/Panels.Panel` property `hideChildren` to defer rendering children
- `moonstone/Spinner` properties `blockClickOn` and `scrim` to block click events behind spinner
- `moonstone/VirtualList` property `clientSize` to specify item dimensions instead of measuring them

### Changed

- `moonstone/VirtualGridImageItem` styles to reduce redundant style code app side
- `moonstone/VirtualList` and `moonstone/VirtualGridList` to add essential CSS for list items automatically
- `moonstone/VirtualList` and `moonstone/VirtualGridList` to not add `data-index` to their item DOM elements directly, but to pass `data-index` as the parameter of their `component` prop like the `key` parameter of their `component` prop
- `moonstone/ExpandableItem` and derivatives to defer focusing the contents until animation completes
- `moonstone/LabeledItem`, `moonstone/ExpandableItem`, `moonstone/ExpandableList` to each support the `node` type in their `label` property. Best used with `ui/Slottable`.

### Fixed

- `moonstone/VirtualList.GridListImageItem` to have proper padding size according to the existence of caption/subcaption
- `moonstone/Scrollable` to display scrollbars with proper size
- `moonstone/VirtualGridList` to not be truncated

### Removed

- `moonstone/Scrollable` property `hideScrollbars` and replaced it with `horizontalScrollbar` and `verticalScrollbar`

## [1.0.0-beta.3] - 2017-02-21

### Added

- `moonstone/VideoPlayer` support for 5-way show/hide of media playback controls
- `moonstone/VideoPlayer` property `feedbackHideDelay`
- `moonstone/Slider` property `onKnobMove` to fire when the knob position changes, independently from the `moonstone/Slider` value
- `moonstone/Slider` properties `active`, `disabled`, `knobStep`, `onActivate`, `onDecrement`, and `onIncrement` as part of enabling 5-way support to `moonstone/Slider`, `moonstone/IncrementSlider` and the media slider for `moonstone/VideoPlayer`
- `moonstone/Slider` now supports `children` which are added to the `Slider`'s knob, and follow it as it moves
- `moonstone/ExpandableInput` properties `iconAfter` and `iconBefore` to display icons after and before the input, respectively
- `moonstone/Dialog` property `preserveCase`, which affects `title` text

### Changed

- `moonstone/IncrementSlider` to change when the buttons are held down
- `moonstone/Marquee` to allow disabled marquees to animate
- `moonstone/Dialog` to marquee `title` and `titleBelow`
- `moonstone/Marquee.MarqueeController` config option `startOnFocus` to `marqueeOnFocus`. `startOnFocus` is deprecated and will be removed in a future update.
- `moonstone/Button`, `moonstone/IconButton`, `moonstone/Item` to not forward `onClick` when `disabled`

### Fixed

- `moonstone/Marquee.MarqueeController` to start marquee on newly registered components when controller has focus and to restart synced marquees after completion
- `moonstone/Scroller` to recalculate when an expandable child opens
- `spotlightDisabled` property support for spottable moonstone components
- `moonstone/Popup` and `moonstone/ContextualPopupDecorator` so that when the popup is closed, spotlight focus returns to the control that had focus prior to the popup opening
- `moonstone/Input` to not get focus when disabled

## [1.0.0-beta.2] - 2017-01-30

### Added

- `moonstone/Panels.Panel` property `showChildren` to support deferring rendering the panel body until animation completes
- `moonstone/MarqueeDecorator` property `invalidateProps` that specifies which props cause the marquee distance to be invalidated
- developer-mode warnings to several components to warn when values are out-of-range
- `moonstone/Divider` property `spacing` which adjusts the amount of empty space above and below the `Divider`. `'normal'`, `'small'`, `'medium'`, `'large'`, and `'none'` are available.
- `moonstone/Picker` when `joined` the ability to be incremented and decremented by arrow keys
- `onSpotlightDisappear` event property support for spottable moonstone components
- `moonstone/VideoPlayer` property `titleHideDelay`

### Changed

- `moonstone/Panels.Panels` and variations to defer rendering the children of contained `Panel` instances until animation completes
- `moonstone/ProgressBar` properties `progress` and `backgroundProgress` to accept a number between 0 and 1
- `moonstone/Slider` and `moonstone/IncrementSlider` property `backgroundPercent` to `backgroundProgress` which now accepts a number between 0 and 1
- `moonstone/Slider` to not ignore `value` prop when it is the same as the previous value
- `moonstone/Picker` component's buttons to reverse their operation such that 'up' selects the previous item and 'down' the next
- `moonstone/Picker` and derivatives may now use numeric width, which represents the amount of characters to use for sizing. `width={4}` represents four characters, `2` for two characters, etc. `width` still accepts the size-name strings.
- `moonstone/Divider` to now behave as a simple horizontal line when no text content is provided
- `moonstone/Scrollable` to not display scrollbar controls by default
- `moonstone/DatePicker` and `moonstone/TimePicker` to emit `onChange` event whenever the value is changed, not just when the component is closed

### Removed

- `moonstone/ProgressBar` properties `min` and `max`

### Fixed

- `moonstone/IncrementSlider` so that the knob is spottable via pointer, and 5-way navigation between the knob and the increment/decrement buttons is functional
- `moonstone/Slider` and `moonstone/IncrementSlider` to not fire `onChange` for value changes from props

## [1.0.0-beta.1] - 2016-12-30

### Added

- `moonstone/VideoPlayer` and `moonstone/TooltipDecorator` components and samples
- `moonstone/Panels.Panels` property `onBack` to support `ui/Cancelable`
- `moonstone/VirtualFlexList` Work-In-Progress component to support variably sized rows or columns
- `moonstone/ExpandableItem` properties `autoClose` and `lockBottom`
- `moonstone/ExpandableList` properties `noAutoClose` and `noLockBottom`
- `moonstone/Picker` property `reverse`
- `moonstone/ContextualPopup` property `noAutoDismiss`
- `moonstone/Dialog` property `scrimType`
- `moonstone/Popup` property `spotlightRestrict`

### Changed

- `moonstone/Panels.Routable` to require a `navigate` configuration property indicating the event callback for back or cancel actions
- `moonstone/MarqueeController` focus/blur handling to start and stop synchronized `moonstone/Marquee` components
- `moonstone/ExpandableList` property `autoClose` to `closeOnSelect` to disambiguate it from the added `autoClose` on 5-way up
- `moonstone/ContextualPopupDecorator.ContextualPopupDecorator` component's `onCloseButtonClick` property to `onClose`
- `moonstone/Dialog` component's `onCloseButtonClicked` property to `onClose`
- `moonstone/Spinner` component's `center` and `middle` properties to a single `centered` property
	that applies both horizontal and vertical centering
- `moonstone/Popup.PopupBase` component's `onCloseButtonClicked` property to `onCloseButtonClick`
- `moonstone/Item.ItemOverlay` component's `autoHide` property to remove the `'no'` option. The same
	effect can be achieved by omitting the property or passing `null`.
- `moonstone/VirtualGridList` to be scrolled by page when navigating with a 5-way direction key
- `moonstone/Scroller`, `moonstone/VirtualList`, `moonstone/VirtualGridList`, and `moonstone/Scrollable` to no longer respond to mouse down/move/up events
- all Expandables to include a state arrow UI element
- `moonstone/LabeledItem` to support a `titleIcon` property which positions just after the title text
- `moonstone/Button` to include `moonstone/TooltipDecorator`
- `moonstone/Expandable` to support being managed, radio group-style, by a component wrapped with `RadioControllerDecorator` from `ui/RadioDecorator`
- `moonstone/Picker` to animate `moonstone/Marquee` children when any part of the `moonstone/Picker` is focused
- `moonstone/VirtualList` to mute its container instead of disabling it during scroll events
- `moonstone/VirtualList`, `moonstone/VirtualGridList`, and `moonstone/Scroller` to continue scrolling when holding down the paging controls
- `moonstone/VirtualList` to require a `component` prop and not have a default value
- `moonstone/Picker` to continuously change when a button is held down by adding `ui/Holdable`.

### Fixed

- `moonstone/Popup` and `moonstone/ContextualPopup` 5-way navigation behavior using spotlight.
- Bug where a synchronized marquee whose content fit the available space would prevent restarting of the marquees
- `moonstone/Input` to show an ellipsis on the correct side based on the text directionality of the `value` or `placeholder` content.
- `moonstone/VirtualList` and `moonstone/VirtualGridList` to prevent unwanted scrolling when focused with the pointer
- `moonstone/Picker` to remove fingernail when a the pointer is held down, but the pointer is moved off the `joined` picker.
- `moonstone/LabeledItem` to include marquee on both `title` and `label`, and be synchronized

## [1.0.0-alpha.5] - 2016-12-16

No changes.

## [1.0.0-alpha.4] - 2016-12-2

### Added

- `moonstone/Popup`, `moonstone/ContextualPopupDecorator`, `moonstone/Notification`, `moonstone/Dialog` and `moonstone/ExpandableInput` components
- `ItemOverlay` component to `moonstone/Item` module
- `marqueeCentered` prop to `moonstone/MarqueeDecorator` and `moonstone/MarqueeText`
- `placeholder` prop to `moonstone/Image`
- `moonstone/MarqueeController` component to synchronize multiple `moonstone/Marquee` components
- Non-latin locale support to all existing Moonstone components
- Language-specific font support
- `moonstone/IncrementSlider` now accepts customizable increment and decrement icons, as well as `moonstone/Slider` being more responsive to external styling

### Changed

- `moonstone/Input` component's `iconStart` and `iconEnd` properties to be `iconBefore` and `iconAfter`, respectively, for consistency with `moonstone/Item.ItemOverlay` naming
- `moonstone/Icon` and `moonstone/IconButton` so the `children` property supports both font-based icons and images
- the `checked` property to `selected` for consistency across the whole framework. This allows better interoperability when switching between various components.  Affects the following: `CheckboxItem`, `RadioItem`, `SelectableItem`, `Switch`, `SwitchItem`, and `ToggleItem`. Additionally, these now use `moonstone/Item.ItemOverlay` to position and handle their Icons.
- `moonstone/Slider` and `moonstone/IncrementSlider` to be more performant. No changes were made to
	the public API.
- `moonstone/GridListImageItem` so that a placeholder image displays while loading the image, and the caption and subcaption support marqueeing
- `moonstone/MoonstoneDecorator` to add `FloatingLayerDecorator`
- `moonstone/IncrementSlider` in vertical mode looks and works as expected.

### Removed

- LESS mixins that belong in `@enact/ui`, so that only moonstone-specific mixins are contained in
this module. When authoring components and importing mixins, only the local mixins need to be
imported, as they already import the general mixins.
- the `src` property from `moonstone/Icon` and `moonston/IconButton`. Use the support for URLs in
	the `children` property as noted above.
- the `height` property from `moonstone/IncrementSlider` and `moonstone/Slider`

### Fixed

- Joined picker so that it now has correct animation when using the mouse wheel
- Bug in DatePicker/TimePicker that prevented setting of value earlier than 1969

## [1.0.0-alpha.3] - 2016-11-8

### Added

- `moonstone/BodyText`, `moonstone/DatePicker`, `moonstone/DayPicker`, `moonstone/ExpandableItem`, `moonstone/Image`, and `moonstone/TimePicker` components
- `fullBleed` prop to `moonstone/Panels/Header`. When `true`, the header content is indented and the header lines are removed.
- Application close button to `moonstone/Panels`. Fires `onApplicationClose` when clicked. Can be omitted with the `noCloseButton` prop.
- `marqueeDisabled` prop to `moonstone/Picker`
- `padded` prop to `moonstone/RangePicker`
- `forceDirection` prop to `moonstone/Marquee`. Forces the direction of `moonstone/Marquee`. Useful for when `RTL` content cannot be auto detected.

### Changed

- `data` parameter passed to `component` prop of `VirtualList`.
- `moonstone/Expandable` into a submodule of `moonstone/ExpandableItem`
- `ExpandableList` to properly support selection
- `moonstone/Divider`'s `children` property to be optional
- `moonstone/ToggleItem`'s `inline` version to have a `max-width` of `240px`
- `moonstone/Input` to use `<div>` instead of `<label>` for wrapping components. No change to
	functionality, only markup.

### Removed

- `moonstone/ExpandableCheckboxItemGroup` in favor of `ExpandableList`

## [1.0.0-alpha.2] - 2016-10-21

This version includes a lot of refactoring from the previous release. Developers need to switch to the new enact-dev command-line tool.

### Added

- New components and HOCs: `moonstone/Scroller`, `moonstone/VirtualList`, `moonstone/VirtualGridList`, `moonstone/Scrollable`, `moonstone/MarqueeText`, `moonstone/Spinner`, `moonstone/ExpandableCheckboxItemGroup`, `moonstone/MarqueeDecorator`
- New options for `ui/Toggleable` HOC
- Marquee support to many components
- Image support to `moonstone/Icon` and `moonstone/IconButton`
- `dismissOnEnter` prop for `moonstone/Input`
- Many more unit tests

### Changed

- Some props for UI state were renamed to have `default` prefix where state was managed by the component. (e.g. `defaultOpen`)

### Fixed

- Many components were fixed, polished, updated and documented
- Inline docs updated to be more consistent and comprehensive<|MERGE_RESOLUTION|>--- conflicted
+++ resolved
@@ -13,11 +13,8 @@
 
 ### Changed
 
-<<<<<<< HEAD
 - `moonstone/IconButton` default style to not animate on press. NOTE: This behavior will change back to its previous setting in release 2.0.0.
-=======
 - `moonstone/Popup` to warn when using `scrimType` `'none'` and `spotlightRestrict` `'self-only'`
->>>>>>> 772a2a93
 
 ### Fixed
 
