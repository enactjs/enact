# Change Log

The following is a curated list of changes in the Enact moonstone module, newest changes on the top.

## [unreleased]

### Fixed

<<<<<<< HEAD
- `moonstone/Scroller`, `moonstone/VirtualList.VirtualGridList`, and `moonstone/VirtualList.VirtualList` to remove event listeners properly
- `moonstone/Tooltip` to better support long tooltips
=======
- `moonstone/Popup` to resume spotlight pauses when closing with animation
>>>>>>> a03e4700

## [2.4.1] - 2019-03-11

### Changed

- `moonstone/Picker` to display more of the selected value in wide instances

### Fixed

- `moonstone/Checkbox`, `moonstone/FormCheckbox`, `moonstone/RadioItem`, `moonstone/SelectableIcon`, and `moonstone/Slider` spotlight muted colors
- `moonstone/Spinner` animation synchronization after a rerender
- `moonstone/TooltipDecorator` to position `Tooltip` correctly when the wrapped component moves or resizes
- `moonstone/VideoPlayer` to continue to show thumbnail when playback control keys are pressed
- `moonstone/VideoPlayer` to stop seeking by remote key when it loses focus
- `moonstone/VirtualList` to only resume spotlight pauses it initiated

## [2.4.0] - 2019-03-04

### Added

- `line-height` rule to base text CSS for both latin and non-latin locales
- Support for high contrast colors in dark and light `moonstone`
- `moonstone/BodyText` prop `noWrap` which automatically adds `moonstone/Marquee` support as well as limits the content to only display one line of text

### Changed

- `moonstone/Spinner` visuals from 3 spinning balls to an energetic flexing line

### Fixed

- `moonstone/Panels` to set child's `autoFocus` prop to `default-element` when `index` increases
- `moonstone/Slider` to prevent gaining focus when clicked when disabled
- `moonstone/Slider` to prevent default browser scroll behavior when 5-way directional key is pressed on an active knob
- `moonstone/DatePicker` and `moonstone/TimePicker` to close with back/ESC
- `moonstone/DatePicker` and `moonstone/TimePicker` value handling when open on mount
- `moonstone/ContextualPopupDecorator` to correctly focus on popup content when opened

## [2.3.0] - 2019-02-11

### Added

- `moonstone/VirtualList.VirtualGridList` and `moonstone/VirtualList.VirtualList` property `childProps` to support additional props included in the object passed to the `itemsRenderer` callback
- `moonstone/Skinnable` support for `skinVariants`, to enable features like high contrast mode and large text mode
- Support for 8k (UHD2) displays

### Changed

- All content-containing LESS stylesheets (not within a `styles` directory) extensions to be `*.module.less` to retain modular context with CLI 2.x.

### Fixed

- `moonstone/VirtualList` to focus an item properly by `scrollTo` API immediately after a prior call to the same position
- `moonstone/Popup` to close floating layer when the popup closes without animation

## [2.2.9] - 2019-01-11

### Fixed

- `moonstone/Scroller` scrolling to boundary behavior for short scrollers

## [2.2.8] - 2018-12-06

### Fixed

- `moonstone/ExpandableInput` to focus labeled item on close
- `moonstone/ExpandableItem` to disable its spotlight container when the component is disabled
- `moonstone/Scroller` to correctly handle scrolling focused elements and containers into view

## [2.2.7] - 2018-11-21

### Fixed

- `moonstone/Picker`, `moonstone/ExpandablePicker`, `moonstone/ExpandableList`, `moonstone/IncrementSlider` to support disabling voice control

## [2.2.6] - 2018-11-15

### Fixed

- `moonstone/VideoPlayer` to blur slider when hiding media controls
- `moonstone/VideoPlayer` to disable pointer mode when hiding media controls via 5-way
- `moonstone/VirtualList` and `moonstone/Scroller` to not to animate with 5-way navigation by default

## [2.2.5] - 2018-11-05

### Fixed

- `moonstone/ExpandableItem` to not steal focus after closing

## [2.2.4] - 2018-10-29

### Fixed

- `moonstone/MoonstoneDecorator` to apply both Latin and non-Latin rules to the root element so all children inherit the correct default font rules.
- `moonstone/Marquee`, `moonstone/MediaOverlay` to display locale-based font
- `moonstone/DayPicker` separator character used between selected days in the label in fa-IR locale
- `moonstone/Scroller`, `moonstone/VirtualList.VirtualGridList`, and `moonstone/VirtualList.VirtualList` scrolling by voice commands in RTL locales

## [2.2.3] - 2018-10-22

### Fixed

- `moonstone/Scroller` to respect the disabled spotlight container status when handling pointer events
- `moonstone/Scroller` to scroll to the boundary when focusing the first or last element with a minimal margin in 5-way mode
- `moonstone/VideoPlayer` to position the slider knob correctly when beyond the left or right edge of the slider

## [2.2.2] - 2018-10-15

### Fixed

- `moonstone/Scroller` stuttering when page up/down key is pressed

## [2.2.1] - 2018-10-09

### Fixed

- `moonstone/Scroller`, `moonstone/VirtualList.VirtualGridList`, and `moonstone/VirtualList.VirtualList` to notify user when scrolling is not possible via voice command
- `moonstone/TimePicker` to not read out meridiem label when changing the value

## [2.2.0] - 2018-10-02

### Added

- `moonstone/GridListImageItem` voice control feature support

### Fixed

- `moonstone/DayPicker` to prevent closing when selecting days via voice control
- `moonstone/VideoPlayer` to unfocus media controls when hidden
- `moonstone/Scroller` to set correct scroll position when an expandable child is closed
- `moonstone/Scroller` to prevent focusing children while scrolling

## [2.1.4] - 2018-09-17

### Fixed

- `moonstone/Button` and `moonstone/IconButton` to style image-based icons correctly when focused and disabled
- `moonstone/FormCheckboxItem` styling when focused and disabled
- `moonstone/Panels` to always blur breadcrumbs when transitioning to a new panel
- `moonstone/Scroller` to correctly set scroll position when nested item is focused
- `moonstone/Scroller` to not adjust `scrollTop` when nested item is focused
- `moonstone/VideoPlayer` to show correct playback rate feedback on play or pause
- `moonstone/VirtualList.VirtualGridList` and `moonstone/VirtualList.VirtualList` to handle 5way navigation properly when `focusableScrollbar` is true

## [2.1.3] - 2018-09-10

### Fixed

- `moonstone/Scroller`, `moonstone/VirtualList.VirtualGridList`, and `moonstone/VirtualList.VirtualList` to show overscroll effects properly on repeating wheel input
- `moonstone/TooltipDecorator` to handle runtime error when setting `tooltipText` to an empty string
- `moonstone/VideoPlayer` timing to read out `infoComponents` accessibility value when `moreButton` or `moreButtonColor` is pressed

## [2.1.2] - 2018-09-04

### Fixed

- `moonstone/ExpandableItem` to prevent default browser scroll behavior when 5-way key is pressed on the first item or the last item
- `moonstone/Scroller` scrolling behavior for focused items in 5-way mode
- `moonstone/Scroller` to scroll container elements into view
- `moonstone/TooltipDecorator` to update position when `tooltipText` is changed
- `moonstone/VideoPlayer` to prevent default browser scroll behavior when navigating via 5-way
- `moonstone/VirtuaList` to allow `onKeyDown` events to bubble
- `moonstone/VirtualList.VirtualGridList` and `moonstone/VirtualList.VirtualList` scrolling via page up or down keys

## [2.1.1] - 2018-08-27

### Changed

- `moonstone/Scroller`, `moonstone/VirtualList.VirtualGridList`, and `moonstone/VirtualList.VirtualList` to show overscroll effects only by wheel input

### Fixed

- `moonstone/VideoPlayer` so that activity is detected and the `autoCloseTimeout` timer is reset when using 5-way to navigate from the media slider

### Fixed

- `moonstone/Picker` to fire onChange events, due to a hold, consistently across pointer and 5-way navigation

## [2.1.0] - 2018-08-20

### Added

- `moonstone/VideoPlayer` property `noMediaSliderFeedback`
- `moonstone/VideoPlayer.MediaControls` property `playPauseButtonDisabled`

### Changed

- `moonstone/Picker` key down hold threshold to 800ms before firing the `onChange` event

### Fixed

- `moonstone/GridListImageItem` to properly vertically align when the content varies in size
- `moonstone/Scroller`, `moonstone/VirtualList.VirtualGridList`, and `moonstone/VirtualList.VirtualList` to not scroll by dragging
- `moonstone/Slider` to not emit `onChange` event when `value` has not changed
- `moonstone/VideoPlayer` to focus on available media buttons if the default spotlight component is disabled
- `moonstone/VideoPlayer` to keep media controls visible when interacting with popups
- `moonstone/VideoPlayer` to read out `infoComponents` accessibility value when `moreButtonColor` is pressed
- `moonstone/VideoPlayer` to round the time displayed down to the nearest second
- `moonstone/VirtualList` to restore last focused item correctly

## [2.0.2] - 2018-08-13

### Fixed

- `moonstone/DatePicker` to correctly change year when `minYear` and `maxYear` aren't provided
- `moonstone/EditableIntegerPicker` management of spotlight pointer mode
- `moonstone/LabeledIcon` and `moonstone/LabeledIconButton` to have proper spacing and label-alignment with all label positions
- `moonstone/Popup` to prevent duplicate 5-way navigation when `spotlightRestrict="self-first"`
- `moonstone/Scroller` not to scroll to wrong position via 5way navigation in RTL languages
- `moonstone/Scroller` not to scroll when focusing in pointer mode
- `moonstone/Slider` to forward `onActivate` event
- `moonstone/VideoPlayer` to reset key down hold when media becomes unavailable

## [2.0.1] - 2018-08-01

### Fixed

- `moonstone/Dialog` read order of dialog contents
- `moonstone/Scroller` to go to next page properly via page up/down keys

## [2.0.0] - 2018-07-30

### Added

- `moonstone/LabeledIcon` and `moonstone/LabeledIconButton` components for a lightweight `Icon` or `IconButton` with a label
- `moonstone/VideoPlayer` property `noAutoShowMediaControls`

### Fixed

- `moonstone/Scroller` to prevent scrolling via page up/down keys if there is no spottable component in that direction
- `moonstone/Dialog` to hide `titleBelow` when `title` is not set
- `moonstone/Image` to suppress drag and drop support by default
- `moonstone/VideoPlayer` audio guidance behavior of More button
- `moonstone/VirtualList.VirtualGridList` and `moonstone/VirtualList.VirtualList` to handle focus properly via page up/down keys when switching to 5-way mode
- `moonstone/Popup` to spot the content after it's mounted
- `moonstone/Scroller`, `moonstone/VirtualList.VirtualGridList`, and `moonstone/VirtualList.VirtualList` to scroll properly via voice control in RTL locales

## [2.0.0-rc.3] - 2018-07-23

### Changed

- `moonstone/Scroller.Scroller`, `moonstone/VirtualList.VirtualGridList`, and `moonstone/VirtualList.VirtualList` overscroll effect color more recognizable on the focused element

### Fixed

- `moonstone/ContextualPopup` to refocus its activator on close when the popup lacks spottable children
- `moonstone/Scroller`, `moonstone/VirtualList.VirtualGridList`, and `moonstone/VirtualList.VirtualList` to scroll properly when holding down paging control buttons
- `moonstone/ExpandableItem` spotlight behavior when leaving the component via 5-way
- `moonstone/RadioItem` circle thickness to be 2px, matching the design
- `moonstone/Slider` to correctly prevent 5-way actions when activated
- `moonstone/ExpandableItem` and other expandable components to spotlight correctly when switching from pointer mode to 5-way with `closeOnSelect`

## [2.0.0-rc.2] - 2018-07-16

### Fixed

- `moonstone/Input` to not focus by *tab* key
- `moonstone/Picker` to properly set focus when navigating between buttons
- `moonstone/Popup` to set correct open state while transitioning
- `moonstone/ProgressBar.ProgressBarTooltip` unknown props warning
- `moonstone/Scrollable` to disable spotlight container during flick events only when contents can scroll
- `moonstone/Scroller`, `moonstone/VirtualList.VirtualGridList`, and `moonstone/VirtualList.VirtualList` to scroll properly when `animate` is false via `scrollTo`
- `moonstone/Scroller`, `moonstone/VirtualList.VirtualGridList`, and `moonstone/VirtualList.VirtualList` page controls to stop propagating an event when the event is handled
- `moonstone/Scroller`, `moonstone/VirtualList.VirtualGridList`, and `moonstone/VirtualList.VirtualList` to hide overscroll effect when focus is moved from a disabled paging control button to the opposite button
- `moonstone/Scroller`, `moonstone/VirtualList.VirtualGridList`, and `moonstone/VirtualList.VirtualList` to show overscroll effect when reaching the edge for the first time by wheel
- `moonstone/VideoPlayer` to display feedback tooltip when pointer leaves slider while playing
- `moonstone/VirtualList` and `moonstone/VirtualGridList` to restore focus on items focused by pointer

## [2.0.0-rc.1] - 2018-07-09

### Added

- `moonstone/VirtualList.VirtualList` and `moonstone/VirtualList.VirtualGridList` support `data-webos-voice-focused` and `data-webos-voice-group-label`

### Removed

- `moonstone/Button` built-in support for tooltips

### Changed

- `moonstone/Spinner` to blur Spotlight when the spinner is active

### Fixed

- `moonstone/Scroller.Scroller`, `moonstone/VirtualList.VirtualGridList`, and `moonstone/VirtualList.VirtualList` to handle direction, page up, and page down keys properly on page controls them when `focusableScrollbar` is false
- `moonstone/Scroller.Scroller`, `moonstone/VirtualList.VirtualGridList`, and `moonstone/VirtualList.VirtualList` to handle a page up or down key in pointer mode
- `moonstone/VideoPlayer.MediaControls` to correctly handle more button color when the prop is not specified
- `VirtualList.VirtualList` to handle focus properly when switching to 5-way mode

## [2.0.0-beta.9] - 2018-07-02

### Added

- `moonstone/ContextualPopupDecorator` instance method `positionContextualPopup()`
- `moonstone/MoonstoneDecorator` config property `disableFullscreen` to prevent the decorator from filling the entire screen
- `moonstone/Scroller` prop `onUpdate`

### Fixed

- `moonstone/Scrollable` to update scroll properly on pointer click
- `moonstone/TooltipDecorator` to prevent unnecessary re-renders when losing focus
- `moonstone/TooltipDecorator` to not dismiss the tooltip on pointer click

## [2.0.0-beta.8] - 2018-06-25

### Added

- `moonstone/Scroller.Scroller`, `moonstone/VirtualList.VirtualGridList`, and `moonstone/VirtualList.VirtualList` support for scrolling via voice control on webOS
- `moonstone/Scroller.Scroller`, `moonstone/VirtualList.VirtualGridList`, and `moonstone/VirtualList.VirtualList` overscroll effect when the edges are reached

### Changed

- `moonstone/Divider` property `marqueeOn` default value to `render`
- `moonstone/Scroller.Scroller`, `moonstone/VirtualList.VirtualGridList`, and `moonstone/VirtualList.VirtualList` scrollbar button to move a previous or next page when pressing a page up or down key instead of releasing it

### Fixed

- `moonstone/VideoPlayer` to prevent updating state when the source is changed to the preload source, but the current preload source is the same
- `moonstone/MediaOverlay` to marquee correctly
- `moonstone/MediaOverlay` to match UX guidelines

## [2.0.0-beta.7] - 2018-06-11

### Removed

- `moonstone/Dialog` properties `preserveCase` and `showDivider`, replaced by `casing` and `noDivider` respectively
- `moonstone/Divider` property `preserveCase`, replaced by `casing`
- `moonstone/ExpandableInput` property `onInputChange`, replaced by `onChange`
- `moonstone/MoonstoneDecorator.TextSizeDecorator`, replaced by `moonstone/MoonstoneDecorator.AccessibilityDecorator`
- `moonstone/Panels.Header` property `preserveCase`, replaced by `casing`
- `moonstone/Panels.Panel` property `noAutoFocus`, replaced by `autoFocus`
- `moonstone/TooltipDecorator` property `tooltipPreserveCase`, replaced by `tooltipCasing`

### Changed

- `moonstone/VideoPlayer` to allow spotlight focus to move left and right from `MediaControls`
- `moonstone/VideoPlayer` to disable bottom controls when loading until it's playable

### Fixed

- `moonstone/EditableIntegerPicker` to disable itself when on a range consisting of a single static value
- `moonstone/Picker` to disable itself when containing fewer than two items
- `moonstone/Popup` to spot its content correctly when `open` by default
- `moonstone/RangePicker` to disable itself when on a range consisting of a single static value
- `moonstone/TooltipDecorator` to hide when `onDismiss` has been invoked
- `moonstone/VideoPlayer` to show media controls when pressing down in pointer mode
- `moonstone/VideoPlayer` to provide a more natural 5-way focus behavior
- `moonstone/VideoPlayer.MediaControls` to handle left and right key to jump when `moonstone/VideoPlayer` is focused

## [2.0.0-beta.6] - 2018-06-04

### Removed

- `moonstone/IncrementSlider` prop `children` which was no longer supported for setting the tooltip (since 2.0.0-beta.1)

### Fixed

- `moonstone/ContextualPopupDecorator` to allow focusing components under a popup without any focusable components
- `moonstone/Scroller` ordering of logic for Scroller focus to check focus possibilities first then go to fallback at the top of the container
- `moonstone/Scroller` to check focus possibilities first then go to fallback at the top of the container of focused item
- `moonstone/Scroller` to scroll by page when focus was at the edge of the viewport
- `moonstone/ToggleButton` padding and orientation for RTL
- `moonstone/VideoPlayer` to not hide title and info section when showing more components
- `moonstone/VideoPlayer` to select a position in slider to seek in 5-way mode
- `moonstone/VideoPlayer` to show thumbnail only when focused on slider

## [2.0.0-beta.5] - 2018-05-29

### Removed

- `moonstone/Popup`, `moonstone/Dialog` and `moonstone/Notification` property `spotlightRestrict` option `'none'`
- `moonstone/VideoPlayer` prop `preloadSource`, to be replaced by `moonstone/VideoPlayer.Video` prop `preloadSource`
- `moonstone/Button` and `moonstone/IconButton` allowed value `'opaque'` from prop `backgroundOpacity` which was the default and therefore has the same effect as omitting the prop

### Added

- `moonstone/VideoPlayer` props `selection` and `onSeekOutsideRange` to support selecting a range and notification of interactions outside of that range
- `moonstone/VideoPlayer.Video` component to support preloading video sources

### Changed

- `moonstone/VideoPlayer.videoComponent` prop to default to `ui/Media.Media` instead of `'video'`. As a result, to use a custom video element, one must pass an instance of `ui/Media` with its `mediaComponent` prop set to the desired element.

### Fixed

- `moonstone/ContextualPopupDecorator` to properly stop propagating keydown event if fired from the popup container
- `moonstone/Slider` to read when knob gains focus or for a change in value
- `moonstone/Scroller` to not cut off Expandables when scrollbar appears
- `moonstone/VideoPlayer` to correctly read out when play button is pressed
- `moonstone/Divider` to always use a fixed height, regardless of locale

## [2.0.0-beta.4] - 2018-05-21

### Added

- `moonstone/Button` and `moonstone/IconButton` class name `small` to the list of allowed `css` overrides
- `moonstone/VideoPlayer.MediaControls` property `onClose` to handle back key
- `moonstone/ProgressBar` prop `highlighted` for when the UX needs to call special attention to a progress bar

### Changed

- `moonstone/VideoPlayer` to disable media slider when source is unavailable

### Fixed

- `moonstone/ContextualPopupDecorator` to not set focus to activator when closing if focus was set elsewhere
- `moonstone/IconButton` to allow external customization of vertical alignment of its `Icon` by setting `line-height`
- `moonstone/Marquee.MarqueeController` to not cancel valid animations
- `moonstone/VideoPlayer` feedback and feedback icon to hide properly on play/pause/fast forward/rewind
- `moonstone/VideoPlayer` to correctly focus to default media controls component
- `moonstone/VideoPlayer` to close opened popup components when media controls hide
- `moonstone/VideoPlayer` to show controls on mount and when playing next preload video

## [2.0.0-beta.3] - 2018-05-14

### Added

- `moonstone/SelectableItem.SelectableItemDecorator`

### Changed

- `moonstone/ToggleItem` to forward native events on `onFocus` and `onBlur`
- `moonstone/Input` and `moonstone/ExpandableInput` to support forwarding valid `<input>` props to the contained `<input>` node
- `moonstone/ToggleButton` to fire `onToggle` when toggled

### Fixed

- `moonstone/VirtualList.VirtualList` and `moonstone/VirtualList.VirtualGridList` to scroll properly with all enabled items via a page up or down key
- `moonstone/VirtualList.VirtualList`, `moonstone/VirtualList.VirtualGridList`, and `moonstone/Scroller.Scroller` to ignore any user key events in pointer mode
- `moonstone/VirtualList.VirtualList`, `moonstone/VirtualList.VirtualGridList`, and `moonstone/Scroller.Scroller` to pass `data-spotlight-container-disabled` prop to their outer DOM element
- `moonstone/Image` so it automatically swaps the `src` to the appropriate resolution dynamically as the screen resizes
- `moonstone/Popup` to support all `spotlightRestrict` options
- `moonstone` component `disabled` colors to match the most recent design guidelines (from 30% to 60% opacity)
- `moonstone/ExpandableInput` spotlight behavior when leaving the component via 5-way

## [2.0.0-beta.2] - 2018-05-07

### Fixed

- `moonstone/IconButton` to allow theme-style customization, like it claimed was possible
- `moonstone/ExpandableItem` and related expandables to deal with disabled items and the `autoClose`, `lockBottom` and `noLockBottom` props
- `moonstone/Slider` not to fire `onChange` event when 5-ways out of boundary
- `moonstone/ToggleButton` layout for RTL locales
- `moonstone/Item`, `moonstone/SlotItem`, `moonstone/ToggleItem` to not apply duplicate `className` values
- `moonstone/VirtualList.VirtualList`, `moonstone/VirtualList.VirtualGridList`, and `moonstone/Scroller.Scroller` scrollbar button's aria-label in RTL
- `moonstone/VirtualList.VirtualList` and `moonstone/VirtualList.VirtualGridList` to scroll properly with all disabled items
- `moonstone/VirtualList.VirtualList` and `moonstone/VirtualList.VirtualGridList` to not scroll on focus when jumping

## [2.0.0-beta.1] - 2018-04-29

### Removed

- `moonstone/IncrementSlider` and `moonstone/Slider` props `tooltipAsPercent`, `tooltipSide`, and `tooltipForceSide`, to be replaced by `moonstone/IncrementSlider.IncrementSliderTooltip` and `moonstone/Slider.SliderTooltip` props `percent`, and `side`
- `moonstone/IncrementSlider` props `detachedKnob`, `onDecrement`, `onIncrement`, and `scrubbing`
- `moonstone/ProgressBar` props `tooltipSide` and `tooltipForceSide`, to be replaced by `moonstone/ProgressBar.ProgressBarTooltip` prop `side`
- `moonstone/Slider` props `detachedKnob`, `onDecrement`, `onIncrement`, `scrubbing`, and `onKnobMove`
- `moonstone/VideoPlayer` property `tooltipHideDelay`
- `moonstone/VideoPlayer` props `backwardIcon`, `forwardIcon`, `initialJumpDelay`, `jumpBackwardIcon`, `jumpButtonsDisabled`, `jumpDelay`, `jumpForwadIcon`, `leftComponents`, `moreButtonCloseLabel`, `moreButtonColor`, `moreButtonDisabled`, `moreButtonLabel`, `no5WayJump`, `noJumpButtons`, `noRateButtons`, `pauseIcon`, `playIcon`, `rateButtonsDisabled`, and `rightComponents`, replaced by corresponding props on `moonstone/VideoPlayer.MediaControls`
- `moonstone/VideoPlayer` props `onBackwardButtonClick`, `onForwardButtonClick`, `onJumpBackwardButtonClick`, `onJumpForwardButtonClick`, and `onPlayButtonClick`, replaced by `onRewind`, `onFastForward`, `onJumpBackward`, `onJumpForward`, `onPause`, and `onPlay`, respectively

### Added

- `moonstone/DatePicker` props `dayAriaLabel`, `dayLabel`, `monthAriaLabel`, `monthLabel`, `yearAriaLabel` and `yearLabel` to configure the label set on date pickers
- `moonstone/DayPicker` and `moonstone/DaySelector` props `dayNameLength`, `everyDayText`, `everyWeekdayText`, and `everyWeekendText`
- `moonstone/ExpandablePicker` props `checkButtonAriaLabel`, `decrementAriaLabel`, `incrementAriaLabel`, and `pickerAriaLabel` to configure the label set on each button and picker
- `moonstone/MediaOverlay` component
- `moonstone/Picker` props `aria-label`, `decrementAriaLabel`, and `incrementAriaLabel` to configure the label set on each button
- `moonstone/Popup` property `closeButtonAriaLabel` to configure the label set on popup close button
- `moonstone/ProgressBar.ProgressBarTooltip` props `percent` to format the value as a percent and `visible` to control display of the tooltip
- `moonstone/TimePicker` props `hourAriaLabel`, `hourLabel`, `meridiemAriaLabel`, `meridiemLabel`, `minuteAriaLabel`, and `minuteLabel` to configure the label set on time pickers
- `moonstone/VideoPlayer.MediaControls` component to support additional customization of the playback controls
- `moonstone/VideoPlayer` props `mediaControlsComponent`, `onRewind`, `onFastForward`, `onJumpBackward`, `onJumpForward`, `onPause`, `onPlay`, and `preloadSource`
- `moonstone/VirtualList.VirtualList` and `moonstone/VirtualList.VirtualGridList` `role="list"`
- `moonstone/VirtualList.VirtualList` and `moonstone/VirtualList.VirtualGridList` prop `wrap` to support wrap-around spotlight navigation
- `moonstone/VirtualList`, `moonstone/VirtualGridList` and `moonstone/Scroller` props `scrollRightAriaLabel`, `scrollLeftAriaLabel`, `scrollDownAriaLabel`, and `scrollUpAriaLabel` to configure the aria-label set on scroll buttons in the scrollbars

### Changed

- `moonstone/IncrementSlider` and `moonstone/Slider` prop `tooltip` to support either a boolean for the default tooltip or an element or component for a custom tooltip
- `moonstone/Input` to prevent pointer actions on other component when the input has focus
- `moonstone/ProgressBar.ProgressBarTooltip` prop `side` to support either locale-aware or locale-independent positioning
- `moonstone/ProgressBar.ProgressBarTooltip` prop `tooltip` to support custom tooltip components
- `moonstone/Scroller`, `moonstone/Picker`, and `moonstone/IncrementSlider` to retain focus on `moonstone/IconButton` when it becomes disabled

### Fixed

- `moonstone/ExpandableItem` and related expandable components to expand smoothly when used in a scroller
- `moonstone/GridListImageItem` to show proper `placeholder` and `selectionOverlay`
- `moonstone/MoonstoneDecorator` to optimize localized font loading performance
- `moonstone/Scroller` and `moonstone/VirtualList` navigation via 5-way from paging controls
- `moonstone/VideoPlayer` to render bottom controls at idle after mounting
- `moonstone/VirtualList.VirtualList` and `moonstone/VirtualList.VirtualGridList` to give initial focus
- `moonstone/VirtualList.VirtualList` and `moonstone/VirtualList.VirtualGridList` to have the default value for `dataSize`, `pageScroll`, and `spacing` props

## [2.0.0-alpha.8] - 2018-04-17

### Added

- `moonstone/Panels` property `closeButtonAriaLabel` to configure the label set on application close button

### Changed

- `moonstone/VirtualList.VirtualList` and `moonstone/VirtualList.VirtualGridList` to set its ARIA `role` to `"list"`
- `moonstone/VideoPlayer` property `title` to accept node type

### Fixed

- `moonstone/TimePicker` to show `meridiem` correctly in all locales
- `moonstone/Scrollable` scroll buttons to read out out audio guidance when button pressed down
- `moonstone/ExpandableItem` to show label properly when open and disabled
- `moonstone/Notification` to position properly in RTL locales
- `moonstone/VideoPlayer` to show controls when pressing 5-way select

## [2.0.0-alpha.7] - 2018-04-03

### Removed

- `moonstone/VirtualList.VirtualList` and `moonstone/VirtualList.VirtualGridList` prop `data` to eliminate the misunderstanding caused by the ambiguity of `data`

### Added

- `moonstone/VideoPlayer` property `noSpinner` to allow apps to show/hide spinner while loading video

### Changed

- `moonstone/VideoPlayer` to disable play/pause button when media controls are disabled
- `moonstone/VideoPlayer` property `moreButtonColor` to allow setting underline colors for more button
- `moonstone/VirtualList.VirtualList` and `moonstone/VirtualList.VirtualGridList` prop `isItemDisabled`, which accepts a function that checks if the item at the supplied index is disabled
- `moonstone/Panels.Header` support for `headerInput` so the Header can be used as an Input. See documentation for usage examples.
- `moonstone/ProgressBar` property `tooltipSide` to configure tooltip position relative to the progress bar
- `moonstone/ProgressBar` colors (affecting `moonstone/Slider` as well) for light and dark theme to match the latest designs and make them more visible when drawn over arbitrary background colors

### Fixed

- `moonstone/VideoPlayer` to correctly adjust spaces when the number of components changes in `leftComponents` and `rightComponents`
- `moonstone/VideoPlayer` to read out audio guidance every time `source` changes
- `moonstone/VideoPlayer` to display custom thumbnail node
- `moonstone/VideoPlayer` to hide more icon when right components are removed
- `moonstone/Picker` to correctly update pressed state when dragging off buttons
- `moonstone/Notification` to display when it's opened
- `moonstone/VirtualList` and `moonstone/VirtualGridList` to show Spotlight properly while navigating with page up and down keys
- `moonstone/Input` to allow navigating via left or right to other components when the input is active and the selection is at start or end of the text, respectively
- `moonstone/Panels.ActivityPanels` to correctly lay out the existing panel after adding additional panels

## [2.0.0-alpha.6] - 2018-03-22

### Removed

- `moonstone/Slider` exports `SliderFactory` and `SliderBaseFactory`
- `moonstone/IncrementSlider` exports `IncrementSliderFactory` and `IncrementSliderBaseFactory`
- `moonstone/ProgressBar`, `moonstone/Slider`, `moonstone/Slider.SliderTooltip`, `moonstone/IncrementSlider` components' `vertical` property and replaced it with `orientation`

### Added

- `moonstone/VideoPlayer` property `component` to handle custom video element
- `moonstone/IncrementSlider` properties `incrementAriaLabel` and `decrementAriaLabel` to configure the label set on each button
- `moonstone/Input` support for `small` prop
- `moonstone/ProgressBar` support for `tooltip` and `tooltipForceSide`
- `moonstone/ProgressBar`, `moonstone/Slider`, `moonstone/Slider.SliderTooltip`, `moonstone/IncrementSlider` property `orientation` to accept orientation strings like "vertical" and "horizontal" (replaced old `vertical` prop)

### Changed

- `moonstone/Input` input `height`, `vertical-align`, and `margins`. Please verify your layouts to ensure everything lines up correctly; this change may require removal of old sizing and positioning CSS which is no longer necessary.
- `moonstone/FormCheckbox` to have a small border around the circle, according to new GUI designs
- `moonstone/RadioItem` dot size and added an inner-dot to selected-focused state, according to new GUI designs
- `moonstone/ContextualPopup` prop `popupContainerId` to `popupSpotlightId`
- `moonstone/Popup` prop `containerId` to `spotlightId`
- `moonstone/VideoPlayer` prop `containerId` to `spotlightId`
- `moonstone/VirtualList.VirtualList` and `moonstone/VirtualList.VirtualGridList` prop `component` to be replaced by `itemRenderer`

### Fixed

- `moonstone/ExpandableItem` to be more performant when animating
- `moonstone/GridListImageItem` to hide overlay checkmark icon on focus when unselected
- `moonstone/GridListImageItem` to use `ui/GridListImageItem`
- `moonstone/VirtualList`, `moonstone/VirtualGridList` and `moonstone/Scroller` components to use their base UI components
- `moonstone/VirtualList` to show the selected state on hovered paging controls properly
- `moonstone/Slider` to highlight knob when selected
- `moonstone/Slider` to handle updates to its `value` prop correctly
- `moonstone/ToggleItem` to accept HTML DOM node tag names as strings for its `component` property
- `moonstone/Popup` to properly pause and resume spotlight when animating

## [2.0.0-alpha.5] - 2018-03-07

### Removed

- `moonstone/Marquee.MarqueeText`, replaced by `moonstone/Marquee.Marquee`
- `moonstone/VirtualGridList.GridListImageItem`, replaced by `moonstone/GridListImageItem`

### Changed

- `moonstone/Marquee.Marquee` to be `moonstone/Marquee.MarqueeBase`
- `moonstone/ContextualPopupDecorator` to not restore last-focused child
- `moonstone/ExpandableList` to restore focus to the first selected item after opening

### Fixed

- `moonstone/Slider` to correctly show localized percentage value in tooltip when `tooltipAsPercent` is true
- `moonstone/VirtualGridList` to show or hide its scrollbars properly
- `moonstone/Button` text to be properly centered
- `moonstone/Input` to not clip some glyphs at the start of the value

## [2.0.0-alpha.4] - 2018-02-13

### Added

- `moonstone/SlotItem` replacing `moonstone/Item.ItemOverlay`

### Removed

- `moonstone/VirtualFlexList` to be replaced by `ui/VirtualFlexList`
- `moonstone/Button` and `moonstone/IconButton` prop `noAnimation`
- `moonstone/Item.OverlayDecorator`, `moonstone/Item.Overlay`, and `moonstone/Item.ItemOverlay` to be replaced by `moonstone/SlotItem`

### Changed

- `moonstone/Marquee` to do less-costly calculations during measurement and optimized the applied styles
- `moonstone/ExpandableList` to require a unique key for each object type data

### Fixed

- `moonstone/VirtualList` to render properly with fiber reconciler
- `moonstone/VirtualList` focus option in scrollTo api
- `moonstone/ExpandableSpotlightDecorator` to not spot the title upon collapse when in `pointerMode`
- `moonstone/Spinner` to not unpause Spotlight unless it was the one to pause it
- `moonstone/Marquee` to stop when becoming disabled
- `moonstone/Input`, `moonstone/MarqueeDecorator`, and `moonstone/Slider` to prevent unnecessary focus-based updates

## [2.0.0-alpha.3] - 2018-01-18

### Removed

- `moonstone/Scroller` and `moonstone/VirtualList` option `indexToFocus` in `scrollTo` method which is deprecated from 1.2.0
- `moonstone/Scroller` props `horizontal` and `vertical` which are deprecated from 1.3.0 and replaced with `direction` prop
- `moonstone/Button` exports `ButtonFactory` and `ButtonBaseFactory`
- `moonstone/IconButton` exports `IconButtonFactory` and `IconButtonBaseFactory`

### Fixed

- `moonstone/MoonstoneDecorator` root node to fill the entire space available, which simplifies positioning and sizing for child elements (previously always measured 0 in height)
- `moonstone/VirtualList` to prevent infinite function call when a size of contents is slightly longer than a client size without a scrollbar
- `moonstone/VirtualList` to sync scroll position when clientSize changed

## [2.0.0-alpha.2] - 2017-08-29

No significant changes.

## [2.0.0-alpha.1] - 2017-08-27

### Changed

- `moonstone/Button`, `moonstone/Checkbox`, `moonstone/FormCheckbox`, `moonstone/IconButton`, `moonstone/IncrementSlider`, `moonstone/Item`, `moonstone/Picker`, and `moonstone/RangePicker`, `moonstone/Switch` and `moonstone/VideoPlayer` to use `ui/Touchable`

## [1.15.0] - 2018-02-28

### Deprecated

- `moonstone/Marquee.Marquee`, to be moved to `moonstone/Marquee.MarqueeBase` in 2.0.0
- `moonstone/Marquee.MarqueeText`, to be moved to `moonstone/Marquee.Marquee` in 2.0.0

### Fixed

- `moonstone/GridListImageItem` to display correctly

## [1.14.0] - 2018-02-23

### Deprecated

- `moonstone/VirtualFlexList`, to be replaced by `ui/VirtualFlexList` in 2.0.0
- `moonstone/VirtualGridList.GridListImageItem`, to be replaced by `moonstone/GridListImageItem` in 2.0.0
- `moonstone/Button` and `moonstone/IconButton` prop `noAnimation`, to be removed in 2.0.0
- `moonstone/Button.ButtonFactory`, `moonstone/Button.ButtonBaseFactory`, `moonstone/IconButton.IconButtonFactory`, `moonstone/IconButton.IconButtonBaseFactory`, `moonstone/IncrementSlider.IncrementSliderFactory`, `moonstone/IncrementSlider.IncrementSliderBaseFactory`, `moonstone/Slider.SliderFactory`, and `moonstone/Slider.SliderBaseFactory`, to be removed in 2.0.0
- `moonstone/Item.ItemOverlay`, to be replaced by `ui/SlotItem` in 2.0.0
- `moonstone/Item.Overlay` and `moonstone/Item.OverlayDecorator`, to be removed in 2.0.0

### Added

- `moonstone/DaySelector` component
- `moonstone/EditableIntegerPicker` component
- `moonstone/GridListImageItem` component

## [1.13.4] - 2018-07-30

### Fixed

- `moonstone/DatePicker` to calculate min and max year in the current calender

## [1.13.3] - 2018-01-16

### Fixed

- `moonstone/TimePicker` to not read out meridiem label when meridiem picker gets a focus
- `moonstone/Scroller` to correctly update scrollbars when the scroller's contents change

## [1.13.2] - 2017-12-14

### Fixed

- `moonstone/Panels` to maintain spotlight focus when `noAnimation` is set
- `moonstone/Panels` to not accept back key presses during transition
- `moonstone/Panels` to revert 1.13.0 fix that blurred Spotlight when transitioning panels
- `moonstone/Scroller` and other scrolling components to not show scroll thumb when only child item is updated
- `moonstone/Scroller` and other scrolling components to not hide scroll thumb immediately after scroll position reaches the top or the bottom
- `moonstone/Scroller` and other scrolling components to show scroll thumb properly when scroll position reaches the top or the bottom by paging controls

## [1.13.1] - 2017-12-06

### Fixed

- `moonstone/Slider` to not unnecessarily fire `onChange` if the initial value has not changed

## [1.13.0] - 2017-11-28

### Added

- `moonstone/VideoPlayer` props `disabled`, `loading`, `miniFeedbackHideDelay`, and `thumbnailComponent` as well as new APIs: `areControlsVisible`, `getVideoNode`, `showFeedback`, and `toggleControls`

### Fixed

- `moonstone/VirtualList` to render items from a correct index on edge cases at the top of a list
- `moonstone/VirtualList` to handle focus properly via page up at the first page and via page down at the last page
- `moonstone/Expandable` and derivatives to use the new `ease-out-quart` animation timing function to better match the aesthetic of Enyo's Expandables
- `moonstone/TooltipDecorator` to correctly display tooltip direction when locale changes
- `moonstone/Marquee` to restart animation on every resize update
- `moonstone/LabeledItem` to start marquee when hovering while disabled
- `moonstone/Marquee` to correctly start when hovering on disabled spottable components
- `moonstone/Marquee.MarqueeController` to not abort marquee when moving among components
- `moonstone/Picker` marquee issues with disabled buttons or Picker
- `moonstone/Panels` to prevent loss of spotlight issue when moving between panels
- `moonstone/VideoPlayer` to bring it in line with real-world use-cases
- `moonstone/Slider` by removing unnecessary repaints to the screen
- `moonstone/Slider` to fire `onChange` events when the knob is pressed near the boundaries
- `moonstone/VideoPlayer` to correctly position knob when interacting with media slider
- `moonstone/VideoPlayer` to not read out the focused button when the media controls hide
- `moonstone/MarqueeDecorator` to stop when unhovering a disabled component using `marqueeOn` `'focus'`
- `moonstone/Slider` to not forward `onChange` when `disabled` on `mouseUp/click`
- `moonstone/VideoPlayer` to defer rendering playback controls until needed

## [1.12.2] - 2017-11-15

### Fixed

- `moonstone/VirtualList` to scroll and focus properly by pageUp and pageDown when disabled items are in it
- `moonstone/Button` to correctly specify minimum width when in large text mode
- `moonstone/Scroller` and other scrolling components to restore last focused index when panel is changed
- `moonstone/VideoPlayer` to display time correctly in RTL locale
- `moonstone/VirtualList` to scroll correctly using page down key with disabled items
- `moonstone/Scroller` and other scrolling components to not cause a script error when scrollbar is not rendered
- `moonstone/Picker` incrementer and decrementer to not change size when focused
- `moonstone/Header` to use a slightly smaller font size for `title` in non-latin locales and a line-height for `titleBelow` and `subTitleBelow` that better meets the needs of tall-glyph languages like Tamil and Thai, as well as latin locales
- `moonstone/Scroller` and `moonstone/VirtualList` to keep spotlight when pressing a 5-way control while scrolling
- `moonstone/Panels` to prevent user interaction with panel contents during transition
- `moonstone/Slider` and related components to correctly position knob for `detachedKnob` on mouse down and fire value where mouse was positioned on mouse up
- `moonstone/DayPicker` to update day names when changing locale
- `moonstone/ExpandableItem` and all other `Expandable` components to revert 1.12.1 change to pull down from the top

## [1.12.1] - 2017-11-07

### Fixed

- `moonstone/ExpandableItem` and all other `Expandable` components to now pull down from the top instead of being revealed from the bottom, matching Enyo's design
- `moonstone/VirtualListNative` to scroll properly with page up/down keys if there is a disabled item
- `moonstone/RangePicker` to display negative values correctly in RTL
- `moonstone/Scroller` and other scrolling components to not blur scroll buttons when wheeling
- `moonstone/Scrollbar` to hide scroll thumb immediately without delay after scroll position reaches min or max
- `moonstone/Divider` to pass `marqueeOn` prop
- `moonstone/Slider` to fire `onChange` on mouse up and key up
- `moonstone/VideoPlayer` to show knob when pressed
- `moonstone/Header` to layout `titleBelow` and `subTitleBelow` correctly
- `moonstone/Header` to use correct font-weight for `subTitleBelow`
- `moonstone/VirtualList` to restore focus correctly for lists only slightly larger than the viewport

## [1.12.0] - 2017-10-27

### Fixed

- `moonstone/Scroller` and other scrolling components to prevent focusing outside the viewport when pressing a 5-way key during wheeling
- `moonstone/Scroller` to called scrollToBoundary once when focus is moved using holding child item
- `moonstone/VideoPlayer` to apply skin correctly
- `moonstone/Popup` from `last-focused` to `default-element` in `SpotlightContainerDecorator` config
- `moonstone/Panels` to retain focus when back key is pressed on breadcrumb
- `moonstone/Input` to correctly hide VKB when dismissing

## [1.11.0] - 2017-10-24

### Added

- `moonstone/VideoPlayer` properties `seekDisabled` and `onSeekFailed` to disable seek function

### Changed

- `moonstone/ExpandableList` to become `disabled` if there are no children

### Fixed

- `moonstone/Picker` to read out customized accessibility value when picker prop has `joined` and `aria-valuetext`
- `moonstone/Scroller` to apply scroll position on vertical or horizontal Scroller when child gets a focus
- `moonstone/Scroller` and other scrolling components to scroll without animation when panel is changed
- `moonstone/ContextualPopup` padding to not overlap close button
- `moonstone/Scroller` and other scrolling components to change focus via page up/down only when the scrollbar is visible
- `moonstone/Picker` to only increment one value on hold
- `moonstone/ItemOverlay` to remeasure when focused

## [1.10.1] - 2017-10-16

### Fixed

- `moonstone/Scroller` and other scrolling components to scroll via page up/down when focus is inside a Spotlight container
- `moonstone/VirtualList` and `moonstone/VirtualGridList` to scroll by 5-way keys right after wheeling
- `moonstone/VirtualList` not to move focus when a current item and the last item are located at the same line and pressing a page down key
- `moonstone/Slider` knob to follow while dragging for detached knob
- `moonstone/Header` to layout header row correctly in `standard` type
- `moonstone/Input` to not dismiss on-screen keyboard when dragging cursor out of input box
- `moonstone/Header` RTL `line-height` issue
- `moonstone/Panels` to render children on idle
- `moonstone/Scroller` and other scrolling components to limit muted spotlight container scrims to their bounds
- `moonstone/Input` to always forward `onKeyUp` event

## [1.10.0] - 2017-10-09

### Added

- `moonstone/VideoPlayer` support for designating components with `.spottable-default` as the default focus target when pressing 5-way down from the slider
- `moonstone/Slider` property `activateOnFocus` which when enabled, allows 5-way directional key interaction with the `Slider` value without pressing [Enter] first
- `moonstone/VideoPlayer` property `noMiniFeedback` to support controlling the visibility of mini feedback
- `ui/Layout`, which provides a technique for laying-out components on the screen using `Cells`, in rows or columns

### Changed

- `moonstone/Popup` to focus on mount if it’s initially opened and non-animating and to always pass an object to `onHide` and `onShow`
- `moonstone/VideoPlayer` to emit `onScrub` event and provide audio guidance when setting focus to slider

### Fixed

- `moonstone/ExpandableItem` and derivatives to restore focus to the Item if the contents were last focused when closed
- `moonstone/Slider` toggling activated state when holding enter/select key
- `moonstone/TimePicker` picker icons shifting slightly when focusing an adjacent picker
- `moonstone/Icon` so it handles color the same way generic text does, by inheriting from the parent's color. This applies to all instances of `Icon`, `IconButton`, and `Icon` inside `Button`.
- `moonstone/fonts` Museo Sans font to correct "Ti" kerning
- `moonstone/VideoPlayer` to correctly position knob on mouse click
- `moonstone/Panels.Header` to show an ellipsis for long titles with RTL text
- `moonstone/Marquee` to restart when invalidated by a prop change and managed by a `moonstone/Marquee.MarqueeController`
- `spotlight.Spotlight` method `focus()` to verify that the target element matches its container's selector rules prior to setting focus
- `moonstone/Picker` to only change picker values `onWheel` when spotted
- `moonstone/VideoPlayer` to hide descendant floating components (tooltips, contextual popups) when the media controls hide

## [1.9.3] - 2017-10-03

### Added

- `moonstone/Button` property value to `backgroundOpacity` called "lightTranslucent" to better serve colorful image backgrounds behind Buttons. This also affects `moonstone/IconButton` and `moonstone/Panels/ApplicationCloseButton`.
- `moonstone/Panels` property `closeButtonBackgroundOpacity` to support `moonstone/Panels/ApplicationCloseButton`'s `backgroundOpacity` prop

### Changed

- `Moonstone Icons` font file to include the latest designs for several icons
- `moonstone/Panels/ApplicationCloseButton` to expose its `backgroundOpacity` prop

### Fixed

- `moonstone/VirtualList` to apply "position: absolute" inline style to items
- `moonstone/Picker` to increment and decrement normally at the edges of joined picker
- `moonstone/Icon` not to read out image characters
- `moonstone/Scroller` and other scrolling components to not accumulate paging scroll by pressing page up/down in scrollbar
- `moonstone/Icon` to correctly display focused state when using external image
- `moonstone/Button` and `moonstone/IconButton` to be properly visually muted when in a muted container

## [1.9.2] - 2017-09-26

### Fixed

- `moonstone/ExpandableList` preventing updates when its children had changed

## [1.9.1] - 2017-09-25

### Fixed

- `moonstone/ExpandableList` run-time error when using an array of objects as children
- `moonstone/VideoPlayer` blocking pointer events when the controls were hidden

## [1.9.0] - 2017-09-22

### Added

- `moonstone/styles/mixins.less` mixins: `.moon-spotlight-margin()` and `.moon-spotlight-padding()`
- `moonstone/Button` property `noAnimation` to support non-animating pressed visual

### Changed

- `moonstone/TimePicker` to use "AM/PM" instead of "meridiem" for label under meridiem picker
- `moonstone/IconButton` default style to not animate on press. NOTE: This behavior will change back to its previous setting in release 2.0.0.
- `moonstone/Popup` to warn when using `scrimType` `'none'` and `spotlightRestrict` `'self-only'`
- `moonstone/Scroller` to block spotlight during scroll
- `moonstone/ExpandableItem` and derivatives to always pause spotlight before animation

### Fixed

- `moonstone/VirtualGridList` to not move focus to wrong column when scrolled from the bottom by holding the "up" key
- `moonstone/VirtualList` to focus an item properly when moving to a next or previous page
- `moonstone/Scroller` and other scrolling components to move focus toward first or last child when page up or down key is pressed if the number of children is small
- `moonstone/VirtualList` to scroll to preserved index when it exists within dataSize for preserving focus
- `moonstone/Picker` buttons to not change size
- `moonstone/Panel` to move key navigation to application close button on holding the "up" key.
- `moonstone/Picker` to show numbers when changing values rapidly
- `moonstone/Popup` layout in large text mode to show close button correctly
- `moonstone/Picker` from moving scroller when pressing 5-way keys in `joined` Picker
- `moonstone/Input` so it displays all locales the same way, without cutting off the edges of characters
- `moonstone/TooltipDecorator` to hide tooltip when 5-way keys are pressed for disabled components
- `moonstone/Picker` to not tremble in width when changing values while using a numeric width prop value
- `moonstone/Picker` to not overlap values when changing values in `vertical`
- `moonstone/ContextualPopup` pointer mode focus behavior for `spotlightRestrict='self-only'`
- `moonstone/VideoPlayer` to prevent interacting with more components in pointer mode when hidden
- `moonstone/Scroller` to not repaint its entire contents whenever partial content is updated
- `moonstone/Slider` knob positioning after its container is resized
- `moonstone/VideoPlayer` to maintain focus when media controls are hidden
- `moonstone/Scroller` to scroll expandable components into view when opening when pointer has moved elsewhere

## [1.8.0] - 2017-09-07

### Deprecated

- `moonstone/Dialog` property `showDivider`, will be replaced by `noDivider` property in 2.0.0

### Added

- `moonstone/Popup` callback property `onShow` which fires after popup appears for both animating and non-animating popups

### Changed

- `moonstone/Popup` callback property `onHide` to run on both animating and non-animating popups
- `moonstone/VideoPlayer` state `playbackRate` to media events
- `moonstone/VideoPlayer` support for `spotlightDisabled`
- `moonstone/VideoPlayer` thumbnail positioning and style
- `moonstone/VirtualList` to render when dataSize increased or decreased
- `moonstone/Dialog` style
- `moonstone/Popup`, `moonstone/Dialog`, and `moonstone/Notification` to support `node` type for children
- `moonstone/Scroller` to forward `onKeyDown` events

### Fixed

- `moonstone/Scroller` and other scrolling components to enable focus when wheel scroll is stopped
- `moonstone/VirtualList` to show scroll thumb when a preserved item is focused in a Panel
- `moonstone/Scroller` to navigate properly with 5-way when expandable child is opened
- `moonstone/VirtualList` to stop scrolling when focus is moved on an item from paging controls or outside
- `moonstone/VirtualList` to move out with 5-way navigation when the first or the last item is disabled
- `moonstone/IconButton` Tooltip position when disabled
- `moonstone/VideoPlayer` Tooltip time after unhovering
- `moonstone/VirtualList` to not show invisible items
- `moonstone/IconButton` Tooltip position when disabled
- `moonstone/VideoPlayer` to display feedback tooltip correctly when navigating in 5-way
- `moonstone/MarqueeDecorator` to work with synchronized `marqueeOn` `'render'` and hovering as well as `marqueOn` `'hover'` when moving rapidly among synchronized marquees
- `moonstone/Input` aria-label for translation
- `moonstone/Marquee` to recalculate inside `moonstone/Scroller` and `moonstone/SelectableItem` by bypassing `shouldComponentUpdate`
- `moonstone/Picker` to marquee when incrementing and decrementing values with the prop `noAnimation`

## [1.7.0] - 2017-08-23

### Deprecated

- `moonstone/TextSizeDecorator` and it will be replaced by `moonstone/AccessibilityDecorator`
- `moonstone/MarqueeDecorator` property `marqueeCentered` and `moonstone/Marquee` property `centered` will be replaced by `alignment` property in 2.0.0

### Added

- `moonstone/TooltipDecorator` config property to direct tooltip into a property instead of adding to `children`
- `moonstone/VideoPlayer` prop `thumbnailUnavailable` to fade thumbnail
- `moonstone/AccessibilityDecorator` with `highContrast` and `textSize`
- `moonstone/VideoPlayer` high contrast scrim
- `moonstone/MarqueeDecorator`and `moonstone/Marquee` property `alignment` to allow setting  alignment of marquee content

### Changed

- `moonstone/Scrollbar` to disable paging control down button properly at the bottom when a scroller size is a non-integer value
- `moonstone/VirtualList`, `moonstone/VirtualGridList`, and `moonstone/Scroller` to scroll on `keydown` event instead of `keyup` event of page up and page down keys
- `moonstone/VirtualGridList` to scroll by item via 5 way key
- `moonstone/VideoPlayer` to read target time when jump by left/right key
- `moonstone/IconButton` to not use `MarqueeDecorator` and `Uppercase`

### Fixed

- `moonstone/VirtualList` and `moonstone/VirtualGridList` to focus the correct item when page up and page down keys are pressed
- `moonstone/VirtualList` to not lose focus when moving out from the first item via 5way when it has disabled items
- `moonstone/Slider` to align tooltip with detached knob
- `moonstone/FormCheckbox` to display correct colors in light skin
- `moonstone/Picker` and `moonstone/RangePicker` to forward `onKeyDown` events when not `joined`
- `moonstone/SelectableItem` to display correct icon width and alignment
- `moonstone/LabeledItem` to always match alignment with the locale
- `moonstone/Scroller` to properly 5-way navigate from scroll buttons
- `moonstone/ExpandableList` to display correct font weight and size for list items
- `moonstone/Divider` to not italicize in non-italic locales
- `moonstone/VideoPlayer` slider knob to follow progress after being selected when seeking
- `moonstone/LabeledItem` to correctly position its icon. This affects all of the `Expandables`, `moonstone/DatePicker` and `moonstone/TimePicker`.
- `moonstone/Panels.Header` and `moonstone/Item` to prevent them from allowing their contents to overflow unexpectedly
- `moonstone/Marquee` to recalculate when vertical scrollbar appears
- `moonstone/SelectableItem` to recalculate marquee when toggled

### Removed

- `moonstone/Input` large-text mode

## [1.6.1] - 2017-08-07

### Changed

- `moonstone/Icon` and `moonstone/IconButton` to no longer fit image source to the icon's boundary

## [1.6.0] - 2017-08-04

### Added

- `moonstone/VideoPlayer` ability to seek when holding down the right and left keys. Sensitivity can be adjusted using throttling options `jumpDelay` and `initialJumpDelay`.
- `moonstone/VideoPlayer` property `no5WayJump` to disable jumping done by 5-way
- `moonstone/VideoPlayer` support for the "More" button to use tooltips
- `moonstone/VideoPlayer` properties `moreButtonLabel` and `moreButtonCloseLabel` to allow customization of the "More" button's tooltip and Aria labels
- `moonstone/VideoPlayer` property `moreButtonDisabled` to disable the "More" button
- `moonstone/Picker` and `moonstone/RangePicker` prop `aria-valuetext` to support reading custom text instead of value
- `moonstone/VideoPlayer` methods `showControls` and `hideControls` to allow external interaction with the player
- `moonstone/Scroller` support for Page Up/Page Down keys in pointer mode when no item has focus

### Changed

- `moonstone/VideoPlayer` to handle play, pause, stop, fast forward and rewind on remote controller
- `moonstone/Marquee` to also start when hovered if `marqueeOnRender` is set

### Fixed

- `moonstone/IconButton` to fit image source within `IconButton`
- `moonstone` icon font sizes for wide icons
- `moonstone/ContextualPopupDecorator` to prefer setting focus to the appropriate popup instead of other underlying controls when using 5-way from the activating control
- `moonstone/Scroller` not scrolled via 5 way when `moonstone/ExpandableList` is opened
- `moonstone/VirtualList` to not let the focus move outside of container even if there are children left when navigating with 5way
- `moonstone/Scroller` and other scrolling components to update disability of paging controls when the scrollbar is set to `visible` and the content becomes shorter
- `moonstone/VideoPlayer` to focus on hover over play/pause button when video is loading
- `moonstone/VideoPlayer` to update and display proper time while moving knob when video is paused
- `moonstone/VideoPlayer` long title overlap issues
- `moonstone/Header` to apply `marqueeOn` prop to `subTitleBelow` and `titleBelow`
- `moonstone/Picker` wheeling in `moonstone/Scroller`
- `moonstone/IncrementSlider` and `moonstone/Picker` to read value changes when selecting buttons

## [1.5.0] - 2017-07-19

### Added

- `moonstone/Slider` and `moonstone/IncrementSlider` prop `aria-valuetext` to support reading custom text instead of value
- `moonstone/TooltipDecorator` property `tooltipProps` to attach props to tooltip component
- `moonstone/Scroller` and `moonstone/VirtualList` ability to scroll via page up and page down keys
- `moonstone/VideoPlayer` tooltip-thumbnail support with the `thumbnailSrc` prop and the `onScrub` callback to fire when the knob moves and a new thumbnail is needed
- `moonstone/VirtualList` ability to navigate via 5way when there are disabled items
- `moonstone/ContextualPopupDecorator` property `popupContainerId` to support configuration of the popup's spotlight container
- `moonstone/ContextualPopupDecorator` property `onOpen` to notify containers when the popup has been opened
- `moonstone/ContextualPopupDecorator` config option `openProp` to support mapping the value of `open` property to the chosen property of wrapped component

### Changed

- `moonstone/ExpandableList` to use 'radio' as the default, and adapt 'single' mode to render as a `moonstone/RadioItem` instead of a `moonstone/CheckboxItem`
- `moonstone/VideoPlayer` to not hide pause icon when it appears
- `moonstone/ContextualPopupDecorator` to set accessibility-related props onto the container node rather than the popup node
- `moonstone/ExpandableItem`, `moonstone/ExpandableList`, `moonstone/ExpandablePicker`, `moonstone/DatePicker`, and `moonstone/TimePicker` to pause spotlight when animating in 5-way mode
- `moonstone/Spinner` to position the text content under the spinner, rather than to the right side
- `moonstone/VideoPlayer` to include hour when announcing the time while scrubbing
- `moonstone/GridListImageItem` to require a `source` prop and not have a default value

### Fixed

- `moonstone/Input` ellipsis to show if placeholder is changed dynamically and is too long
- `moonstone/Marquee` to re-evaluate RTL orientation when its content changes
- `moonstone/VirtualList` to restore focus on short lists
- `moonstone/ExpandableInput` to expand the width of its contained `moonstone/Input`
- `moonstone/Input` support for `dismissOnEnter`
- `moonstone/Input` focus management to prevent stealing focus when programmatically moved elsewhere
- `moonstone/Input` 5-way spot behavior
- `moonstone` international fonts to always be used, even when unsupported font-weights or font-styles are requested
- `moonstone/Panels.Panel` support for selecting components with `.spottable-default` as the default focus target
- `moonstone/Panels` layout in RTL locales
- `moonstone` spottable components to support `onSpotlightDown`, `onSpotlightLeft`, `onSpotlightRight`, and `onSpotlightUp` event property
- `moonstone/VirtualList` losing spotlight when the list is empty
- `moonstone/FormCheckbox` in focused state to have the correct "check" color
- `moonstone/Scroller` and other scrolling components' bug in `navigableFilter` when passed a container id

## [1.4.1] - 2017-07-05

### Changed

- `moonstone/Popup` to only call `onKeyDown` when there is a focused item in the `Popup`
- `moonstone/Scroller`, `moonstone/Picker`, and `moonstone/IncrementSlider` to automatically move focus when the currently focused `moonstone/IconButton` becomes disabled

### Fixed

- `moonstone/ContextualPopupDecorator` close button to account for large text size
- `moonstone/ContextualPopupDecorator` to not spot controls other than its activator when navigating out via 5-way
- `moonstone/Header` to set the value of `marqueeOn` for all types of headers

## [1.4.0] - 2017-06-29

### Deprecated

- `moonstone/Input` prop `noDecorator` is being replaced by `autoFocus` in 2.0.0

### Added

- `moonstone/Scrollbar` property `corner` to add the corner between vertical and horizontal scrollbars
- `moonstone/ScrollThumb` for a thumb of `moonstone/Scrollbar`
- `moonstone/styles/text.less` mixin `.locale-japanese-line-break()` to apply the correct  Japanese language line-break rules for the following multi-line components: `moonstone/BodyText`, `moonstone/Dialog`, `moonstone/Notification`, `moonstone/Popup`, and `moonstone/Tooltip`
- `moonstone/ContextualPopupDecorator` property `popupProps` to attach props to popup component
- `moonstone/VideoPlayer` property `pauseAtEnd` to control forward/backward seeking
- `moonstone/Panels/Header` prop `marqueeOn` to control marquee of header

### Changed

- `moonstone/Panels/Header` to expose its `marqueeOn` prop
- `moonstone/VideoPlayer` to automatically adjust the width of the allocated space for the side components so the media controls have more space to appear on smaller screens
- `moonstone/VideoPlayer` properties `autoCloseTimeout` and `titleHideDelay` default value to `5000`
- `moonstone/VirtualList` to support restoring focus to the last focused item
- `moonstone/Scroller` and other scrolling components to call `onScrollStop` before unmounting if a scroll is in progress
- `moonstone/Scroller` to reveal non-spottable content when navigating out of a scroller

### Fixed

- `moonstone/Dialog` to properly focus via pointer on child components
- `moonstone/VirtualList`, `moonstone/VirtualGridList`, and `moonstone/Scroller` not to be slower when scrolled to the first or the last position by wheeling
- `moonstone` component hold delay time
- `moonstone/VideoPlayer` to show its controls when pressing down the first time
- `moonstone/Panel` autoFocus logic to only focus on initial render
- `moonstone/Input` text colors
- `moonstone/ExpandableInput` to focus its decorator when leaving by 5-way left/right

## [1.3.1] - 2017-06-14

### Fixed

- `moonstone/Picker` support for large text
- `moonstone/Scroller` support for focusing paging controls with the pointer
- `moonstone` CSS rules for unskinned spottable components

## [1.3.0] - 2017-06-12

### Deprecated

- `moonstone/Scroller` props `horizontal` and `vertical`. Deprecated props are replaced with `direction` prop. `horizontal` and `vertical` will be removed in 2.0.0.
- `moonstone/Panel` prop `noAutoFocus` in favor of `autoFocus="none"`

### Added

- `moonstone/Image` support for `children` prop inside images
- `moonstone/Scroller` prop `direction` which replaces `horizontal` and `vertical` props
- `moonstone/VideoPlayer` property `tooltipHideDelay` to hide tooltip with a given amount of time
- `moonstone/VideoPlayer` property `pauseAtEnd` to pause when it reaches either the start or the end of the video
- `moonstone/VideoPlayer` methods `fastForward`, `getMediaState`, `jump`, `pause`, `play`, `rewind`, and `seek` to allow external interaction with the player. See docs for example usage.

### Changed

- `moonstone/Skinnable` to support context and allow it to be added to any component to be individually skinned. This includes a further optimization in skinning which consolidates all color assignments into a single block, so non-color rules aren't unnecessarily duplicated.
- `moonstone/Skinnable` light and dark skin names ("moonstone-light" and "moonstone") to "light" and "dark", respectively
- `moonstone/VideoPlayer` to set play/pause icon to display "play" when rewinding or fast forwarding
- `moonstone/VideoPlayer` to rewind or fast forward when previous command is slow-forward or slow-rewind respectively
- `moonstone/VideoPlayer` to fast forward when previous command is slow-forward and it reaches the last of its play rate
- `moonstone/VideoPlayer` to not play video on reload when `noAutoPlay` is `true`
- `moonstone/VideoPlayer` property `feedbackHideDelay`'s default value to `3000`
- `moonstone/Notification` to break line in characters in ja and zh locale
- `moonstone/Notification` to align texts left in LTR locale and right in RTL locale
- `moonstone/VideoPlayer` to simulate rewind functionality on non-webOS platforms only

### Fixed

- `moonstone/ExpandableItem` to correct the `titleIcon` when using `open` and `disabled`
- `moonstone/GridListImageItem` to center its selection icon on the image instead of the item
- `moonstone/Input` to have correct `Tooltip` position in `RTL`
- `moonstone/SwitchItem` to not unintentionally overflow `Scroller` containers, causing them to jump to the side when focusing
- `moonstone/VideoPlayer` to fast forward properly when video is at paused state
- `moonstone/VideoPlayer` to correctly change sources
- `moonstone/VideoPlayer` to show or hide feedback tooltip properly
- `moonstone/DateTimeDecorator` to work properly with `RadioControllerDecorator`
- `moonstone/Picker` in joined, large text mode so the arrows are properly aligned and sized
- `moonstone/Icon` to reflect the same proportion in relation to its size in large-text mode

## [1.2.0] - 2017-05-17

### Deprecated

- `moonstone/Scroller` and other scrolling components option `indexToFocus` in `scrollTo` method to be removed in 2.0.0

### Added

- `moonstone/Slider` and `moonstone/IncrementSlider` prop `noFill` to support a style without the fill
- `moonstone/Marquee` property `rtl` to set directionality to right-to-left
- `moonstone/VirtualList.GridListImageItem` property `selectionOverlay` to add custom component for selection overlay
- `moonstone/MoonstoneDecorator` property `skin` to let an app choose its skin: "moonstone" and "moonstone-light" are now available
- `moonstone/FormCheckboxItem`
- `moonstone/FormCheckbox`, a standalone checkbox, to support `moonstone/FormCheckboxItem`
- `moonstone/Input` props `invalid` and `invalidMessage` to display a tooltip when input value is invalid
- `moonstone/Scroller` and other scrolling components option `focus` in `scrollTo()` method
- `moonstone/Scroller` and other scrolling components property `spottableScrollbar`
- `moonstone/Icon.IconList` icons: `arrowshrinkleft` and `arrowshrinkright`

### Changed

- `moonstone/Picker` arrow icon for `joined` picker: small when not spotted, hidden when it reaches the end of the picker
- `moonstone/Checkbox` and `moonstone/CheckboxItem` to reflect the latest design
- `moonstone/MoonstoneDecorator/fontGenerator` was refactored to use the browser's FontFace API to dynamically load locale fonts
- `moonstone/VideoPlayer` space allotment on both sides of the playback controls to support 4 buttons; consequently the "more" controls area has shrunk by the same amount
- `moonstone/VideoPlayer` to not disable media button (play/pause)
- `moonstone/Scroller` and other scrolling components so that paging controls are not spottable by default with 5-way
- `moonstone/VideoPlayer`'s more/less button to use updated arrow icon

### Fixed

- `moonstone/MarqueeDecorator` to properly stop marquee on items with `'marqueeOnHover'`
- `moonstone/ExpandableList` to work properly with object-based children
- `moonstone/styles/fonts.less` to restore the Moonstone Icon font to request the local system font by default. Remember to update your webOS build to get the latest version of the font so you don't see empty boxes for your icons.
- `moonstone/Picker` and `moonstone/RangePicker` to now use the correct size from Enyo (60px v.s. 84px) for icon buttons
- `moonstone/Scroller` and other scrolling components to apply ri.scale properly
- `moonstone/Panel` to not cover a `Panels`'s `ApplicationCloseButton` when not using a `Header`
- `moonstone/IncrementSlider` to show tooltip when buttons focused

## [1.1.0] - 2017-04-21

### Deprecated

- `moonstone/ExpandableInput` property `onInputChange`

### Added

- `moonstone/Panels.Panel` prop and `moonstone/MoonstoneDecorator` config option: `noAutoFocus` to support prevention of setting automatic focus after render
- `moonstone/VideoPlayer` props: `backwardIcon`, `forwardIcon`, `jumpBackwardIcon`, `jumpForwardIcon`, `pauseIcon`, and `playIcon` to support icon customization of the player
- `moonstone/VideoPlayer` props `jumpButtonsDisabled` and `rateButtonsDisabled` for disabling the pairs of buttons when it's inappropriate for the playing media
- `moonstone/VideoPlayer` property `playbackRateHash` to support custom playback rates
- `moonstone/VideoPlayer` callback prop `onControlsAvailable` which fires when the players controls show or hide
- `moonstone/Image` support for `onLoad` and `onError` events
- `moonstone/VirtualList.GridListImageItem` prop `placeholder`
- `moonstone/Divider` property `preserveCase` to display text without capitalizing it

### Changed

- `moonstone/Slider` colors and sizing to match the latest designs
- `moonstone/ProgressBar` to position correctly with other components nearby
- `moonstone/Panels` breadcrumb to no longer have a horizontal line above it
- `moonstone/Transition` to measure itself when the CPU is idle
- style for disabled opacity from 0.4 to 0.3
- `moonstone/Button` colors for transparent and translucent background opacity when disabled
- `moonstone/ExpandableInput` property `onInputChange` to fire along with `onChange`. `onInputChange` is deprecated and will be removed in a future update.
- `Moonstone.ttf` font to include new icons
- `moonstone/Icon` to reference additional icons

### Fixed

- `moonstone/Popup` and `moonstone/ContextualPopupDecorator` 5-way navigation behavior
- `moonstone/Input` to not spot its own input decorator on 5-way out
- `moonstone/VideoPlayer` to no longer render its `children` in multiple places
- `moonstone/Button` text color when used on a neutral (light) background in some cases
- `moonstone/Popup` background opacity
- `moonstone/Marquee` to recalculate properly when its contents change
- `moonstone/TimePicker` to display time in correct order
- `moonstone/Scroller` to prefer spotlight navigation to its internal components

## [1.0.0] - 2017-03-31

> NOTE: We have also modified most form components to be usable in a controlled (app manages component
> state) or uncontrolled (Enact manages component state) manner. To put a component into a
> controlled state, pass in `value` (or other appropriate state property such as `selected` or
> `open`) at component creation and then respond to events and update the value as needed. To put a
> component into an uncontrolled state, do not set `value` (or equivalent), at creation. From this
> point on, Enact will manage the state and events will be sent when the state is updated. To
> specify an initial value, use the `defaultValue` (or, `defaultSelected, `defaultOpen, etc.)
> property.  See the documentation for individual components for more information.

### Added

- `moonstone/Button` property `icon` to support a built-in icon next to the text content. The Icon supports everything that `moonstone/Icon` supports, as well as a custom icon.
- `moonstone/MoonstoneDecorator` property `textSize` to resize several components to requested CMR sizes. Simply add `textSize="large"` to your `App` and the new sizes will automatically take effect.

### Changed

- `moonstone/Slider` to use the property `tooltip` instead of `noTooltip`, so the built-in tooltip is not enabled by default
- `moonstone/IncrementSlider` to include tooltip documentation
- `moonstone/ExpandableList` to accept an array of objects as children which are spread onto the generated components
- `moonstone/CheckboxItem` style to match the latest designs, with support for the `moonstone/Checkbox` to be on either the left or the right side by using the `iconPosition` property
- `moonstone/VideoPlayer` to supply every event callback-method with an object representing the VideoPlayer's current state, including: `currentTime`, `duration`, `paused`, `proportionLoaded`, and `proportionPlayed`

### Fixed

- `moonstone/Panels.Panel` behavior for remembering focus on unmount and setting focus after render
- `moonstone/VirtualList.VirtualGridList` showing empty items when items are continuously added dynamically
- `moonstone/Picker` to marquee on focus once again

## [1.0.0-beta.4] - 2017-03-10

### Added

- `moonstone/VirtualList` `indexToFocus` option to `scrollTo` method to focus on item with specified index
- `moonstone/IconButton` and `moonstone/Button` `color` property to add a remote control key color to the button
- `moonstone/Scrollbar` property `disabled` to disable both paging controls when it is true
- `moonstone/VirtualList` parameter `moreInfo` to pass `firstVisibleIndex` and `lastVisibleIndex` when scroll events are firing
- Accessibility support to UI components
- `moonstone/VideoPlayer` property `onUMSMediaInfo` to support the custom webOS “umsmediainfo” event
- `moonstone/Region` component which encourages wrapping components for improved accessibility rather than only preceding the components with a `moonstone/Divider`
- `moonstone/Slider` tooltip. It's enabled by default and comes with options like `noTooltip`, `tooltipAsPercent`, and `tooltipSide`. See the component docs for more details.
- `moonstone/Panels.Panel` property `hideChildren` to defer rendering children
- `moonstone/Spinner` properties `blockClickOn` and `scrim` to block click events behind spinner
- `moonstone/VirtualList` property `clientSize` to specify item dimensions instead of measuring them

### Changed

- `moonstone/VirtualGridImageItem` styles to reduce redundant style code app side
- `moonstone/VirtualList` and `moonstone/VirtualGridList` to add essential CSS for list items automatically
- `moonstone/VirtualList` and `moonstone/VirtualGridList` to not add `data-index` to their item DOM elements directly, but to pass `data-index` as the parameter of their `component` prop like the `key` parameter of their `component` prop
- `moonstone/ExpandableItem` and derivatives to defer focusing the contents until animation completes
- `moonstone/LabeledItem`, `moonstone/ExpandableItem`, `moonstone/ExpandableList` to each support the `node` type in their `label` property. Best used with `ui/Slottable`.

### Fixed

- `moonstone/VirtualList.GridListImageItem` to have proper padding size according to the existence of caption/subcaption
- `moonstone/Scroller` and other scrolling components to display scrollbars with proper size
- `moonstone/VirtualGridList` to not be truncated

### Removed

- `moonstone/Scroller` and other scrolling components property `hideScrollbars` and replaced it with `horizontalScrollbar` and `verticalScrollbar`

## [1.0.0-beta.3] - 2017-02-21

### Added

- `moonstone/VideoPlayer` support for 5-way show/hide of media playback controls
- `moonstone/VideoPlayer` property `feedbackHideDelay`
- `moonstone/Slider` property `onKnobMove` to fire when the knob position changes, independently from the `moonstone/Slider` value
- `moonstone/Slider` properties `active`, `disabled`, `knobStep`, `onActivate`, `onDecrement`, and `onIncrement` as part of enabling 5-way support to `moonstone/Slider`, `moonstone/IncrementSlider` and the media slider for `moonstone/VideoPlayer`
- `moonstone/Slider` now supports `children` which are added to the `Slider`'s knob, and follow it as it moves
- `moonstone/ExpandableInput` properties `iconAfter` and `iconBefore` to display icons after and before the input, respectively
- `moonstone/Dialog` property `preserveCase`, which affects `title` text

### Changed

- `moonstone/IncrementSlider` to change when the buttons are held down
- `moonstone/Marquee` to allow disabled marquees to animate
- `moonstone/Dialog` to marquee `title` and `titleBelow`
- `moonstone/Marquee.MarqueeController` config option `startOnFocus` to `marqueeOnFocus`. `startOnFocus` is deprecated and will be removed in a future update.
- `moonstone/Button`, `moonstone/IconButton`, `moonstone/Item` to not forward `onClick` when `disabled`

### Fixed

- `moonstone/Marquee.MarqueeController` to start marquee on newly registered components when controller has focus and to restart synced marquees after completion
- `moonstone/Scroller` to recalculate when an expandable child opens
- `spotlightDisabled` property support for spottable moonstone components
- `moonstone/Popup` and `moonstone/ContextualPopupDecorator` so that when the popup is closed, spotlight focus returns to the control that had focus prior to the popup opening
- `moonstone/Input` to not get focus when disabled

## [1.0.0-beta.2] - 2017-01-30

### Added

- `moonstone/Panels.Panel` property `showChildren` to support deferring rendering the panel body until animation completes
- `moonstone/MarqueeDecorator` property `invalidateProps` that specifies which props cause the marquee distance to be invalidated
- developer-mode warnings to several components to warn when values are out-of-range
- `moonstone/Divider` property `spacing` which adjusts the amount of empty space above and below the `Divider`. `'normal'`, `'small'`, `'medium'`, `'large'`, and `'none'` are available.
- `moonstone/Picker` when `joined` the ability to be incremented and decremented by arrow keys
- `onSpotlightDisappear` event property support for spottable moonstone components
- `moonstone/VideoPlayer` property `titleHideDelay`

### Changed

- `moonstone/Panels.Panels` and variations to defer rendering the children of contained `Panel` instances until animation completes
- `moonstone/ProgressBar` properties `progress` and `backgroundProgress` to accept a number between 0 and 1
- `moonstone/Slider` and `moonstone/IncrementSlider` property `backgroundPercent` to `backgroundProgress` which now accepts a number between 0 and 1
- `moonstone/Slider` to not ignore `value` prop when it is the same as the previous value
- `moonstone/Picker` component's buttons to reverse their operation such that 'up' selects the previous item and 'down' the next
- `moonstone/Picker` and derivatives may now use numeric width, which represents the amount of characters to use for sizing. `width={4}` represents four characters, `2` for two characters, etc. `width` still accepts the size-name strings.
- `moonstone/Divider` to now behave as a simple horizontal line when no text content is provided
- `moonstone/Scroller` and other scrolling components to not display scrollbar controls by default
- `moonstone/DatePicker` and `moonstone/TimePicker` to emit `onChange` event whenever the value is changed, not just when the component is closed

### Removed

- `moonstone/ProgressBar` properties `min` and `max`

### Fixed

- `moonstone/IncrementSlider` so that the knob is spottable via pointer, and 5-way navigation between the knob and the increment/decrement buttons is functional
- `moonstone/Slider` and `moonstone/IncrementSlider` to not fire `onChange` for value changes from props

## [1.0.0-beta.1] - 2016-12-30

### Added

- `moonstone/VideoPlayer` and `moonstone/TooltipDecorator` components and samples
- `moonstone/Panels.Panels` property `onBack` to support `ui/Cancelable`
- `moonstone/VirtualFlexList` Work-In-Progress component to support variably sized rows or columns
- `moonstone/ExpandableItem` properties `autoClose` and `lockBottom`
- `moonstone/ExpandableList` properties `noAutoClose` and `noLockBottom`
- `moonstone/Picker` property `reverse`
- `moonstone/ContextualPopup` property `noAutoDismiss`
- `moonstone/Dialog` property `scrimType`
- `moonstone/Popup` property `spotlightRestrict`

### Changed

- `moonstone/Panels.Routable` to require a `navigate` configuration property indicating the event callback for back or cancel actions
- `moonstone/MarqueeController` focus/blur handling to start and stop synchronized `moonstone/Marquee` components
- `moonstone/ExpandableList` property `autoClose` to `closeOnSelect` to disambiguate it from the added `autoClose` on 5-way up
- `moonstone/ContextualPopupDecorator.ContextualPopupDecorator` component's `onCloseButtonClick` property to `onClose`
- `moonstone/Dialog` component's `onCloseButtonClicked` property to `onClose`
- `moonstone/Spinner` component's `center` and `middle` properties to a single `centered` property
	that applies both horizontal and vertical centering
- `moonstone/Popup.PopupBase` component's `onCloseButtonClicked` property to `onCloseButtonClick`
- `moonstone/Item.ItemOverlay` component's `autoHide` property to remove the `'no'` option. The same
	effect can be achieved by omitting the property or passing `null`.
- `moonstone/VirtualGridList` to be scrolled by page when navigating with a 5-way direction key
- `moonstone/Scroller`, `moonstone/VirtualList`, `moonstone/VirtualGridList` to no longer respond to mouse down/move/up events
- all Expandables to include a state arrow UI element
- `moonstone/LabeledItem` to support a `titleIcon` property which positions just after the title text
- `moonstone/Button` to include `moonstone/TooltipDecorator`
- `moonstone/Expandable` to support being managed, radio group-style, by a component wrapped with `RadioControllerDecorator` from `ui/RadioDecorator`
- `moonstone/Picker` to animate `moonstone/Marquee` children when any part of the `moonstone/Picker` is focused
- `moonstone/VirtualList` to mute its container instead of disabling it during scroll events
- `moonstone/VirtualList`, `moonstone/VirtualGridList`, and `moonstone/Scroller` to continue scrolling when holding down the paging controls
- `moonstone/VirtualList` to require a `component` prop and not have a default value
- `moonstone/Picker` to continuously change when a button is held down by adding `ui/Holdable`.

### Fixed

- `moonstone/Popup` and `moonstone/ContextualPopup` 5-way navigation behavior using spotlight.
- Bug where a synchronized marquee whose content fit the available space would prevent restarting of the marquees
- `moonstone/Input` to show an ellipsis on the correct side based on the text directionality of the `value` or `placeholder` content.
- `moonstone/VirtualList` and `moonstone/VirtualGridList` to prevent unwanted scrolling when focused with the pointer
- `moonstone/Picker` to remove fingernail when a the pointer is held down, but the pointer is moved off the `joined` picker.
- `moonstone/LabeledItem` to include marquee on both `title` and `label`, and be synchronized

## [1.0.0-alpha.5] - 2016-12-16

No changes.

## [1.0.0-alpha.4] - 2016-12-2

### Added

- `moonstone/Popup`, `moonstone/ContextualPopupDecorator`, `moonstone/Notification`, `moonstone/Dialog` and `moonstone/ExpandableInput` components
- `ItemOverlay` component to `moonstone/Item` module
- `marqueeCentered` prop to `moonstone/MarqueeDecorator` and `moonstone/MarqueeText`
- `placeholder` prop to `moonstone/Image`
- `moonstone/MarqueeController` component to synchronize multiple `moonstone/Marquee` components
- Non-latin locale support to all existing Moonstone components
- Language-specific font support
- `moonstone/IncrementSlider` now accepts customizable increment and decrement icons, as well as `moonstone/Slider` being more responsive to external styling

### Changed

- `moonstone/Input` component's `iconStart` and `iconEnd` properties to be `iconBefore` and `iconAfter`, respectively, for consistency with `moonstone/Item.ItemOverlay` naming
- `moonstone/Icon` and `moonstone/IconButton` so the `children` property supports both font-based icons and images
- the `checked` property to `selected` for consistency across the whole framework. This allows better interoperability when switching between various components.  Affects the following: `CheckboxItem`, `RadioItem`, `SelectableItem`, `Switch`, `SwitchItem`, and `ToggleItem`. Additionally, these now use `moonstone/Item.ItemOverlay` to position and handle their Icons.
- `moonstone/Slider` and `moonstone/IncrementSlider` to be more performant. No changes were made to
	the public API.
- `moonstone/GridListImageItem` so that a placeholder image displays while loading the image, and the caption and subcaption support marqueeing
- `moonstone/MoonstoneDecorator` to add `FloatingLayerDecorator`
- `moonstone/IncrementSlider` in vertical mode looks and works as expected.

### Removed

- LESS mixins that belong in `@enact/ui`, so that only moonstone-specific mixins are contained in
this module. When authoring components and importing mixins, only the local mixins need to be
imported, as they already import the general mixins.
- the `src` property from `moonstone/Icon` and `moonston/IconButton`. Use the support for URLs in
	the `children` property as noted above.
- the `height` property from `moonstone/IncrementSlider` and `moonstone/Slider`

### Fixed

- Joined picker so that it now has correct animation when using the mouse wheel
- Bug in DatePicker/TimePicker that prevented setting of value earlier than 1969

## [1.0.0-alpha.3] - 2016-11-8

### Added

- `moonstone/BodyText`, `moonstone/DatePicker`, `moonstone/DayPicker`, `moonstone/ExpandableItem`, `moonstone/Image`, and `moonstone/TimePicker` components
- `fullBleed` prop to `moonstone/Panels/Header`. When `true`, the header content is indented and the header lines are removed.
- Application close button to `moonstone/Panels`. Fires `onApplicationClose` when clicked. Can be omitted with the `noCloseButton` prop.
- `marqueeDisabled` prop to `moonstone/Picker`
- `padded` prop to `moonstone/RangePicker`
- `forceDirection` prop to `moonstone/Marquee`. Forces the direction of `moonstone/Marquee`. Useful for when `RTL` content cannot be auto detected.

### Changed

- `data` parameter passed to `component` prop of `VirtualList`.
- `moonstone/Expandable` into a submodule of `moonstone/ExpandableItem`
- `ExpandableList` to properly support selection
- `moonstone/Divider`'s `children` property to be optional
- `moonstone/ToggleItem`'s `inline` version to have a `max-width` of `240px`
- `moonstone/Input` to use `<div>` instead of `<label>` for wrapping components. No change to
	functionality, only markup.

### Removed

- `moonstone/ExpandableCheckboxItemGroup` in favor of `ExpandableList`

## [1.0.0-alpha.2] - 2016-10-21

This version includes a lot of refactoring from the previous release. Developers need to switch to the new enact-dev command-line tool.

### Added

- New components and HOCs: `moonstone/Scroller`, `moonstone/VirtualList`, `moonstone/VirtualGridList`, `moonstone/MarqueeText`, `moonstone/Spinner`, `moonstone/ExpandableCheckboxItemGroup`, `moonstone/MarqueeDecorator`
- New options for `ui/Toggleable` HOC
- Marquee support to many components
- Image support to `moonstone/Icon` and `moonstone/IconButton`
- `dismissOnEnter` prop for `moonstone/Input`
- Many more unit tests

### Changed

- Some props for UI state were renamed to have `default` prefix where state was managed by the component. (e.g. `defaultOpen`)

### Fixed

- Many components were fixed, polished, updated and documented
- Inline docs updated to be more consistent and comprehensive<|MERGE_RESOLUTION|>--- conflicted
+++ resolved
@@ -6,12 +6,9 @@
 
 ### Fixed
 
-<<<<<<< HEAD
 - `moonstone/Scroller`, `moonstone/VirtualList.VirtualGridList`, and `moonstone/VirtualList.VirtualList` to remove event listeners properly
 - `moonstone/Tooltip` to better support long tooltips
-=======
 - `moonstone/Popup` to resume spotlight pauses when closing with animation
->>>>>>> a03e4700
 
 ## [2.4.1] - 2019-03-11
 
