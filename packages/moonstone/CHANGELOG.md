--- conflicted
+++ resolved
@@ -32,12 +32,9 @@
 ### Changed
 
 - `moonstone/IncrementSlider` and `moonstone/Slider` prop `tooltip` to support either a boolean for the default tooltip or an element or component for a custom tooltip
-<<<<<<< HEAD
 - `moonstone/ProgressBar.ProgressBarTooltip` prop `side` to support either locale-aware or locale-independent positioning
 - `moonstone/ProgressBar.ProgressBarTooltip` prop `tooltip` to support custom tooltip components
-=======
 - `moonstone/Scroller`, `moonstone/Picker`, and `moonstone/IncrementSlider` to retain focus on `moonstone/IconButton` when it becomes disabled
->>>>>>> 4fc96f19
 
 ## [2.0.0-alpha.8] - 2018-04-17
 
