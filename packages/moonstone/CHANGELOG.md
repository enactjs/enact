# Change Log

The following is a curated list of changes in the Enact moonstone module, newest changes on the top.

## [unreleased]

### Fixed

<<<<<<< HEAD
- `moonstone/Scroller` to not enable Spotlight by click and wheel when 'data-spotlight-container-disabled' prop is true
=======
- `moonstone/Scroller` to scroll to the boundary when focusing the first or last element with a minimal margin in 5-way mode
>>>>>>> 0aa05dbe
- `moonstone/VideoPlayer` to position the slider knob correctly when beyond the left or right edge of the slider

## [2.2.2] - 2018-10-15

### Fixed

- `moonstone/Scroller` stuttering when page up/down key is pressed

## [2.2.1] - 2018-10-09

### Fixed

- `moonstone/Scroller`, `moonstone/VirtualList.VirtualGridList`, and `moonstone/VirtualList.VirtualList` to notify user when scrolling is not possible via voice command
- `moonstone/TimePicker` to not read out meridiem label when changing the value

## [2.2.0] - 2018-10-02

### Added

- `moonstone/GridListImageItem` voice control feature support

### Fixed

- `moonstone/DayPicker` to prevent closing when selecting days via voice control
- `moonstone/VideoPlayer` to unfocus media controls when hidden
- `moonstone/Scroller` to set correct scroll position when an expandable child is closed
- `moonstone/Scroller` to prevent focusing children while scrolling

## [2.1.4] - 2018-09-17

### Fixed

- `moonstone/Button` and `moonstone/IconButton` to style image-based icons correctly when focused and disabled
- `moonstone/FormCheckboxItem` styling when focused and disabled
- `moonstone/Panels` to always blur breadcrumbs when transitioning to a new panel
- `moonstone/Scroller` to correctly set scroll position when nested item is focused
- `moonstone/Scroller` to not adjust `scrollTop` when nested item is focused
- `moonstone/VideoPlayer` to show correct playback rate feedback on play or pause
- `moonstone/VirtualList.VirtualGridList` and `moonstone/VirtualList.VirtualList` to handle 5way navigation properly when `focusableScrollbar` is true

## [2.1.3] - 2018-09-10

### Fixed

- `moonstone/Scroller`, `moonstone/VirtualList.VirtualGridList`, and `moonstone/VirtualList.VirtualList` to show overscroll effects properly on repeating wheel input
- `moonstone/TooltipDecorator` to handle runtime error when setting `tooltipText` to an empty string
- `moonstone/VideoPlayer` timing to read out `infoComponents` accessibility value when `moreButton` or `moreButtonColor` is pressed

## [2.1.2] - 2018-09-04

### Fixed

- `moonstone/ExpandableItem` to prevent default browser scroll behavior when 5-way key is pressed on the first item or the last item
- `moonstone/Scroller` scrolling behavior for focused items in 5-way mode
- `moonstone/Scroller` to scroll container elements into view
- `moonstone/TooltipDecorator` to update position when `tooltipText` is changed
- `moonstone/VideoPlayer` to prevent default browser scroll behavior when navigating via 5-way
- `moonstone/VirtuaList` to allow `onKeyDown` events to bubble
- `moonstone/VirtualList.VirtualGridList` and `moonstone/VirtualList.VirtualList` scrolling via page up or down keys

## [2.1.1] - 2018-08-27

### Changed

- `moonstone/Scroller`, `moonstone/VirtualList.VirtualGridList`, and `moonstone/VirtualList.VirtualList` to show overscroll effects only by wheel input

### Fixed

- `moonstone/VideoPlayer` so that activity is detected and the `autoCloseTimeout` timer is reset when using 5-way to navigate from the media slider

## [2.1.0] - 2018-08-20

### Added

- `moonstone/VideoPlayer` property `noMediaSliderFeedback`
- `moonstone/VideoPlayer.MediaControls` property `playPauseButtonDisabled`

### Changed

- `moonstone/Picker` key down hold threshold to 800ms before firing the `onChange` event

### Fixed

- `moonstone/GridListImageItem` to properly vertically align when the content varies in size
- `moonstone/Scroller`, `moonstone/VirtualList.VirtualGridList`, and `moonstone/VirtualList.VirtualList` to not scroll by dragging
- `moonstone/Slider` to not emit `onChange` event when `value` has not changed
- `moonstone/VideoPlayer` to focus on available media buttons if the default spotlight component is disabled
- `moonstone/VideoPlayer` to keep media controls visible when interacting with popups
- `moonstone/VideoPlayer` to read out `infoComponents` accessibility value when `moreButtonColor` is pressed
- `moonstone/VideoPlayer` to round the time displayed down to the nearest second
- `moonstone/VirtualList` to restore last focused item correctly

## [2.0.2] - 2018-08-13

### Fixed

- `moonstone/DatePicker` to correctly change year when `minYear` and `maxYear` aren't provided
- `moonstone/EditableIntegerPicker` management of spotlight pointer mode
- `moonstone/LabeledIcon` and `moonstone/LabeledIconButton` to have proper spacing and label-alignment with all label positions
- `moonstone/Popup` to prevent duplicate 5-way navigation when `spotlightRestrict="self-first"`
- `moonstone/Scroller` not to scroll to wrong position via 5way navigation in RTL languages
- `moonstone/Scroller` not to scroll when focusing in pointer mode
- `moonstone/Slider` to forward `onActivate` event
- `moonstone/VideoPlayer` to reset key down hold when media becomes unavailable

## [2.0.1] - 2018-08-01

### Fixed

- `moonstone/Dialog` read order of dialog contents
- `moonstone/Scroller` to go to next page properly via page up/down keys

## [2.0.0] - 2018-07-30

### Added

- `moonstone/LabeledIcon` and `moonstone/LabeledIconButton` components for a lightweight `Icon` or `IconButton` with a label
- `moonstone/VideoPlayer` property `noAutoShowMediaControls`

### Fixed

- `moonstone/Scroller` to prevent scrolling via page up/down keys if there is no spottable component in that direction
- `moonstone/Dialog` to hide `titleBelow` when `title` is not set
- `moonstone/Image` to suppress drag and drop support by default
- `moonstone/VideoPlayer` audio guidance behavior of More button
- `moonstone/VirtualList.VirtualGridList` and `moonstone/VirtualList.VirtualList` to handle focus properly via page up/down keys when switching to 5-way mode
- `moonstone/Popup` to spot the content after it's mounted
- `moonstone/Scroller`, `moonstone/VirtualList.VirtualGridList`, and `moonstone/VirtualList.VirtualList` to scroll properly via voice control in RTL locales

## [2.0.0-rc.3] - 2018-07-23

### Changed

- `moonstone/Scroller.Scroller`, `moonstone/VirtualList.VirtualGridList`, and `moonstone/VirtualList.VirtualList` overscroll effect color more recognizable on the focused element

### Fixed

- `moonstone/ContextualPopup` to refocus its activator on close when the popup lacks spottable children
- `moonstone/Scroller`, `moonstone/VirtualList.VirtualGridList`, and `moonstone/VirtualList.VirtualList` to scroll properly when holding down paging control buttons
- `moonstone/ExpandableItem` spotlight behavior when leaving the component via 5-way
- `moonstone/RadioItem` circle thickness to be 2px, matching the design
- `moonstone/Slider` to correctly prevent 5-way actions when activated
- `moonstone/ExpandableItem` and other expandable components to spotlight correctly when switching from pointer mode to 5-way with `closeOnSelect`

## [2.0.0-rc.2] - 2018-07-16

### Fixed

- `moonstone/Input` to not focus by *tab* key
- `moonstone/Picker` to properly set focus when navigating between buttons
- `moonstone/Popup` to set correct open state while transitioning
- `moonstone/ProgressBar.ProgressBarTooltip` unknown props warning
- `moonstone/Scrollable` to disable spotlight container during flick events only when contents can scroll
- `moonstone/Scroller`, `moonstone/VirtualList.VirtualGridList`, and `moonstone/VirtualList.VirtualList` to scroll properly when `animate` is false via `scrollTo`
- `moonstone/Scroller`, `moonstone/VirtualList.VirtualGridList`, and `moonstone/VirtualList.VirtualList` page controls to stop propagating an event when the event is handled
- `moonstone/Scroller`, `moonstone/VirtualList.VirtualGridList`, and `moonstone/VirtualList.VirtualList` to hide overscroll effect when focus is moved from a disabled paging control button to the opposite button
- `moonstone/Scroller`, `moonstone/VirtualList.VirtualGridList`, and `moonstone/VirtualList.VirtualList` to show overscroll effect when reaching the edge for the first time by wheel
- `moonstone/VideoPlayer` to display feedback tooltip when pointer leaves slider while playing
- `moonstone/VirtualList` and `moonstone/VirtualGridList` to restore focus on items focused by pointer

## [2.0.0-rc.1] - 2018-07-09

### Added

- `moonstone/VirtualList.VirtualList` and `moonstone/VirtualList.VirtualGridList` support `data-webos-voice-focused` and `data-webos-voice-group-label`

### Removed

- `moonstone/Button` built-in support for tooltips

### Changed

- `moonstone/Spinner` to blur Spotlight when the spinner is active

### Fixed

- `moonstone/Scroller.Scroller`, `moonstone/VirtualList.VirtualGridList`, and `moonstone/VirtualList.VirtualList` to handle direction, page up, and page down keys properly on page controls them when `focusableScrollbar` is false
- `moonstone/Scroller.Scroller`, `moonstone/VirtualList.VirtualGridList`, and `moonstone/VirtualList.VirtualList` to handle a page up or down key in pointer mode
- `moonstone/VideoPlayer.MediaControls` to correctly handle more button color when the prop is not specified
- `VirtualList.VirtualList` to handle focus properly when switching to 5-way mode

## [2.0.0-beta.9] - 2018-07-02

### Added

- `moonstone/ContextualPopupDecorator` instance method `positionContextualPopup()`
- `moonstone/MoonstoneDecorator` config property `disableFullscreen` to prevent the decorator from filling the entire screen
- `moonstone/Scroller` prop `onUpdate`

### Fixed

- `moonstone/Scrollable` to update scroll properly on pointer click
- `moonstone/TooltipDecorator` to prevent unnecessary re-renders when losing focus
- `moonstone/TooltipDecorator` to not dismiss the tooltip on pointer click

## [2.0.0-beta.8] - 2018-06-25

### Added

- `moonstone/Scroller.Scroller`, `moonstone/VirtualList.VirtualGridList`, and `moonstone/VirtualList.VirtualList` support for scrolling via voice control on webOS
- `moonstone/Scroller.Scroller`, `moonstone/VirtualList.VirtualGridList`, and `moonstone/VirtualList.VirtualList` overscroll effect when the edges are reached

### Changed

- `moonstone/Divider` property `marqueeOn` default value to `render`
- `moonstone/Scroller.Scroller`, `moonstone/VirtualList.VirtualGridList`, and `moonstone/VirtualList.VirtualList` scrollbar button to move a previous or next page when pressing a page up or down key instead of releasing it

### Fixed

- `moonstone/VideoPlayer` to prevent updating state when the source is changed to the preload source, but the current preload source is the same
- `moonstone/MediaOverlay` to marquee correctly
- `moonstone/MediaOverlay` to match UX guidelines

## [2.0.0-beta.7] - 2018-06-11

### Removed

- `moonstone/Dialog` properties `preserveCase` and `showDivider`, replaced by `casing` and `noDivider` respectively
- `moonstone/Divider` property `preserveCase`, replaced by `casing`
- `moonstone/ExpandableInput` property `onInputChange`, replaced by `onChange`
- `moonstone/MoonstoneDecorator.TextSizeDecorator`, replaced by `moonstone/MoonstoneDecorator.AccessibilityDecorator`
- `moonstone/Panels.Header` property `preserveCase`, replaced by `casing`
- `moonstone/Panels.Panel` property `noAutoFocus`, replaced by `autoFocus`
- `moonstone/TooltipDecorator` property `tooltipPreserveCase`, replaced by `tooltipCasing`

### Changed

- `moonstone/VideoPlayer` to allow spotlight focus to move left and right from `MediaControls`
- `moonstone/VideoPlayer` to disable bottom controls when loading until it's playable

### Fixed

- `moonstone/EditableIntegerPicker` to disable itself when on a range consisting of a single static value
- `moonstone/Picker` to disable itself when containing fewer than two items
- `moonstone/Popup` to spot its content correctly when `open` by default
- `moonstone/RangePicker` to disable itself when on a range consisting of a single static value
- `moonstone/TooltipDecorator` to hide when `onDismiss` has been invoked
- `moonstone/VideoPlayer` to show media controls when pressing down in pointer mode
- `moonstone/VideoPlayer` to provide a more natural 5-way focus behavior
- `moonstone/VideoPlayer.MediaControls` to handle left and right key to jump when `moonstone/VideoPlayer` is focused

## [2.0.0-beta.6] - 2018-06-04

### Removed

- `moonstone/IncrementSlider` prop `children` which was no longer supported for setting the tooltip (since 2.0.0-beta.1)

### Fixed

- `moonstone/ContextualPopupDecorator` to allow focusing components under a popup without any focusable components
- `moonstone/Scroller` ordering of logic for Scroller focus to check focus possibilities first then go to fallback at the top of the container
- `moonstone/Scroller` to check focus possibilities first then go to fallback at the top of the container of focused item
- `moonstone/Scroller` to scroll by page when focus was at the edge of the viewport
- `moonstone/ToggleButton` padding and orientation for RTL
- `moonstone/VideoPlayer` to not hide title and info section when showing more components
- `moonstone/VideoPlayer` to select a position in slider to seek in 5-way mode
- `moonstone/VideoPlayer` to show thumbnail only when focused on slider

## [2.0.0-beta.5] - 2018-05-29

### Removed

- `moonstone/Popup`, `moonstone/Dialog` and `moonstone/Notification` property `spotlightRestrict` option `'none'`
- `moonstone/VideoPlayer` prop `preloadSource`, to be replaced by `moonstone/VideoPlayer.Video` prop `preloadSource`
- `moonstone/Button` and `moonstone/IconButton` allowed value `'opaque'` from prop `backgroundOpacity` which was the default and therefore has the same effect as omitting the prop

### Added

- `moonstone/VideoPlayer` props `selection` and `onSeekOutsideRange` to support selecting a range and notification of interactions outside of that range
- `moonstone/VideoPlayer.Video` component to support preloading video sources

### Changed

- `moonstone/VideoPlayer.videoComponent` prop to default to `ui/Media.Media` instead of `'video'`. As a result, to use a custom video element, one must pass an instance of `ui/Media` with its `mediaComponent` prop set to the desired element.

### Fixed

- `moonstone/ContextualPopupDecorator` to properly stop propagating keydown event if fired from the popup container
- `moonstone/Slider` to read when knob gains focus or for a change in value
- `moonstone/Scroller` to not cut off Expandables when scrollbar appears
- `moonstone/VideoPlayer` to correctly read out when play button is pressed
- `moonstone/Divider` to always use a fixed height, regardless of locale

## [2.0.0-beta.4] - 2018-05-21

### Added

- `moonstone/Button` and `moonstone/IconButton` class name `small` to the list of allowed `css` overrides
- `moonstone/VideoPlayer.MediaControls` property `onClose` to handle back key
- `moonstone/ProgressBar` prop `highlighted` for when the UX needs to call special attention to a progress bar

### Changed

- `moonstone/VideoPlayer` to disable media slider when source is unavailable

### Fixed

- `moonstone/ContextualPopupDecorator` to not set focus to activator when closing if focus was set elsewhere
- `moonstone/IconButton` to allow external customization of vertical alignment of its `Icon` by setting `line-height`
- `moonstone/Marquee.MarqueeController` to not cancel valid animations
- `moonstone/VideoPlayer` feedback and feedback icon to hide properly on play/pause/fast forward/rewind
- `moonstone/VideoPlayer` to correctly focus to default media controls component
- `moonstone/VideoPlayer` to close opened popup components when media controls hide
- `moonstone/VideoPlayer` to show controls on mount and when playing next preload video

## [2.0.0-beta.3] - 2018-05-14

### Added

- `moonstone/SelectableItem.SelectableItemDecorator`

### Changed

- `moonstone/ToggleItem` to forward native events on `onFocus` and `onBlur`
- `moonstone/Input` and `moonstone/ExpandableInput` to support forwarding valid `<input>` props to the contained `<input>` node
- `moonstone/ToggleButton` to fire `onToggle` when toggled

### Fixed

- `moonstone/VirtualList.VirtualList` and `moonstone/VirtualList.VirtualGridList` to scroll properly with all enabled items via a page up or down key
- `moonstone/VirtualList.VirtualList`, `moonstone/VirtualList.VirtualGridList`, and `moonstone/Scroller.Scroller` to ignore any user key events in pointer mode
- `moonstone/VirtualList.VirtualList`, `moonstone/VirtualList.VirtualGridList`, and `moonstone/Scroller.Scroller` to pass `data-spotlight-container-disabled` prop to their outer DOM element
- `moonstone/Image` so it automatically swaps the `src` to the appropriate resolution dynamically as the screen resizes
- `moonstone/Popup` to support all `spotlightRestrict` options
- `moonstone` component `disabled` colors to match the most recent design guidelines (from 30% to 60% opacity)
- `moonstone/ExpandableInput` spotlight behavior when leaving the component via 5-way

## [2.0.0-beta.2] - 2018-05-07

### Fixed

- `moonstone/IconButton` to allow theme-style customization, like it claimed was possible
- `moonstone/ExpandableItem` and related expandables to deal with disabled items and the `autoClose`, `lockBottom` and `noLockBottom` props
- `moonstone/Slider` not to fire `onChange` event when 5-ways out of boundary
- `moonstone/ToggleButton` layout for RTL locales
- `moonstone/Item`, `moonstone/SlotItem`, `moonstone/ToggleItem` to not apply duplicate `className` values
- `moonstone/VirtualList.VirtualList`, `moonstone/VirtualList.VirtualGridList`, and `moonstone/Scroller.Scroller` scrollbar button's aria-label in RTL
- `moonstone/VirtualList.VirtualList` and `moonstone/VirtualList.VirtualGridList` to scroll properly with all disabled items
- `moonstone/VirtualList.VirtualList` and `moonstone/VirtualList.VirtualGridList` to not scroll on focus when jumping

## [2.0.0-beta.1] - 2018-04-29

### Removed

- `moonstone/IncrementSlider` and `moonstone/Slider` props `tooltipAsPercent`, `tooltipSide`, and `tooltipForceSide`, to be replaced by `moonstone/IncrementSlider.IncrementSliderTooltip` and `moonstone/Slider.SliderTooltip` props `percent`, and `side`
- `moonstone/IncrementSlider` props `detachedKnob`, `onDecrement`, `onIncrement`, and `scrubbing`
- `moonstone/ProgressBar` props `tooltipSide` and `tooltipForceSide`, to be replaced by `moonstone/ProgressBar.ProgressBarTooltip` prop `side`
- `moonstone/Slider` props `detachedKnob`, `onDecrement`, `onIncrement`, `scrubbing`, and `onKnobMove`
- `moonstone/VideoPlayer` property `tooltipHideDelay`
- `moonstone/VideoPlayer` props `backwardIcon`, `forwardIcon`, `initialJumpDelay`, `jumpBackwardIcon`, `jumpButtonsDisabled`, `jumpDelay`, `jumpForwadIcon`, `leftComponents`, `moreButtonCloseLabel`, `moreButtonColor`, `moreButtonDisabled`, `moreButtonLabel`, `no5WayJump`, `noJumpButtons`, `noRateButtons`, `pauseIcon`, `playIcon`, `rateButtonsDisabled`, and `rightComponents`, replaced by corresponding props on `moonstone/VideoPlayer.MediaControls`
- `moonstone/VideoPlayer` props `onBackwardButtonClick`, `onForwardButtonClick`, `onJumpBackwardButtonClick`, `onJumpForwardButtonClick`, and `onPlayButtonClick`, replaced by `onRewind`, `onFastForward`, `onJumpBackward`, `onJumpForward`, `onPause`, and `onPlay`, respectively

### Added

- `moonstone/DatePicker` props `dayAriaLabel`, `dayLabel`, `monthAriaLabel`, `monthLabel`, `yearAriaLabel` and `yearLabel` to configure the label set on date pickers
- `moonstone/DayPicker` and `moonstone/DaySelector` props `dayNameLength`, `everyDayText`, `everyWeekdayText`, and `everyWeekendText`
- `moonstone/ExpandablePicker` props `checkButtonAriaLabel`, `decrementAriaLabel`, `incrementAriaLabel`, and `pickerAriaLabel` to configure the label set on each button and picker
- `moonstone/MediaOverlay` component
- `moonstone/Picker` props `aria-label`, `decrementAriaLabel`, and `incrementAriaLabel` to configure the label set on each button
- `moonstone/Popup` property `closeButtonAriaLabel` to configure the label set on popup close button
- `moonstone/ProgressBar.ProgressBarTooltip` props `percent` to format the value as a percent and `visible` to control display of the tooltip
- `moonstone/TimePicker` props `hourAriaLabel`, `hourLabel`, `meridiemAriaLabel`, `meridiemLabel`, `minuteAriaLabel`, and `minuteLabel` to configure the label set on time pickers
- `moonstone/VideoPlayer.MediaControls` component to support additional customization of the playback controls
- `moonstone/VideoPlayer` props `mediaControlsComponent`, `onRewind`, `onFastForward`, `onJumpBackward`, `onJumpForward`, `onPause`, `onPlay`, and `preloadSource`
- `moonstone/VirtualList.VirtualList` and `moonstone/VirtualList.VirtualGridList` `role="list"`
- `moonstone/VirtualList.VirtualList` and `moonstone/VirtualList.VirtualGridList` prop `wrap` to support wrap-around spotlight navigation
- `moonstone/VirtualList`, `moonstone/VirtualGridList` and `moonstone/Scroller` props `scrollRightAriaLabel`, `scrollLeftAriaLabel`, `scrollDownAriaLabel`, and `scrollUpAriaLabel` to configure the aria-label set on scroll buttons in the scrollbars

### Changed

- `moonstone/IncrementSlider` and `moonstone/Slider` prop `tooltip` to support either a boolean for the default tooltip or an element or component for a custom tooltip
- `moonstone/Input` to prevent pointer actions on other component when the input has focus
- `moonstone/ProgressBar.ProgressBarTooltip` prop `side` to support either locale-aware or locale-independent positioning
- `moonstone/ProgressBar.ProgressBarTooltip` prop `tooltip` to support custom tooltip components
- `moonstone/Scroller`, `moonstone/Picker`, and `moonstone/IncrementSlider` to retain focus on `moonstone/IconButton` when it becomes disabled

### Fixed

- `moonstone/ExpandableItem` and related expandable components to expand smoothly when used in a scroller
- `moonstone/GridListImageItem` to show proper `placeholder` and `selectionOverlay`
- `moonstone/MoonstoneDecorator` to optimize localized font loading performance
- `moonstone/Scroller` and `moonstone/VirtualList` navigation via 5-way from paging controls
- `moonstone/VideoPlayer` to render bottom controls at idle after mounting
- `moonstone/VirtualList.VirtualList` and `moonstone/VirtualList.VirtualGridList` to give initial focus
- `moonstone/VirtualList.VirtualList` and `moonstone/VirtualList.VirtualGridList` to have the default value for `dataSize`, `pageScroll`, and `spacing` props

## [2.0.0-alpha.8] - 2018-04-17

### Added

- `moonstone/Panels` property `closeButtonAriaLabel` to configure the label set on application close button

### Changed

- `moonstone/VirtualList.VirtualList` and `moonstone/VirtualList.VirtualGridList` to set its ARIA `role` to `"list"`
- `moonstone/VideoPlayer` property `title` to accept node type

### Fixed

- `moonstone/TimePicker` to show `meridiem` correctly in all locales
- `moonstone/Scrollable` scroll buttons to read out out audio guidance when button pressed down
- `moonstone/ExpandableItem` to show label properly when open and disabled
- `moonstone/Notification` to position properly in RTL locales
- `moonstone/VideoPlayer` to show controls when pressing 5-way select

## [2.0.0-alpha.7] - 2018-04-03

### Removed

- `moonstone/VirtualList.VirtualList` and `moonstone/VirtualList.VirtualGridList` prop `data` to eliminate the misunderstanding caused by the ambiguity of `data`

### Added

- `moonstone/VideoPlayer` property `noSpinner` to allow apps to show/hide spinner while loading video

### Changed

- `moonstone/VideoPlayer` to disable play/pause button when media controls are disabled
- `moonstone/VideoPlayer` property `moreButtonColor` to allow setting underline colors for more button
- `moonstone/VirtualList.VirtualList` and `moonstone/VirtualList.VirtualGridList` prop `isItemDisabled`, which accepts a function that checks if the item at the supplied index is disabled
- `moonstone/Panels.Header` support for `headerInput` so the Header can be used as an Input. See documentation for usage examples.
- `moonstone/ProgressBar` property `tooltipSide` to configure tooltip position relative to the progress bar
- `moonstone/ProgressBar` colors (affecting `moonstone/Slider` as well) for light and dark theme to match the latest designs and make them more visible when drawn over arbitrary background colors

### Fixed

- `moonstone/VideoPlayer` to correctly adjust spaces when the number of components changes in `leftComponents` and `rightComponents`
- `moonstone/VideoPlayer` to read out audio guidance every time `source` changes
- `moonstone/VideoPlayer` to display custom thumbnail node
- `moonstone/VideoPlayer` to hide more icon when right components are removed
- `moonstone/Picker` to correctly update pressed state when dragging off buttons
- `moonstone/Notification` to display when it's opened
- `moonstone/VirtualList` and `moonstone/VirtualGridList` to show Spotlight properly while navigating with page up and down keys
- `moonstone/Input` to allow navigating via left or right to other components when the input is active and the selection is at start or end of the text, respectively
- `moonstone/Panels.ActivityPanels` to correctly lay out the existing panel after adding additional panels

## [2.0.0-alpha.6] - 2018-03-22

### Removed

- `moonstone/Slider` exports `SliderFactory` and `SliderBaseFactory`
- `moonstone/IncrementSlider` exports `IncrementSliderFactory` and `IncrementSliderBaseFactory`
- `moonstone/ProgressBar`, `moonstone/Slider`, `moonstone/Slider.SliderTooltip`, `moonstone/IncrementSlider` components' `vertical` property and replaced it with `orientation`

### Added

- `moonstone/VideoPlayer` property `component` to handle custom video element
- `moonstone/IncrementSlider` properties `incrementAriaLabel` and `decrementAriaLabel` to configure the label set on each button
- `moonstone/Input` support for `small` prop
- `moonstone/ProgressBar` support for `tooltip` and `tooltipForceSide`
- `moonstone/ProgressBar`, `moonstone/Slider`, `moonstone/Slider.SliderTooltip`, `moonstone/IncrementSlider` property `orientation` to accept orientation strings like "vertical" and "horizontal" (replaced old `vertical` prop)

### Changed

- `moonstone/Input` input `height`, `vertical-align`, and `margins`. Please verify your layouts to ensure everything lines up correctly; this change may require removal of old sizing and positioning CSS which is no longer necessary.
- `moonstone/FormCheckbox` to have a small border around the circle, according to new GUI designs
- `moonstone/RadioItem` dot size and added an inner-dot to selected-focused state, according to new GUI designs
- `moonstone/ContextualPopup` prop `popupContainerId` to `popupSpotlightId`
- `moonstone/Popup` prop `containerId` to `spotlightId`
- `moonstone/VideoPlayer` prop `containerId` to `spotlightId`
- `moonstone/VirtualList.VirtualList` and `moonstone/VirtualList.VirtualGridList` prop `component` to be replaced by `itemRenderer`

### Fixed

- `moonstone/ExpandableItem` to be more performant when animating
- `moonstone/GridListImageItem` to hide overlay checkmark icon on focus when unselected
- `moonstone/GridListImageItem` to use `ui/GridListImageItem`
- `moonstone/VirtualList`, `moonstone/VirtualGridList` and `moonstone/Scroller` components to use their base UI components
- `moonstone/VirtualList` to show the selected state on hovered paging controls properly
- `moonstone/Slider` to highlight knob when selected
- `moonstone/Slider` to handle updates to its `value` prop correctly
- `moonstone/ToggleItem` to accept HTML DOM node tag names as strings for its `component` property
- `moonstone/Popup` to properly pause and resume spotlight when animating

## [2.0.0-alpha.5] - 2018-03-07

### Removed

- `moonstone/Marquee.MarqueeText`, replaced by `moonstone/Marquee.Marquee`
- `moonstone/VirtualGridList.GridListImageItem`, replaced by `moonstone/GridListImageItem`

### Changed

- `moonstone/Marquee.Marquee` to be `moonstone/Marquee.MarqueeBase`
- `moonstone/ContextualPopupDecorator` to not restore last-focused child
- `moonstone/ExpandableList` to restore focus to the first selected item after opening

### Fixed

- `moonstone/Slider` to correctly show localized percentage value in tooltip when `tooltipAsPercent` is true
- `moonstone/VirtualGridList` to show or hide its scrollbars properly
- `moonstone/Button` text to be properly centered
- `moonstone/Input` to not clip some glyphs at the start of the value

## [2.0.0-alpha.4] - 2018-02-13

### Added

- `moonstone/SlotItem` replacing `moonstone/Item.ItemOverlay`

### Removed

- `moonstone/VirtualFlexList` to be replaced by `ui/VirtualFlexList`
- `moonstone/Button` and `moonstone/IconButton` prop `noAnimation`
- `moonstone/Item.OverlayDecorator`, `moonstone/Item.Overlay`, and `moonstone/Item.ItemOverlay` to be replaced by `moonstone/SlotItem`

### Changed

- `moonstone/Marquee` to do less-costly calculations during measurement and optimized the applied styles
- `moonstone/ExpandableList` to require a unique key for each object type data

### Fixed

- `moonstone/VirtualList` to render properly with fiber reconciler
- `moonstone/VirtualList` focus option in scrollTo api
- `moonstone/ExpandableSpotlightDecorator` to not spot the title upon collapse when in `pointerMode`
- `moonstone/Spinner` to not unpause Spotlight unless it was the one to pause it
- `moonstone/Marquee` to stop when becoming disabled
- `moonstone/Input`, `moonstone/MarqueeDecorator`, and `moonstone/Slider` to prevent unnecessary focus-based updates

## [2.0.0-alpha.3] - 2018-01-18

### Removed

- `moonstone/Scroller` and `moonstone/VirtualList` option `indexToFocus` in `scrollTo` method which is deprecated from 1.2.0
- `moonstone/Scroller` props `horizontal` and `vertical` which are deprecated from 1.3.0 and replaced with `direction` prop
- `moonstone/Button` exports `ButtonFactory` and `ButtonBaseFactory`
- `moonstone/IconButton` exports `IconButtonFactory` and `IconButtonBaseFactory`

### Fixed

- `moonstone/MoonstoneDecorator` root node to fill the entire space available, which simplifies positioning and sizing for child elements (previously always measured 0 in height)
- `moonstone/VirtualList` to prevent infinite function call when a size of contents is slightly longer than a client size without a scrollbar
- `moonstone/VirtualList` to sync scroll position when clientSize changed

## [2.0.0-alpha.2] - 2017-08-29

No significant changes.

## [2.0.0-alpha.1] - 2017-08-27

### Changed

- `moonstone/Button`, `moonstone/Checkbox`, `moonstone/FormCheckbox`, `moonstone/IconButton`, `moonstone/IncrementSlider`, `moonstone/Item`, `moonstone/Picker`, and `moonstone/RangePicker`, `moonstone/Switch` and `moonstone/VideoPlayer` to use `ui/Touchable`

## [1.15.0] - 2018-02-28

### Deprecated

- `moonstone/Marquee.Marquee`, to be moved to `moonstone/Marquee.MarqueeBase` in 2.0.0
- `moonstone/Marquee.MarqueeText`, to be moved to `moonstone/Marquee.Marquee` in 2.0.0

### Fixed

- `moonstone/GridListImageItem` to display correctly

## [1.14.0] - 2018-02-23

### Deprecated

- `moonstone/VirtualFlexList`, to be replaced by `ui/VirtualFlexList` in 2.0.0
- `moonstone/VirtualGridList.GridListImageItem`, to be replaced by `moonstone/GridListImageItem` in 2.0.0
- `moonstone/Button` and `moonstone/IconButton` prop `noAnimation`, to be removed in 2.0.0
- `moonstone/Button.ButtonFactory`, `moonstone/Button.ButtonBaseFactory`, `moonstone/IconButton.IconButtonFactory`, `moonstone/IconButton.IconButtonBaseFactory`, `moonstone/IncrementSlider.IncrementSliderFactory`, `moonstone/IncrementSlider.IncrementSliderBaseFactory`, `moonstone/Slider.SliderFactory`, and `moonstone/Slider.SliderBaseFactory`, to be removed in 2.0.0
- `moonstone/Item.ItemOverlay`, to be replaced by `ui/SlotItem` in 2.0.0
- `moonstone/Item.Overlay` and `moonstone/Item.OverlayDecorator`, to be removed in 2.0.0

### Added

- `moonstone/DaySelector` component
- `moonstone/EditableIntegerPicker` component
- `moonstone/GridListImageItem` component

## [1.13.4] - 2018-07-30

### Fixed

- `moonstone/DatePicker` to calculate min and max year in the current calender

## [1.13.3] - 2018-01-16

### Fixed

- `moonstone/TimePicker` to not read out meridiem label when meridiem picker gets a focus
- `moonstone/Scroller` to correctly update scrollbars when the scroller's contents change

## [1.13.2] - 2017-12-14

### Fixed

- `moonstone/Panels` to maintain spotlight focus when `noAnimation` is set
- `moonstone/Panels` to not accept back key presses during transition
- `moonstone/Panels` to revert 1.13.0 fix that blurred Spotlight when transitioning panels
- `moonstone/Scroller` and other scrolling components to not show scroll thumb when only child item is updated
- `moonstone/Scroller` and other scrolling components to not hide scroll thumb immediately after scroll position reaches the top or the bottom
- `moonstone/Scroller` and other scrolling components to show scroll thumb properly when scroll position reaches the top or the bottom by paging controls

## [1.13.1] - 2017-12-06

### Fixed

- `moonstone/Slider` to not unnecessarily fire `onChange` if the initial value has not changed

## [1.13.0] - 2017-11-28

### Added

- `moonstone/VideoPlayer` props `disabled`, `loading`, `miniFeedbackHideDelay`, and `thumbnailComponent` as well as new APIs: `areControlsVisible`, `getVideoNode`, `showFeedback`, and `toggleControls`

### Fixed

- `moonstone/VirtualList` to render items from a correct index on edge cases at the top of a list
- `moonstone/VirtualList` to handle focus properly via page up at the first page and via page down at the last page
- `moonstone/Expandable` and derivatives to use the new `ease-out-quart` animation timing function to better match the aesthetic of Enyo's Expandables
- `moonstone/TooltipDecorator` to correctly display tooltip direction when locale changes
- `moonstone/Marquee` to restart animation on every resize update
- `moonstone/LabeledItem` to start marquee when hovering while disabled
- `moonstone/Marquee` to correctly start when hovering on disabled spottable components
- `moonstone/Marquee.MarqueeController` to not abort marquee when moving among components
- `moonstone/Picker` marquee issues with disabled buttons or Picker
- `moonstone/Panels` to prevent loss of spotlight issue when moving between panels
- `moonstone/VideoPlayer` to bring it in line with real-world use-cases
- `moonstone/Slider` by removing unnecessary repaints to the screen
- `moonstone/Slider` to fire `onChange` events when the knob is pressed near the boundaries
- `moonstone/VideoPlayer` to correctly position knob when interacting with media slider
- `moonstone/VideoPlayer` to not read out the focused button when the media controls hide
- `moonstone/MarqueeDecorator` to stop when unhovering a disabled component using `marqueeOn` `'focus'`
- `moonstone/Slider` to not forward `onChange` when `disabled` on `mouseUp/click`
- `moonstone/VideoPlayer` to defer rendering playback controls until needed

## [1.12.2] - 2017-11-15

### Fixed

- `moonstone/VirtualList` to scroll and focus properly by pageUp and pageDown when disabled items are in it
- `moonstone/Button` to correctly specify minimum width when in large text mode
- `moonstone/Scroller` and other scrolling components to restore last focused index when panel is changed
- `moonstone/VideoPlayer` to display time correctly in RTL locale
- `moonstone/VirtualList` to scroll correctly using page down key with disabled items
- `moonstone/Scroller` and other scrolling components to not cause a script error when scrollbar is not rendered
- `moonstone/Picker` incrementer and decrementer to not change size when focused
- `moonstone/Header` to use a slightly smaller font size for `title` in non-latin locales and a line-height for `titleBelow` and `subTitleBelow` that better meets the needs of tall-glyph languages like Tamil and Thai, as well as latin locales
- `moonstone/Scroller` and `moonstone/VirtualList` to keep spotlight when pressing a 5-way control while scrolling
- `moonstone/Panels` to prevent user interaction with panel contents during transition
- `moonstone/Slider` and related components to correctly position knob for `detachedKnob` on mouse down and fire value where mouse was positioned on mouse up
- `moonstone/DayPicker` to update day names when changing locale
- `moonstone/ExpandableItem` and all other `Expandable` components to revert 1.12.1 change to pull down from the top

## [1.12.1] - 2017-11-07

### Fixed

- `moonstone/ExpandableItem` and all other `Expandable` components to now pull down from the top instead of being revealed from the bottom, matching Enyo's design
- `moonstone/VirtualListNative` to scroll properly with page up/down keys if there is a disabled item
- `moonstone/RangePicker` to display negative values correctly in RTL
- `moonstone/Scroller` and other scrolling components to not blur scroll buttons when wheeling
- `moonstone/Scrollbar` to hide scroll thumb immediately without delay after scroll position reaches min or max
- `moonstone/Divider` to pass `marqueeOn` prop
- `moonstone/Slider` to fire `onChange` on mouse up and key up
- `moonstone/VideoPlayer` to show knob when pressed
- `moonstone/Header` to layout `titleBelow` and `subTitleBelow` correctly
- `moonstone/Header` to use correct font-weight for `subTitleBelow`
- `moonstone/VirtualList` to restore focus correctly for lists only slightly larger than the viewport

## [1.12.0] - 2017-10-27

### Fixed

- `moonstone/Scroller` and other scrolling components to prevent focusing outside the viewport when pressing a 5-way key during wheeling
- `moonstone/Scroller` to called scrollToBoundary once when focus is moved using holding child item
- `moonstone/VideoPlayer` to apply skin correctly
- `moonstone/Popup` from `last-focused` to `default-element` in `SpotlightContainerDecorator` config
- `moonstone/Panels` to retain focus when back key is pressed on breadcrumb
- `moonstone/Input` to correctly hide VKB when dismissing

## [1.11.0] - 2017-10-24

### Added

- `moonstone/VideoPlayer` properties `seekDisabled` and `onSeekFailed` to disable seek function

### Changed

- `moonstone/ExpandableList` to become `disabled` if there are no children

### Fixed

- `moonstone/Picker` to read out customized accessibility value when picker prop has `joined` and `aria-valuetext`
- `moonstone/Scroller` to apply scroll position on vertical or horizontal Scroller when child gets a focus
- `moonstone/Scroller` and other scrolling components to scroll without animation when panel is changed
- `moonstone/ContextualPopup` padding to not overlap close button
- `moonstone/Scroller` and other scrolling components to change focus via page up/down only when the scrollbar is visible
- `moonstone/Picker` to only increment one value on hold
- `moonstone/ItemOverlay` to remeasure when focused

## [1.10.1] - 2017-10-16

### Fixed

- `moonstone/Scroller` and other scrolling components to scroll via page up/down when focus is inside a Spotlight container
- `moonstone/VirtualList` and `moonstone/VirtualGridList` to scroll by 5-way keys right after wheeling
- `moonstone/VirtualList` not to move focus when a current item and the last item are located at the same line and pressing a page down key
- `moonstone/Slider` knob to follow while dragging for detached knob
- `moonstone/Header` to layout header row correctly in `standard` type
- `moonstone/Input` to not dismiss on-screen keyboard when dragging cursor out of input box
- `moonstone/Header` RTL `line-height` issue
- `moonstone/Panels` to render children on idle
- `moonstone/Scroller` and other scrolling components to limit muted spotlight container scrims to their bounds
- `moonstone/Input` to always forward `onKeyUp` event

## [1.10.0] - 2017-10-09

### Added

- `moonstone/VideoPlayer` support for designating components with `.spottable-default` as the default focus target when pressing 5-way down from the slider
- `moonstone/Slider` property `activateOnFocus` which when enabled, allows 5-way directional key interaction with the `Slider` value without pressing [Enter] first
- `moonstone/VideoPlayer` property `noMiniFeedback` to support controlling the visibility of mini feedback
- `ui/Layout`, which provides a technique for laying-out components on the screen using `Cells`, in rows or columns

### Changed

- `moonstone/Popup` to focus on mount if it’s initially opened and non-animating and to always pass an object to `onHide` and `onShow`
- `moonstone/VideoPlayer` to emit `onScrub` event and provide audio guidance when setting focus to slider

### Fixed

- `moonstone/ExpandableItem` and derivatives to restore focus to the Item if the contents were last focused when closed
- `moonstone/Slider` toggling activated state when holding enter/select key
- `moonstone/TimePicker` picker icons shifting slightly when focusing an adjacent picker
- `moonstone/Icon` so it handles color the same way generic text does, by inheriting from the parent's color. This applies to all instances of `Icon`, `IconButton`, and `Icon` inside `Button`.
- `moonstone/fonts` Museo Sans font to correct "Ti" kerning
- `moonstone/VideoPlayer` to correctly position knob on mouse click
- `moonstone/Panels.Header` to show an ellipsis for long titles with RTL text
- `moonstone/Marquee` to restart when invalidated by a prop change and managed by a `moonstone/Marquee.MarqueeController`
- `spotlight.Spotlight` method `focus()` to verify that the target element matches its container's selector rules prior to setting focus
- `moonstone/Picker` to only change picker values `onWheel` when spotted
- `moonstone/VideoPlayer` to hide descendant floating components (tooltips, contextual popups) when the media controls hide

## [1.9.3] - 2017-10-03

### Added

- `moonstone/Button` property value to `backgroundOpacity` called "lightTranslucent" to better serve colorful image backgrounds behind Buttons. This also affects `moonstone/IconButton` and `moonstone/Panels/ApplicationCloseButton`.
- `moonstone/Panels` property `closeButtonBackgroundOpacity` to support `moonstone/Panels/ApplicationCloseButton`'s `backgroundOpacity` prop

### Changed

- `Moonstone Icons` font file to include the latest designs for several icons
- `moonstone/Panels/ApplicationCloseButton` to expose its `backgroundOpacity` prop

### Fixed

- `moonstone/VirtualList` to apply "position: absolute" inline style to items
- `moonstone/Picker` to increment and decrement normally at the edges of joined picker
- `moonstone/Icon` not to read out image characters
- `moonstone/Scroller` and other scrolling components to not accumulate paging scroll by pressing page up/down in scrollbar
- `moonstone/Icon` to correctly display focused state when using external image
- `moonstone/Button` and `moonstone/IconButton` to be properly visually muted when in a muted container

## [1.9.2] - 2017-09-26

### Fixed

- `moonstone/ExpandableList` preventing updates when its children had changed

## [1.9.1] - 2017-09-25

### Fixed

- `moonstone/ExpandableList` run-time error when using an array of objects as children
- `moonstone/VideoPlayer` blocking pointer events when the controls were hidden

## [1.9.0] - 2017-09-22

### Added

- `moonstone/styles/mixins.less` mixins: `.moon-spotlight-margin()` and `.moon-spotlight-padding()`
- `moonstone/Button` property `noAnimation` to support non-animating pressed visual

### Changed

- `moonstone/TimePicker` to use "AM/PM" instead of "meridiem" for label under meridiem picker
- `moonstone/IconButton` default style to not animate on press. NOTE: This behavior will change back to its previous setting in release 2.0.0.
- `moonstone/Popup` to warn when using `scrimType` `'none'` and `spotlightRestrict` `'self-only'`
- `moonstone/Scroller` to block spotlight during scroll
- `moonstone/ExpandableItem` and derivatives to always pause spotlight before animation

### Fixed

- `moonstone/VirtualGridList` to not move focus to wrong column when scrolled from the bottom by holding the "up" key
- `moonstone/VirtualList` to focus an item properly when moving to a next or previous page
- `moonstone/Scroller` and other scrolling components to move focus toward first or last child when page up or down key is pressed if the number of children is small
- `moonstone/VirtualList` to scroll to preserved index when it exists within dataSize for preserving focus
- `moonstone/Picker` buttons to not change size
- `moonstone/Panel` to move key navigation to application close button on holding the "up" key.
- `moonstone/Picker` to show numbers when changing values rapidly
- `moonstone/Popup` layout in large text mode to show close button correctly
- `moonstone/Picker` from moving scroller when pressing 5-way keys in `joined` Picker
- `moonstone/Input` so it displays all locales the same way, without cutting off the edges of characters
- `moonstone/TooltipDecorator` to hide tooltip when 5-way keys are pressed for disabled components
- `moonstone/Picker` to not tremble in width when changing values while using a numeric width prop value
- `moonstone/Picker` to not overlap values when changing values in `vertical`
- `moonstone/ContextualPopup` pointer mode focus behavior for `spotlightRestrict='self-only'`
- `moonstone/VideoPlayer` to prevent interacting with more components in pointer mode when hidden
- `moonstone/Scroller` to not repaint its entire contents whenever partial content is updated
- `moonstone/Slider` knob positioning after its container is resized
- `moonstone/VideoPlayer` to maintain focus when media controls are hidden
- `moonstone/Scroller` to scroll expandable components into view when opening when pointer has moved elsewhere

## [1.8.0] - 2017-09-07

### Deprecated

- `moonstone/Dialog` property `showDivider`, will be replaced by `noDivider` property in 2.0.0

### Added

- `moonstone/Popup` callback property `onShow` which fires after popup appears for both animating and non-animating popups

### Changed

- `moonstone/Popup` callback property `onHide` to run on both animating and non-animating popups
- `moonstone/VideoPlayer` state `playbackRate` to media events
- `moonstone/VideoPlayer` support for `spotlightDisabled`
- `moonstone/VideoPlayer` thumbnail positioning and style
- `moonstone/VirtualList` to render when dataSize increased or decreased
- `moonstone/Dialog` style
- `moonstone/Popup`, `moonstone/Dialog`, and `moonstone/Notification` to support `node` type for children
- `moonstone/Scroller` to forward `onKeyDown` events

### Fixed

- `moonstone/Scroller` and other scrolling components to enable focus when wheel scroll is stopped
- `moonstone/VirtualList` to show scroll thumb when a preserved item is focused in a Panel
- `moonstone/Scroller` to navigate properly with 5-way when expandable child is opened
- `moonstone/VirtualList` to stop scrolling when focus is moved on an item from paging controls or outside
- `moonstone/VirtualList` to move out with 5-way navigation when the first or the last item is disabled
- `moonstone/IconButton` Tooltip position when disabled
- `moonstone/VideoPlayer` Tooltip time after unhovering
- `moonstone/VirtualList` to not show invisible items
- `moonstone/IconButton` Tooltip position when disabled
- `moonstone/VideoPlayer` to display feedback tooltip correctly when navigating in 5-way
- `moonstone/MarqueeDecorator` to work with synchronized `marqueeOn` `'render'` and hovering as well as `marqueOn` `'hover'` when moving rapidly among synchronized marquees
- `moonstone/Input` aria-label for translation
- `moonstone/Marquee` to recalculate inside `moonstone/Scroller` and `moonstone/SelectableItem` by bypassing `shouldComponentUpdate`
- `moonstone/Picker` to marquee when incrementing and decrementing values with the prop `noAnimation`

## [1.7.0] - 2017-08-23

### Deprecated

- `moonstone/TextSizeDecorator` and it will be replaced by `moonstone/AccessibilityDecorator`
- `moonstone/MarqueeDecorator` property `marqueeCentered` and `moonstone/Marquee` property `centered` will be replaced by `alignment` property in 2.0.0

### Added

- `moonstone/TooltipDecorator` config property to direct tooltip into a property instead of adding to `children`
- `moonstone/VideoPlayer` prop `thumbnailUnavailable` to fade thumbnail
- `moonstone/AccessibilityDecorator` with `highContrast` and `textSize`
- `moonstone/VideoPlayer` high contrast scrim
- `moonstone/MarqueeDecorator`and `moonstone/Marquee` property `alignment` to allow setting  alignment of marquee content

### Changed

- `moonstone/Scrollbar` to disable paging control down button properly at the bottom when a scroller size is a non-integer value
- `moonstone/VirtualList`, `moonstone/VirtualGridList`, and `moonstone/Scroller` to scroll on `keydown` event instead of `keyup` event of page up and page down keys
- `moonstone/VirtualGridList` to scroll by item via 5 way key
- `moonstone/VideoPlayer` to read target time when jump by left/right key
- `moonstone/IconButton` to not use `MarqueeDecorator` and `Uppercase`

### Fixed

- `moonstone/VirtualList` and `moonstone/VirtualGridList` to focus the correct item when page up and page down keys are pressed
- `moonstone/VirtualList` to not lose focus when moving out from the first item via 5way when it has disabled items
- `moonstone/Slider` to align tooltip with detached knob
- `moonstone/FormCheckbox` to display correct colors in light skin
- `moonstone/Picker` and `moonstone/RangePicker` to forward `onKeyDown` events when not `joined`
- `moonstone/SelectableItem` to display correct icon width and alignment
- `moonstone/LabeledItem` to always match alignment with the locale
- `moonstone/Scroller` to properly 5-way navigate from scroll buttons
- `moonstone/ExpandableList` to display correct font weight and size for list items
- `moonstone/Divider` to not italicize in non-italic locales
- `moonstone/VideoPlayer` slider knob to follow progress after being selected when seeking
- `moonstone/LabeledItem` to correctly position its icon. This affects all of the `Expandables`, `moonstone/DatePicker` and `moonstone/TimePicker`.
- `moonstone/Panels.Header` and `moonstone/Item` to prevent them from allowing their contents to overflow unexpectedly
- `moonstone/Marquee` to recalculate when vertical scrollbar appears
- `moonstone/SelectableItem` to recalculate marquee when toggled

### Removed

- `moonstone/Input` large-text mode

## [1.6.1] - 2017-08-07

### Changed

- `moonstone/Icon` and `moonstone/IconButton` to no longer fit image source to the icon's boundary

## [1.6.0] - 2017-08-04

### Added

- `moonstone/VideoPlayer` ability to seek when holding down the right and left keys. Sensitivity can be adjusted using throttling options `jumpDelay` and `initialJumpDelay`.
- `moonstone/VideoPlayer` property `no5WayJump` to disable jumping done by 5-way
- `moonstone/VideoPlayer` support for the "More" button to use tooltips
- `moonstone/VideoPlayer` properties `moreButtonLabel` and `moreButtonCloseLabel` to allow customization of the "More" button's tooltip and Aria labels
- `moonstone/VideoPlayer` property `moreButtonDisabled` to disable the "More" button
- `moonstone/Picker` and `moonstone/RangePicker` prop `aria-valuetext` to support reading custom text instead of value
- `moonstone/VideoPlayer` methods `showControls` and `hideControls` to allow external interaction with the player
- `moonstone/Scroller` support for Page Up/Page Down keys in pointer mode when no item has focus

### Changed

- `moonstone/VideoPlayer` to handle play, pause, stop, fast forward and rewind on remote controller
- `moonstone/Marquee` to also start when hovered if `marqueeOnRender` is set

### Fixed

- `moonstone/IconButton` to fit image source within `IconButton`
- `moonstone` icon font sizes for wide icons
- `moonstone/ContextualPopupDecorator` to prefer setting focus to the appropriate popup instead of other underlying controls when using 5-way from the activating control
- `moonstone/Scroller` not scrolled via 5 way when `moonstone/ExpandableList` is opened
- `moonstone/VirtualList` to not let the focus move outside of container even if there are children left when navigating with 5way
- `moonstone/Scroller` and other scrolling components to update disability of paging controls when the scrollbar is set to `visible` and the content becomes shorter
- `moonstone/VideoPlayer` to focus on hover over play/pause button when video is loading
- `moonstone/VideoPlayer` to update and display proper time while moving knob when video is paused
- `moonstone/VideoPlayer` long title overlap issues
- `moonstone/Header` to apply `marqueeOn` prop to `subTitleBelow` and `titleBelow`
- `moonstone/Picker` wheeling in `moonstone/Scroller`
- `moonstone/IncrementSlider` and `moonstone/Picker` to read value changes when selecting buttons

## [1.5.0] - 2017-07-19

### Added

- `moonstone/Slider` and `moonstone/IncrementSlider` prop `aria-valuetext` to support reading custom text instead of value
- `moonstone/TooltipDecorator` property `tooltipProps` to attach props to tooltip component
- `moonstone/Scroller` and `moonstone/VirtualList` ability to scroll via page up and page down keys
- `moonstone/VideoPlayer` tooltip-thumbnail support with the `thumbnailSrc` prop and the `onScrub` callback to fire when the knob moves and a new thumbnail is needed
- `moonstone/VirtualList` ability to navigate via 5way when there are disabled items
- `moonstone/ContextualPopupDecorator` property `popupContainerId` to support configuration of the popup's spotlight container
- `moonstone/ContextualPopupDecorator` property `onOpen` to notify containers when the popup has been opened
- `moonstone/ContextualPopupDecorator` config option `openProp` to support mapping the value of `open` property to the chosen property of wrapped component

### Changed

- `moonstone/ExpandableList` to use 'radio' as the default, and adapt 'single' mode to render as a `moonstone/RadioItem` instead of a `moonstone/CheckboxItem`
- `moonstone/VideoPlayer` to not hide pause icon when it appears
- `moonstone/ContextualPopupDecorator` to set accessibility-related props onto the container node rather than the popup node
- `moonstone/ExpandableItem`, `moonstone/ExpandableList`, `moonstone/ExpandablePicker`, `moonstone/DatePicker`, and `moonstone/TimePicker` to pause spotlight when animating in 5-way mode
- `moonstone/Spinner` to position the text content under the spinner, rather than to the right side
- `moonstone/VideoPlayer` to include hour when announcing the time while scrubbing
- `moonstone/GridListImageItem` to require a `source` prop and not have a default value

### Fixed

- `moonstone/Input` ellipsis to show if placeholder is changed dynamically and is too long
- `moonstone/Marquee` to re-evaluate RTL orientation when its content changes
- `moonstone/VirtualList` to restore focus on short lists
- `moonstone/ExpandableInput` to expand the width of its contained `moonstone/Input`
- `moonstone/Input` support for `dismissOnEnter`
- `moonstone/Input` focus management to prevent stealing focus when programmatically moved elsewhere
- `moonstone/Input` 5-way spot behavior
- `moonstone` international fonts to always be used, even when unsupported font-weights or font-styles are requested
- `moonstone/Panels.Panel` support for selecting components with `.spottable-default` as the default focus target
- `moonstone/Panels` layout in RTL locales
- `moonstone` spottable components to support `onSpotlightDown`, `onSpotlightLeft`, `onSpotlightRight`, and `onSpotlightUp` event property
- `moonstone/VirtualList` losing spotlight when the list is empty
- `moonstone/FormCheckbox` in focused state to have the correct "check" color
- `moonstone/Scroller` and other scrolling components' bug in `navigableFilter` when passed a container id

## [1.4.1] - 2017-07-05

### Changed

- `moonstone/Popup` to only call `onKeyDown` when there is a focused item in the `Popup`
- `moonstone/Scroller`, `moonstone/Picker`, and `moonstone/IncrementSlider` to automatically move focus when the currently focused `moonstone/IconButton` becomes disabled

### Fixed

- `moonstone/ContextualPopupDecorator` close button to account for large text size
- `moonstone/ContextualPopupDecorator` to not spot controls other than its activator when navigating out via 5-way
- `moonstone/Header` to set the value of `marqueeOn` for all types of headers

## [1.4.0] - 2017-06-29

### Deprecated

- `moonstone/Input` prop `noDecorator` is being replaced by `autoFocus` in 2.0.0

### Added

- `moonstone/Scrollbar` property `corner` to add the corner between vertical and horizontal scrollbars
- `moonstone/ScrollThumb` for a thumb of `moonstone/Scrollbar`
- `moonstone/styles/text.less` mixin `.locale-japanese-line-break()` to apply the correct  Japanese language line-break rules for the following multi-line components: `moonstone/BodyText`, `moonstone/Dialog`, `moonstone/Notification`, `moonstone/Popup`, and `moonstone/Tooltip`
- `moonstone/ContextualPopupDecorator` property `popupProps` to attach props to popup component
- `moonstone/VideoPlayer` property `pauseAtEnd` to control forward/backward seeking
- `moonstone/Panels/Header` prop `marqueeOn` to control marquee of header

### Changed

- `moonstone/Panels/Header` to expose its `marqueeOn` prop
- `moonstone/VideoPlayer` to automatically adjust the width of the allocated space for the side components so the media controls have more space to appear on smaller screens
- `moonstone/VideoPlayer` properties `autoCloseTimeout` and `titleHideDelay` default value to `5000`
- `moonstone/VirtualList` to support restoring focus to the last focused item
- `moonstone/Scroller` and other scrolling components to call `onScrollStop` before unmounting if a scroll is in progress
- `moonstone/Scroller` to reveal non-spottable content when navigating out of a scroller

### Fixed

- `moonstone/Dialog` to properly focus via pointer on child components
- `moonstone/VirtualList`, `moonstone/VirtualGridList`, and `moonstone/Scroller` not to be slower when scrolled to the first or the last position by wheeling
- `moonstone` component hold delay time
- `moonstone/VideoPlayer` to show its controls when pressing down the first time
- `moonstone/Panel` autoFocus logic to only focus on initial render
- `moonstone/Input` text colors
- `moonstone/ExpandableInput` to focus its decorator when leaving by 5-way left/right

## [1.3.1] - 2017-06-14

### Fixed

- `moonstone/Picker` support for large text
- `moonstone/Scroller` support for focusing paging controls with the pointer
- `moonstone` CSS rules for unskinned spottable components

## [1.3.0] - 2017-06-12

### Deprecated

- `moonstone/Scroller` props `horizontal` and `vertical`. Deprecated props are replaced with `direction` prop. `horizontal` and `vertical` will be removed in 2.0.0.
- `moonstone/Panel` prop `noAutoFocus` in favor of `autoFocus="none"`

### Added

- `moonstone/Image` support for `children` prop inside images
- `moonstone/Scroller` prop `direction` which replaces `horizontal` and `vertical` props
- `moonstone/VideoPlayer` property `tooltipHideDelay` to hide tooltip with a given amount of time
- `moonstone/VideoPlayer` property `pauseAtEnd` to pause when it reaches either the start or the end of the video
- `moonstone/VideoPlayer` methods `fastForward`, `getMediaState`, `jump`, `pause`, `play`, `rewind`, and `seek` to allow external interaction with the player. See docs for example usage.

### Changed

- `moonstone/Skinnable` to support context and allow it to be added to any component to be individually skinned. This includes a further optimization in skinning which consolidates all color assignments into a single block, so non-color rules aren't unnecessarily duplicated.
- `moonstone/Skinnable` light and dark skin names ("moonstone-light" and "moonstone") to "light" and "dark", respectively
- `moonstone/VideoPlayer` to set play/pause icon to display "play" when rewinding or fast forwarding
- `moonstone/VideoPlayer` to rewind or fast forward when previous command is slow-forward or slow-rewind respectively
- `moonstone/VideoPlayer` to fast forward when previous command is slow-forward and it reaches the last of its play rate
- `moonstone/VideoPlayer` to not play video on reload when `noAutoPlay` is `true`
- `moonstone/VideoPlayer` property `feedbackHideDelay`'s default value to `3000`
- `moonstone/Notification` to break line in characters in ja and zh locale
- `moonstone/Notification` to align texts left in LTR locale and right in RTL locale
- `moonstone/VideoPlayer` to simulate rewind functionality on non-webOS platforms only

### Fixed

- `moonstone/ExpandableItem` to correct the `titleIcon` when using `open` and `disabled`
- `moonstone/GridListImageItem` to center its selection icon on the image instead of the item
- `moonstone/Input` to have correct `Tooltip` position in `RTL`
- `moonstone/SwitchItem` to not unintentionally overflow `Scroller` containers, causing them to jump to the side when focusing
- `moonstone/VideoPlayer` to fast forward properly when video is at paused state
- `moonstone/VideoPlayer` to correctly change sources
- `moonstone/VideoPlayer` to show or hide feedback tooltip properly
- `moonstone/DateTimeDecorator` to work properly with `RadioControllerDecorator`
- `moonstone/Picker` in joined, large text mode so the arrows are properly aligned and sized
- `moonstone/Icon` to reflect the same proportion in relation to its size in large-text mode

## [1.2.0] - 2017-05-17

### Deprecated

- `moonstone/Scroller` and other scrolling components option `indexToFocus` in `scrollTo` method to be removed in 2.0.0

### Added

- `moonstone/Slider` and `moonstone/IncrementSlider` prop `noFill` to support a style without the fill
- `moonstone/Marquee` property `rtl` to set directionality to right-to-left
- `moonstone/VirtualList.GridListImageItem` property `selectionOverlay` to add custom component for selection overlay
- `moonstone/MoonstoneDecorator` property `skin` to let an app choose its skin: "moonstone" and "moonstone-light" are now available
- `moonstone/FormCheckboxItem`
- `moonstone/FormCheckbox`, a standalone checkbox, to support `moonstone/FormCheckboxItem`
- `moonstone/Input` props `invalid` and `invalidMessage` to display a tooltip when input value is invalid
- `moonstone/Scroller` and other scrolling components option `focus` in `scrollTo()` method
- `moonstone/Scroller` and other scrolling components property `spottableScrollbar`
- `moonstone/Icon.IconList` icons: `arrowshrinkleft` and `arrowshrinkright`

### Changed

- `moonstone/Picker` arrow icon for `joined` picker: small when not spotted, hidden when it reaches the end of the picker
- `moonstone/Checkbox` and `moonstone/CheckboxItem` to reflect the latest design
- `moonstone/MoonstoneDecorator/fontGenerator` was refactored to use the browser's FontFace API to dynamically load locale fonts
- `moonstone/VideoPlayer` space allotment on both sides of the playback controls to support 4 buttons; consequently the "more" controls area has shrunk by the same amount
- `moonstone/VideoPlayer` to not disable media button (play/pause)
- `moonstone/Scroller` and other scrolling components so that paging controls are not spottable by default with 5-way
- `moonstone/VideoPlayer`'s more/less button to use updated arrow icon

### Fixed

- `moonstone/MarqueeDecorator` to properly stop marquee on items with `'marqueeOnHover'`
- `moonstone/ExpandableList` to work properly with object-based children
- `moonstone/styles/fonts.less` to restore the Moonstone Icon font to request the local system font by default. Remember to update your webOS build to get the latest version of the font so you don't see empty boxes for your icons.
- `moonstone/Picker` and `moonstone/RangePicker` to now use the correct size from Enyo (60px v.s. 84px) for icon buttons
- `moonstone/Scroller` and other scrolling components to apply ri.scale properly
- `moonstone/Panel` to not cover a `Panels`'s `ApplicationCloseButton` when not using a `Header`
- `moonstone/IncrementSlider` to show tooltip when buttons focused

## [1.1.0] - 2017-04-21

### Deprecated

- `moonstone/ExpandableInput` property `onInputChange`

### Added

- `moonstone/Panels.Panel` prop and `moonstone/MoonstoneDecorator` config option: `noAutoFocus` to support prevention of setting automatic focus after render
- `moonstone/VideoPlayer` props: `backwardIcon`, `forwardIcon`, `jumpBackwardIcon`, `jumpForwardIcon`, `pauseIcon`, and `playIcon` to support icon customization of the player
- `moonstone/VideoPlayer` props `jumpButtonsDisabled` and `rateButtonsDisabled` for disabling the pairs of buttons when it's inappropriate for the playing media
- `moonstone/VideoPlayer` property `playbackRateHash` to support custom playback rates
- `moonstone/VideoPlayer` callback prop `onControlsAvailable` which fires when the players controls show or hide
- `moonstone/Image` support for `onLoad` and `onError` events
- `moonstone/VirtualList.GridListImageItem` prop `placeholder`
- `moonstone/Divider` property `preserveCase` to display text without capitalizing it

### Changed

- `moonstone/Slider` colors and sizing to match the latest designs
- `moonstone/ProgressBar` to position correctly with other components nearby
- `moonstone/Panels` breadcrumb to no longer have a horizontal line above it
- `moonstone/Transition` to measure itself when the CPU is idle
- style for disabled opacity from 0.4 to 0.3
- `moonstone/Button` colors for transparent and translucent background opacity when disabled
- `moonstone/ExpandableInput` property `onInputChange` to fire along with `onChange`. `onInputChange` is deprecated and will be removed in a future update.
- `Moonstone.ttf` font to include new icons
- `moonstone/Icon` to reference additional icons

### Fixed

- `moonstone/Popup` and `moonstone/ContextualPopupDecorator` 5-way navigation behavior
- `moonstone/Input` to not spot its own input decorator on 5-way out
- `moonstone/VideoPlayer` to no longer render its `children` in multiple places
- `moonstone/Button` text color when used on a neutral (light) background in some cases
- `moonstone/Popup` background opacity
- `moonstone/Marquee` to recalculate properly when its contents change
- `moonstone/TimePicker` to display time in correct order
- `moonstone/Scroller` to prefer spotlight navigation to its internal components

## [1.0.0] - 2017-03-31

> NOTE: We have also modified most form components to be usable in a controlled (app manages component
> state) or uncontrolled (Enact manages component state) manner. To put a component into a
> controlled state, pass in `value` (or other appropriate state property such as `selected` or
> `open`) at component creation and then respond to events and update the value as needed. To put a
> component into an uncontrolled state, do not set `value` (or equivalent), at creation. From this
> point on, Enact will manage the state and events will be sent when the state is updated. To
> specify an initial value, use the `defaultValue` (or, `defaultSelected, `defaultOpen, etc.)
> property.  See the documentation for individual components for more information.

### Added

- `moonstone/Button` property `icon` to support a built-in icon next to the text content. The Icon supports everything that `moonstone/Icon` supports, as well as a custom icon.
- `moonstone/MoonstoneDecorator` property `textSize` to resize several components to requested CMR sizes. Simply add `textSize="large"` to your `App` and the new sizes will automatically take effect.

### Changed

- `moonstone/Slider` to use the property `tooltip` instead of `noTooltip`, so the built-in tooltip is not enabled by default
- `moonstone/IncrementSlider` to include tooltip documentation
- `moonstone/ExpandableList` to accept an array of objects as children which are spread onto the generated components
- `moonstone/CheckboxItem` style to match the latest designs, with support for the `moonstone/Checkbox` to be on either the left or the right side by using the `iconPosition` property
- `moonstone/VideoPlayer` to supply every event callback-method with an object representing the VideoPlayer's current state, including: `currentTime`, `duration`, `paused`, `proportionLoaded`, and `proportionPlayed`

### Fixed

- `moonstone/Panels.Panel` behavior for remembering focus on unmount and setting focus after render
- `moonstone/VirtualList.VirtualGridList` showing empty items when items are continuously added dynamically
- `moonstone/Picker` to marquee on focus once again

## [1.0.0-beta.4] - 2017-03-10

### Added

- `moonstone/VirtualList` `indexToFocus` option to `scrollTo` method to focus on item with specified index
- `moonstone/IconButton` and `moonstone/Button` `color` property to add a remote control key color to the button
- `moonstone/Scrollbar` property `disabled` to disable both paging controls when it is true
- `moonstone/VirtualList` parameter `moreInfo` to pass `firstVisibleIndex` and `lastVisibleIndex` when scroll events are firing
- Accessibility support to UI components
- `moonstone/VideoPlayer` property `onUMSMediaInfo` to support the custom webOS “umsmediainfo” event
- `moonstone/Region` component which encourages wrapping components for improved accessibility rather than only preceding the components with a `moonstone/Divider`
- `moonstone/Slider` tooltip. It's enabled by default and comes with options like `noTooltip`, `tooltipAsPercent`, and `tooltipSide`. See the component docs for more details.
- `moonstone/Panels.Panel` property `hideChildren` to defer rendering children
- `moonstone/Spinner` properties `blockClickOn` and `scrim` to block click events behind spinner
- `moonstone/VirtualList` property `clientSize` to specify item dimensions instead of measuring them

### Changed

- `moonstone/VirtualGridImageItem` styles to reduce redundant style code app side
- `moonstone/VirtualList` and `moonstone/VirtualGridList` to add essential CSS for list items automatically
- `moonstone/VirtualList` and `moonstone/VirtualGridList` to not add `data-index` to their item DOM elements directly, but to pass `data-index` as the parameter of their `component` prop like the `key` parameter of their `component` prop
- `moonstone/ExpandableItem` and derivatives to defer focusing the contents until animation completes
- `moonstone/LabeledItem`, `moonstone/ExpandableItem`, `moonstone/ExpandableList` to each support the `node` type in their `label` property. Best used with `ui/Slottable`.

### Fixed

- `moonstone/VirtualList.GridListImageItem` to have proper padding size according to the existence of caption/subcaption
- `moonstone/Scroller` and other scrolling components to display scrollbars with proper size
- `moonstone/VirtualGridList` to not be truncated

### Removed

- `moonstone/Scroller` and other scrolling components property `hideScrollbars` and replaced it with `horizontalScrollbar` and `verticalScrollbar`

## [1.0.0-beta.3] - 2017-02-21

### Added

- `moonstone/VideoPlayer` support for 5-way show/hide of media playback controls
- `moonstone/VideoPlayer` property `feedbackHideDelay`
- `moonstone/Slider` property `onKnobMove` to fire when the knob position changes, independently from the `moonstone/Slider` value
- `moonstone/Slider` properties `active`, `disabled`, `knobStep`, `onActivate`, `onDecrement`, and `onIncrement` as part of enabling 5-way support to `moonstone/Slider`, `moonstone/IncrementSlider` and the media slider for `moonstone/VideoPlayer`
- `moonstone/Slider` now supports `children` which are added to the `Slider`'s knob, and follow it as it moves
- `moonstone/ExpandableInput` properties `iconAfter` and `iconBefore` to display icons after and before the input, respectively
- `moonstone/Dialog` property `preserveCase`, which affects `title` text

### Changed

- `moonstone/IncrementSlider` to change when the buttons are held down
- `moonstone/Marquee` to allow disabled marquees to animate
- `moonstone/Dialog` to marquee `title` and `titleBelow`
- `moonstone/Marquee.MarqueeController` config option `startOnFocus` to `marqueeOnFocus`. `startOnFocus` is deprecated and will be removed in a future update.
- `moonstone/Button`, `moonstone/IconButton`, `moonstone/Item` to not forward `onClick` when `disabled`

### Fixed

- `moonstone/Marquee.MarqueeController` to start marquee on newly registered components when controller has focus and to restart synced marquees after completion
- `moonstone/Scroller` to recalculate when an expandable child opens
- `spotlightDisabled` property support for spottable moonstone components
- `moonstone/Popup` and `moonstone/ContextualPopupDecorator` so that when the popup is closed, spotlight focus returns to the control that had focus prior to the popup opening
- `moonstone/Input` to not get focus when disabled

## [1.0.0-beta.2] - 2017-01-30

### Added

- `moonstone/Panels.Panel` property `showChildren` to support deferring rendering the panel body until animation completes
- `moonstone/MarqueeDecorator` property `invalidateProps` that specifies which props cause the marquee distance to be invalidated
- developer-mode warnings to several components to warn when values are out-of-range
- `moonstone/Divider` property `spacing` which adjusts the amount of empty space above and below the `Divider`. `'normal'`, `'small'`, `'medium'`, `'large'`, and `'none'` are available.
- `moonstone/Picker` when `joined` the ability to be incremented and decremented by arrow keys
- `onSpotlightDisappear` event property support for spottable moonstone components
- `moonstone/VideoPlayer` property `titleHideDelay`

### Changed

- `moonstone/Panels.Panels` and variations to defer rendering the children of contained `Panel` instances until animation completes
- `moonstone/ProgressBar` properties `progress` and `backgroundProgress` to accept a number between 0 and 1
- `moonstone/Slider` and `moonstone/IncrementSlider` property `backgroundPercent` to `backgroundProgress` which now accepts a number between 0 and 1
- `moonstone/Slider` to not ignore `value` prop when it is the same as the previous value
- `moonstone/Picker` component's buttons to reverse their operation such that 'up' selects the previous item and 'down' the next
- `moonstone/Picker` and derivatives may now use numeric width, which represents the amount of characters to use for sizing. `width={4}` represents four characters, `2` for two characters, etc. `width` still accepts the size-name strings.
- `moonstone/Divider` to now behave as a simple horizontal line when no text content is provided
- `moonstone/Scroller` and other scrolling components to not display scrollbar controls by default
- `moonstone/DatePicker` and `moonstone/TimePicker` to emit `onChange` event whenever the value is changed, not just when the component is closed

### Removed

- `moonstone/ProgressBar` properties `min` and `max`

### Fixed

- `moonstone/IncrementSlider` so that the knob is spottable via pointer, and 5-way navigation between the knob and the increment/decrement buttons is functional
- `moonstone/Slider` and `moonstone/IncrementSlider` to not fire `onChange` for value changes from props

## [1.0.0-beta.1] - 2016-12-30

### Added

- `moonstone/VideoPlayer` and `moonstone/TooltipDecorator` components and samples
- `moonstone/Panels.Panels` property `onBack` to support `ui/Cancelable`
- `moonstone/VirtualFlexList` Work-In-Progress component to support variably sized rows or columns
- `moonstone/ExpandableItem` properties `autoClose` and `lockBottom`
- `moonstone/ExpandableList` properties `noAutoClose` and `noLockBottom`
- `moonstone/Picker` property `reverse`
- `moonstone/ContextualPopup` property `noAutoDismiss`
- `moonstone/Dialog` property `scrimType`
- `moonstone/Popup` property `spotlightRestrict`

### Changed

- `moonstone/Panels.Routable` to require a `navigate` configuration property indicating the event callback for back or cancel actions
- `moonstone/MarqueeController` focus/blur handling to start and stop synchronized `moonstone/Marquee` components
- `moonstone/ExpandableList` property `autoClose` to `closeOnSelect` to disambiguate it from the added `autoClose` on 5-way up
- `moonstone/ContextualPopupDecorator.ContextualPopupDecorator` component's `onCloseButtonClick` property to `onClose`
- `moonstone/Dialog` component's `onCloseButtonClicked` property to `onClose`
- `moonstone/Spinner` component's `center` and `middle` properties to a single `centered` property
	that applies both horizontal and vertical centering
- `moonstone/Popup.PopupBase` component's `onCloseButtonClicked` property to `onCloseButtonClick`
- `moonstone/Item.ItemOverlay` component's `autoHide` property to remove the `'no'` option. The same
	effect can be achieved by omitting the property or passing `null`.
- `moonstone/VirtualGridList` to be scrolled by page when navigating with a 5-way direction key
- `moonstone/Scroller`, `moonstone/VirtualList`, `moonstone/VirtualGridList` to no longer respond to mouse down/move/up events
- all Expandables to include a state arrow UI element
- `moonstone/LabeledItem` to support a `titleIcon` property which positions just after the title text
- `moonstone/Button` to include `moonstone/TooltipDecorator`
- `moonstone/Expandable` to support being managed, radio group-style, by a component wrapped with `RadioControllerDecorator` from `ui/RadioDecorator`
- `moonstone/Picker` to animate `moonstone/Marquee` children when any part of the `moonstone/Picker` is focused
- `moonstone/VirtualList` to mute its container instead of disabling it during scroll events
- `moonstone/VirtualList`, `moonstone/VirtualGridList`, and `moonstone/Scroller` to continue scrolling when holding down the paging controls
- `moonstone/VirtualList` to require a `component` prop and not have a default value
- `moonstone/Picker` to continuously change when a button is held down by adding `ui/Holdable`.

### Fixed

- `moonstone/Popup` and `moonstone/ContextualPopup` 5-way navigation behavior using spotlight.
- Bug where a synchronized marquee whose content fit the available space would prevent restarting of the marquees
- `moonstone/Input` to show an ellipsis on the correct side based on the text directionality of the `value` or `placeholder` content.
- `moonstone/VirtualList` and `moonstone/VirtualGridList` to prevent unwanted scrolling when focused with the pointer
- `moonstone/Picker` to remove fingernail when a the pointer is held down, but the pointer is moved off the `joined` picker.
- `moonstone/LabeledItem` to include marquee on both `title` and `label`, and be synchronized

## [1.0.0-alpha.5] - 2016-12-16

No changes.

## [1.0.0-alpha.4] - 2016-12-2

### Added

- `moonstone/Popup`, `moonstone/ContextualPopupDecorator`, `moonstone/Notification`, `moonstone/Dialog` and `moonstone/ExpandableInput` components
- `ItemOverlay` component to `moonstone/Item` module
- `marqueeCentered` prop to `moonstone/MarqueeDecorator` and `moonstone/MarqueeText`
- `placeholder` prop to `moonstone/Image`
- `moonstone/MarqueeController` component to synchronize multiple `moonstone/Marquee` components
- Non-latin locale support to all existing Moonstone components
- Language-specific font support
- `moonstone/IncrementSlider` now accepts customizable increment and decrement icons, as well as `moonstone/Slider` being more responsive to external styling

### Changed

- `moonstone/Input` component's `iconStart` and `iconEnd` properties to be `iconBefore` and `iconAfter`, respectively, for consistency with `moonstone/Item.ItemOverlay` naming
- `moonstone/Icon` and `moonstone/IconButton` so the `children` property supports both font-based icons and images
- the `checked` property to `selected` for consistency across the whole framework. This allows better interoperability when switching between various components.  Affects the following: `CheckboxItem`, `RadioItem`, `SelectableItem`, `Switch`, `SwitchItem`, and `ToggleItem`. Additionally, these now use `moonstone/Item.ItemOverlay` to position and handle their Icons.
- `moonstone/Slider` and `moonstone/IncrementSlider` to be more performant. No changes were made to
	the public API.
- `moonstone/GridListImageItem` so that a placeholder image displays while loading the image, and the caption and subcaption support marqueeing
- `moonstone/MoonstoneDecorator` to add `FloatingLayerDecorator`
- `moonstone/IncrementSlider` in vertical mode looks and works as expected.

### Removed

- LESS mixins that belong in `@enact/ui`, so that only moonstone-specific mixins are contained in
this module. When authoring components and importing mixins, only the local mixins need to be
imported, as they already import the general mixins.
- the `src` property from `moonstone/Icon` and `moonston/IconButton`. Use the support for URLs in
	the `children` property as noted above.
- the `height` property from `moonstone/IncrementSlider` and `moonstone/Slider`

### Fixed

- Joined picker so that it now has correct animation when using the mouse wheel
- Bug in DatePicker/TimePicker that prevented setting of value earlier than 1969

## [1.0.0-alpha.3] - 2016-11-8

### Added

- `moonstone/BodyText`, `moonstone/DatePicker`, `moonstone/DayPicker`, `moonstone/ExpandableItem`, `moonstone/Image`, and `moonstone/TimePicker` components
- `fullBleed` prop to `moonstone/Panels/Header`. When `true`, the header content is indented and the header lines are removed.
- Application close button to `moonstone/Panels`. Fires `onApplicationClose` when clicked. Can be omitted with the `noCloseButton` prop.
- `marqueeDisabled` prop to `moonstone/Picker`
- `padded` prop to `moonstone/RangePicker`
- `forceDirection` prop to `moonstone/Marquee`. Forces the direction of `moonstone/Marquee`. Useful for when `RTL` content cannot be auto detected.

### Changed

- `data` parameter passed to `component` prop of `VirtualList`.
- `moonstone/Expandable` into a submodule of `moonstone/ExpandableItem`
- `ExpandableList` to properly support selection
- `moonstone/Divider`'s `children` property to be optional
- `moonstone/ToggleItem`'s `inline` version to have a `max-width` of `240px`
- `moonstone/Input` to use `<div>` instead of `<label>` for wrapping components. No change to
	functionality, only markup.

### Removed

- `moonstone/ExpandableCheckboxItemGroup` in favor of `ExpandableList`

## [1.0.0-alpha.2] - 2016-10-21

This version includes a lot of refactoring from the previous release. Developers need to switch to the new enact-dev command-line tool.

### Added

- New components and HOCs: `moonstone/Scroller`, `moonstone/VirtualList`, `moonstone/VirtualGridList`, `moonstone/MarqueeText`, `moonstone/Spinner`, `moonstone/ExpandableCheckboxItemGroup`, `moonstone/MarqueeDecorator`
- New options for `ui/Toggleable` HOC
- Marquee support to many components
- Image support to `moonstone/Icon` and `moonstone/IconButton`
- `dismissOnEnter` prop for `moonstone/Input`
- Many more unit tests

### Changed

- Some props for UI state were renamed to have `default` prefix where state was managed by the component. (e.g. `defaultOpen`)

### Fixed

- Many components were fixed, polished, updated and documented
- Inline docs updated to be more consistent and comprehensive<|MERGE_RESOLUTION|>--- conflicted
+++ resolved
@@ -6,11 +6,8 @@
 
 ### Fixed
 
-<<<<<<< HEAD
-- `moonstone/Scroller` to not enable Spotlight by click and wheel when 'data-spotlight-container-disabled' prop is true
-=======
+- `moonstone/Scroller` to respect the disabled spotlight container status when handling pointer events
 - `moonstone/Scroller` to scroll to the boundary when focusing the first or last element with a minimal margin in 5-way mode
->>>>>>> 0aa05dbe
 - `moonstone/VideoPlayer` to position the slider knob correctly when beyond the left or right edge of the slider
 
 ## [2.2.2] - 2018-10-15
