# Change Log

The following is a curated list of changes in the Enact moonstone module, newest changes on the top.

## [unreleased]

<<<<<<< HEAD
### Fixed

- `moonstone/TooltipDecorator` to hide when `onDismiss` has been invoked
=======
### Changed

- `moonstone/VideoPlayer` container changes to provide a more natural 5-way focus behavior
>>>>>>> 40f7d301

## [2.0.0-beta.6] - 2018-06-04

### Removed

- `moonstone/IncrementSlider` prop `children` which was no longer supported for setting the tooltip (since 2.0.0-beta.1)

### Fixed

- `moonstone/ContextualPopupDecorator` to allow focusing components under a popup without any focusable components
- `moonstone/Scroller` ordering of logic for Scroller focus to check focus possibilities first then go to fallback at the top of the container
- `moonstone/Scroller` to check focus possibilities first then go to fallback at the top of the container of focused item
- `moonstone/Scroller` to scroll by page when focus was at the edge of the viewport
- `moonstone/ToggleButton` padding and orientation for RTL
- `moonstone/VideoPlayer` to not hide title and info section when showing more components
- `moonstone/VideoPlayer` to select a position in slider to seek in 5-way mode
- `moonstone/VideoPlayer` to show thumbnail only when focused on slider

## [2.0.0-beta.5] - 2018-05-29

### Removed

- `moonstone/Popup`, `moonstone/Dialog` and `moonstone/Notification` property `spotlightRestrict` option `'none'`
- `moonstone/VideoPlayer` prop `preloadSource`, to be replaced by `moonstone/VideoPlayer.Video` prop `preloadSource`
- `moonstone/Button` and `moonstone/IconButton` allowed value `'opaque'` from prop `backgroundOpacity` which was the default and therefore has the same effect as omitting the prop

### Added

- `moonstone/VideoPlayer` props `selection` and `onSeekOutsideRange` to support selecting a range and notification of interactions outside of that range
- `moonstone/VideoPlayer.Video` component to support preloading video sources

### Changed

- `moonstone/VideoPlayer.videoComponent` prop to default to `ui/Media.Media` instead of `'video'`. As a result, to use a custom video element, one must pass an instance of `ui/Media` with its `mediaComponent` prop set to the desired element.

### Fixed

- `moonstone/ContextualPopupDecorator` to properly stop propagating keydown event if fired from the popup container
- `moonstone/Slider` to read when knob gains focus or for a change in value
- `moonstone/Scroller` to not cut off Expandables when scrollbar appears
- `moonstone/VideoPlayer` to correctly read out when play button is pressed

## [2.0.0-beta.4] - 2018-05-21

### Added

- `moonstone/Button` and `moonstone/IconButton` class name `small` to the list of allowed `css` overrides
- `moonstone/VideoPlayer.MediaControls` property `onClose` to handle back key
- `moonstone/ProgressBar` prop `highlighted` for when the UX needs to call special attention to a progress bar

### Changed

- `moonstone/VideoPlayer` to disable media slider when source is unavailable

### Fixed

- `moonstone/ContextualPopupDecorator` to not set focus to activator when closing if focus was set elsewhere
- `moonstone/IconButton` to allow external customization of vertical alignment of its `Icon` by setting `line-height`
- `moonstone/Marquee.MarqueeController` to not cancel valid animations
- `moonstone/VideoPlayer` feedback and feedback icon to hide properly on play/pause/fast forward/rewind
- `moonstone/VideoPlayer` to correctly focus to default media controls component
- `moonstone/VideoPlayer` to close opened popup components when media controls hide
- `moonstone/VideoPlayer` to show controls on mount and when playing next preload video

## [2.0.0-beta.3] - 2018-05-14

### Added

- `moonstone/SelectableItem.SelectableItemDecorator`

### Changed

- `moonstone/ToggleItem` to forward native events on `onFocus` and `onBlur`
- `moonstone/Input` and `moonstone/ExpandableInput` to support forwarding valid `<input>` props to the contained `<input>` node
- `moonstone/ToggleButton` to fire `onToggle` when toggled

### Fixed

- `moonstone/VirtualList.VirtualList` and `moonstone/VirtualList.VirtualGridList` to scroll properly with all enabled items via a page up or down key
- `moonstone/VirtualList.VirtualList`, `moonstone/VirtualList.VirtualGridList`, and `moonstone/Scroller.Scroller` to ignore any user key events in pointer mode
- `moonstone/VirtualList.VirtualList`, `moonstone/VirtualList.VirtualGridList`, and `moonstone/Scroller.Scroller` to pass `data-spotlight-container-disabled` prop to their outer DOM element
- `moonstone/Image` so it automatically swaps the `src` to the appropriate resolution dynamically as the screen resizes
- `moonstone/Popup` to support all `spotlightRestrict` options
- `moonstone` component `disabled` colors to match the most recent design guidelines (from 30% to 60% opacity)
- `moonstone/ExpandableInput` spotlight behavior when leaving the component via 5-way

## [2.0.0-beta.2] - 2018-05-07

### Fixed

- `moonstone/IconButton` to allow theme-style customization, like it claimed was possible
- `moonstone/ExpandableItem` and related expandables to deal with disabled items and the `autoClose`, `lockBottom` and `noLockBottom` props
- `moonstone/Slider` not to fire `onChange` event when 5-ways out of boundary
- `moonstone/ToggleButton` layout for RTL locales
- `moonstone/Item`, `moonstone/SlotItem`, `moonstone/ToggleItem` to not apply duplicate `className` values
- `moonstone/VirtualList.VirtualList`, `moonstone/VirtualList.VirtualGridList`, and `moonstone/Scroller.Scroller` scrollbar button's aria-label in RTL
- `moonstone/VirtualList.VirtualList` and `moonstone/VirtualList.VirtualGridList` to scroll properly with all disabled items
- `moonstone/VirtualList.VirtualList` and `moonstone/VirtualList.VirtualGridList` to not scroll on focus when jumping

## [2.0.0-beta.1] - 2018-04-29

### Removed

- `moonstone/IncrementSlider` and `moonstone/Slider` props `tooltipAsPercent`, `tooltipSide`, and `tooltipForceSide`, to be replaced by `moonstone/IncrementSlider.IncrementSliderTooltip` and `moonstone/Slider.SliderTooltip` props `percent`, and `side`
- `moonstone/IncrementSlider` props `detachedKnob`, `onDecrement`, `onIncrement`, and `scrubbing`
- `moonstone/ProgressBar` props `tooltipSide` and `tooltipForceSide`, to be replaced by `moonstone/ProgressBar.ProgressBarTooltip` prop `side`
- `moonstone/Slider` props `detachedKnob`, `onDecrement`, `onIncrement`, `scrubbing`, and `onKnobMove`
- `moonstone/VideoPlayer` property `tooltipHideDelay`
- `moonstone/VideoPlayer` props `backwardIcon`, `forwardIcon`, `initialJumpDelay`, `jumpBackwardIcon`, `jumpButtonsDisabled`, `jumpDelay`, `jumpForwadIcon`, `leftComponents`, `moreButtonCloseLabel`, `moreButtonColor`, `moreButtonDisabled`, `moreButtonLabel`, `no5WayJump`, `noJumpButtons`, `noRateButtons`, `pauseIcon`, `playIcon`, `rateButtonsDisabled`, and `rightComponents`, replaced by corresponding props on `moonstone/VideoPlayer.MediaControls`
- `moonstone/VideoPlayer` props `onBackwardButtonClick`, `onForwardButtonClick`, `onJumpBackwardButtonClick`, `onJumpForwardButtonClick`, and `onPlayButtonClick`, replaced by `onRewind`, `onFastForward`, `onJumpBackward`, `onJumpForward`, `onPause`, and `onPlay`, respectively

### Added

- `moonstone/DatePicker` props `dayAriaLabel`, `dayLabel`, `monthAriaLabel`, `monthLabel`, `yearAriaLabel` and `yearLabel` to configure the label set on date pickers
- `moonstone/DayPicker` and `moonstone/DaySelector` props `dayNameLength`, `everyDayText`, `everyWeekdayText`, and `everyWeekendText`
- `moonstone/ExpandablePicker` props `checkButtonAriaLabel`, `decrementAriaLabel`, `incrementAriaLabel`, and `pickerAriaLabel` to configure the label set on each button and picker
- `moonstone/MediaOverlay` component
- `moonstone/Picker` props `aria-label`, `decrementAriaLabel`, and `incrementAriaLabel` to configure the label set on each button
- `moonstone/Popup` property `closeButtonAriaLabel` to configure the label set on popup close button
- `moonstone/ProgressBar.ProgressBarTooltip` props `percent` to format the value as a percent and `visible` to control display of the tooltip
- `moonstone/TimePicker` props `hourAriaLabel`, `hourLabel`, `meridiemAriaLabel`, `meridiemLabel`, `minuteAriaLabel`, and `minuteLabel` to configure the label set on time pickers
- `moonstone/VideoPlayer.MediaControls` component to support additional customization of the playback controls
- `moonstone/VideoPlayer` props `mediaControlsComponent`, `onRewind`, `onFastForward`, `onJumpBackward`, `onJumpForward`, `onPause`, `onPlay`, and `preloadSource`
- `moonstone/VirtualList.VirtualList` and `moonstone/VirtualList.VirtualGridList` `role="list"`
- `moonstone/VirtualList.VirtualList` and `moonstone/VirtualList.VirtualGridList` prop `wrap` to support wrap-around spotlight navigation
- `moonstone/VirtualList`, `moonstone/VirtualGridList` and `moonstone/Scroller` props `scrollRightAriaLabel`, `scrollLeftAriaLabel`, `scrollDownAriaLabel`, and `scrollUpAriaLabel` to configure the aria-label set on scroll buttons in the scrollbars

### Changed

- `moonstone/IncrementSlider` and `moonstone/Slider` prop `tooltip` to support either a boolean for the default tooltip or an element or component for a custom tooltip
- `moonstone/Input` to prevent pointer actions on other component when the input has focus
- `moonstone/ProgressBar.ProgressBarTooltip` prop `side` to support either locale-aware or locale-independent positioning
- `moonstone/ProgressBar.ProgressBarTooltip` prop `tooltip` to support custom tooltip components
- `moonstone/Scroller`, `moonstone/Picker`, and `moonstone/IncrementSlider` to retain focus on `moonstone/IconButton` when it becomes disabled

### Fixed

- `moonstone/ExpandableItem` and related expandable components to expand smoothly when used in a scroller
- `moonstone/GridListImageItem` to show proper `placeholder` and `selectionOverlay`
- `moonstone/MoonstoneDecorator` to optimize localized font loading performance
- `moonstone/Scroller` and `moonstone/VirtualList` navigation via 5-way from paging controls
- `moonstone/VideoPlayer` to render bottom controls at idle after mounting
- `moonstone/VirtualList.VirtualList` and `moonstone/VirtualList.VirtualGridList` to give initial focus
- `moonstone/VirtualList.VirtualList` and `moonstone/VirtualList.VirtualGridList` to have the default value for `dataSize`, `pageScroll`, and `spacing` props

## [2.0.0-alpha.8] - 2018-04-17

### Added

- `moonstone/Panels` property `closeButtonAriaLabel` to configure the label set on application close button

### Changed

- `moonstone/VirtualList.VirtualList` and `moonstone/VirtualList.VirtualGridList` to set its ARIA `role` to `"list"`
- `moonstone/VideoPlayer` property `title` to accept node type

### Fixed

- `moonstone/TimePicker` to show `meridiem` correctly in all locales
- `moonstone/Scrollable` scroll buttons to read out out audio guidance when button pressed down
- `moonstone/ExpandableItem` to show label properly when open and disabled
- `moonstone/Notification` to position properly in RTL locales
- `moonstone/VideoPlayer` to show controls when pressing 5-way select

## [2.0.0-alpha.7] - 2018-04-03

### Removed

- `moonstone/VirtualList.VirtualList` and `moonstone/VirtualList.VirtualGridList` prop `data` to eliminate the misunderstanding caused by the ambiguity of `data`

### Added

- `moonstone/VideoPlayer` property `noSpinner` to allow apps to show/hide spinner while loading video

### Changed

- `moonstone/VideoPlayer` to disable play/pause button when media controls are disabled
- `moonstone/VideoPlayer` property `moreButtonColor` to allow setting underline colors for more button
- `moonstone/VirtualList.VirtualList` and `moonstone/VirtualList.VirtualGridList` prop `isItemDisabled`, which accepts a function that checks if the item at the supplied index is disabled
- `moonstone/Panels.Header` support for `headerInput` so the Header can be used as an Input. See documentation for usage examples.
- `moonstone/ProgressBar` property `tooltipSide` to configure tooltip position relative to the progress bar
- `moonstone/ProgressBar` colors (affecting `moonstone/Slider` as well) for light and dark theme to match the latest designs and make them more visible when drawn over arbitrary background colors

### Fixed

- `moonstone/VideoPlayer` to correctly adjust spaces when the number of components changes in `leftComponents` and `rightComponents`
- `moonstone/VideoPlayer` to read out audio guidance every time `source` changes
- `moonstone/VideoPlayer` to display custom thumbnail node
- `moonstone/VideoPlayer` to hide more icon when right components are removed
- `moonstone/Picker` to correctly update pressed state when dragging off buttons
- `moonstone/Notification` to display when it's opened
- `moonstone/VirtualList` and `moonstone/VirtualGridList` to show Spotlight properly while navigating with page up and down keys
- `moonstone/Input` to allow navigating via left or right to other components when the input is active and the selection is at start or end of the text, respectively
- `moonstone/Panels.ActivityPanels` to correctly lay out the existing panel after adding additional panels

## [2.0.0-alpha.6] - 2018-03-22

### Removed

- `moonstone/Slider` exports `SliderFactory` and `SliderBaseFactory`
- `moonstone/IncrementSlider` exports `IncrementSliderFactory` and `IncrementSliderBaseFactory`
- `moonstone/ProgressBar`, `moonstone/Slider`, `moonstone/Slider.SliderTooltip`, `moonstone/IncrementSlider` components' `vertical` property and replaced it with `orientation`

### Added

- `moonstone/VideoPlayer` property `component` to handle custom video element
- `moonstone/IncrementSlider` properties `incrementAriaLabel` and `decrementAriaLabel` to configure the label set on each button
- `moonstone/Input` support for `small` prop
- `moonstone/ProgressBar` support for `tooltip` and `tooltipForceSide`
- `moonstone/ProgressBar`, `moonstone/Slider`, `moonstone/Slider.SliderTooltip`, `moonstone/IncrementSlider` property `orientation` to accept orientation strings like "vertical" and "horizontal" (replaced old `vertical` prop)

### Changed

- `moonstone/Input` input `height`, `vertical-align`, and `margins`. Please verify your layouts to ensure everything lines up correctly; this change may require removal of old sizing and positioning CSS which is no longer necessary.
- `moonstone/FormCheckbox` to have a small border around the circle, according to new GUI designs
- `moonstone/RadioItem` dot size and added an inner-dot to selected-focused state, according to new GUI designs
- `moonstone/ContextualPopup` prop `popupContainerId` to `popupSpotlightId`
- `moonstone/Popup` prop `containerId` to `spotlightId`
- `moonstone/VideoPlayer` prop `containerId` to `spotlightId`
- `moonstone/VirtualList.VirtualList` and `moonstone/VirtualList.VirtualGridList` prop `component` to be replaced by `itemRenderer`

### Fixed

- `moonstone/ExpandableItem` to be more performant when animating
- `moonstone/GridListImageItem` to hide overlay checkmark icon on focus when unselected
- `moonstone/GridListImageItem` to use `ui/GridListImageItem`
- `moonstone/VirtualList`, `moonstone/VirtualGridList` and `moonstone/Scroller` components to use their base UI components
- `moonstone/VirtualList` to show the selected state on hovered paging controls properly
- `moonstone/Slider` to highlight knob when selected
- `moonstone/Slider` to handle updates to its `value` prop correctly
- `moonstone/ToggleItem` to accept HTML DOM node tag names as strings for its `component` property
- `moonstone/Popup` to properly pause and resume spotlight when animating

## [2.0.0-alpha.5] - 2018-03-07

### Removed

- `moonstone/Marquee.MarqueeText`, replaced by `moonstone/Marquee.Marquee`
- `moonstone/VirtualGridList.GridListImageItem`, replaced by `moonstone/GridListImageItem`

### Changed

- `moonstone/Marquee.Marquee` to be `moonstone/Marquee.MarqueeBase`
- `moonstone/ContextualPopupDecorator` to not restore last-focused child
- `moonstone/ExpandableList` to restore focus to the first selected item after opening

### Fixed

- `moonstone/Slider` to correctly show localized percentage value in tooltip when `tooltipAsPercent` is true
- `moonstone/VirtualGridList` to show or hide its scrollbars properly
- `moonstone/Button` text to be properly centered
- `moonstone/Input` to not clip some glyphs at the start of the value

## [2.0.0-alpha.4] - 2018-02-13

### Added

- `moonstone/SlotItem` replacing `moonstone/Item.ItemOverlay`

### Removed

- `moonstone/VirtualFlexList` to be replaced by `ui/VirtualFlexList`
- `moonstone/Button` and `moonstone/IconButton` prop `noAnimation`
- `moonstone/Item.OverlayDecorator`, `moonstone/Item.Overlay`, and `moonstone/Item.ItemOverlay` to be replaced by `moonstone/SlotItem`

### Changed

- `moonstone/Marquee` to do less-costly calculations during measurement and optimized the applied styles
- `moonstone/ExpandableList` to require a unique key for each object type data

### Fixed

- `moonstone/VirtualList` to render properly with fiber reconciler
- `moonstone/VirtualList` focus option in scrollTo api
- `moonstone/ExpandableSpotlightDecorator` to not spot the title upon collapse when in `pointerMode`
- `moonstone/Spinner` to not unpause Spotlight unless it was the one to pause it
- `moonstone/Marquee` to stop when becoming disabled
- `moonstone/Input`, `moonstone/MarqueeDecorator`, and `moonstone/Slider` to prevent unnecessary focus-based updates

## [2.0.0-alpha.3] - 2018-01-18

### Removed

- `moonstone/Scroller` and `moonstone/VirtualList` option `indexToFocus` in `scrollTo` method which is deprecated from 1.2.0
- `moonstone/Scroller` props `horizontal` and `vertical` which are deprecated from 1.3.0 and replaced with `direction` prop
- `moonstone/Button` exports `ButtonFactory` and `ButtonBaseFactory`
- `moonstone/IconButton` exports `IconButtonFactory` and `IconButtonBaseFactory`

### Fixed

- `moonstone/MoonstoneDecorator` root node to fill the entire space available, which simplifies positioning and sizing for child elements (previously always measured 0 in height)
- `moonstone/VirtualList` to prevent infinite function call when a size of contents is slightly longer than a client size without a scrollbar
- `moonstone/VirtualList` to sync scroll position when clientSize changed

## [2.0.0-alpha.2] - 2017-08-29

No significant changes.

## [2.0.0-alpha.1] - 2017-08-27

### Changed

- `moonstone/Button`, `moonstone/Checkbox`, `moonstone/FormCheckbox`, `moonstone/IconButton`, `moonstone/IncrementSlider`, `moonstone/Item`, `moonstone/Picker`, and `moonstone/RangePicker`, `moonstone/Switch` and `moonstone/VideoPlayer` to use `ui/Touchable`

## [1.15.0] - 2018-02-28

### Deprecated

- `moonstone/Marquee.Marquee`, to be moved to `moonstone/Marquee.MarqueeBase` in 2.0.0
- `moonstone/Marquee.MarqueeText`, to be moved to `moonstone/Marquee.Marquee` in 2.0.0

### Fixed

- `moonstone/GridListImageItem` to display correctly

## [1.14.0] - 2018-02-23

### Deprecated

- `moonstone/VirtualFlexList`, to be replaced by `ui/VirtualFlexList` in 2.0.0
- `moonstone/VirtualGridList.GridListImageItem`, to be replaced by `moonstone/GridListImageItem` in 2.0.0
- `moonstone/Button` and `moonstone/IconButton` prop `noAnimation`, to be removed in 2.0.0
- `moonstone/Button.ButtonFactory`, `moonstone/Button.ButtonBaseFactory`, `moonstone/IconButton.IconButtonFactory`, `moonstone/IconButton.IconButtonBaseFactory`, `moonstone/IncrementSlider.IncrementSliderFactory`, `moonstone/IncrementSlider.IncrementSliderBaseFactory`, `moonstone/Slider.SliderFactory`, and `moonstone/Slider.SliderBaseFactory`, to be removed in 2.0.0
- `moonstone/Item.ItemOverlay`, to be replaced by `ui/SlotItem` in 2.0.0
- `moonstone/Item.Overlay` and `moonstone/Item.OverlayDecorator`, to be removed in 2.0.0

### Added

- `moonstone/DaySelector` component
- `moonstone/EditableIntegerPicker` component
- `moonstone/GridListImageItem` component

## [1.13.3] - 2018-01-16

### Fixed

- `moonstone/TimePicker` to not read out meridiem label when meridiem picker gets a focus
- `moonstone/Scroller` to correctly update scrollbars when the scroller's contents change

## [1.13.2] - 2017-12-14

### Fixed

- `moonstone/Panels` to maintain spotlight focus when `noAnimation` is set
- `moonstone/Panels` to not accept back key presses during transition
- `moonstone/Panels` to revert 1.13.0 fix that blurred Spotlight when transitioning panels
- `moonstone/Scroller` and other scrolling components to not show scroll thumb when only child item is updated
- `moonstone/Scroller` and other scrolling components to not hide scroll thumb immediately after scroll position reaches the top or the bottom
- `moonstone/Scroller` and other scrolling components to show scroll thumb properly when scroll position reaches the top or the bottom by paging controls

## [1.13.1] - 2017-12-06

### Fixed

- `moonstone/Slider` to not unnecessarily fire `onChange` if the initial value has not changed

## [1.13.0] - 2017-11-28

### Added

- `moonstone/VideoPlayer` props `disabled`, `loading`, `miniFeedbackHideDelay`, and `thumbnailComponent` as well as new APIs: `areControlsVisible`, `getVideoNode`, `showFeedback`, and `toggleControls`

### Fixed

- `moonstone/VirtualList` to render items from a correct index on edge cases at the top of a list
- `moonstone/VirtualList` to handle focus properly via page up at the first page and via page down at the last page
- `moonstone/Expandable` and derivatives to use the new `ease-out-quart` animation timing function to better match the aesthetic of Enyo's Expandables
- `moonstone/TooltipDecorator` to correctly display tooltip direction when locale changes
- `moonstone/Marquee` to restart animation on every resize update
- `moonstone/LabeledItem` to start marquee when hovering while disabled
- `moonstone/Marquee` to correctly start when hovering on disabled spottable components
- `moonstone/Marquee.MarqueeController` to not abort marquee when moving among components
- `moonstone/Picker` marquee issues with disabled buttons or Picker
- `moonstone/Panels` to prevent loss of spotlight issue when moving between panels
- `moonstone/VideoPlayer` to bring it in line with real-world use-cases
- `moonstone/Slider` by removing unnecessary repaints to the screen
- `moonstone/Slider` to fire `onChange` events when the knob is pressed near the boundaries
- `moonstone/VideoPlayer` to correctly position knob when interacting with media slider
- `moonstone/VideoPlayer` to not read out the focused button when the media controls hide
- `moonstone/MarqueeDecorator` to stop when unhovering a disabled component using `marqueeOn` `'focus'`
- `moonstone/Slider` to not forward `onChange` when `disabled` on `mouseUp/click`
- `moonstone/VideoPlayer` to defer rendering playback controls until needed

## [1.12.2] - 2017-11-15

### Fixed

- `moonstone/VirtualList` to scroll and focus properly by pageUp and pageDown when disabled items are in it
- `moonstone/Button` to correctly specify minimum width when in large text mode
- `moonstone/Scroller` and other scrolling components to restore last focused index when panel is changed
- `moonstone/VideoPlayer` to display time correctly in RTL locale
- `moonstone/VirtualList` to scroll correctly using page down key with disabled items
- `moonstone/Scroller` and other scrolling components to not cause a script error when scrollbar is not rendered
- `moonstone/Picker` incrementer and decrementer to not change size when focused
- `moonstone/Header` to use a slightly smaller font size for `title` in non-latin locales and a line-height for `titleBelow` and `subTitleBelow` that better meets the needs of tall-glyph languages like Tamil and Thai, as well as latin locales
- `moonstone/Scroller` and `moonstone/VirtualList` to keep spotlight when pressing a 5-way control while scrolling
- `moonstone/Panels` to prevent user interaction with panel contents during transition
- `moonstone/Slider` and related components to correctly position knob for `detachedKnob` on mouse down and fire value where mouse was positioned on mouse up
- `moonstone/DayPicker` to update day names when changing locale
- `moonstone/ExpandableItem` and all other `Expandable` components to revert 1.12.1 change to pull down from the top

## [1.12.1] - 2017-11-07

### Fixed

- `moonstone/ExpandableItem` and all other `Expandable` components to now pull down from the top instead of being revealed from the bottom, matching Enyo's design
- `moonstone/VirtualListNative` to scroll properly with page up/down keys if there is a disabled item
- `moonstone/RangePicker` to display negative values correctly in RTL
- `moonstone/Scroller` and other scrolling components to not blur scroll buttons when wheeling
- `moonstone/Scrollbar` to hide scroll thumb immediately without delay after scroll position reaches min or max
- `moonstone/Divider` to pass `marqueeOn` prop
- `moonstone/Slider` to fire `onChange` on mouse up and key up
- `moonstone/VideoPlayer` to show knob when pressed
- `moonstone/Header` to layout `titleBelow` and `subTitleBelow` correctly
- `moonstone/Header` to use correct font-weight for `subTitleBelow`
- `moonstone/VirtualList` to restore focus correctly for lists only slightly larger than the viewport

## [1.12.0] - 2017-10-27

### Fixed

- `moonstone/Scroller` and other scrolling components to prevent focusing outside the viewport when pressing a 5-way key during wheeling
- `moonstone/Scroller` to called scrollToBoundary once when focus is moved using holding child item
- `moonstone/VideoPlayer` to apply skin correctly
- `moonstone/Popup` from `last-focused` to `default-element` in `SpotlightContainerDecorator` config
- `moonstone/Panels` to retain focus when back key is pressed on breadcrumb
- `moonstone/Input` to correctly hide VKB when dismissing

## [1.11.0] - 2017-10-24

### Added

- `moonstone/VideoPlayer` properties `seekDisabled` and `onSeekFailed` to disable seek function

### Changed

- `moonstone/ExpandableList` to become `disabled` if there are no children

### Fixed

- `moonstone/Picker` to read out customized accessibility value when picker prop has `joined` and `aria-valuetext`
- `moonstone/Scroller` to apply scroll position on vertical or horizontal Scroller when child gets a focus
- `moonstone/Scroller` and other scrolling components to scroll without animation when panel is changed
- `moonstone/ContextualPopup` padding to not overlap close button
- `moonstone/Scroller` and other scrolling components to change focus via page up/down only when the scrollbar is visible
- `moonstone/Picker` to only increment one value on hold
- `moonstone/ItemOverlay` to remeasure when focused

## [1.10.1] - 2017-10-16

### Fixed

- `moonstone/Scroller` and other scrolling components to scroll via page up/down when focus is inside a Spotlight container
- `moonstone/VirtualList` and `moonstone/VirtualGridList` to scroll by 5-way keys right after wheeling
- `moonstone/VirtualList` not to move focus when a current item and the last item are located at the same line and pressing a page down key
- `moonstone/Slider` knob to follow while dragging for detached knob
- `moonstone/Header` to layout header row correctly in `standard` type
- `moonstone/Input` to not dismiss on-screen keyboard when dragging cursor out of input box
- `moonstone/Header` RTL `line-height` issue
- `moonstone/Panels` to render children on idle
- `moonstone/Scroller` and other scrolling components to limit muted spotlight container scrims to their bounds
- `moonstone/Input` to always forward `onKeyUp` event

## [1.10.0] - 2017-10-09

### Added

- `moonstone/VideoPlayer` support for designating components with `.spottable-default` as the default focus target when pressing 5-way down from the slider
- `moonstone/Slider` property `activateOnFocus` which when enabled, allows 5-way directional key interaction with the `Slider` value without pressing [Enter] first
- `moonstone/VideoPlayer` property `noMiniFeedback` to support controlling the visibility of mini feedback
- `ui/Layout`, which provides a technique for laying-out components on the screen using `Cells`, in rows or columns

### Changed

- `moonstone/Popup` to focus on mount if it’s initially opened and non-animating and to always pass an object to `onHide` and `onShow`
- `moonstone/VideoPlayer` to emit `onScrub` event and provide audio guidance when setting focus to slider

### Fixed

- `moonstone/ExpandableItem` and derivatives to restore focus to the Item if the contents were last focused when closed
- `moonstone/Slider` toggling activated state when holding enter/select key
- `moonstone/TimePicker` picker icons shifting slightly when focusing an adjacent picker
- `moonstone/Icon` so it handles color the same way generic text does, by inheriting from the parent's color. This applies to all instances of `Icon`, `IconButton`, and `Icon` inside `Button`.
- `moonstone/fonts` Museo Sans font to correct "Ti" kerning
- `moonstone/VideoPlayer` to correctly position knob on mouse click
- `moonstone/Panels.Header` to show an ellipsis for long titles with RTL text
- `moonstone/Marquee` to restart when invalidated by a prop change and managed by a `moonstone/Marquee.MarqueeController`
- `spotlight.Spotlight` method `focus()` to verify that the target element matches its container's selector rules prior to setting focus
- `moonstone/Picker` to only change picker values `onWheel` when spotted
- `moonstone/VideoPlayer` to hide descendant floating components (tooltips, contextual popups) when the media controls hide

## [1.9.3] - 2017-10-03

### Added

- `moonstone/Button` property value to `backgroundOpacity` called "lightTranslucent" to better serve colorful image backgrounds behind Buttons. This also affects `moonstone/IconButton` and `moonstone/Panels/ApplicationCloseButton`.
- `moonstone/Panels` property `closeButtonBackgroundOpacity` to support `moonstone/Panels/ApplicationCloseButton`'s `backgroundOpacity` prop

### Changed

- `Moonstone Icons` font file to include the latest designs for several icons
- `moonstone/Panels/ApplicationCloseButton` to expose its `backgroundOpacity` prop

### Fixed

- `moonstone/VirtualList` to apply "position: absolute" inline style to items
- `moonstone/Picker` to increment and decrement normally at the edges of joined picker
- `moonstone/Icon` not to read out image characters
- `moonstone/Scroller` and other scrolling components to not accumulate paging scroll by pressing page up/down in scrollbar
- `moonstone/Icon` to correctly display focused state when using external image
- `moonstone/Button` and `moonstone/IconButton` to be properly visually muted when in a muted container

## [1.9.2] - 2017-09-26

### Fixed

- `moonstone/ExpandableList` preventing updates when its children had changed

## [1.9.1] - 2017-09-25

### Fixed

- `moonstone/ExpandableList` run-time error when using an array of objects as children
- `moonstone/VideoPlayer` blocking pointer events when the controls were hidden

## [1.9.0] - 2017-09-22

### Added

- `moonstone/styles/mixins.less` mixins: `.moon-spotlight-margin()` and `.moon-spotlight-padding()`
- `moonstone/Button` property `noAnimation` to support non-animating pressed visual

### Changed

- `moonstone/TimePicker` to use "AM/PM" instead of "meridiem" for label under meridiem picker
- `moonstone/IconButton` default style to not animate on press. NOTE: This behavior will change back to its previous setting in release 2.0.0.
- `moonstone/Popup` to warn when using `scrimType` `'none'` and `spotlightRestrict` `'self-only'`
- `moonstone/Scroller` to block spotlight during scroll
- `moonstone/ExpandableItem` and derivatives to always pause spotlight before animation

### Fixed

- `moonstone/VirtualGridList` to not move focus to wrong column when scrolled from the bottom by holding the "up" key
- `moonstone/VirtualList` to focus an item properly when moving to a next or previous page
- `moonstone/Scroller` and other scrolling components to move focus toward first or last child when page up or down key is pressed if the number of children is small
- `moonstone/VirtualList` to scroll to preserved index when it exists within dataSize for preserving focus
- `moonstone/Picker` buttons to not change size
- `moonstone/Panel` to move key navigation to application close button on holding the "up" key.
- `moonstone/Picker` to show numbers when changing values rapidly
- `moonstone/Popup` layout in large text mode to show close button correctly
- `moonstone/Picker` from moving scroller when pressing 5-way keys in `joined` Picker
- `moonstone/Input` so it displays all locales the same way, without cutting off the edges of characters
- `moonstone/TooltipDecorator` to hide tooltip when 5-way keys are pressed for disabled components
- `moonstone/Picker` to not tremble in width when changing values while using a numeric width prop value
- `moonstone/Picker` to not overlap values when changing values in `vertical`
- `moonstone/ContextualPopup` pointer mode focus behavior for `spotlightRestrict='self-only'`
- `moonstone/VideoPlayer` to prevent interacting with more components in pointer mode when hidden
- `moonstone/Scroller` to not repaint its entire contents whenever partial content is updated
- `moonstone/Slider` knob positioning after its container is resized
- `moonstone/VideoPlayer` to maintain focus when media controls are hidden
- `moonstone/Scroller` to scroll expandable components into view when opening when pointer has moved elsewhere

## [1.8.0] - 2017-09-07

### Deprecated

- `moonstone/Dialog` property `showDivider`, will be replaced by `noDivider` property in 2.0.0

### Added

- `moonstone/Popup` callback property `onShow` which fires after popup appears for both animating and non-animating popups

### Changed

- `moonstone/Popup` callback property `onHide` to run on both animating and non-animating popups
- `moonstone/VideoPlayer` state `playbackRate` to media events
- `moonstone/VideoPlayer` support for `spotlightDisabled`
- `moonstone/VideoPlayer` thumbnail positioning and style
- `moonstone/VirtualList` to render when dataSize increased or decreased
- `moonstone/Dialog` style
- `moonstone/Popup`, `moonstone/Dialog`, and `moonstone/Notification` to support `node` type for children
- `moonstone/Scroller` to forward `onKeyDown` events

### Fixed

- `moonstone/Scroller` and other scrolling components to enable focus when wheel scroll is stopped
- `moonstone/VirtualList` to show scroll thumb when a preserved item is focused in a Panel
- `moonstone/Scroller` to navigate properly with 5-way when expandable child is opened
- `moonstone/VirtualList` to stop scrolling when focus is moved on an item from paging controls or outside
- `moonstone/VirtualList` to move out with 5-way navigation when the first or the last item is disabled
- `moonstone/IconButton` Tooltip position when disabled
- `moonstone/VideoPlayer` Tooltip time after unhovering
- `moonstone/VirtualList` to not show invisible items
- `moonstone/IconButton` Tooltip position when disabled
- `moonstone/VideoPlayer` to display feedback tooltip correctly when navigating in 5-way
- `moonstone/MarqueeDecorator` to work with synchronized `marqueeOn` `'render'` and hovering as well as `marqueOn` `'hover'` when moving rapidly among synchronized marquees
- `moonstone/Input` aria-label for translation
- `moonstone/Marquee` to recalculate inside `moonstone/Scroller` and `moonstone/SelectableItem` by bypassing `shouldComponentUpdate`
- `moonstone/Picker` to marquee when incrementing and decrementing values with the prop `noAnimation`

## [1.7.0] - 2017-08-23

### Deprecated

- `moonstone/TextSizeDecorator` and it will be replaced by `moonstone/AccessibilityDecorator`
- `moonstone/MarqueeDecorator` property `marqueeCentered` and `moonstone/Marquee` property `centered` will be replaced by `alignment` property in 2.0.0

### Added

- `moonstone/TooltipDecorator` config property to direct tooltip into a property instead of adding to `children`
- `moonstone/VideoPlayer` prop `thumbnailUnavailable` to fade thumbnail
- `moonstone/AccessibilityDecorator` with `highContrast` and `textSize`
- `moonstone/VideoPlayer` high contrast scrim
- `moonstone/MarqueeDecorator`and `moonstone/Marquee` property `alignment` to allow setting  alignment of marquee content

### Changed

- `moonstone/Scrollbar` to disable paging control down button properly at the bottom when a scroller size is a non-integer value
- `moonstone/VirtualList`, `moonstone/VirtualGridList`, and `moonstone/Scroller` to scroll on `keydown` event instead of `keyup` event of page up and page down keys
- `moonstone/VirtualGridList` to scroll by item via 5 way key
- `moonstone/VideoPlayer` to read target time when jump by left/right key
- `moonstone/IconButton` to not use `MarqueeDecorator` and `Uppercase`

### Fixed

- `moonstone/VirtualList` and `moonstone/VirtualGridList` to focus the correct item when page up and page down keys are pressed
- `moonstone/VirtualList` to not lose focus when moving out from the first item via 5way when it has disabled items
- `moonstone/Slider` to align tooltip with detached knob
- `moonstone/FormCheckbox` to display correct colors in light skin
- `moonstone/Picker` and `moonstone/RangePicker` to forward `onKeyDown` events when not `joined`
- `moonstone/SelectableItem` to display correct icon width and alignment
- `moonstone/LabeledItem` to always match alignment with the locale
- `moonstone/Scroller` to properly 5-way navigate from scroll buttons
- `moonstone/ExpandableList` to display correct font weight and size for list items
- `moonstone/Divider` to not italicize in non-italic locales
- `moonstone/VideoPlayer` slider knob to follow progress after being selected when seeking
- `moonstone/LabeledItem` to correctly position its icon. This affects all of the `Expandables`, `moonstone/DatePicker` and `moonstone/TimePicker`.
- `moonstone/Panels.Header` and `moonstone/Item` to prevent them from allowing their contents to overflow unexpectedly
- `moonstone/Marquee` to recalculate when vertical scrollbar appears
- `moonstone/SelectableItem` to recalculate marquee when toggled

### Removed

- `moonstone/Input` large-text mode

## [1.6.1] - 2017-08-07

### Changed

- `moonstone/Icon` and `moonstone/IconButton` to no longer fit image source to the icon's boundary

## [1.6.0] - 2017-08-04

### Added

- `moonstone/VideoPlayer` ability to seek when holding down the right and left keys. Sensitivity can be adjusted using throttling options `jumpDelay` and `initialJumpDelay`.
- `moonstone/VideoPlayer` property `no5WayJump` to disable jumping done by 5-way
- `moonstone/VideoPlayer` support for the "More" button to use tooltips
- `moonstone/VideoPlayer` properties `moreButtonLabel` and `moreButtonCloseLabel` to allow customization of the "More" button's tooltip and Aria labels
- `moonstone/VideoPlayer` property `moreButtonDisabled` to disable the "More" button
- `moonstone/Picker` and `moonstone/RangePicker` prop `aria-valuetext` to support reading custom text instead of value
- `moonstone/VideoPlayer` methods `showControls` and `hideControls` to allow external interaction with the player
- `moonstone/Scroller` support for Page Up/Page Down keys in pointer mode when no item has focus

### Changed

- `moonstone/VideoPlayer` to handle play, pause, stop, fast forward and rewind on remote controller
- `moonstone/Marquee` to also start when hovered if `marqueeOnRender` is set

### Fixed

- `moonstone/IconButton` to fit image source within `IconButton`
- `moonstone` icon font sizes for wide icons
- `moonstone/ContextualPopupDecorator` to prefer setting focus to the appropriate popup instead of other underlying controls when using 5-way from the activating control
- `moonstone/Scroller` not scrolled via 5 way when `moonstone/ExpandableList` is opened
- `moonstone/VirtualList` to not let the focus move outside of container even if there are children left when navigating with 5way
- `moonstone/Scroller` and other scrolling components to update disability of paging controls when the scrollbar is set to `visible` and the content becomes shorter
- `moonstone/VideoPlayer` to focus on hover over play/pause button when video is loading
- `moonstone/VideoPlayer` to update and display proper time while moving knob when video is paused
- `moonstone/VideoPlayer` long title overlap issues
- `moonstone/Header` to apply `marqueeOn` prop to `subTitleBelow` and `titleBelow`
- `moonstone/Picker` wheeling in `moonstone/Scroller`
- `moonstone/IncrementSlider` and `moonstone/Picker` to read value changes when selecting buttons

## [1.5.0] - 2017-07-19

### Added

- `moonstone/Slider` and `moonstone/IncrementSlider` prop `aria-valuetext` to support reading custom text instead of value
- `moonstone/TooltipDecorator` property `tooltipProps` to attach props to tooltip component
- `moonstone/Scroller` and `moonstone/VirtualList` ability to scroll via page up and page down keys
- `moonstone/VideoPlayer` tooltip-thumbnail support with the `thumbnailSrc` prop and the `onScrub` callback to fire when the knob moves and a new thumbnail is needed
- `moonstone/VirtualList` ability to navigate via 5way when there are disabled items
- `moonstone/ContextualPopupDecorator` property `popupContainerId` to support configuration of the popup's spotlight container
- `moonstone/ContextualPopupDecorator` property `onOpen` to notify containers when the popup has been opened
- `moonstone/ContextualPopupDecorator` config option `openProp` to support mapping the value of `open` property to the chosen property of wrapped component

### Changed

- `moonstone/ExpandableList` to use 'radio' as the default, and adapt 'single' mode to render as a `moonstone/RadioItem` instead of a `moonstone/CheckboxItem`
- `moonstone/VideoPlayer` to not hide pause icon when it appears
- `moonstone/ContextualPopupDecorator` to set accessibility-related props onto the container node rather than the popup node
- `moonstone/ExpandableItem`, `moonstone/ExpandableList`, `moonstone/ExpandablePicker`, `moonstone/DatePicker`, and `moonstone/TimePicker` to pause spotlight when animating in 5-way mode
- `moonstone/Spinner` to position the text content under the spinner, rather than to the right side
- `moonstone/VideoPlayer` to include hour when announcing the time while scrubbing
- `moonstone/GridListImageItem` to require a `source` prop and not have a default value

### Fixed

- `moonstone/Input` ellipsis to show if placeholder is changed dynamically and is too long
- `moonstone/Marquee` to re-evaluate RTL orientation when its content changes
- `moonstone/VirtualList` to restore focus on short lists
- `moonstone/ExpandableInput` to expand the width of its contained `moonstone/Input`
- `moonstone/Input` support for `dismissOnEnter`
- `moonstone/Input` focus management to prevent stealing focus when programmatically moved elsewhere
- `moonstone/Input` 5-way spot behavior
- `moonstone` international fonts to always be used, even when unsupported font-weights or font-styles are requested
- `moonstone/Panels.Panel` support for selecting components with `.spottable-default` as the default focus target
- `moonstone/Panels` layout in RTL locales
- `moonstone` spottable components to support `onSpotlightDown`, `onSpotlightLeft`, `onSpotlightRight`, and `onSpotlightUp` event property
- `moonstone/VirtualList` losing spotlight when the list is empty
- `moonstone/FormCheckbox` in focused state to have the correct "check" color
- `moonstone/Scroller` and other scrolling components' bug in `navigableFilter` when passed a container id

## [1.4.1] - 2017-07-05

### Changed

- `moonstone/Popup` to only call `onKeyDown` when there is a focused item in the `Popup`
- `moonstone/Scroller`, `moonstone/Picker`, and `moonstone/IncrementSlider` to automatically move focus when the currently focused `moonstone/IconButton` becomes disabled

### Fixed

- `moonstone/ContextualPopupDecorator` close button to account for large text size
- `moonstone/ContextualPopupDecorator` to not spot controls other than its activator when navigating out via 5-way
- `moonstone/Header` to set the value of `marqueeOn` for all types of headers

## [1.4.0] - 2017-06-29

### Deprecated

- `moonstone/Input` prop `noDecorator` is being replaced by `autoFocus` in 2.0.0

### Added

- `moonstone/Scrollbar` property `corner` to add the corner between vertical and horizontal scrollbars
- `moonstone/ScrollThumb` for a thumb of `moonstone/Scrollbar`
- `moonstone/styles/text.less` mixin `.locale-japanese-line-break()` to apply the correct  Japanese language line-break rules for the following multi-line components: `moonstone/BodyText`, `moonstone/Dialog`, `moonstone/Notification`, `moonstone/Popup`, and `moonstone/Tooltip`
- `moonstone/ContextualPopupDecorator` property `popupProps` to attach props to popup component
- `moonstone/VideoPlayer` property `pauseAtEnd` to control forward/backward seeking
- `moonstone/Panels/Header` prop `marqueeOn` to control marquee of header

### Changed

- `moonstone/Panels/Header` to expose its `marqueeOn` prop
- `moonstone/VideoPlayer` to automatically adjust the width of the allocated space for the side components so the media controls have more space to appear on smaller screens
- `moonstone/VideoPlayer` properties `autoCloseTimeout` and `titleHideDelay` default value to `5000`
- `moonstone/VirtualList` to support restoring focus to the last focused item
- `moonstone/Scroller` and other scrolling components to call `onScrollStop` before unmounting if a scroll is in progress
- `moonstone/Scroller` to reveal non-spottable content when navigating out of a scroller

### Fixed

- `moonstone/Dialog` to properly focus via pointer on child components
- `moonstone/VirtualList`, `moonstone/VirtualGridList`, and `moonstone/Scroller` not to be slower when scrolled to the first or the last position by wheeling
- `moonstone` component hold delay time
- `moonstone/VideoPlayer` to show its controls when pressing down the first time
- `moonstone/Panel` autoFocus logic to only focus on initial render
- `moonstone/Input` text colors
- `moonstone/ExpandableInput` to focus its decorator when leaving by 5-way left/right

## [1.3.1] - 2017-06-14

### Fixed

- `moonstone/Picker` support for large text
- `moonstone/Scroller` support for focusing paging controls with the pointer
- `moonstone` CSS rules for unskinned spottable components

## [1.3.0] - 2017-06-12

### Deprecated

- `moonstone/Scroller` props `horizontal` and `vertical`. Deprecated props are replaced with `direction` prop. `horizontal` and `vertical` will be removed in 2.0.0.
- `moonstone/Panel` prop `noAutoFocus` in favor of `autoFocus="none"`

### Added

- `moonstone/Image` support for `children` prop inside images
- `moonstone/Scroller` prop `direction` which replaces `horizontal` and `vertical` props
- `moonstone/VideoPlayer` property `tooltipHideDelay` to hide tooltip with a given amount of time
- `moonstone/VideoPlayer` property `pauseAtEnd` to pause when it reaches either the start or the end of the video
- `moonstone/VideoPlayer` methods `fastForward`, `getMediaState`, `jump`, `pause`, `play`, `rewind`, and `seek` to allow external interaction with the player. See docs for example usage.

### Changed

- `moonstone/Skinnable` to support context and allow it to be added to any component to be individually skinned. This includes a further optimization in skinning which consolidates all color assignments into a single block, so non-color rules aren't unnecessarily duplicated.
- `moonstone/Skinnable` light and dark skin names ("moonstone-light" and "moonstone") to "light" and "dark", respectively
- `moonstone/VideoPlayer` to set play/pause icon to display "play" when rewinding or fast forwarding
- `moonstone/VideoPlayer` to rewind or fast forward when previous command is slow-forward or slow-rewind respectively
- `moonstone/VideoPlayer` to fast forward when previous command is slow-forward and it reaches the last of its play rate
- `moonstone/VideoPlayer` to not play video on reload when `noAutoPlay` is `true`
- `moonstone/VideoPlayer` property `feedbackHideDelay`'s default value to `3000`
- `moonstone/Notification` to break line in characters in ja and zh locale
- `moonstone/Notification` to align texts left in LTR locale and right in RTL locale
- `moonstone/VideoPlayer` to simulate rewind functionality on non-webOS platforms only

### Fixed

- `moonstone/ExpandableItem` to correct the `titleIcon` when using `open` and `disabled`
- `moonstone/GridListImageItem` to center its selection icon on the image instead of the item
- `moonstone/Input` to have correct `Tooltip` position in `RTL`
- `moonstone/SwitchItem` to not unintentionally overflow `Scroller` containers, causing them to jump to the side when focusing
- `moonstone/VideoPlayer` to fast forward properly when video is at paused state
- `moonstone/VideoPlayer` to correctly change sources
- `moonstone/VideoPlayer` to show or hide feedback tooltip properly
- `moonstone/DateTimeDecorator` to work properly with `RadioControllerDecorator`
- `moonstone/Picker` in joined, large text mode so the arrows are properly aligned and sized
- `moonstone/Icon` to reflect the same proportion in relation to its size in large-text mode

## [1.2.0] - 2017-05-17

### Deprecated

- `moonstone/Scroller` and other scrolling components option `indexToFocus` in `scrollTo` method to be removed in 2.0.0

### Added

- `moonstone/Slider` and `moonstone/IncrementSlider` prop `noFill` to support a style without the fill
- `moonstone/Marquee` property `rtl` to set directionality to right-to-left
- `moonstone/VirtualList.GridListImageItem` property `selectionOverlay` to add custom component for selection overlay
- `moonstone/MoonstoneDecorator` property `skin` to let an app choose its skin: "moonstone" and "moonstone-light" are now available
- `moonstone/FormCheckboxItem`
- `moonstone/FormCheckbox`, a standalone checkbox, to support `moonstone/FormCheckboxItem`
- `moonstone/Input` props `invalid` and `invalidMessage` to display a tooltip when input value is invalid
- `moonstone/Scroller` and other scrolling components option `focus` in `scrollTo()` method
- `moonstone/Scroller` and other scrolling components property `spottableScrollbar`
- `moonstone/Icon.IconList` icons: `arrowshrinkleft` and `arrowshrinkright`

### Changed

- `moonstone/Picker` arrow icon for `joined` picker: small when not spotted, hidden when it reaches the end of the picker
- `moonstone/Checkbox` and `moonstone/CheckboxItem` to reflect the latest design
- `moonstone/MoonstoneDecorator/fontGenerator` was refactored to use the browser's FontFace API to dynamically load locale fonts
- `moonstone/VideoPlayer` space allotment on both sides of the playback controls to support 4 buttons; consequently the "more" controls area has shrunk by the same amount
- `moonstone/VideoPlayer` to not disable media button (play/pause)
- `moonstone/Scroller` and other scrolling components so that paging controls are not spottable by default with 5-way
- `moonstone/VideoPlayer`'s more/less button to use updated arrow icon

### Fixed

- `moonstone/MarqueeDecorator` to properly stop marquee on items with `'marqueeOnHover'`
- `moonstone/ExpandableList` to work properly with object-based children
- `moonstone/styles/fonts.less` to restore the Moonstone Icon font to request the local system font by default. Remember to update your webOS build to get the latest version of the font so you don't see empty boxes for your icons.
- `moonstone/Picker` and `moonstone/RangePicker` to now use the correct size from Enyo (60px v.s. 84px) for icon buttons
- `moonstone/Scroller` and other scrolling components to apply ri.scale properly
- `moonstone/Panel` to not cover a `Panels`'s `ApplicationCloseButton` when not using a `Header`
- `moonstone/IncrementSlider` to show tooltip when buttons focused

## [1.1.0] - 2017-04-21

### Deprecated

- `moonstone/ExpandableInput` property `onInputChange`

### Added

- `moonstone/Panels.Panel` prop and `moonstone/MoonstoneDecorator` config option: `noAutoFocus` to support prevention of setting automatic focus after render
- `moonstone/VideoPlayer` props: `backwardIcon`, `forwardIcon`, `jumpBackwardIcon`, `jumpForwardIcon`, `pauseIcon`, and `playIcon` to support icon customization of the player
- `moonstone/VideoPlayer` props `jumpButtonsDisabled` and `rateButtonsDisabled` for disabling the pairs of buttons when it's inappropriate for the playing media
- `moonstone/VideoPlayer` property `playbackRateHash` to support custom playback rates
- `moonstone/VideoPlayer` callback prop `onControlsAvailable` which fires when the players controls show or hide
- `moonstone/Image` support for `onLoad` and `onError` events
- `moonstone/VirtualList.GridListImageItem` prop `placeholder`
- `moonstone/Divider` property `preserveCase` to display text without capitalizing it

### Changed

- `moonstone/Slider` colors and sizing to match the latest designs
- `moonstone/ProgressBar` to position correctly with other components nearby
- `moonstone/Panels` breadcrumb to no longer have a horizontal line above it
- `moonstone/Transition` to measure itself when the CPU is idle
- style for disabled opacity from 0.4 to 0.3
- `moonstone/Button` colors for transparent and translucent background opacity when disabled
- `moonstone/ExpandableInput` property `onInputChange` to fire along with `onChange`. `onInputChange` is deprecated and will be removed in a future update.
- `Moonstone.ttf` font to include new icons
- `moonstone/Icon` to reference additional icons

### Fixed

- `moonstone/Popup` and `moonstone/ContextualPopupDecorator` 5-way navigation behavior
- `moonstone/Input` to not spot its own input decorator on 5-way out
- `moonstone/VideoPlayer` to no longer render its `children` in multiple places
- `moonstone/Button` text color when used on a neutral (light) background in some cases
- `moonstone/Popup` background opacity
- `moonstone/Marquee` to recalculate properly when its contents change
- `moonstone/TimePicker` to display time in correct order
- `moonstone/Scroller` to prefer spotlight navigation to its internal components

## [1.0.0] - 2017-03-31

> NOTE: We have also modified most form components to be usable in a controlled (app manages component
> state) or uncontrolled (Enact manages component state) manner. To put a component into a
> controlled state, pass in `value` (or other appropriate state property such as `selected` or
> `open`) at component creation and then respond to events and update the value as needed. To put a
> component into an uncontrolled state, do not set `value` (or equivalent), at creation. From this
> point on, Enact will manage the state and events will be sent when the state is updated. To
> specify an initial value, use the `defaultValue` (or, `defaultSelected, `defaultOpen, etc.)
> property.  See the documentation for individual components for more information.

### Added

- `moonstone/Button` property `icon` to support a built-in icon next to the text content. The Icon supports everything that `moonstone/Icon` supports, as well as a custom icon.
- `moonstone/MoonstoneDecorator` property `textSize` to resize several components to requested CMR sizes. Simply add `textSize="large"` to your `App` and the new sizes will automatically take effect.

### Changed

- `moonstone/Slider` to use the property `tooltip` instead of `noTooltip`, so the built-in tooltip is not enabled by default
- `moonstone/IncrementSlider` to include tooltip documentation
- `moonstone/ExpandableList` to accept an array of objects as children which are spread onto the generated components
- `moonstone/CheckboxItem` style to match the latest designs, with support for the `moonstone/Checkbox` to be on either the left or the right side by using the `iconPosition` property
- `moonstone/VideoPlayer` to supply every event callback-method with an object representing the VideoPlayer's current state, including: `currentTime`, `duration`, `paused`, `proportionLoaded`, and `proportionPlayed`

### Fixed

- `moonstone/Panels.Panel` behavior for remembering focus on unmount and setting focus after render
- `moonstone/VirtualList.VirtualGridList` showing empty items when items are continuously added dynamically
- `moonstone/Picker` to marquee on focus once again

## [1.0.0-beta.4] - 2017-03-10

### Added

- `moonstone/VirtualList` `indexToFocus` option to `scrollTo` method to focus on item with specified index
- `moonstone/IconButton` and `moonstone/Button` `color` property to add a remote control key color to the button
- `moonstone/Scrollbar` property `disabled` to disable both paging controls when it is true
- `moonstone/VirtualList` parameter `moreInfo` to pass `firstVisibleIndex` and `lastVisibleIndex` when scroll events are firing
- Accessibility support to UI components
- `moonstone/VideoPlayer` property `onUMSMediaInfo` to support the custom webOS “umsmediainfo” event
- `moonstone/Region` component which encourages wrapping components for improved accessibility rather than only preceding the components with a `moonstone/Divider`
- `moonstone/Slider` tooltip. It's enabled by default and comes with options like `noTooltip`, `tooltipAsPercent`, and `tooltipSide`. See the component docs for more details.
- `moonstone/Panels.Panel` property `hideChildren` to defer rendering children
- `moonstone/Spinner` properties `blockClickOn` and `scrim` to block click events behind spinner
- `moonstone/VirtualList` property `clientSize` to specify item dimensions instead of measuring them

### Changed

- `moonstone/VirtualGridImageItem` styles to reduce redundant style code app side
- `moonstone/VirtualList` and `moonstone/VirtualGridList` to add essential CSS for list items automatically
- `moonstone/VirtualList` and `moonstone/VirtualGridList` to not add `data-index` to their item DOM elements directly, but to pass `data-index` as the parameter of their `component` prop like the `key` parameter of their `component` prop
- `moonstone/ExpandableItem` and derivatives to defer focusing the contents until animation completes
- `moonstone/LabeledItem`, `moonstone/ExpandableItem`, `moonstone/ExpandableList` to each support the `node` type in their `label` property. Best used with `ui/Slottable`.

### Fixed

- `moonstone/VirtualList.GridListImageItem` to have proper padding size according to the existence of caption/subcaption
- `moonstone/Scroller` and other scrolling components to display scrollbars with proper size
- `moonstone/VirtualGridList` to not be truncated

### Removed

- `moonstone/Scroller` and other scrolling components property `hideScrollbars` and replaced it with `horizontalScrollbar` and `verticalScrollbar`

## [1.0.0-beta.3] - 2017-02-21

### Added

- `moonstone/VideoPlayer` support for 5-way show/hide of media playback controls
- `moonstone/VideoPlayer` property `feedbackHideDelay`
- `moonstone/Slider` property `onKnobMove` to fire when the knob position changes, independently from the `moonstone/Slider` value
- `moonstone/Slider` properties `active`, `disabled`, `knobStep`, `onActivate`, `onDecrement`, and `onIncrement` as part of enabling 5-way support to `moonstone/Slider`, `moonstone/IncrementSlider` and the media slider for `moonstone/VideoPlayer`
- `moonstone/Slider` now supports `children` which are added to the `Slider`'s knob, and follow it as it moves
- `moonstone/ExpandableInput` properties `iconAfter` and `iconBefore` to display icons after and before the input, respectively
- `moonstone/Dialog` property `preserveCase`, which affects `title` text

### Changed

- `moonstone/IncrementSlider` to change when the buttons are held down
- `moonstone/Marquee` to allow disabled marquees to animate
- `moonstone/Dialog` to marquee `title` and `titleBelow`
- `moonstone/Marquee.MarqueeController` config option `startOnFocus` to `marqueeOnFocus`. `startOnFocus` is deprecated and will be removed in a future update.
- `moonstone/Button`, `moonstone/IconButton`, `moonstone/Item` to not forward `onClick` when `disabled`

### Fixed

- `moonstone/Marquee.MarqueeController` to start marquee on newly registered components when controller has focus and to restart synced marquees after completion
- `moonstone/Scroller` to recalculate when an expandable child opens
- `spotlightDisabled` property support for spottable moonstone components
- `moonstone/Popup` and `moonstone/ContextualPopupDecorator` so that when the popup is closed, spotlight focus returns to the control that had focus prior to the popup opening
- `moonstone/Input` to not get focus when disabled

## [1.0.0-beta.2] - 2017-01-30

### Added

- `moonstone/Panels.Panel` property `showChildren` to support deferring rendering the panel body until animation completes
- `moonstone/MarqueeDecorator` property `invalidateProps` that specifies which props cause the marquee distance to be invalidated
- developer-mode warnings to several components to warn when values are out-of-range
- `moonstone/Divider` property `spacing` which adjusts the amount of empty space above and below the `Divider`. `'normal'`, `'small'`, `'medium'`, `'large'`, and `'none'` are available.
- `moonstone/Picker` when `joined` the ability to be incremented and decremented by arrow keys
- `onSpotlightDisappear` event property support for spottable moonstone components
- `moonstone/VideoPlayer` property `titleHideDelay`

### Changed

- `moonstone/Panels.Panels` and variations to defer rendering the children of contained `Panel` instances until animation completes
- `moonstone/ProgressBar` properties `progress` and `backgroundProgress` to accept a number between 0 and 1
- `moonstone/Slider` and `moonstone/IncrementSlider` property `backgroundPercent` to `backgroundProgress` which now accepts a number between 0 and 1
- `moonstone/Slider` to not ignore `value` prop when it is the same as the previous value
- `moonstone/Picker` component's buttons to reverse their operation such that 'up' selects the previous item and 'down' the next
- `moonstone/Picker` and derivatives may now use numeric width, which represents the amount of characters to use for sizing. `width={4}` represents four characters, `2` for two characters, etc. `width` still accepts the size-name strings.
- `moonstone/Divider` to now behave as a simple horizontal line when no text content is provided
- `moonstone/Scroller` and other scrolling components to not display scrollbar controls by default
- `moonstone/DatePicker` and `moonstone/TimePicker` to emit `onChange` event whenever the value is changed, not just when the component is closed

### Removed

- `moonstone/ProgressBar` properties `min` and `max`

### Fixed

- `moonstone/IncrementSlider` so that the knob is spottable via pointer, and 5-way navigation between the knob and the increment/decrement buttons is functional
- `moonstone/Slider` and `moonstone/IncrementSlider` to not fire `onChange` for value changes from props

## [1.0.0-beta.1] - 2016-12-30

### Added

- `moonstone/VideoPlayer` and `moonstone/TooltipDecorator` components and samples
- `moonstone/Panels.Panels` property `onBack` to support `ui/Cancelable`
- `moonstone/VirtualFlexList` Work-In-Progress component to support variably sized rows or columns
- `moonstone/ExpandableItem` properties `autoClose` and `lockBottom`
- `moonstone/ExpandableList` properties `noAutoClose` and `noLockBottom`
- `moonstone/Picker` property `reverse`
- `moonstone/ContextualPopup` property `noAutoDismiss`
- `moonstone/Dialog` property `scrimType`
- `moonstone/Popup` property `spotlightRestrict`

### Changed

- `moonstone/Panels.Routable` to require a `navigate` configuration property indicating the event callback for back or cancel actions
- `moonstone/MarqueeController` focus/blur handling to start and stop synchronized `moonstone/Marquee` components
- `moonstone/ExpandableList` property `autoClose` to `closeOnSelect` to disambiguate it from the added `autoClose` on 5-way up
- `moonstone/ContextualPopupDecorator.ContextualPopupDecorator` component's `onCloseButtonClick` property to `onClose`
- `moonstone/Dialog` component's `onCloseButtonClicked` property to `onClose`
- `moonstone/Spinner` component's `center` and `middle` properties to a single `centered` property
	that applies both horizontal and vertical centering
- `moonstone/Popup.PopupBase` component's `onCloseButtonClicked` property to `onCloseButtonClick`
- `moonstone/Item.ItemOverlay` component's `autoHide` property to remove the `'no'` option. The same
	effect can be achieved by omitting the property or passing `null`.
- `moonstone/VirtualGridList` to be scrolled by page when navigating with a 5-way direction key
- `moonstone/Scroller`, `moonstone/VirtualList`, `moonstone/VirtualGridList` to no longer respond to mouse down/move/up events
- all Expandables to include a state arrow UI element
- `moonstone/LabeledItem` to support a `titleIcon` property which positions just after the title text
- `moonstone/Button` to include `moonstone/TooltipDecorator`
- `moonstone/Expandable` to support being managed, radio group-style, by a component wrapped with `RadioControllerDecorator` from `ui/RadioDecorator`
- `moonstone/Picker` to animate `moonstone/Marquee` children when any part of the `moonstone/Picker` is focused
- `moonstone/VirtualList` to mute its container instead of disabling it during scroll events
- `moonstone/VirtualList`, `moonstone/VirtualGridList`, and `moonstone/Scroller` to continue scrolling when holding down the paging controls
- `moonstone/VirtualList` to require a `component` prop and not have a default value
- `moonstone/Picker` to continuously change when a button is held down by adding `ui/Holdable`.

### Fixed

- `moonstone/Popup` and `moonstone/ContextualPopup` 5-way navigation behavior using spotlight.
- Bug where a synchronized marquee whose content fit the available space would prevent restarting of the marquees
- `moonstone/Input` to show an ellipsis on the correct side based on the text directionality of the `value` or `placeholder` content.
- `moonstone/VirtualList` and `moonstone/VirtualGridList` to prevent unwanted scrolling when focused with the pointer
- `moonstone/Picker` to remove fingernail when a the pointer is held down, but the pointer is moved off the `joined` picker.
- `moonstone/LabeledItem` to include marquee on both `title` and `label`, and be synchronized

## [1.0.0-alpha.5] - 2016-12-16

No changes.

## [1.0.0-alpha.4] - 2016-12-2

### Added

- `moonstone/Popup`, `moonstone/ContextualPopupDecorator`, `moonstone/Notification`, `moonstone/Dialog` and `moonstone/ExpandableInput` components
- `ItemOverlay` component to `moonstone/Item` module
- `marqueeCentered` prop to `moonstone/MarqueeDecorator` and `moonstone/MarqueeText`
- `placeholder` prop to `moonstone/Image`
- `moonstone/MarqueeController` component to synchronize multiple `moonstone/Marquee` components
- Non-latin locale support to all existing Moonstone components
- Language-specific font support
- `moonstone/IncrementSlider` now accepts customizable increment and decrement icons, as well as `moonstone/Slider` being more responsive to external styling

### Changed

- `moonstone/Input` component's `iconStart` and `iconEnd` properties to be `iconBefore` and `iconAfter`, respectively, for consistency with `moonstone/Item.ItemOverlay` naming
- `moonstone/Icon` and `moonstone/IconButton` so the `children` property supports both font-based icons and images
- the `checked` property to `selected` for consistency across the whole framework. This allows better interoperability when switching between various components.  Affects the following: `CheckboxItem`, `RadioItem`, `SelectableItem`, `Switch`, `SwitchItem`, and `ToggleItem`. Additionally, these now use `moonstone/Item.ItemOverlay` to position and handle their Icons.
- `moonstone/Slider` and `moonstone/IncrementSlider` to be more performant. No changes were made to
	the public API.
- `moonstone/GridListImageItem` so that a placeholder image displays while loading the image, and the caption and subcaption support marqueeing
- `moonstone/MoonstoneDecorator` to add `FloatingLayerDecorator`
- `moonstone/IncrementSlider` in vertical mode looks and works as expected.

### Removed

- LESS mixins that belong in `@enact/ui`, so that only moonstone-specific mixins are contained in
this module. When authoring components and importing mixins, only the local mixins need to be
imported, as they already import the general mixins.
- the `src` property from `moonstone/Icon` and `moonston/IconButton`. Use the support for URLs in
	the `children` property as noted above.
- the `height` property from `moonstone/IncrementSlider` and `moonstone/Slider`

### Fixed

- Joined picker so that it now has correct animation when using the mouse wheel
- Bug in DatePicker/TimePicker that prevented setting of value earlier than 1969

## [1.0.0-alpha.3] - 2016-11-8

### Added

- `moonstone/BodyText`, `moonstone/DatePicker`, `moonstone/DayPicker`, `moonstone/ExpandableItem`, `moonstone/Image`, and `moonstone/TimePicker` components
- `fullBleed` prop to `moonstone/Panels/Header`. When `true`, the header content is indented and the header lines are removed.
- Application close button to `moonstone/Panels`. Fires `onApplicationClose` when clicked. Can be omitted with the `noCloseButton` prop.
- `marqueeDisabled` prop to `moonstone/Picker`
- `padded` prop to `moonstone/RangePicker`
- `forceDirection` prop to `moonstone/Marquee`. Forces the direction of `moonstone/Marquee`. Useful for when `RTL` content cannot be auto detected.

### Changed

- `data` parameter passed to `component` prop of `VirtualList`.
- `moonstone/Expandable` into a submodule of `moonstone/ExpandableItem`
- `ExpandableList` to properly support selection
- `moonstone/Divider`'s `children` property to be optional
- `moonstone/ToggleItem`'s `inline` version to have a `max-width` of `240px`
- `moonstone/Input` to use `<div>` instead of `<label>` for wrapping components. No change to
	functionality, only markup.

### Removed

- `moonstone/ExpandableCheckboxItemGroup` in favor of `ExpandableList`

## [1.0.0-alpha.2] - 2016-10-21

This version includes a lot of refactoring from the previous release. Developers need to switch to the new enact-dev command-line tool.

### Added

- New components and HOCs: `moonstone/Scroller`, `moonstone/VirtualList`, `moonstone/VirtualGridList`, `moonstone/MarqueeText`, `moonstone/Spinner`, `moonstone/ExpandableCheckboxItemGroup`, `moonstone/MarqueeDecorator`
- New options for `ui/Toggleable` HOC
- Marquee support to many components
- Image support to `moonstone/Icon` and `moonstone/IconButton`
- `dismissOnEnter` prop for `moonstone/Input`
- Many more unit tests

### Changed

- Some props for UI state were renamed to have `default` prefix where state was managed by the component. (e.g. `defaultOpen`)

### Fixed

- Many components were fixed, polished, updated and documented
- Inline docs updated to be more consistent and comprehensive<|MERGE_RESOLUTION|>--- conflicted
+++ resolved
@@ -4,15 +4,12 @@
 
 ## [unreleased]
 
-<<<<<<< HEAD
 ### Fixed
 
 - `moonstone/TooltipDecorator` to hide when `onDismiss` has been invoked
-=======
 ### Changed
 
 - `moonstone/VideoPlayer` container changes to provide a more natural 5-way focus behavior
->>>>>>> 40f7d301
 
 ## [2.0.0-beta.6] - 2018-06-04
 
