--- conflicted
+++ resolved
@@ -7,11 +7,8 @@
 ### Fixed
 
 - `moonstone/ContextualPopupDecorator` arrow rendering issue in Chromium
-<<<<<<< HEAD
 - `moonstone/EditableIntegerPicker` to properly rerender when the edited value is invalid
-=======
 - `moonstone/FormCheckboxItem` to marquee its contents
->>>>>>> f9b60ce5
 
 ## [3.0.0-rc.3] - 2019-08-15
 
