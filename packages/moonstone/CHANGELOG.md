# Change Log

The following is a curated list of changes in the Enact moonstone module, newest changes on the top.

## [unreleased]

### Fixed

- `moonstone/Button` `color` bar height
<<<<<<< HEAD
- `moonstone/Scroller`, `moonstone/VirtualList.VirtualGridList`, and `moonstone/VirtualList.VirtualList` not to stop scrolling when clicking on paging controls
=======
- `moonstone/Slider` to show `tooltip` when disabled
- `moonstone/TooltipDecorator` to keep showing when changing from pointer mode to 5-way mode
>>>>>>> aba9fea5

## [3.1.2] - 2019-09-30

### Fixed

- `moonstone` language-specific (`LG Smart UI AR HE TH`) and Indian font assignment

## [3.1.1] - 2019-09-23

### Fixed

- `moonstone` internationalization resource loading
- `moonstone/Dropdown` to only call `onOpen` when closed
- `moonstone/Input` text color
- `moonstone/VirtualList.VirtualGridList` and `moonstone/VirtualList.VirtualList` to correctly set focus to items scrolling into the viewport
- `moonstone/VirtualList.VirtualList` to scroll properly when a different sized item gains focus

## [3.1.0] - 2019-09-16

### Deprecated

- `moonstone/ProgressBar.ProgressBarTooltip` and `moonstone/Slider.SliderTooltip` prop `side`, will be replaced by `position` in 4.0.0

### Added

- `moonstone/Dropdown` to add new size `x-large`
- `moonstone/ProgressBar.ProgressBarTooltip` and `moonstone/Slider.SliderTooltip` prop `position`, replacing `side`
- `moonstone/VirtualList.VirtualGridList` and `moonstone/VirtualList.VirtualList` prop `role` to set the ARIA `role`

### Fixed

- `moonstone/Header` to fix font size of `titleBelow` and `subTitleBelow`
- `moonstone/Dropdown` to apply `tiny` width
- `moonstone/Dropdown` to include selected `data` in the `onSelect` handler
- `moonstone/Scroller`, `moonstone/VirtualList.VirtualGridList`, and `moonstone/VirtualList.VirtualList` spotlight behavior to focus the last item when reaching the bounds after scroll by page up or down
- `moonstone/VirtualList.VirtualList` to allow a dynamically resized item to scroll into view properly
- `moonstone/Dropdown` accessibility read out when an item is focused
- `moonstone/Scroller`, `moonstone/VirtualList.VirtualGridList`, and `moonstone/VirtualList.VirtualList` to scroll properly when page key is pressed on a horizontal list or scroller inside a vertical list or scroller

## [3.0.1] - 2019-09-09

### Fixed

- `moonstone/Button` text alignment when `color` is set
- `moonstone/FormCheckboxItem` opacity of `itemIcon` value when focused and disabled
- `moonstone/Notification` to shrink to fit small content
- `moonstone/Scroller` to restore focus properly when pressing page up after holding 5-way down
- `moonstone/Switch` colors to improve visibility
- `moonstone/VirtualList.VirtualGridList` and `moonstone/VirtualList.VirtualList` to properly navigate from paging controls to items by 5-way key when `focusableScrollbar` is false

## [3.0.0] - 2019-09-03

### Fixed

- `moonstone/ContextualPopupDecorator` layout in large text mode in RTL locales
- `moonstone/Dropdown` performance when using many options
- `moonstone/ProgressBar` fill color when `highlighted` is set
- `moonstone/Scroller` to correctly handle horizontally scrolling focused elements into view when using a `direction` value of `'both'`
- `moonstone/Skinnable` TypeScript signature
- `moonstone/Slider` progress bar fill color when focused with `noFill` set
- `moonstone/VirtualList.VirtualGridList` and `moonstone/VirtualList.VirtualList` to render the first item properly when the `dataSize` prop is updated and the function as a parameter of the `cbScrollTo` prop is called

## [3.0.0-rc.4] - 2019-08-22

### Fixed

- `moonstone/ContextualPopupDecorator` arrow rendering issue in Chromium
- `moonstone/EditableIntegerPicker` to properly rerender when the edited value is invalid
- `moonstone/FormCheckboxItem` to marquee its contents
- `moonstone/VideoPlayer` to have correct jump forward/backward icon
- Language-specific fonts so they always use the correct typeface for their locale

## [3.0.0-rc.3] - 2019-08-15

### Fixed

- `moonstone/Header` input highlight positioning
- `moonstone/MediaOverlay` to not mute media playback
- `moonstone/Panels` animation performance issues on low powered hardware
- `moonstone/VirtualList.VirtualGridList` and `moonstone/VirtualList.VirtualList` to correctly scroll to a selected component when focused via 5way

## [3.0.0-rc.2] - 2019-08-08

### Added

- `moonstone/Icon.icons` entries for new icons

### Fixed

- `moonstone` to support custom font for simplified Chinese
- `moonstone` disabled focus appearance to match the latest designs
- `moonstone/DatePicker`, `moonstone/DayPicker`, `moonstone/ExpandableList`, and `moonstone/TimePicker` disabled opacity in high contrast mode
- `moonstone/Picker` to avoid overlapping items on render
- `moonstone/Scroller` and other scrolling components to properly scroll via remote page up/down buttons when nested within another scrolling component
- `moonstone/Scroller`, `moonstone/VirtualList.VirtualGridList`, and `moonstone/VirtualList.VirtualList` to scroll via a page up or down key when focus is on any vertical paging control while in pointer mode
- `moonstone/Scroller`, `moonstone/VirtualList.VirtualGridList`, and `moonstone/VirtualList.VirtualList` to correctly set focus after scrolling by page up/down keys
- `moonstone/Scroller`, `moonstone/VirtualList.VirtualGridList`, and `moonstone/VirtualList.VirtualList` not to scroll via a page up or down key when focus is on any horizontal paging control

## [3.0.0-rc.1] - 2019-07-31

### Added

- `moonstone/LabeledIconButton` prop `flip` to flip the icon horizontally, vertically, or both
- `moonstone/Popup` public class names `body` and `closeContainer`

### Changed

- `moonstone/Dialog` appearance to match the latest designs
- `moonstone/Scroller` and other scrolling components to scroll via remote page up/down buttons when the scrollbar is hidden

### Fixed

- `moonstone` fonts be consolidated under "Moonstone" font-family to properly display all localized fonts when representing glyphs from any locale
- `moonstone/Input` text color when focused and disabled
- `moonstone/Panels` to allow 5-way navigation to components within `controls` when used with a `Header` with `headerInput`
- `moonstone/Panels` to treat all components within `controls` as part of the active panel for the purposes of accessibility
- `moonstone/Scroller` to not jump to the top when right key is pressed in the right most item of a vertical scroller
- `moonstone/Scroller` to not scroll horizontally via 5-way down in horizontal scroller
- `moonstone/Tooltip` arrow gap
- `moonstone/VideoPlayer` feedback tooltip to overlap in non-latin locale
- `moonstone/VideoPlayer` more button tooltip to not clip or reverse text in RTL locales
- `moonstone/VirtualList.VirtualGridList` and `moonstone/VirtualList.VirtualList` to navigate items properly in RTL languages
- `moonstone/VirtualList.VirtualGridList` and `moonstone/VirtualList.VirtualList` to properly navigate from paging controls to controls out of the list

## [3.0.0-beta.2] - 2019-07-23

### Added

- `moonstone/Panels.Header` prop `hideLine` to hide the bottom separator line
- `moonstone/Panels.Header` type "dense" for "AlwaysViewing" Panels types

### Fixed

- `moonstone/Dropdown` button to not animate
- `moonstone/FormCheckboxItem` so it doesn't change size between normal and large text mode
- `moonstone/Heading` to have a bit more space between the text and the line, when the line is present
- `moonstone/LabeledItem` to pass `marqueeOn` prop to its contents
- `moonstone/Panels.Header` to use the latest designs with better spacing between the titles below
- `moonstone/Picker` accessibility read out when a button becomes disabled
- `moonstone/ProgressBar`, `moonstone/Slider`, and `moonstone/IncrementSlider` to use the latest set of design colors
- `moonstone/RadioItem` to have a much prettier dot in dark and light skins
- `moonstone/Spinner` to use the latest designs
- `moonstone/Tooltip` layer order so it doesn't interfere with other positioned elements, like `ContextualPopup`
- `moonstone/VirtualList.VirtualGridList` and `moonstone/VirtualList.VirtualList` to properly respond to 5way directional key presses

## [3.0.0-beta.1] - 2019-07-15

### Removed

- `small` prop in `moonstone/Input`, `moonstone/ToggleButton`, `moonstone/Button`, `moonstone/Icon`, `moonstone/IconButton`, and `moonstone/LabeledIcon`, replaced by `size` prop, which accepts `"small"` or `"large"`
- `moonstone/Divider`, replaced by `moonstone/Heading`

### Added

- `ilib@^14.2.0` as a package peer dependency, which apps will need to include
- `moonstone/Dropdown` widths `tiny`, and `huge`

### Fixed

- Fonts to use the updated names of global fonts available in the system
- `moonstone/Popup` to properly handle closing in mid-transition
- `moonstone/Scroller` to properly move focus out of the container
- `moonstone/VirtualList` to allow keydown events to bubble up when not handled by the component
- `moonstone/IncrementSlider` to support aria-label when disabled
- `moonstone/LabeledItem` to not clip the bottom of descender glyphs in large text mode
- `moonstone/Scroller`, `moonstone/VirtualList.VirtualGridList`, and `moonstone/VirtualList.VirtualList` not to scroll too far by page up/down keys
- `moonstone/VirtualList.VirtualGridList` scrolling when navigating to an adjacent item
- `moonstone/VirtualList.VirtualGridList` and `moonstone/VirtualList.VirtualList` to focus an item properly after an update

## [3.0.0-alpha.7] - 2019-06-24

### Fixed

- `moonstone/Dropdown` to scroll to and focus the selected item when opened
- `moonstone/ExpandableItem.ExpandableItemBase` to not error if `onClose` or `onOpen` was not supplied
- `moonstone/GridListImageItem` to support overriding the `image` CSS class name
- `moonstone/Scroller` to scroll and to move focus to the paging control properly if the current item sticking to the top is only spottable
- `moonstone/VirtualList` to scroll to the focused item when navigating out of the viewport via 5-way

## [3.0.0-alpha.6] - 2019-06-17

### Removed

- `moonstone/Divider`, `moonstone/Dialog`, and `moonstone/Heading` prop `casing`

### Fixed

- `moonstone/Dropdown` to support voice readout
- `moonstone/Dropdown` remaining open after it becomes `disabled`

## [3.0.0-alpha.5] - 2019-06-10

### Added

- `moonstone/Dropdown` property `width` to support `'small'`, `'medium'`, and `'large'` sizes

### Fixed

- `moonstone/Panels.Header` to center text when `centered` is used and additional controls are included by `moonstone/Panels`
- Fonts for non-Latin to not intermix font weights for bold when using a combination of Latin and non-Latin glyphs
- `moonstone/VirtualList` to restore focus to an item when scrollbars are visible

## [3.0.0-alpha.4] - 2019-06-03

### Changed

- `moonstone/Dropdown` to prevent spotlight moving out of the popup
- `moonstone/Dropdown` to use radio selection which allows only changing the selection but not deselection

### Fixed

- Non-Latin locale font assignments to match the new font family support in `LG Smart UI`
- `moonstone/Checkbox`, `moonstone/FormCheckbox`, `moonstone/Panels.Header`, `moonstone/RadioItem`, `moonstone/Slider`, and `moonstone/Switch` to render correctly in high contrast
- `moonstone/VideoPlayer` to hide scrim for high contrast if bottom controls are hidden

## [3.0.0-alpha.3] - 2019-05-29

### Added

- `moonstone/Panels` support for managing share state of contained components
- `moonstone/Scroller` and `moonstone/VirtualList` support for restoring scroll position when within a `moonstone/Panels.Panel`

### Changed

- `moonstone/Scroller` to scroll when no spottable child exists in the pressed 5-way key direction and, when `focusableScrollbar` is set, focus the scrollbar button

### Fixed

- Fonts to correctly use the new font files and updated the international font name from "Moonstone LG Display" to "Moonstone Global"
- `moonstone/Dropdown` `children` propType so it supports the same format as `ui/Group` (an array of strings or an array of objects with props)
- `moonstone/FormCheckbox`, `moonstone/Input`, `moonstone/ProgressBar`, `moonstone/RadioItem`, `moonstone/SwitchItem`, and `moonstone/Tooltip` light skin colors.
- `moonstone/VideoPlayer` to have correct sized control buttons

## [3.0.0-alpha.2] - 2019-05-20

### Added

- `moonstone/Heading` prop `spacing` with default value `'small'`

### Fixed

- `moonstone/Button` background colors for translucent and lightTranslucent
- `moonstone/Checkbox` by updating colors for both dark and light skins
- `moonstone/DaySelector` item text size in large-text mode
- `moonstone/Dropdown` popup scroller arrows showing in non-latin locales and added large-text mode support
- `moonstone/FormCheckboxItem` to match the designs
- `moonstone/Panels.Header` with `Input` to not have a distracting white background color
- `moonstone/Input` caret color to match the designs (black bar on white background, white bar on black background, standard inversion)
- `moonstone/Item` height in non-latin locales
- `moonstone/RadioItem` and `moonstone/SelectableItem` icon size in large-text mode

## [3.0.0-alpha.1] - 2019-05-15

### Removed

- `moonstone/Button` and `moonstone/Panels.Header` prop `casing` which is no longer supported
- `moonstone/Input.InputBase` prop `focused` which was used to indicate when the internal input field had focused but was replaced by the `:focus-within` pseudo-selector
- `moonstone/VirtualList` and `moonstone/VirtualList.VirtualGridList` property `isItemDisabled`

### Added

- `moonstone/BodyText` prop `size` to offer a new "small" size
- `moonstone/Button` prop `iconPosition`
- `moonstone/ContextualPopup` config `noArrow`
- `moonstone/Dropdown` component
- `moonstone/Panels.Header` prop `centered` to support immersive apps with a completely centered design
- `moonstone/Heading` component, an improved version of `moonstone/Divider` with additional features
- `moonstone/Panels` slot `<controls>` to easily add custom controls next to the Panels' "close" button
- `moonstone/Spinner` prop `size` to support a new "small" size for use inside `SlotItem` components
- `moonstone/TooltipDecorator` prop `tooltipRelative` and `moonstone/TooltipDecorator.Tooltip` prop `relative` to support relative positioning. This is an advanced feature and requires a container with specific rules. See documentation for details.

### Changed

- `moonstone/Button.ButtonDecorator` to remove `i18n/Uppercase` HOC
- `moonstone/Button`, `moonstone/Checkbox`, `moonstone/CheckboxItem`, `moonstone/ContextualPopupDecorator`, `moonstone/FormCheckbox`, `moonstone/FormCheckboxItem`, `moonstone/Panels.Header`, `moonstone/Notification`, `moonstone/RadioItem`, and `moonstone/Tooltip` appearance to match the latest designs
- `moonstone/Button`, `moonstone/Dropdown`, `moonstone/Icon`, `moonstone/IconButton`, `moonstone/Input`, and `moonstone/ToggleButton` default size to "small", which unifies their initial heights
- `moonstone/DaySelector` to have squared check boxes to match the rest of the checkmark components
- `moonstone/LabeledIcon` and `moonstone/LabeledIconButton` text size to be smaller
- `moonstone/Panel` and `moonstone/Panels` now allocate slightly more screen edge space for a cleaner look
- `moonstone/Scroller.Scroller`, `moonstone/VirtualList.VirtualGridList`, and `moonstone/VirtualList.VirtualList` scrollbar button to gain focus when pressing a page up or down key if `focusableScrollbar` is true
- global styling rules affecting standard font-weight, disabled opacity, and LESS color variable definitions

### Fixed

- `moonstone/Scroller`, `moonstone/VirtualList.VirtualGridList`, and `moonstone/VirtualList.VirtualList` to scroll by page up/down keys without focus in pointer mode

## [2.6.0] - ???

### Deprecated

- `moonstone/Divider` which will be replaced by `moonstone/Heading`
- `moonstone/Input.InputBase` prop `focused` which will be handled by CSS in 3.0
- `small` prop in `moonstone/Input` and `moonstone/ToggleButton`, which will be replaced by `size="small"` in 3.0

### Added

- `moonstone/Input` and `moonstone/ToggleButton` prop `size`
- `moonstone/Button`, `moonstone/IconButton`, and `moonstone/LabeledIconButton` public class name `large` to support customizing the style for the new `size` prop on `ui/Button`

### Fixed

- `moonstone/EditableIntegerPicker`, `moonstone/Picker`, and `moonstone/RangePicker` to not error when the `min` prop exceeds the `max` prop

## [2.5.3] - 2019-06-06

### Fixed

- `moonstone/ContextualPopupDecorator` imperative methods to be correctly bound to the instance
- `moonstone/ExpandableInput` to retain focus when touching within the input field on touch platforms
- `moonstone/ExpandableList` to not error if `selected` is passed as an array to a non-multi-select list
- `moonstone/Scroller` to allow changing spotlight focus to opposite scroll button when switching to 5way mode
- `moonstone/ExpandableInput` to retain focus when touching within the input field on touch platforms
- `moonstone/Input` refocusing on touch on iOS
- `moonstone/Scroller`, `moonstone/VirtualList.VirtualGridList`, and `moonstone/VirtualList.VirtualList` to change spotlight focus due to touch events
- `moonstone/Slider` to not scroll the viewport when dragging on touch platforms
- `moonstone/VideoPlayer` to correctly handle touch events while moving slider knobs
- `moonstone/VirtualList` and `moonstone/Scroller` to animate with 5-way navigation by default

## [2.5.2] - 2019-04-23

### Fixed

- `moonstone/EditableIntegerPicker` text alignment when not editing the value
- `moonstone/Scroller` to scroll via dragging when the platform has touch support
- `moonstone/VideoPlayer` to continue to display the thumbnail image while the slider is focused

## [2.5.1] - 2019-04-09

### Fixed

- `moonstone/ExpandableInput` to close on touch platforms when tapping another component

## [2.5.0] - 2019-04-01

### Fixed

- `moonstone/ContextualPopupDecorator` method `positionContextualPopup()` to correctly reposition the popup when invoked from app code
- `moonstone/Tooltip` to better support long tooltips
- `moonstone/Popup` to resume spotlight pauses when closing with animation
- `moonstone/Panels` to correctly ignore `null` children

## [2.4.1] - 2019-03-11

### Changed

- `moonstone/Picker` to display more of the selected value in wide instances

### Fixed

- `moonstone/Checkbox`, `moonstone/FormCheckbox`, `moonstone/RadioItem`, `moonstone/SelectableIcon`, and `moonstone/Slider` spotlight muted colors
- `moonstone/Spinner` animation synchronization after a rerender
- `moonstone/TooltipDecorator` to position `Tooltip` correctly when the wrapped component moves or resizes
- `moonstone/VideoPlayer` to continue to show thumbnail when playback control keys are pressed
- `moonstone/VideoPlayer` to stop seeking by remote key when it loses focus
- `moonstone/VirtualList` to only resume spotlight pauses it initiated
- `moonstone/ExpandableItem` to be better optimized on mount

## [2.4.0] - 2019-03-04

### Added

- `line-height` rule to base text CSS for both latin and non-latin locales
- Support for high contrast colors in dark and light `moonstone`
- `moonstone/BodyText` prop `noWrap` which automatically adds `moonstone/Marquee` support as well as limits the content to only display one line of text

### Changed

- `moonstone/Spinner` visuals from 3 spinning balls to an energetic flexing line

### Fixed

- `moonstone/Panels` to set child's `autoFocus` prop to `default-element` when `index` increases
- `moonstone/Slider` to prevent gaining focus when clicked when disabled
- `moonstone/Slider` to prevent default browser scroll behavior when 5-way directional key is pressed on an active knob
- `moonstone/DatePicker` and `moonstone/TimePicker` to close with back/ESC
- `moonstone/DatePicker` and `moonstone/TimePicker` value handling when open on mount
- `moonstone/ContextualPopupDecorator` to correctly focus on popup content when opened

## [2.3.0] - 2019-02-11

### Added

- `moonstone/VirtualList.VirtualGridList` and `moonstone/VirtualList.VirtualList` property `childProps` to support additional props included in the object passed to the `itemsRenderer` callback
- `moonstone/Skinnable` support for `skinVariants`, to enable features like high contrast mode and large text mode
- Support for 8k (UHD2) displays

### Changed

- All content-containing LESS stylesheets (not within a `styles` directory) extensions to be `*.module.less` to retain modular context with CLI 2.x.

### Fixed

- `moonstone/VirtualList` to focus an item properly by `scrollTo` API immediately after a prior call to the same position
- `moonstone/Popup` to close floating layer when the popup closes without animation

## [2.2.9] - 2019-01-11

### Fixed

- `moonstone/Scroller` scrolling to boundary behavior for short scrollers

## [2.2.8] - 2018-12-06

### Fixed

- `moonstone/ExpandableInput` to focus labeled item on close
- `moonstone/ExpandableItem` to disable its spotlight container when the component is disabled
- `moonstone/Scroller` to correctly handle scrolling focused elements and containers into view

## [2.2.7] - 2018-11-21

### Fixed

- `moonstone/Picker`, `moonstone/ExpandablePicker`, `moonstone/ExpandableList`, `moonstone/IncrementSlider` to support disabling voice control

## [2.2.6] - 2018-11-15

### Fixed

- `moonstone/VideoPlayer` to blur slider when hiding media controls
- `moonstone/VideoPlayer` to disable pointer mode when hiding media controls via 5-way
- `moonstone/VirtualList` and `moonstone/Scroller` to not to animate with 5-way navigation by default

## [2.2.5] - 2018-11-05

### Fixed

- `moonstone/ExpandableItem` to not steal focus after closing

## [2.2.4] - 2018-10-29

### Fixed

- `moonstone/MoonstoneDecorator` to apply both Latin and non-Latin rules to the root element so all children inherit the correct default font rules.
- `moonstone/Marquee`, `moonstone/MediaOverlay` to display locale-based font
- `moonstone/DayPicker` separator character used between selected days in the label in fa-IR locale
- `moonstone/Scroller`, `moonstone/VirtualList.VirtualGridList`, and `moonstone/VirtualList.VirtualList` scrolling by voice commands in RTL locales

## [2.2.3] - 2018-10-22

### Fixed

- `moonstone/Scroller` to respect the disabled spotlight container status when handling pointer events
- `moonstone/Scroller` to scroll to the boundary when focusing the first or last element with a minimal margin in 5-way mode
- `moonstone/VideoPlayer` to position the slider knob correctly when beyond the left or right edge of the slider

## [2.2.2] - 2018-10-15

### Fixed

- `moonstone/Scroller` stuttering when page up/down key is pressed

## [2.2.1] - 2018-10-09

### Fixed

- `moonstone/Scroller`, `moonstone/VirtualList.VirtualGridList`, and `moonstone/VirtualList.VirtualList` to notify user when scrolling is not possible via voice command
- `moonstone/TimePicker` to not read out meridiem label when changing the value

## [2.2.0] - 2018-10-02

### Added

- `moonstone/GridListImageItem` voice control feature support

### Fixed

- `moonstone/DayPicker` to prevent closing when selecting days via voice control
- `moonstone/VideoPlayer` to unfocus media controls when hidden
- `moonstone/Scroller` to set correct scroll position when an expandable child is closed
- `moonstone/Scroller` to prevent focusing children while scrolling

## [2.1.4] - 2018-09-17

### Fixed

- `moonstone/Button` and `moonstone/IconButton` to style image-based icons correctly when focused and disabled
- `moonstone/FormCheckboxItem` styling when focused and disabled
- `moonstone/Panels` to always blur breadcrumbs when transitioning to a new panel
- `moonstone/Scroller` to correctly set scroll position when nested item is focused
- `moonstone/Scroller` to not adjust `scrollTop` when nested item is focused
- `moonstone/VideoPlayer` to show correct playback rate feedback on play or pause
- `moonstone/VirtualList.VirtualGridList` and `moonstone/VirtualList.VirtualList` to handle 5way navigation properly when `focusableScrollbar` is true

## [2.1.3] - 2018-09-10

### Fixed

- `moonstone/Scroller`, `moonstone/VirtualList.VirtualGridList`, and `moonstone/VirtualList.VirtualList` to show overscroll effects properly on repeating wheel input
- `moonstone/TooltipDecorator` to handle runtime error when setting `tooltipText` to an empty string
- `moonstone/VideoPlayer` timing to read out `infoComponents` accessibility value when `moreButton` or `moreButtonColor` is pressed

## [2.1.2] - 2018-09-04

### Fixed

- `moonstone/ExpandableItem` to prevent default browser scroll behavior when 5-way key is pressed on the first item or the last item
- `moonstone/Scroller` scrolling behavior for focused items in 5-way mode
- `moonstone/Scroller` to scroll container elements into view
- `moonstone/TooltipDecorator` to update position when `tooltipText` is changed
- `moonstone/VideoPlayer` to prevent default browser scroll behavior when navigating via 5-way
- `moonstone/VirtualList` to allow `onKeyDown` events to bubble
- `moonstone/VirtualList.VirtualGridList` and `moonstone/VirtualList.VirtualList` scrolling via page up or down keys

## [2.1.1] - 2018-08-27

### Changed

- `moonstone/Scroller`, `moonstone/VirtualList.VirtualGridList`, and `moonstone/VirtualList.VirtualList` to show overscroll effects only by wheel input

### Fixed

- `moonstone/VideoPlayer` so that activity is detected and the `autoCloseTimeout` timer is reset when using 5-way to navigate from the media slider

### Fixed

- `moonstone/Picker` to fire onChange events, due to a hold, consistently across pointer and 5-way navigation

## [2.1.0] - 2018-08-20

### Added

- `moonstone/VideoPlayer` property `noMediaSliderFeedback`
- `moonstone/VideoPlayer.MediaControls` property `playPauseButtonDisabled`

### Changed

- `moonstone/Picker` key down hold threshold to 800ms before firing the `onChange` event

### Fixed

- `moonstone/GridListImageItem` to properly vertically align when the content varies in size
- `moonstone/Scroller`, `moonstone/VirtualList.VirtualGridList`, and `moonstone/VirtualList.VirtualList` to not scroll by dragging
- `moonstone/Slider` to not emit `onChange` event when `value` has not changed
- `moonstone/VideoPlayer` to focus on available media buttons if the default spotlight component is disabled
- `moonstone/VideoPlayer` to keep media controls visible when interacting with popups
- `moonstone/VideoPlayer` to read out `infoComponents` accessibility value when `moreButtonColor` is pressed
- `moonstone/VideoPlayer` to round the time displayed down to the nearest second
- `moonstone/VirtualList` to restore last focused item correctly

## [2.0.2] - 2018-08-13

### Fixed

- `moonstone/DatePicker` to correctly change year when `minYear` and `maxYear` aren't provided
- `moonstone/EditableIntegerPicker` management of spotlight pointer mode
- `moonstone/LabeledIcon` and `moonstone/LabeledIconButton` to have proper spacing and label-alignment with all label positions
- `moonstone/Popup` to prevent duplicate 5-way navigation when `spotlightRestrict="self-first"`
- `moonstone/Scroller` not to scroll to wrong position via 5way navigation in RTL languages
- `moonstone/Scroller` not to scroll when focusing in pointer mode
- `moonstone/Slider` to forward `onActivate` event
- `moonstone/VideoPlayer` to reset key down hold when media becomes unavailable

## [2.0.1] - 2018-08-01

### Fixed

- `moonstone/Dialog` read order of dialog contents
- `moonstone/Scroller` to go to next page properly via page up/down keys

## [2.0.0] - 2018-07-30

### Added

- `moonstone/LabeledIcon` and `moonstone/LabeledIconButton` components for a lightweight `Icon` or `IconButton` with a label
- `moonstone/VideoPlayer` property `noAutoShowMediaControls`

### Fixed

- `moonstone/Scroller` to prevent scrolling via page up/down keys if there is no spottable component in that direction
- `moonstone/Dialog` to hide `titleBelow` when `title` is not set
- `moonstone/Image` to suppress drag and drop support by default
- `moonstone/VideoPlayer` audio guidance behavior of More button
- `moonstone/VirtualList.VirtualGridList` and `moonstone/VirtualList.VirtualList` to handle focus properly via page up/down keys when switching to 5-way mode
- `moonstone/Popup` to spot the content after it's mounted
- `moonstone/Scroller`, `moonstone/VirtualList.VirtualGridList`, and `moonstone/VirtualList.VirtualList` to scroll properly via voice control in RTL locales

## [2.0.0-rc.3] - 2018-07-23

### Changed

- `moonstone/Scroller.Scroller`, `moonstone/VirtualList.VirtualGridList`, and `moonstone/VirtualList.VirtualList` overscroll effect color more recognizable on the focused element

### Fixed

- `moonstone/ContextualPopup` to refocus its activator on close when the popup lacks spottable children
- `moonstone/Scroller`, `moonstone/VirtualList.VirtualGridList`, and `moonstone/VirtualList.VirtualList` to scroll properly when holding down paging control buttons
- `moonstone/ExpandableItem` spotlight behavior when leaving the component via 5-way
- `moonstone/RadioItem` circle thickness to be 2px, matching the design
- `moonstone/Slider` to correctly prevent 5-way actions when activated
- `moonstone/ExpandableItem` and other expandable components to spotlight correctly when switching from pointer mode to 5-way with `closeOnSelect`

## [2.0.0-rc.2] - 2018-07-16

### Fixed

- `moonstone/Input` to not focus by *tab* key
- `moonstone/Picker` to properly set focus when navigating between buttons
- `moonstone/Popup` to set correct open state while transitioning
- `moonstone/ProgressBar.ProgressBarTooltip` unknown props warning
- `moonstone/Scrollable` to disable spotlight container during flick events only when contents can scroll
- `moonstone/Scroller`, `moonstone/VirtualList.VirtualGridList`, and `moonstone/VirtualList.VirtualList` to scroll properly when `animate` is false via `scrollTo`
- `moonstone/Scroller`, `moonstone/VirtualList.VirtualGridList`, and `moonstone/VirtualList.VirtualList` page controls to stop propagating an event when the event is handled
- `moonstone/Scroller`, `moonstone/VirtualList.VirtualGridList`, and `moonstone/VirtualList.VirtualList` to hide overscroll effect when focus is moved from a disabled paging control button to the opposite button
- `moonstone/Scroller`, `moonstone/VirtualList.VirtualGridList`, and `moonstone/VirtualList.VirtualList` to show overscroll effect when reaching the edge for the first time by wheel
- `moonstone/VideoPlayer` to display feedback tooltip when pointer leaves slider while playing
- `moonstone/VirtualList` and `moonstone/VirtualGridList` to restore focus on items focused by pointer

## [2.0.0-rc.1] - 2018-07-09

### Added

- `moonstone/VirtualList.VirtualList` and `moonstone/VirtualList.VirtualGridList` support `data-webos-voice-focused` and `data-webos-voice-group-label`

### Removed

- `moonstone/Button` built-in support for tooltips

### Changed

- `moonstone/Spinner` to blur Spotlight when the spinner is active

### Fixed

- `moonstone/Scroller.Scroller`, `moonstone/VirtualList.VirtualGridList`, and `moonstone/VirtualList.VirtualList` to handle direction, page up, and page down keys properly on page controls them when `focusableScrollbar` is false
- `moonstone/Scroller.Scroller`, `moonstone/VirtualList.VirtualGridList`, and `moonstone/VirtualList.VirtualList` to handle a page up or down key in pointer mode
- `moonstone/VideoPlayer.MediaControls` to correctly handle more button color when the prop is not specified
- `VirtualList.VirtualList` to handle focus properly when switching to 5-way mode

## [2.0.0-beta.9] - 2018-07-02

### Added

- `moonstone/ContextualPopupDecorator` instance method `positionContextualPopup()`
- `moonstone/MoonstoneDecorator` config property `disableFullscreen` to prevent the decorator from filling the entire screen
- `moonstone/Scroller` prop `onUpdate`

### Fixed

- `moonstone/Scrollable` to update scroll properly on pointer click
- `moonstone/TooltipDecorator` to prevent unnecessary re-renders when losing focus
- `moonstone/TooltipDecorator` to not dismiss the tooltip on pointer click

## [2.0.0-beta.8] - 2018-06-25

### Added

- `moonstone/Scroller.Scroller`, `moonstone/VirtualList.VirtualGridList`, and `moonstone/VirtualList.VirtualList` support for scrolling via voice control on webOS
- `moonstone/Scroller.Scroller`, `moonstone/VirtualList.VirtualGridList`, and `moonstone/VirtualList.VirtualList` overscroll effect when the edges are reached

### Changed

- `moonstone/Divider` property `marqueeOn` default value to `render`
- `moonstone/Scroller.Scroller`, `moonstone/VirtualList.VirtualGridList`, and `moonstone/VirtualList.VirtualList` scrollbar button to move a previous or next page when pressing a page up or down key instead of releasing it

### Fixed

- `moonstone/VideoPlayer` to prevent updating state when the source is changed to the preload source, but the current preload source is the same
- `moonstone/MediaOverlay` to marquee correctly
- `moonstone/MediaOverlay` to match UX guidelines

## [2.0.0-beta.7] - 2018-06-11

### Removed

- `moonstone/Dialog` properties `preserveCase` and `showDivider`, replaced by `casing` and `noDivider` respectively
- `moonstone/Divider` property `preserveCase`, replaced by `casing`
- `moonstone/ExpandableInput` property `onInputChange`, replaced by `onChange`
- `moonstone/MoonstoneDecorator.TextSizeDecorator`, replaced by `moonstone/MoonstoneDecorator.AccessibilityDecorator`
- `moonstone/Panels.Header` property `preserveCase`, replaced by `casing`
- `moonstone/Panels.Panel` property `noAutoFocus`, replaced by `autoFocus`
- `moonstone/TooltipDecorator` property `tooltipPreserveCase`, replaced by `tooltipCasing`

### Changed

- `moonstone/VideoPlayer` to allow spotlight focus to move left and right from `MediaControls`
- `moonstone/VideoPlayer` to disable bottom controls when loading until it's playable

### Fixed

- `moonstone/EditableIntegerPicker` to disable itself when on a range consisting of a single static value
- `moonstone/Picker` to disable itself when containing fewer than two items
- `moonstone/Popup` to spot its content correctly when `open` by default
- `moonstone/RangePicker` to disable itself when on a range consisting of a single static value
- `moonstone/TooltipDecorator` to hide when `onDismiss` has been invoked
- `moonstone/VideoPlayer` to show media controls when pressing down in pointer mode
- `moonstone/VideoPlayer` to provide a more natural 5-way focus behavior
- `moonstone/VideoPlayer.MediaControls` to handle left and right key to jump when `moonstone/VideoPlayer` is focused

## [2.0.0-beta.6] - 2018-06-04

### Removed

- `moonstone/IncrementSlider` prop `children` which was no longer supported for setting the tooltip (since 2.0.0-beta.1)

### Fixed

- `moonstone/ContextualPopupDecorator` to allow focusing components under a popup without any focusable components
- `moonstone/Scroller` ordering of logic for Scroller focus to check focus possibilities first then go to fallback at the top of the container
- `moonstone/Scroller` to check focus possibilities first then go to fallback at the top of the container of focused item
- `moonstone/Scroller` to scroll by page when focus was at the edge of the viewport
- `moonstone/ToggleButton` padding and orientation for RTL
- `moonstone/VideoPlayer` to not hide title and info section when showing more components
- `moonstone/VideoPlayer` to select a position in slider to seek in 5-way mode
- `moonstone/VideoPlayer` to show thumbnail only when focused on slider

## [2.0.0-beta.5] - 2018-05-29

### Removed

- `moonstone/Popup`, `moonstone/Dialog` and `moonstone/Notification` property `spotlightRestrict` option `'none'`
- `moonstone/VideoPlayer` prop `preloadSource`, to be replaced by `moonstone/VideoPlayer.Video` prop `preloadSource`
- `moonstone/Button` and `moonstone/IconButton` allowed value `'opaque'` from prop `backgroundOpacity` which was the default and therefore has the same effect as omitting the prop

### Added

- `moonstone/VideoPlayer` props `selection` and `onSeekOutsideRange` to support selecting a range and notification of interactions outside of that range
- `moonstone/VideoPlayer.Video` component to support preloading video sources

### Changed

- `moonstone/VideoPlayer.videoComponent` prop to default to `ui/Media.Media` instead of `'video'`. As a result, to use a custom video element, one must pass an instance of `ui/Media` with its `mediaComponent` prop set to the desired element.

### Fixed

- `moonstone/ContextualPopupDecorator` to properly stop propagating keydown event if fired from the popup container
- `moonstone/Slider` to read when knob gains focus or for a change in value
- `moonstone/Scroller` to not cut off Expandables when scrollbar appears
- `moonstone/VideoPlayer` to correctly read out when play button is pressed
- `moonstone/Divider` to always use a fixed height, regardless of locale

## [2.0.0-beta.4] - 2018-05-21

### Added

- `moonstone/Button` and `moonstone/IconButton` class name `small` to the list of allowed `css` overrides
- `moonstone/VideoPlayer.MediaControls` property `onClose` to handle back key
- `moonstone/ProgressBar` prop `highlighted` for when the UX needs to call special attention to a progress bar

### Changed

- `moonstone/VideoPlayer` to disable media slider when source is unavailable

### Fixed

- `moonstone/ContextualPopupDecorator` to not set focus to activator when closing if focus was set elsewhere
- `moonstone/IconButton` to allow external customization of vertical alignment of its `Icon` by setting `line-height`
- `moonstone/Marquee.MarqueeController` to not cancel valid animations
- `moonstone/VideoPlayer` feedback and feedback icon to hide properly on play/pause/fast forward/rewind
- `moonstone/VideoPlayer` to correctly focus to default media controls component
- `moonstone/VideoPlayer` to close opened popup components when media controls hide
- `moonstone/VideoPlayer` to show controls on mount and when playing next preload video

## [2.0.0-beta.3] - 2018-05-14

### Added

- `moonstone/SelectableItem.SelectableItemDecorator`

### Changed

- `moonstone/ToggleItem` to forward native events on `onFocus` and `onBlur`
- `moonstone/Input` and `moonstone/ExpandableInput` to support forwarding valid `<input>` props to the contained `<input>` node
- `moonstone/ToggleButton` to fire `onToggle` when toggled

### Fixed

- `moonstone/VirtualList.VirtualList` and `moonstone/VirtualList.VirtualGridList` to scroll properly with all enabled items via a page up or down key
- `moonstone/VirtualList.VirtualList`, `moonstone/VirtualList.VirtualGridList`, and `moonstone/Scroller.Scroller` to ignore any user key events in pointer mode
- `moonstone/VirtualList.VirtualList`, `moonstone/VirtualList.VirtualGridList`, and `moonstone/Scroller.Scroller` to pass `data-spotlight-container-disabled` prop to their outer DOM element
- `moonstone/Image` so it automatically swaps the `src` to the appropriate resolution dynamically as the screen resizes
- `moonstone/Popup` to support all `spotlightRestrict` options
- `moonstone` component `disabled` colors to match the most recent design guidelines (from 30% to 60% opacity)
- `moonstone/ExpandableInput` spotlight behavior when leaving the component via 5-way

## [2.0.0-beta.2] - 2018-05-07

### Fixed

- `moonstone/IconButton` to allow theme-style customization, like it claimed was possible
- `moonstone/ExpandableItem` and related expandables to deal with disabled items and the `autoClose`, `lockBottom` and `noLockBottom` props
- `moonstone/Slider` not to fire `onChange` event when 5-ways out of boundary
- `moonstone/ToggleButton` layout for RTL locales
- `moonstone/Item`, `moonstone/SlotItem`, `moonstone/ToggleItem` to not apply duplicate `className` values
- `moonstone/VirtualList.VirtualList`, `moonstone/VirtualList.VirtualGridList`, and `moonstone/Scroller.Scroller` scrollbar button's aria-label in RTL
- `moonstone/VirtualList.VirtualList` and `moonstone/VirtualList.VirtualGridList` to scroll properly with all disabled items
- `moonstone/VirtualList.VirtualList` and `moonstone/VirtualList.VirtualGridList` to not scroll on focus when jumping

## [2.0.0-beta.1] - 2018-04-29

### Removed

- `moonstone/IncrementSlider` and `moonstone/Slider` props `tooltipAsPercent`, `tooltipSide`, and `tooltipForceSide`, to be replaced by `moonstone/IncrementSlider.IncrementSliderTooltip` and `moonstone/Slider.SliderTooltip` props `percent`, and `side`
- `moonstone/IncrementSlider` props `detachedKnob`, `onDecrement`, `onIncrement`, and `scrubbing`
- `moonstone/ProgressBar` props `tooltipSide` and `tooltipForceSide`, to be replaced by `moonstone/ProgressBar.ProgressBarTooltip` prop `side`
- `moonstone/Slider` props `detachedKnob`, `onDecrement`, `onIncrement`, `scrubbing`, and `onKnobMove`
- `moonstone/VideoPlayer` property `tooltipHideDelay`
- `moonstone/VideoPlayer` props `backwardIcon`, `forwardIcon`, `initialJumpDelay`, `jumpBackwardIcon`, `jumpButtonsDisabled`, `jumpDelay`, `jumpForwardIcon`, `leftComponents`, `moreButtonCloseLabel`, `moreButtonColor`, `moreButtonDisabled`, `moreButtonLabel`, `no5WayJump`, `noJumpButtons`, `noRateButtons`, `pauseIcon`, `playIcon`, `rateButtonsDisabled`, and `rightComponents`, replaced by corresponding props on `moonstone/VideoPlayer.MediaControls`
- `moonstone/VideoPlayer` props `onBackwardButtonClick`, `onForwardButtonClick`, `onJumpBackwardButtonClick`, `onJumpForwardButtonClick`, and `onPlayButtonClick`, replaced by `onRewind`, `onFastForward`, `onJumpBackward`, `onJumpForward`, `onPause`, and `onPlay`, respectively

### Added

- `moonstone/DatePicker` props `dayAriaLabel`, `dayLabel`, `monthAriaLabel`, `monthLabel`, `yearAriaLabel` and `yearLabel` to configure the label set on date pickers
- `moonstone/DayPicker` and `moonstone/DaySelector` props `dayNameLength`, `everyDayText`, `everyWeekdayText`, and `everyWeekendText`
- `moonstone/ExpandablePicker` props `checkButtonAriaLabel`, `decrementAriaLabel`, `incrementAriaLabel`, and `pickerAriaLabel` to configure the label set on each button and picker
- `moonstone/MediaOverlay` component
- `moonstone/Picker` props `aria-label`, `decrementAriaLabel`, and `incrementAriaLabel` to configure the label set on each button
- `moonstone/Popup` property `closeButtonAriaLabel` to configure the label set on popup close button
- `moonstone/ProgressBar.ProgressBarTooltip` props `percent` to format the value as a percent and `visible` to control display of the tooltip
- `moonstone/TimePicker` props `hourAriaLabel`, `hourLabel`, `meridiemAriaLabel`, `meridiemLabel`, `minuteAriaLabel`, and `minuteLabel` to configure the label set on time pickers
- `moonstone/VideoPlayer.MediaControls` component to support additional customization of the playback controls
- `moonstone/VideoPlayer` props `mediaControlsComponent`, `onRewind`, `onFastForward`, `onJumpBackward`, `onJumpForward`, `onPause`, `onPlay`, and `preloadSource`
- `moonstone/VirtualList.VirtualList` and `moonstone/VirtualList.VirtualGridList` `role="list"`
- `moonstone/VirtualList.VirtualList` and `moonstone/VirtualList.VirtualGridList` prop `wrap` to support wrap-around spotlight navigation
- `moonstone/VirtualList`, `moonstone/VirtualGridList` and `moonstone/Scroller` props `scrollRightAriaLabel`, `scrollLeftAriaLabel`, `scrollDownAriaLabel`, and `scrollUpAriaLabel` to configure the aria-label set on scroll buttons in the scrollbars

### Changed

- `moonstone/IncrementSlider` and `moonstone/Slider` prop `tooltip` to support either a boolean for the default tooltip or an element or component for a custom tooltip
- `moonstone/Input` to prevent pointer actions on other component when the input has focus
- `moonstone/ProgressBar.ProgressBarTooltip` prop `side` to support either locale-aware or locale-independent positioning
- `moonstone/ProgressBar.ProgressBarTooltip` prop `tooltip` to support custom tooltip components
- `moonstone/Scroller`, `moonstone/Picker`, and `moonstone/IncrementSlider` to retain focus on `moonstone/IconButton` when it becomes disabled

### Fixed

- `moonstone/ExpandableItem` and related expandable components to expand smoothly when used in a scroller
- `moonstone/GridListImageItem` to show proper `placeholder` and `selectionOverlay`
- `moonstone/MoonstoneDecorator` to optimize localized font loading performance
- `moonstone/Scroller` and `moonstone/VirtualList` navigation via 5-way from paging controls
- `moonstone/VideoPlayer` to render bottom controls at idle after mounting
- `moonstone/VirtualList.VirtualList` and `moonstone/VirtualList.VirtualGridList` to give initial focus
- `moonstone/VirtualList.VirtualList` and `moonstone/VirtualList.VirtualGridList` to have the default value for `dataSize`, `pageScroll`, and `spacing` props

## [2.0.0-alpha.8] - 2018-04-17

### Added

- `moonstone/Panels` property `closeButtonAriaLabel` to configure the label set on application close button

### Changed

- `moonstone/VirtualList.VirtualList` and `moonstone/VirtualList.VirtualGridList` to set its ARIA `role` to `"list"`
- `moonstone/VideoPlayer` property `title` to accept node type

### Fixed

- `moonstone/TimePicker` to show `meridiem` correctly in all locales
- `moonstone/Scrollable` scroll buttons to read out out audio guidance when button pressed down
- `moonstone/ExpandableItem` to show label properly when open and disabled
- `moonstone/Notification` to position properly in RTL locales
- `moonstone/VideoPlayer` to show controls when pressing 5-way select

## [2.0.0-alpha.7] - 2018-04-03

### Removed

- `moonstone/VirtualList.VirtualList` and `moonstone/VirtualList.VirtualGridList` prop `data` to eliminate the misunderstanding caused by the ambiguity of `data`

### Added

- `moonstone/VideoPlayer` property `noSpinner` to allow apps to show/hide spinner while loading video

### Changed

- `moonstone/VideoPlayer` to disable play/pause button when media controls are disabled
- `moonstone/VideoPlayer` property `moreButtonColor` to allow setting underline colors for more button
- `moonstone/VirtualList.VirtualList` and `moonstone/VirtualList.VirtualGridList` prop `isItemDisabled`, which accepts a function that checks if the item at the supplied index is disabled
- `moonstone/Panels.Header` support for `headerInput` so the Header can be used as an Input. See documentation for usage examples.
- `moonstone/ProgressBar` property `tooltipSide` to configure tooltip position relative to the progress bar
- `moonstone/ProgressBar` colors (affecting `moonstone/Slider` as well) for light and dark theme to match the latest designs and make them more visible when drawn over arbitrary background colors

### Fixed

- `moonstone/VideoPlayer` to correctly adjust spaces when the number of components changes in `leftComponents` and `rightComponents`
- `moonstone/VideoPlayer` to read out audio guidance every time `source` changes
- `moonstone/VideoPlayer` to display custom thumbnail node
- `moonstone/VideoPlayer` to hide more icon when right components are removed
- `moonstone/Picker` to correctly update pressed state when dragging off buttons
- `moonstone/Notification` to display when it's opened
- `moonstone/VirtualList` and `moonstone/VirtualGridList` to show Spotlight properly while navigating with page up and down keys
- `moonstone/Input` to allow navigating via left or right to other components when the input is active and the selection is at start or end of the text, respectively
- `moonstone/Panels.ActivityPanels` to correctly lay out the existing panel after adding additional panels

## [2.0.0-alpha.6] - 2018-03-22

### Removed

- `moonstone/Slider` exports `SliderFactory` and `SliderBaseFactory`
- `moonstone/IncrementSlider` exports `IncrementSliderFactory` and `IncrementSliderBaseFactory`
- `moonstone/ProgressBar`, `moonstone/Slider`, `moonstone/Slider.SliderTooltip`, `moonstone/IncrementSlider` components' `vertical` property and replaced it with `orientation`

### Added

- `moonstone/VideoPlayer` property `component` to handle custom video element
- `moonstone/IncrementSlider` properties `incrementAriaLabel` and `decrementAriaLabel` to configure the label set on each button
- `moonstone/Input` support for `small` prop
- `moonstone/ProgressBar` support for `tooltip` and `tooltipForceSide`
- `moonstone/ProgressBar`, `moonstone/Slider`, `moonstone/Slider.SliderTooltip`, `moonstone/IncrementSlider` property `orientation` to accept orientation strings like "vertical" and "horizontal" (replaced old `vertical` prop)

### Changed

- `moonstone/Input` input `height`, `vertical-align`, and `margins`. Please verify your layouts to ensure everything lines up correctly; this change may require removal of old sizing and positioning CSS which is no longer necessary.
- `moonstone/FormCheckbox` to have a small border around the circle, according to new GUI designs
- `moonstone/RadioItem` dot size and added an inner-dot to selected-focused state, according to new GUI designs
- `moonstone/ContextualPopup` prop `popupContainerId` to `popupSpotlightId`
- `moonstone/Popup` prop `containerId` to `spotlightId`
- `moonstone/VideoPlayer` prop `containerId` to `spotlightId`
- `moonstone/VirtualList.VirtualList` and `moonstone/VirtualList.VirtualGridList` prop `component` to be replaced by `itemRenderer`

### Fixed

- `moonstone/ExpandableItem` to be more performant when animating
- `moonstone/GridListImageItem` to hide overlay checkmark icon on focus when unselected
- `moonstone/GridListImageItem` to use `ui/GridListImageItem`
- `moonstone/VirtualList`, `moonstone/VirtualGridList` and `moonstone/Scroller` components to use their base UI components
- `moonstone/VirtualList` to show the selected state on hovered paging controls properly
- `moonstone/Slider` to highlight knob when selected
- `moonstone/Slider` to handle updates to its `value` prop correctly
- `moonstone/ToggleItem` to accept HTML DOM node tag names as strings for its `component` property
- `moonstone/Popup` to properly pause and resume spotlight when animating

## [2.0.0-alpha.5] - 2018-03-07

### Removed

- `moonstone/Marquee.MarqueeText`, replaced by `moonstone/Marquee.Marquee`
- `moonstone/VirtualGridList.GridListImageItem`, replaced by `moonstone/GridListImageItem`

### Changed

- `moonstone/Marquee.Marquee` to be `moonstone/Marquee.MarqueeBase`
- `moonstone/ContextualPopupDecorator` to not restore last-focused child
- `moonstone/ExpandableList` to restore focus to the first selected item after opening

### Fixed

- `moonstone/Slider` to correctly show localized percentage value in tooltip when `tooltipAsPercent` is true
- `moonstone/VirtualGridList` to show or hide its scrollbars properly
- `moonstone/Button` text to be properly centered
- `moonstone/Input` to not clip some glyphs at the start of the value

## [2.0.0-alpha.4] - 2018-02-13

### Added

- `moonstone/SlotItem` replacing `moonstone/Item.ItemOverlay`

### Removed

- `moonstone/VirtualFlexList` to be replaced by `ui/VirtualFlexList`
- `moonstone/Button` and `moonstone/IconButton` prop `noAnimation`
- `moonstone/Item.OverlayDecorator`, `moonstone/Item.Overlay`, and `moonstone/Item.ItemOverlay` to be replaced by `moonstone/SlotItem`

### Changed

- `moonstone/Marquee` to do less-costly calculations during measurement and optimized the applied styles
- `moonstone/ExpandableList` to require a unique key for each object type data

### Fixed

- `moonstone/VirtualList` to render properly with fiber reconciler
- `moonstone/VirtualList` focus option in scrollTo api
- `moonstone/ExpandableSpotlightDecorator` to not spot the title upon collapse when in `pointerMode`
- `moonstone/Spinner` to not unpause Spotlight unless it was the one to pause it
- `moonstone/Marquee` to stop when becoming disabled
- `moonstone/Input`, `moonstone/MarqueeDecorator`, and `moonstone/Slider` to prevent unnecessary focus-based updates

## [2.0.0-alpha.3] - 2018-01-18

### Removed

- `moonstone/Scroller` and `moonstone/VirtualList` option `indexToFocus` in `scrollTo` method which is deprecated from 1.2.0
- `moonstone/Scroller` props `horizontal` and `vertical` which are deprecated from 1.3.0 and replaced with `direction` prop
- `moonstone/Button` exports `ButtonFactory` and `ButtonBaseFactory`
- `moonstone/IconButton` exports `IconButtonFactory` and `IconButtonBaseFactory`

### Fixed

- `moonstone/MoonstoneDecorator` root node to fill the entire space available, which simplifies positioning and sizing for child elements (previously always measured 0 in height)
- `moonstone/VirtualList` to prevent infinite function call when a size of contents is slightly longer than a client size without a scrollbar
- `moonstone/VirtualList` to sync scroll position when clientSize changed

## [2.0.0-alpha.2] - 2017-08-29

No significant changes.

## [2.0.0-alpha.1] - 2017-08-27

### Changed

- `moonstone/Button`, `moonstone/Checkbox`, `moonstone/FormCheckbox`, `moonstone/IconButton`, `moonstone/IncrementSlider`, `moonstone/Item`, `moonstone/Picker`, and `moonstone/RangePicker`, `moonstone/Switch` and `moonstone/VideoPlayer` to use `ui/Touchable`

## [1.15.0] - 2018-02-28

### Deprecated

- `moonstone/Marquee.Marquee`, to be moved to `moonstone/Marquee.MarqueeBase` in 2.0.0
- `moonstone/Marquee.MarqueeText`, to be moved to `moonstone/Marquee.Marquee` in 2.0.0

### Fixed

- `moonstone/GridListImageItem` to display correctly

## [1.14.0] - 2018-02-23

### Deprecated

- `moonstone/VirtualFlexList`, to be replaced by `ui/VirtualFlexList` in 2.0.0
- `moonstone/VirtualGridList.GridListImageItem`, to be replaced by `moonstone/GridListImageItem` in 2.0.0
- `moonstone/Button` and `moonstone/IconButton` prop `noAnimation`, to be removed in 2.0.0
- `moonstone/Button.ButtonFactory`, `moonstone/Button.ButtonBaseFactory`, `moonstone/IconButton.IconButtonFactory`, `moonstone/IconButton.IconButtonBaseFactory`, `moonstone/IncrementSlider.IncrementSliderFactory`, `moonstone/IncrementSlider.IncrementSliderBaseFactory`, `moonstone/Slider.SliderFactory`, and `moonstone/Slider.SliderBaseFactory`, to be removed in 2.0.0
- `moonstone/Item.ItemOverlay`, to be replaced by `ui/SlotItem` in 2.0.0
- `moonstone/Item.Overlay` and `moonstone/Item.OverlayDecorator`, to be removed in 2.0.0

### Added

- `moonstone/DaySelector` component
- `moonstone/EditableIntegerPicker` component
- `moonstone/GridListImageItem` component

## [1.13.4] - 2018-07-30

### Fixed

- `moonstone/DatePicker` to calculate min and max year in the current calender

## [1.13.3] - 2018-01-16

### Fixed

- `moonstone/TimePicker` to not read out meridiem label when meridiem picker gets a focus
- `moonstone/Scroller` to correctly update scrollbars when the scroller's contents change

## [1.13.2] - 2017-12-14

### Fixed

- `moonstone/Panels` to maintain spotlight focus when `noAnimation` is set
- `moonstone/Panels` to not accept back key presses during transition
- `moonstone/Panels` to revert 1.13.0 fix that blurred Spotlight when transitioning panels
- `moonstone/Scroller` and other scrolling components to not show scroll thumb when only child item is updated
- `moonstone/Scroller` and other scrolling components to not hide scroll thumb immediately after scroll position reaches the top or the bottom
- `moonstone/Scroller` and other scrolling components to show scroll thumb properly when scroll position reaches the top or the bottom by paging controls

## [1.13.1] - 2017-12-06

### Fixed

- `moonstone/Slider` to not unnecessarily fire `onChange` if the initial value has not changed

## [1.13.0] - 2017-11-28

### Added

- `moonstone/VideoPlayer` props `disabled`, `loading`, `miniFeedbackHideDelay`, and `thumbnailComponent` as well as new APIs: `areControlsVisible`, `getVideoNode`, `showFeedback`, and `toggleControls`

### Fixed

- `moonstone/VirtualList` to render items from a correct index on edge cases at the top of a list
- `moonstone/VirtualList` to handle focus properly via page up at the first page and via page down at the last page
- `moonstone/Expandable` and derivatives to use the new `ease-out-quart` animation timing function to better match the aesthetic of Enyo's Expandables
- `moonstone/TooltipDecorator` to correctly display tooltip direction when locale changes
- `moonstone/Marquee` to restart animation on every resize update
- `moonstone/LabeledItem` to start marquee when hovering while disabled
- `moonstone/Marquee` to correctly start when hovering on disabled spottable components
- `moonstone/Marquee.MarqueeController` to not abort marquee when moving among components
- `moonstone/Picker` marquee issues with disabled buttons or Picker
- `moonstone/Panels` to prevent loss of spotlight issue when moving between panels
- `moonstone/VideoPlayer` to bring it in line with real-world use-cases
- `moonstone/Slider` by removing unnecessary repaints to the screen
- `moonstone/Slider` to fire `onChange` events when the knob is pressed near the boundaries
- `moonstone/VideoPlayer` to correctly position knob when interacting with media slider
- `moonstone/VideoPlayer` to not read out the focused button when the media controls hide
- `moonstone/MarqueeDecorator` to stop when unhovering a disabled component using `marqueeOn` `'focus'`
- `moonstone/Slider` to not forward `onChange` when `disabled` on `mouseUp/click`
- `moonstone/VideoPlayer` to defer rendering playback controls until needed

## [1.12.2] - 2017-11-15

### Fixed

- `moonstone/VirtualList` to scroll and focus properly by pageUp and pageDown when disabled items are in it
- `moonstone/Button` to correctly specify minimum width when in large text mode
- `moonstone/Scroller` and other scrolling components to restore last focused index when panel is changed
- `moonstone/VideoPlayer` to display time correctly in RTL locale
- `moonstone/VirtualList` to scroll correctly using page down key with disabled items
- `moonstone/Scroller` and other scrolling components to not cause a script error when scrollbar is not rendered
- `moonstone/Picker` incrementer and decrementer to not change size when focused
- `moonstone/Panels.Header` to use a slightly smaller font size for `title` in non-latin locales and a line-height for `titleBelow` and `subTitleBelow` that better meets the needs of tall-glyph languages like Tamil and Thai, as well as latin locales
- `moonstone/Scroller` and `moonstone/VirtualList` to keep spotlight when pressing a 5-way control while scrolling
- `moonstone/Panels` to prevent user interaction with panel contents during transition
- `moonstone/Slider` and related components to correctly position knob for `detachedKnob` on mouse down and fire value where mouse was positioned on mouse up
- `moonstone/DayPicker` to update day names when changing locale
- `moonstone/ExpandableItem` and all other `Expandable` components to revert 1.12.1 change to pull down from the top

## [1.12.1] - 2017-11-07

### Fixed

- `moonstone/ExpandableItem` and all other `Expandable` components to now pull down from the top instead of being revealed from the bottom, matching Enyo's design
- `moonstone/VirtualListNative` to scroll properly with page up/down keys if there is a disabled item
- `moonstone/RangePicker` to display negative values correctly in RTL
- `moonstone/Scroller` and other scrolling components to not blur scroll buttons when wheeling
- `moonstone/Scrollbar` to hide scroll thumb immediately without delay after scroll position reaches min or max
- `moonstone/Divider` to pass `marqueeOn` prop
- `moonstone/Slider` to fire `onChange` on mouse up and key up
- `moonstone/VideoPlayer` to show knob when pressed
- `moonstone/Panels.Header` to layout `titleBelow` and `subTitleBelow` correctly
- `moonstone/Panels.Header` to use correct font-weight for `subTitleBelow`
- `moonstone/VirtualList` to restore focus correctly for lists only slightly larger than the viewport

## [1.12.0] - 2017-10-27

### Fixed

- `moonstone/Scroller` and other scrolling components to prevent focusing outside the viewport when pressing a 5-way key during wheeling
- `moonstone/Scroller` to called scrollToBoundary once when focus is moved using holding child item
- `moonstone/VideoPlayer` to apply skin correctly
- `moonstone/Popup` from `last-focused` to `default-element` in `SpotlightContainerDecorator` config
- `moonstone/Panels` to retain focus when back key is pressed on breadcrumb
- `moonstone/Input` to correctly hide VKB when dismissing

## [1.11.0] - 2017-10-24

### Added

- `moonstone/VideoPlayer` properties `seekDisabled` and `onSeekFailed` to disable seek function

### Changed

- `moonstone/ExpandableList` to become `disabled` if there are no children

### Fixed

- `moonstone/Picker` to read out customized accessibility value when picker prop has `joined` and `aria-valuetext`
- `moonstone/Scroller` to apply scroll position on vertical or horizontal Scroller when child gets a focus
- `moonstone/Scroller` and other scrolling components to scroll without animation when panel is changed
- `moonstone/ContextualPopup` padding to not overlap close button
- `moonstone/Scroller` and other scrolling components to change focus via page up/down only when the scrollbar is visible
- `moonstone/Picker` to only increment one value on hold
- `moonstone/ItemOverlay` to remeasure when focused

## [1.10.1] - 2017-10-16

### Fixed

- `moonstone/Scroller` and other scrolling components to scroll via page up/down when focus is inside a Spotlight container
- `moonstone/VirtualList` and `moonstone/VirtualGridList` to scroll by 5-way keys right after wheeling
- `moonstone/VirtualList` not to move focus when a current item and the last item are located at the same line and pressing a page down key
- `moonstone/Slider` knob to follow while dragging for detached knob
- `moonstone/Panels.Header` to layout header row correctly in `standard` type
- `moonstone/Input` to not dismiss on-screen keyboard when dragging cursor out of input box
- `moonstone/Panels.Header` RTL `line-height` issue
- `moonstone/Panels` to render children on idle
- `moonstone/Scroller` and other scrolling components to limit muted spotlight container scrims to their bounds
- `moonstone/Input` to always forward `onKeyUp` event

## [1.10.0] - 2017-10-09

### Added

- `moonstone/VideoPlayer` support for designating components with `.spottable-default` as the default focus target when pressing 5-way down from the slider
- `moonstone/Slider` property `activateOnFocus` which when enabled, allows 5-way directional key interaction with the `Slider` value without pressing [Enter] first
- `moonstone/VideoPlayer` property `noMiniFeedback` to support controlling the visibility of mini feedback
- `ui/Layout`, which provides a technique for laying-out components on the screen using `Cells`, in rows or columns

### Changed

- `moonstone/Popup` to focus on mount if it’s initially opened and non-animating and to always pass an object to `onHide` and `onShow`
- `moonstone/VideoPlayer` to emit `onScrub` event and provide audio guidance when setting focus to slider

### Fixed

- `moonstone/ExpandableItem` and derivatives to restore focus to the Item if the contents were last focused when closed
- `moonstone/Slider` toggling activated state when holding enter/select key
- `moonstone/TimePicker` picker icons shifting slightly when focusing an adjacent picker
- `moonstone/Icon` so it handles color the same way generic text does, by inheriting from the parent's color. This applies to all instances of `Icon`, `IconButton`, and `Icon` inside `Button`.
- `moonstone/fonts` Museo Sans font to correct "Ti" kerning
- `moonstone/VideoPlayer` to correctly position knob on mouse click
- `moonstone/Panels.Header` to show an ellipsis for long titles with RTL text
- `moonstone/Marquee` to restart when invalidated by a prop change and managed by a `moonstone/Marquee.MarqueeController`
- `spotlight.Spotlight` method `focus()` to verify that the target element matches its container's selector rules prior to setting focus
- `moonstone/Picker` to only change picker values `onWheel` when spotted
- `moonstone/VideoPlayer` to hide descendant floating components (tooltips, contextual popups) when the media controls hide

## [1.9.3] - 2017-10-03

### Added

- `moonstone/Button` property value to `backgroundOpacity` called "lightTranslucent" to better serve colorful image backgrounds behind Buttons. This also affects `moonstone/IconButton` and `moonstone/Panels/ApplicationCloseButton`.
- `moonstone/Panels` property `closeButtonBackgroundOpacity` to support `moonstone/Panels/ApplicationCloseButton`'s `backgroundOpacity` prop

### Changed

- `Moonstone Icons` font file to include the latest designs for several icons
- `moonstone/Panels/ApplicationCloseButton` to expose its `backgroundOpacity` prop

### Fixed

- `moonstone/VirtualList` to apply "position: absolute" inline style to items
- `moonstone/Picker` to increment and decrement normally at the edges of joined picker
- `moonstone/Icon` not to read out image characters
- `moonstone/Scroller` and other scrolling components to not accumulate paging scroll by pressing page up/down in scrollbar
- `moonstone/Icon` to correctly display focused state when using external image
- `moonstone/Button` and `moonstone/IconButton` to be properly visually muted when in a muted container

## [1.9.2] - 2017-09-26

### Fixed

- `moonstone/ExpandableList` preventing updates when its children had changed

## [1.9.1] - 2017-09-25

### Fixed

- `moonstone/ExpandableList` run-time error when using an array of objects as children
- `moonstone/VideoPlayer` blocking pointer events when the controls were hidden

## [1.9.0] - 2017-09-22

### Added

- `moonstone/styles/mixins.less` mixins: `.moon-spotlight-margin()` and `.moon-spotlight-padding()`
- `moonstone/Button` property `noAnimation` to support non-animating pressed visual

### Changed

- `moonstone/TimePicker` to use "AM/PM" instead of "meridiem" for label under meridiem picker
- `moonstone/IconButton` default style to not animate on press. NOTE: This behavior will change back to its previous setting in release 2.0.0.
- `moonstone/Popup` to warn when using `scrimType` `'none'` and `spotlightRestrict` `'self-only'`
- `moonstone/Scroller` to block spotlight during scroll
- `moonstone/ExpandableItem` and derivatives to always pause spotlight before animation

### Fixed

- `moonstone/VirtualGridList` to not move focus to wrong column when scrolled from the bottom by holding the "up" key
- `moonstone/VirtualList` to focus an item properly when moving to a next or previous page
- `moonstone/Scroller` and other scrolling components to move focus toward first or last child when page up or down key is pressed if the number of children is small
- `moonstone/VirtualList` to scroll to preserved index when it exists within dataSize for preserving focus
- `moonstone/Picker` buttons to not change size
- `moonstone/Panel` to move key navigation to application close button on holding the "up" key.
- `moonstone/Picker` to show numbers when changing values rapidly
- `moonstone/Popup` layout in large text mode to show close button correctly
- `moonstone/Picker` from moving scroller when pressing 5-way keys in `joined` Picker
- `moonstone/Input` so it displays all locales the same way, without cutting off the edges of characters
- `moonstone/TooltipDecorator` to hide tooltip when 5-way keys are pressed for disabled components
- `moonstone/Picker` to not tremble in width when changing values while using a numeric width prop value
- `moonstone/Picker` to not overlap values when changing values in `vertical`
- `moonstone/ContextualPopup` pointer mode focus behavior for `spotlightRestrict='self-only'`
- `moonstone/VideoPlayer` to prevent interacting with more components in pointer mode when hidden
- `moonstone/Scroller` to not repaint its entire contents whenever partial content is updated
- `moonstone/Slider` knob positioning after its container is resized
- `moonstone/VideoPlayer` to maintain focus when media controls are hidden
- `moonstone/Scroller` to scroll expandable components into view when opening when pointer has moved elsewhere

## [1.8.0] - 2017-09-07

### Deprecated

- `moonstone/Dialog` property `showDivider`, will be replaced by `noDivider` property in 2.0.0

### Added

- `moonstone/Popup` callback property `onShow` which fires after popup appears for both animating and non-animating popups

### Changed

- `moonstone/Popup` callback property `onHide` to run on both animating and non-animating popups
- `moonstone/VideoPlayer` state `playbackRate` to media events
- `moonstone/VideoPlayer` support for `spotlightDisabled`
- `moonstone/VideoPlayer` thumbnail positioning and style
- `moonstone/VirtualList` to render when dataSize increased or decreased
- `moonstone/Dialog` style
- `moonstone/Popup`, `moonstone/Dialog`, and `moonstone/Notification` to support `node` type for children
- `moonstone/Scroller` to forward `onKeyDown` events

### Fixed

- `moonstone/Scroller` and other scrolling components to enable focus when wheel scroll is stopped
- `moonstone/VirtualList` to show scroll thumb when a preserved item is focused in a Panel
- `moonstone/Scroller` to navigate properly with 5-way when expandable child is opened
- `moonstone/VirtualList` to stop scrolling when focus is moved on an item from paging controls or outside
- `moonstone/VirtualList` to move out with 5-way navigation when the first or the last item is disabled
- `moonstone/IconButton` Tooltip position when disabled
- `moonstone/VideoPlayer` Tooltip time after unhovering
- `moonstone/VirtualList` to not show invisible items
- `moonstone/IconButton` Tooltip position when disabled
- `moonstone/VideoPlayer` to display feedback tooltip correctly when navigating in 5-way
- `moonstone/MarqueeDecorator` to work with synchronized `marqueeOn` `'render'` and hovering as well as `marqueOn` `'hover'` when moving rapidly among synchronized marquees
- `moonstone/Input` aria-label for translation
- `moonstone/Marquee` to recalculate inside `moonstone/Scroller` and `moonstone/SelectableItem` by bypassing `shouldComponentUpdate`
- `moonstone/Picker` to marquee when incrementing and decrementing values with the prop `noAnimation`

## [1.7.0] - 2017-08-23

### Deprecated

- `moonstone/TextSizeDecorator` and it will be replaced by `moonstone/AccessibilityDecorator`
- `moonstone/MarqueeDecorator` property `marqueeCentered` and `moonstone/Marquee` property `centered` will be replaced by `alignment` property in 2.0.0

### Added

- `moonstone/TooltipDecorator` config property to direct tooltip into a property instead of adding to `children`
- `moonstone/VideoPlayer` prop `thumbnailUnavailable` to fade thumbnail
- `moonstone/AccessibilityDecorator` with `highContrast` and `textSize`
- `moonstone/VideoPlayer` high contrast scrim
- `moonstone/MarqueeDecorator`and `moonstone/Marquee` property `alignment` to allow setting  alignment of marquee content

### Changed

- `moonstone/Scrollbar` to disable paging control down button properly at the bottom when a scroller size is a non-integer value
- `moonstone/VirtualList`, `moonstone/VirtualGridList`, and `moonstone/Scroller` to scroll on `keydown` event instead of `keyup` event of page up and page down keys
- `moonstone/VirtualGridList` to scroll by item via 5 way key
- `moonstone/VideoPlayer` to read target time when jump by left/right key
- `moonstone/IconButton` to not use `MarqueeDecorator` and `Uppercase`

### Fixed

- `moonstone/VirtualList` and `moonstone/VirtualGridList` to focus the correct item when page up and page down keys are pressed
- `moonstone/VirtualList` to not lose focus when moving out from the first item via 5way when it has disabled items
- `moonstone/Slider` to align tooltip with detached knob
- `moonstone/FormCheckbox` to display correct colors in light skin
- `moonstone/Picker` and `moonstone/RangePicker` to forward `onKeyDown` events when not `joined`
- `moonstone/SelectableItem` to display correct icon width and alignment
- `moonstone/LabeledItem` to always match alignment with the locale
- `moonstone/Scroller` to properly 5-way navigate from scroll buttons
- `moonstone/ExpandableList` to display correct font weight and size for list items
- `moonstone/Divider` to not italicize in non-italic locales
- `moonstone/VideoPlayer` slider knob to follow progress after being selected when seeking
- `moonstone/LabeledItem` to correctly position its icon. This affects all of the `Expandables`, `moonstone/DatePicker` and `moonstone/TimePicker`.
- `moonstone/Panels.Header` and `moonstone/Item` to prevent them from allowing their contents to overflow unexpectedly
- `moonstone/Marquee` to recalculate when vertical scrollbar appears
- `moonstone/SelectableItem` to recalculate marquee when toggled

### Removed

- `moonstone/Input` large-text mode

## [1.6.1] - 2017-08-07

### Changed

- `moonstone/Icon` and `moonstone/IconButton` to no longer fit image source to the icon's boundary

## [1.6.0] - 2017-08-04

### Added

- `moonstone/VideoPlayer` ability to seek when holding down the right and left keys. Sensitivity can be adjusted using throttling options `jumpDelay` and `initialJumpDelay`.
- `moonstone/VideoPlayer` property `no5WayJump` to disable jumping done by 5-way
- `moonstone/VideoPlayer` support for the "More" button to use tooltips
- `moonstone/VideoPlayer` properties `moreButtonLabel` and `moreButtonCloseLabel` to allow customization of the "More" button's tooltip and Aria labels
- `moonstone/VideoPlayer` property `moreButtonDisabled` to disable the "More" button
- `moonstone/Picker` and `moonstone/RangePicker` prop `aria-valuetext` to support reading custom text instead of value
- `moonstone/VideoPlayer` methods `showControls` and `hideControls` to allow external interaction with the player
- `moonstone/Scroller` support for Page Up/Page Down keys in pointer mode when no item has focus

### Changed

- `moonstone/VideoPlayer` to handle play, pause, stop, fast forward and rewind on remote controller
- `moonstone/Marquee` to also start when hovered if `marqueeOnRender` is set

### Fixed

- `moonstone/IconButton` to fit image source within `IconButton`
- `moonstone` icon font sizes for wide icons
- `moonstone/ContextualPopupDecorator` to prefer setting focus to the appropriate popup instead of other underlying controls when using 5-way from the activating control
- `moonstone/Scroller` not scrolled via 5 way when `moonstone/ExpandableList` is opened
- `moonstone/VirtualList` to not let the focus move outside of container even if there are children left when navigating with 5way
- `moonstone/Scroller` and other scrolling components to update disability of paging controls when the scrollbar is set to `visible` and the content becomes shorter
- `moonstone/VideoPlayer` to focus on hover over play/pause button when video is loading
- `moonstone/VideoPlayer` to update and display proper time while moving knob when video is paused
- `moonstone/VideoPlayer` long title overlap issues
- `moonstone/Panels.Header` to apply `marqueeOn` prop to `subTitleBelow` and `titleBelow`
- `moonstone/Picker` wheeling in `moonstone/Scroller`
- `moonstone/IncrementSlider` and `moonstone/Picker` to read value changes when selecting buttons

## [1.5.0] - 2017-07-19

### Added

- `moonstone/Slider` and `moonstone/IncrementSlider` prop `aria-valuetext` to support reading custom text instead of value
- `moonstone/TooltipDecorator` property `tooltipProps` to attach props to tooltip component
- `moonstone/Scroller` and `moonstone/VirtualList` ability to scroll via page up and page down keys
- `moonstone/VideoPlayer` tooltip-thumbnail support with the `thumbnailSrc` prop and the `onScrub` callback to fire when the knob moves and a new thumbnail is needed
- `moonstone/VirtualList` ability to navigate via 5way when there are disabled items
- `moonstone/ContextualPopupDecorator` property `popupContainerId` to support configuration of the popup's spotlight container
- `moonstone/ContextualPopupDecorator` property `onOpen` to notify containers when the popup has been opened
- `moonstone/ContextualPopupDecorator` config option `openProp` to support mapping the value of `open` property to the chosen property of wrapped component

### Changed

- `moonstone/ExpandableList` to use 'radio' as the default, and adapt 'single' mode to render as a `moonstone/RadioItem` instead of a `moonstone/CheckboxItem`
- `moonstone/VideoPlayer` to not hide pause icon when it appears
- `moonstone/ContextualPopupDecorator` to set accessibility-related props onto the container node rather than the popup node
- `moonstone/ExpandableItem`, `moonstone/ExpandableList`, `moonstone/ExpandablePicker`, `moonstone/DatePicker`, and `moonstone/TimePicker` to pause spotlight when animating in 5-way mode
- `moonstone/Spinner` to position the text content under the spinner, rather than to the right side
- `moonstone/VideoPlayer` to include hour when announcing the time while scrubbing
- `moonstone/GridListImageItem` to require a `source` prop and not have a default value

### Fixed

- `moonstone/Input` ellipsis to show if placeholder is changed dynamically and is too long
- `moonstone/Marquee` to re-evaluate RTL orientation when its content changes
- `moonstone/VirtualList` to restore focus on short lists
- `moonstone/ExpandableInput` to expand the width of its contained `moonstone/Input`
- `moonstone/Input` support for `dismissOnEnter`
- `moonstone/Input` focus management to prevent stealing focus when programmatically moved elsewhere
- `moonstone/Input` 5-way spot behavior
- `moonstone` international fonts to always be used, even when unsupported font-weights or font-styles are requested
- `moonstone/Panels.Panel` support for selecting components with `.spottable-default` as the default focus target
- `moonstone/Panels` layout in RTL locales
- `moonstone` spottable components to support `onSpotlightDown`, `onSpotlightLeft`, `onSpotlightRight`, and `onSpotlightUp` event property
- `moonstone/VirtualList` losing spotlight when the list is empty
- `moonstone/FormCheckbox` in focused state to have the correct "check" color
- `moonstone/Scroller` and other scrolling components' bug in `navigableFilter` when passed a container id

## [1.4.1] - 2017-07-05

### Changed

- `moonstone/Popup` to only call `onKeyDown` when there is a focused item in the `Popup`
- `moonstone/Scroller`, `moonstone/Picker`, and `moonstone/IncrementSlider` to automatically move focus when the currently focused `moonstone/IconButton` becomes disabled

### Fixed

- `moonstone/ContextualPopupDecorator` close button to account for large text size
- `moonstone/ContextualPopupDecorator` to not spot controls other than its activator when navigating out via 5-way
- `moonstone/Panels.Header` to set the value of `marqueeOn` for all types of headers

## [1.4.0] - 2017-06-29

### Deprecated

- `moonstone/Input` prop `noDecorator` is being replaced by `autoFocus` in 2.0.0

### Added

- `moonstone/Scrollbar` property `corner` to add the corner between vertical and horizontal scrollbars
- `moonstone/ScrollThumb` for a thumb of `moonstone/Scrollbar`
- `moonstone/styles/text.less` mixin `.locale-japanese-line-break()` to apply the correct  Japanese language line-break rules for the following multi-line components: `moonstone/BodyText`, `moonstone/Dialog`, `moonstone/Notification`, `moonstone/Popup`, and `moonstone/Tooltip`
- `moonstone/ContextualPopupDecorator` property `popupProps` to attach props to popup component
- `moonstone/VideoPlayer` property `pauseAtEnd` to control forward/backward seeking
- `moonstone/Panels/Header` prop `marqueeOn` to control marquee of header

### Changed

- `moonstone/Panels/Header` to expose its `marqueeOn` prop
- `moonstone/VideoPlayer` to automatically adjust the width of the allocated space for the side components so the media controls have more space to appear on smaller screens
- `moonstone/VideoPlayer` properties `autoCloseTimeout` and `titleHideDelay` default value to `5000`
- `moonstone/VirtualList` to support restoring focus to the last focused item
- `moonstone/Scroller` and other scrolling components to call `onScrollStop` before unmounting if a scroll is in progress
- `moonstone/Scroller` to reveal non-spottable content when navigating out of a scroller

### Fixed

- `moonstone/Dialog` to properly focus via pointer on child components
- `moonstone/VirtualList`, `moonstone/VirtualGridList`, and `moonstone/Scroller` not to be slower when scrolled to the first or the last position by wheeling
- `moonstone` component hold delay time
- `moonstone/VideoPlayer` to show its controls when pressing down the first time
- `moonstone/Panel` autoFocus logic to only focus on initial render
- `moonstone/Input` text colors
- `moonstone/ExpandableInput` to focus its decorator when leaving by 5-way left/right

## [1.3.1] - 2017-06-14

### Fixed

- `moonstone/Picker` support for large text
- `moonstone/Scroller` support for focusing paging controls with the pointer
- `moonstone` CSS rules for unskinned spottable components

## [1.3.0] - 2017-06-12

### Deprecated

- `moonstone/Scroller` props `horizontal` and `vertical`. Deprecated props are replaced with `direction` prop. `horizontal` and `vertical` will be removed in 2.0.0.
- `moonstone/Panel` prop `noAutoFocus` in favor of `autoFocus="none"`

### Added

- `moonstone/Image` support for `children` prop inside images
- `moonstone/Scroller` prop `direction` which replaces `horizontal` and `vertical` props
- `moonstone/VideoPlayer` property `tooltipHideDelay` to hide tooltip with a given amount of time
- `moonstone/VideoPlayer` property `pauseAtEnd` to pause when it reaches either the start or the end of the video
- `moonstone/VideoPlayer` methods `fastForward`, `getMediaState`, `jump`, `pause`, `play`, `rewind`, and `seek` to allow external interaction with the player. See docs for example usage.

### Changed

- `moonstone/Skinnable` to support context and allow it to be added to any component to be individually skinned. This includes a further optimization in skinning which consolidates all color assignments into a single block, so non-color rules aren't unnecessarily duplicated.
- `moonstone/Skinnable` light and dark skin names ("moonstone-light" and "moonstone") to "light" and "dark", respectively
- `moonstone/VideoPlayer` to set play/pause icon to display "play" when rewinding or fast forwarding
- `moonstone/VideoPlayer` to rewind or fast forward when previous command is slow-forward or slow-rewind respectively
- `moonstone/VideoPlayer` to fast forward when previous command is slow-forward and it reaches the last of its play rate
- `moonstone/VideoPlayer` to not play video on reload when `noAutoPlay` is `true`
- `moonstone/VideoPlayer` property `feedbackHideDelay`'s default value to `3000`
- `moonstone/Notification` to break line in characters in ja and zh locale
- `moonstone/Notification` to align texts left in LTR locale and right in RTL locale
- `moonstone/VideoPlayer` to simulate rewind functionality on non-webOS platforms only

### Fixed

- `moonstone/ExpandableItem` to correct the `titleIcon` when using `open` and `disabled`
- `moonstone/GridListImageItem` to center its selection icon on the image instead of the item
- `moonstone/Input` to have correct `Tooltip` position in `RTL`
- `moonstone/SwitchItem` to not unintentionally overflow `Scroller` containers, causing them to jump to the side when focusing
- `moonstone/VideoPlayer` to fast forward properly when video is at paused state
- `moonstone/VideoPlayer` to correctly change sources
- `moonstone/VideoPlayer` to show or hide feedback tooltip properly
- `moonstone/DateTimeDecorator` to work properly with `RadioControllerDecorator`
- `moonstone/Picker` in joined, large text mode so the arrows are properly aligned and sized
- `moonstone/Icon` to reflect the same proportion in relation to its size in large-text mode

## [1.2.0] - 2017-05-17

### Deprecated

- `moonstone/Scroller` and other scrolling components option `indexToFocus` in `scrollTo` method to be removed in 2.0.0

### Added

- `moonstone/Slider` and `moonstone/IncrementSlider` prop `noFill` to support a style without the fill
- `moonstone/Marquee` property `rtl` to set directionality to right-to-left
- `moonstone/VirtualList.GridListImageItem` property `selectionOverlay` to add custom component for selection overlay
- `moonstone/MoonstoneDecorator` property `skin` to let an app choose its skin: "moonstone" and "moonstone-light" are now available
- `moonstone/FormCheckboxItem`
- `moonstone/FormCheckbox`, a standalone checkbox, to support `moonstone/FormCheckboxItem`
- `moonstone/Input` props `invalid` and `invalidMessage` to display a tooltip when input value is invalid
- `moonstone/Scroller` and other scrolling components option `focus` in `scrollTo()` method
- `moonstone/Scroller` and other scrolling components property `spottableScrollbar`
- `moonstone/Icon.IconList` icons: `arrowshrinkleft` and `arrowshrinkright`

### Changed

- `moonstone/Picker` arrow icon for `joined` picker: small when not spotted, hidden when it reaches the end of the picker
- `moonstone/Checkbox` and `moonstone/CheckboxItem` to reflect the latest design
- `moonstone/MoonstoneDecorator/fontGenerator` was refactored to use the browser's FontFace API to dynamically load locale fonts
- `moonstone/VideoPlayer` space allotment on both sides of the playback controls to support 4 buttons; consequently the "more" controls area has shrunk by the same amount
- `moonstone/VideoPlayer` to not disable media button (play/pause)
- `moonstone/Scroller` and other scrolling components so that paging controls are not spottable by default with 5-way
- `moonstone/VideoPlayer`'s more/less button to use updated arrow icon

### Fixed

- `moonstone/MarqueeDecorator` to properly stop marquee on items with `'marqueeOnHover'`
- `moonstone/ExpandableList` to work properly with object-based children
- `moonstone/styles/fonts.less` to restore the Moonstone Icon font to request the local system font by default. Remember to update your webOS build to get the latest version of the font so you don't see empty boxes for your icons.
- `moonstone/Picker` and `moonstone/RangePicker` to now use the correct size from Enyo (60px v.s. 84px) for icon buttons
- `moonstone/Scroller` and other scrolling components to apply ri.scale properly
- `moonstone/Panel` to not cover a `Panels`'s `ApplicationCloseButton` when not using a `Header`
- `moonstone/IncrementSlider` to show tooltip when buttons focused

## [1.1.0] - 2017-04-21

### Deprecated

- `moonstone/ExpandableInput` property `onInputChange`

### Added

- `moonstone/Panels.Panel` prop and `moonstone/MoonstoneDecorator` config option: `noAutoFocus` to support prevention of setting automatic focus after render
- `moonstone/VideoPlayer` props: `backwardIcon`, `forwardIcon`, `jumpBackwardIcon`, `jumpForwardIcon`, `pauseIcon`, and `playIcon` to support icon customization of the player
- `moonstone/VideoPlayer` props `jumpButtonsDisabled` and `rateButtonsDisabled` for disabling the pairs of buttons when it's inappropriate for the playing media
- `moonstone/VideoPlayer` property `playbackRateHash` to support custom playback rates
- `moonstone/VideoPlayer` callback prop `onControlsAvailable` which fires when the players controls show or hide
- `moonstone/Image` support for `onLoad` and `onError` events
- `moonstone/VirtualList.GridListImageItem` prop `placeholder`
- `moonstone/Divider` property `preserveCase` to display text without capitalizing it

### Changed

- `moonstone/Slider` colors and sizing to match the latest designs
- `moonstone/ProgressBar` to position correctly with other components nearby
- `moonstone/Panels` breadcrumb to no longer have a horizontal line above it
- `moonstone/Transition` to measure itself when the CPU is idle
- style for disabled opacity from 0.4 to 0.3
- `moonstone/Button` colors for transparent and translucent background opacity when disabled
- `moonstone/ExpandableInput` property `onInputChange` to fire along with `onChange`. `onInputChange` is deprecated and will be removed in a future update.
- `Moonstone.ttf` font to include new icons
- `moonstone/Icon` to reference additional icons

### Fixed

- `moonstone/Popup` and `moonstone/ContextualPopupDecorator` 5-way navigation behavior
- `moonstone/Input` to not spot its own input decorator on 5-way out
- `moonstone/VideoPlayer` to no longer render its `children` in multiple places
- `moonstone/Button` text color when used on a neutral (light) background in some cases
- `moonstone/Popup` background opacity
- `moonstone/Marquee` to recalculate properly when its contents change
- `moonstone/TimePicker` to display time in correct order
- `moonstone/Scroller` to prefer spotlight navigation to its internal components

## [1.0.0] - 2017-03-31

> NOTE: We have also modified most form components to be usable in a controlled (app manages component
> state) or uncontrolled (Enact manages component state) manner. To put a component into a
> controlled state, pass in `value` (or other appropriate state property such as `selected` or
> `open`) at component creation and then respond to events and update the value as needed. To put a
> component into an uncontrolled state, do not set `value` (or equivalent), at creation. From this
> point on, Enact will manage the state and events will be sent when the state is updated. To
> specify an initial value, use the `defaultValue` (or, `defaultSelected, `defaultOpen, etc.)
> property.  See the documentation for individual components for more information.

### Added

- `moonstone/Button` property `icon` to support a built-in icon next to the text content. The Icon supports everything that `moonstone/Icon` supports, as well as a custom icon.
- `moonstone/MoonstoneDecorator` property `textSize` to resize several components to requested CMR sizes. Simply add `textSize="large"` to your `App` and the new sizes will automatically take effect.

### Changed

- `moonstone/Slider` to use the property `tooltip` instead of `noTooltip`, so the built-in tooltip is not enabled by default
- `moonstone/IncrementSlider` to include tooltip documentation
- `moonstone/ExpandableList` to accept an array of objects as children which are spread onto the generated components
- `moonstone/CheckboxItem` style to match the latest designs, with support for the `moonstone/Checkbox` to be on either the left or the right side by using the `iconPosition` property
- `moonstone/VideoPlayer` to supply every event callback-method with an object representing the VideoPlayer's current state, including: `currentTime`, `duration`, `paused`, `proportionLoaded`, and `proportionPlayed`

### Fixed

- `moonstone/Panels.Panel` behavior for remembering focus on unmount and setting focus after render
- `moonstone/VirtualList.VirtualGridList` showing empty items when items are continuously added dynamically
- `moonstone/Picker` to marquee on focus once again

## [1.0.0-beta.4] - 2017-03-10

### Added

- `moonstone/VirtualList` `indexToFocus` option to `scrollTo` method to focus on item with specified index
- `moonstone/IconButton` and `moonstone/Button` `color` property to add a remote control key color to the button
- `moonstone/Scrollbar` property `disabled` to disable both paging controls when it is true
- `moonstone/VirtualList` parameter `moreInfo` to pass `firstVisibleIndex` and `lastVisibleIndex` when scroll events are firing
- Accessibility support to UI components
- `moonstone/VideoPlayer` property `onUMSMediaInfo` to support the custom webOS “umsmediainfo” event
- `moonstone/Region` component which encourages wrapping components for improved accessibility rather than only preceding the components with a `moonstone/Divider`
- `moonstone/Slider` tooltip. It's enabled by default and comes with options like `noTooltip`, `tooltipAsPercent`, and `tooltipSide`. See the component docs for more details.
- `moonstone/Panels.Panel` property `hideChildren` to defer rendering children
- `moonstone/Spinner` properties `blockClickOn` and `scrim` to block click events behind spinner
- `moonstone/VirtualList` property `clientSize` to specify item dimensions instead of measuring them

### Changed

- `moonstone/VirtualGridImageItem` styles to reduce redundant style code app side
- `moonstone/VirtualList` and `moonstone/VirtualGridList` to add essential CSS for list items automatically
- `moonstone/VirtualList` and `moonstone/VirtualGridList` to not add `data-index` to their item DOM elements directly, but to pass `data-index` as the parameter of their `component` prop like the `key` parameter of their `component` prop
- `moonstone/ExpandableItem` and derivatives to defer focusing the contents until animation completes
- `moonstone/LabeledItem`, `moonstone/ExpandableItem`, `moonstone/ExpandableList` to each support the `node` type in their `label` property. Best used with `ui/Slottable`.

### Fixed

- `moonstone/VirtualList.GridListImageItem` to have proper padding size according to the existence of caption/subcaption
- `moonstone/Scroller` and other scrolling components to display scrollbars with proper size
- `moonstone/VirtualGridList` to not be truncated

### Removed

- `moonstone/Scroller` and other scrolling components property `hideScrollbars` and replaced it with `horizontalScrollbar` and `verticalScrollbar`

## [1.0.0-beta.3] - 2017-02-21

### Added

- `moonstone/VideoPlayer` support for 5-way show/hide of media playback controls
- `moonstone/VideoPlayer` property `feedbackHideDelay`
- `moonstone/Slider` property `onKnobMove` to fire when the knob position changes, independently from the `moonstone/Slider` value
- `moonstone/Slider` properties `active`, `disabled`, `knobStep`, `onActivate`, `onDecrement`, and `onIncrement` as part of enabling 5-way support to `moonstone/Slider`, `moonstone/IncrementSlider` and the media slider for `moonstone/VideoPlayer`
- `moonstone/Slider` now supports `children` which are added to the `Slider`'s knob, and follow it as it moves
- `moonstone/ExpandableInput` properties `iconAfter` and `iconBefore` to display icons after and before the input, respectively
- `moonstone/Dialog` property `preserveCase`, which affects `title` text

### Changed

- `moonstone/IncrementSlider` to change when the buttons are held down
- `moonstone/Marquee` to allow disabled marquees to animate
- `moonstone/Dialog` to marquee `title` and `titleBelow`
- `moonstone/Marquee.MarqueeController` config option `startOnFocus` to `marqueeOnFocus`. `startOnFocus` is deprecated and will be removed in a future update.
- `moonstone/Button`, `moonstone/IconButton`, `moonstone/Item` to not forward `onClick` when `disabled`

### Fixed

- `moonstone/Marquee.MarqueeController` to start marquee on newly registered components when controller has focus and to restart synced marquees after completion
- `moonstone/Scroller` to recalculate when an expandable child opens
- `spotlightDisabled` property support for spottable moonstone components
- `moonstone/Popup` and `moonstone/ContextualPopupDecorator` so that when the popup is closed, spotlight focus returns to the control that had focus prior to the popup opening
- `moonstone/Input` to not get focus when disabled

## [1.0.0-beta.2] - 2017-01-30

### Added

- `moonstone/Panels.Panel` property `showChildren` to support deferring rendering the panel body until animation completes
- `moonstone/MarqueeDecorator` property `invalidateProps` that specifies which props cause the marquee distance to be invalidated
- developer-mode warnings to several components to warn when values are out-of-range
- `moonstone/Divider` property `spacing` which adjusts the amount of empty space above and below the `Divider`. `'normal'`, `'small'`, `'medium'`, `'large'`, and `'none'` are available.
- `moonstone/Picker` when `joined` the ability to be incremented and decremented by arrow keys
- `onSpotlightDisappear` event property support for spottable moonstone components
- `moonstone/VideoPlayer` property `titleHideDelay`

### Changed

- `moonstone/Panels.Panels` and variations to defer rendering the children of contained `Panel` instances until animation completes
- `moonstone/ProgressBar` properties `progress` and `backgroundProgress` to accept a number between 0 and 1
- `moonstone/Slider` and `moonstone/IncrementSlider` property `backgroundPercent` to `backgroundProgress` which now accepts a number between 0 and 1
- `moonstone/Slider` to not ignore `value` prop when it is the same as the previous value
- `moonstone/Picker` component's buttons to reverse their operation such that 'up' selects the previous item and 'down' the next
- `moonstone/Picker` and derivatives may now use numeric width, which represents the amount of characters to use for sizing. `width={4}` represents four characters, `2` for two characters, etc. `width` still accepts the size-name strings.
- `moonstone/Divider` to now behave as a simple horizontal line when no text content is provided
- `moonstone/Scroller` and other scrolling components to not display scrollbar controls by default
- `moonstone/DatePicker` and `moonstone/TimePicker` to emit `onChange` event whenever the value is changed, not just when the component is closed

### Removed

- `moonstone/ProgressBar` properties `min` and `max`

### Fixed

- `moonstone/IncrementSlider` so that the knob is spottable via pointer, and 5-way navigation between the knob and the increment/decrement buttons is functional
- `moonstone/Slider` and `moonstone/IncrementSlider` to not fire `onChange` for value changes from props

## [1.0.0-beta.1] - 2016-12-30

### Added

- `moonstone/VideoPlayer` and `moonstone/TooltipDecorator` components and samples
- `moonstone/Panels.Panels` property `onBack` to support `ui/Cancelable`
- `moonstone/VirtualFlexList` Work-In-Progress component to support variably sized rows or columns
- `moonstone/ExpandableItem` properties `autoClose` and `lockBottom`
- `moonstone/ExpandableList` properties `noAutoClose` and `noLockBottom`
- `moonstone/Picker` property `reverse`
- `moonstone/ContextualPopup` property `noAutoDismiss`
- `moonstone/Dialog` property `scrimType`
- `moonstone/Popup` property `spotlightRestrict`

### Changed

- `moonstone/Panels.Routable` to require a `navigate` configuration property indicating the event callback for back or cancel actions
- `moonstone/MarqueeController` focus/blur handling to start and stop synchronized `moonstone/Marquee` components
- `moonstone/ExpandableList` property `autoClose` to `closeOnSelect` to disambiguate it from the added `autoClose` on 5-way up
- `moonstone/ContextualPopupDecorator.ContextualPopupDecorator` component's `onCloseButtonClick` property to `onClose`
- `moonstone/Dialog` component's `onCloseButtonClicked` property to `onClose`
- `moonstone/Spinner` component's `center` and `middle` properties to a single `centered` property
	that applies both horizontal and vertical centering
- `moonstone/Popup.PopupBase` component's `onCloseButtonClicked` property to `onCloseButtonClick`
- `moonstone/Item.ItemOverlay` component's `autoHide` property to remove the `'no'` option. The same
	effect can be achieved by omitting the property or passing `null`.
- `moonstone/VirtualGridList` to be scrolled by page when navigating with a 5-way direction key
- `moonstone/Scroller`, `moonstone/VirtualList`, `moonstone/VirtualGridList` to no longer respond to mouse down/move/up events
- all Expandables to include a state arrow UI element
- `moonstone/LabeledItem` to support a `titleIcon` property which positions just after the title text
- `moonstone/Button` to include `moonstone/TooltipDecorator`
- `moonstone/Expandable` to support being managed, radio group-style, by a component wrapped with `RadioControllerDecorator` from `ui/RadioDecorator`
- `moonstone/Picker` to animate `moonstone/Marquee` children when any part of the `moonstone/Picker` is focused
- `moonstone/VirtualList` to mute its container instead of disabling it during scroll events
- `moonstone/VirtualList`, `moonstone/VirtualGridList`, and `moonstone/Scroller` to continue scrolling when holding down the paging controls
- `moonstone/VirtualList` to require a `component` prop and not have a default value
- `moonstone/Picker` to continuously change when a button is held down by adding `ui/Holdable`.

### Fixed

- `moonstone/Popup` and `moonstone/ContextualPopup` 5-way navigation behavior using spotlight.
- Bug where a synchronized marquee whose content fit the available space would prevent restarting of the marquees
- `moonstone/Input` to show an ellipsis on the correct side based on the text directionality of the `value` or `placeholder` content.
- `moonstone/VirtualList` and `moonstone/VirtualGridList` to prevent unwanted scrolling when focused with the pointer
- `moonstone/Picker` to remove fingernail when a the pointer is held down, but the pointer is moved off the `joined` picker.
- `moonstone/LabeledItem` to include marquee on both `title` and `label`, and be synchronized

## [1.0.0-alpha.5] - 2016-12-16

No changes.

## [1.0.0-alpha.4] - 2016-12-2

### Added

- `moonstone/Popup`, `moonstone/ContextualPopupDecorator`, `moonstone/Notification`, `moonstone/Dialog` and `moonstone/ExpandableInput` components
- `ItemOverlay` component to `moonstone/Item` module
- `marqueeCentered` prop to `moonstone/MarqueeDecorator` and `moonstone/MarqueeText`
- `placeholder` prop to `moonstone/Image`
- `moonstone/MarqueeController` component to synchronize multiple `moonstone/Marquee` components
- Non-latin locale support to all existing Moonstone components
- Language-specific font support
- `moonstone/IncrementSlider` now accepts customizable increment and decrement icons, as well as `moonstone/Slider` being more responsive to external styling

### Changed

- `moonstone/Input` component's `iconStart` and `iconEnd` properties to be `iconBefore` and `iconAfter`, respectively, for consistency with `moonstone/Item.ItemOverlay` naming
- `moonstone/Icon` and `moonstone/IconButton` so the `children` property supports both font-based icons and images
- the `checked` property to `selected` for consistency across the whole framework. This allows better interoperability when switching between various components.  Affects the following: `CheckboxItem`, `RadioItem`, `SelectableItem`, `Switch`, `SwitchItem`, and `ToggleItem`. Additionally, these now use `moonstone/Item.ItemOverlay` to position and handle their Icons.
- `moonstone/Slider` and `moonstone/IncrementSlider` to be more performant. No changes were made to
	the public API.
- `moonstone/GridListImageItem` so that a placeholder image displays while loading the image, and the caption and subcaption support marqueeing
- `moonstone/MoonstoneDecorator` to add `FloatingLayerDecorator`
- `moonstone/IncrementSlider` in vertical mode looks and works as expected.

### Removed

- LESS mixins that belong in `@enact/ui`, so that only moonstone-specific mixins are contained in
this module. When authoring components and importing mixins, only the local mixins need to be
imported, as they already import the general mixins.
- the `src` property from `moonstone/Icon` and `moonstone/IconButton`. Use the support for URLs in
	the `children` property as noted above.
- the `height` property from `moonstone/IncrementSlider` and `moonstone/Slider`

### Fixed

- Joined picker so that it now has correct animation when using the mouse wheel
- Bug in DatePicker/TimePicker that prevented setting of value earlier than 1969

## [1.0.0-alpha.3] - 2016-11-8

### Added

- `moonstone/BodyText`, `moonstone/DatePicker`, `moonstone/DayPicker`, `moonstone/ExpandableItem`, `moonstone/Image`, and `moonstone/TimePicker` components
- `fullBleed` prop to `moonstone/Panels/Header`. When `true`, the header content is indented and the header lines are removed.
- Application close button to `moonstone/Panels`. Fires `onApplicationClose` when clicked. Can be omitted with the `noCloseButton` prop.
- `marqueeDisabled` prop to `moonstone/Picker`
- `padded` prop to `moonstone/RangePicker`
- `forceDirection` prop to `moonstone/Marquee`. Forces the direction of `moonstone/Marquee`. Useful for when `RTL` content cannot be auto detected.

### Changed

- `data` parameter passed to `component` prop of `VirtualList`.
- `moonstone/Expandable` into a submodule of `moonstone/ExpandableItem`
- `ExpandableList` to properly support selection
- `moonstone/Divider`'s `children` property to be optional
- `moonstone/ToggleItem`'s `inline` version to have a `max-width` of `240px`
- `moonstone/Input` to use `<div>` instead of `<label>` for wrapping components. No change to
	functionality, only markup.

### Removed

- `moonstone/ExpandableCheckboxItemGroup` in favor of `ExpandableList`

## [1.0.0-alpha.2] - 2016-10-21

This version includes a lot of refactoring from the previous release. Developers need to switch to the new enact-dev command-line tool.

### Added

- New components and HOCs: `moonstone/Scroller`, `moonstone/VirtualList`, `moonstone/VirtualGridList`, `moonstone/MarqueeText`, `moonstone/Spinner`, `moonstone/ExpandableCheckboxItemGroup`, `moonstone/MarqueeDecorator`
- New options for `ui/Toggleable` HOC
- Marquee support to many components
- Image support to `moonstone/Icon` and `moonstone/IconButton`
- `dismissOnEnter` prop for `moonstone/Input`
- Many more unit tests

### Changed

- Some props for UI state were renamed to have `default` prefix where state was managed by the component. (e.g. `defaultOpen`)

### Fixed

- Many components were fixed, polished, updated and documented
- Inline docs updated to be more consistent and comprehensive<|MERGE_RESOLUTION|>--- conflicted
+++ resolved
@@ -7,12 +7,9 @@
 ### Fixed
 
 - `moonstone/Button` `color` bar height
-<<<<<<< HEAD
-- `moonstone/Scroller`, `moonstone/VirtualList.VirtualGridList`, and `moonstone/VirtualList.VirtualList` not to stop scrolling when clicking on paging controls
-=======
 - `moonstone/Slider` to show `tooltip` when disabled
 - `moonstone/TooltipDecorator` to keep showing when changing from pointer mode to 5-way mode
->>>>>>> aba9fea5
+- `moonstone/Scroller`, `moonstone/VirtualList.VirtualGridList`, and `moonstone/VirtualList.VirtualList` not to stop scrolling when clicking on paging controls
 
 ## [3.1.2] - 2019-09-30
 
