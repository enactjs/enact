--- conflicted
+++ resolved
@@ -16,11 +16,8 @@
 	effect can be achieved by omitting the property or passing `null`.
 - `moonstone/VirtualGridList` to be scrolled by page when navigating with a 5-way direction key
 - `moonstone/Scroller`, `moonstone/VirtualList`, `moonstone/VirtualGridList`, and `moonstone/Scrollable` to no longer respond to mouse down/move/up events
-<<<<<<< HEAD
 - `moonstone/Picker` to animate `moonstone/Marquee` children when any part of the `moonstone/Picker` is focused
-=======
 - `moonstone/VirtualList` to mute its container instead of disabling it during scroll events
->>>>>>> 91d1b670
 
 ### Fixed
 - Bug where a synchronized marquee whose content fit the available space would prevent restarting of the marquees
