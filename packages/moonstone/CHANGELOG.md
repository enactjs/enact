# Change Log

The following is a curated list of changes in the Enact moonstone module, newest changes on the top.

## [unreleased]

### Added

<<<<<<< HEAD
- `moonstone/Slider` property `activateOnFocus` which when enabled, allows 5-way directional key interaction with the `Slider` value without pressing [Enter] first
=======
- `moonstone/VideoPlayer` property `noMiniFeedback` to support controlling the visibility of mini feedback
>>>>>>> 3f161ded

### Changed

- `moonstone/Popup` to focus on mount if it’s initially opened and non-animating and to always pass an object to `onHide` and `onShow`
- `moonstone/VideoPlayer` to emit `onScrub` event and provide audio guidance when setting focus to slider

### Fixed

- `moonstone/ExpandableItem` and derivatives to restore focus to the Item if the contents were last focused when closed
- `moonstone/Slider` toggling activated state when holding enter/select key
- `moonstone/TimePicker` picker icons shifting slightly when focusing an adjacent picker
- `moonstone/Icon` so it handles color the same way generic text does, by inheriting from the parent's color. This applies to all instances of `Icon`, `IconButton`, and `Icon` inside `Button`.
- `moonstone/VideoPlayer` to correctly position knob on mouse click
- `moonstone/Panels.Header` to show an ellipsis for long titles with RTL text

## [1.9.3] - 2017-10-03

### Added

- `moonstone/Button` property value to `backgroundOpacity` called "lightTranslucent" to better serve colorful image backgrounds behind Buttons. This also affects `moonstone/IconButton` and `moonstone/Panels/ApplicationCloseButton`.
- `moonstone/Panels` property `closeButtonBackgroundOpacity` to support `moonstone/Panels/ApplicationCloseButton`'s `backgroundOpacity` prop

### Changed

- `Moonstone Icons` font file to include the latest designs for several icons
- `moonstone/Panels/ApplicationCloseButton` to expose its `backgroundOpacity` prop

### Fixed

- `moonstone/VirtualList` to apply "position: absolute" inline style to items
- `moonstone/Picker` to increment and decrement normally at the edges of joined picker
- `moonstone/Icon` not to read out image characters
- `moonstone/Scrollable` not to accumulate paging scroll by pressing page up/down in scrollbar
- `moonstone/Icon` to correctly display focused state when using external image
- `moonstone/Button` and `moonstone/IconButton` to be properly visually muted when in a muted container

## [1.9.2] - 2017-09-26

### Fixed

- `moonstone/ExpandableList` preventing updates when its children had changed

## [1.9.1] - 2017-09-25

### Fixed

- `moonstone/ExpandableList` run-time error when using an array of objects as children
- `moonstone/VideoPlayer` blocking pointer events when the controls were hidden

## [1.9.0] - 2017-09-22

### Added

- `moonstone/styles/mixins.less` mixins: `.moon-spotlight-margin()` and `.moon-spotlight-padding()`
- `moonstone/Button` property `noAnimation` to support non-animating pressed visual

### Changed

- `moonstone/TimePicker` to use "AM/PM" instead of "meridiem" for label under meridiem picker
- `moonstone/IconButton` default style to not animate on press. NOTE: This behavior will change back to its previous setting in release 2.0.0.
- `moonstone/Popup` to warn when using `scrimType` `'none'` and `spotlightRestrict` `'self-only'`
- `moonstone/Scroller` to block spotlight during scroll
- `moonstone/ExpandableItem` and derivatives to always pause spotlight before animation

### Fixed

- `moonstone/VirtualGridList` to not move focus to wrong column when scrolled from the bottom by holding the "up" key
- `moonstone/VirtualList` to focus an item properly when moving to a next or previous page
- `moonstone/Scrollable` to move focus toward first or last child when page up or down key is pressed if the number of children is small
- `moonstone/VirtualList` to scroll to preserved index when it exists within dataSize for preserving focus
- `moonstone/Picker` buttons to not change size
- `moonstone/Panel` to move key navigation to application close button on holding the "up" key.
- `moonstone/Picker` to show numbers when changing values rapidly
- `moonstone/Popup` layout in large text mode to show close button correctly
- `moonstone/Picker` from moving scroller when pressing 5-way keys in `joined` Picker
- `moonstone/Input` so it displays all locales the same way, without cutting off the edges of characters
- `moonstone/TooltipDecorator` to hide tooltip when 5-way keys are pressed for disabled components
- `moonstone/Picker` to not tremble in width when changing values while using a numeric width prop value
- `moonstone/Picker` to not overlap values when changing values in `vertical`
- `moonstone/ContextualPopup` pointer mode focus behavior for `spotlightRestrict='self-only'`
- `moonstone/VideoPlayer` to prevent interacting with more components in pointer mode when hidden
- `moonstone/Scroller` to not repaint its entire contents whenever partial content is updated
- `moonstone/Slider` knob positioning after its container is resized
- `moonstone/VideoPlayer` to maintain focus when media controls are hidden
- `moonstone/Scroller` to scroll expandable components into view when opening when pointer has moved elsewhere

## [1.8.0] - 2017-09-07

### Deprecated

- `moonstone/Dialog` property `showDivider`, will be replaced by `noDivider` property in 2.0.0

### Added

- `moonstone/Popup` callback property `onShow` which fires after popup appears for both animating and non-animating popups

### Changed

- `moonstone/Popup` callback property `onHide` to run on both animating and non-animating popups
- `moonstone/VideoPlayer` state `playbackRate` to media events
- `moonstone/VideoPlayer` support for `spotlightDisabled`
- `moonstone/VideoPlayer` thumbnail positioning and style
- `moonstone/VirtualList` to render when dataSize increased or decreased
- `moonstone/Dialog` style
- `moonstone/Popup`, `moonstone/Dialog`, and `moonstone/Notification` to support `node` type for children
- `moonstone/Scroller` to forward `onKeyDown` events

### Fixed

- `moonstone/Scrollable` to enable focus when wheel scroll is stopped
- `moonstone/VirtualList` to show scroll thumb when a preserved item is focused in a Panel
- `moonstone/Scroller` to navigate properly with 5-way when expandable child is opened
- `moonstone/VirtualList` to stop scrolling when focus is moved on an item from paging controls or outside
- `moonstone/VirtualList` to move out with 5-way navigation when the first or the last item is disabled
- `moonstone/IconButton` Tooltip position when disabled
- `moonstone/VideoPlayer` Tooltip time after unhovering
- `moonstone/VirtualList` to not show invisible items
- `moonstone/IconButton` Tooltip position when disabled
- `moonstone/VideoPlayer` to display feedback tooltip correctly when navigating in 5-way
- `moonstone/MarqueeDecorator` to work with synchronized `marqueeOn` `'render'` and hovering as well as `marqueOn` `'hover'` when moving rapidly among synchronized marquees
- `moonstone/Input` aria-label for translation
- `moonstone/Marquee` to recalculate inside `moonstone/Scroller` and `moonstone/SelectableItem` by bypassing `shouldComponentUpdate`
- `moonstone/Picker` to marquee when incrementing and decrementing values with the prop `noAnimation`

## [1.7.0] - 2017-08-23

### Deprecated

- `moonstone/TextSizeDecorator` and it will be replaced by `moonstone/AccessibilityDecorator`
- `moonstone/MarqueeDecorator` property `marqueeCentered` and `moonstone/Marquee` property `centered` will be replaced by `alignment` property in 2.0.0

### Added

- `moonstone/TooltipDecorator` config property to direct tooltip into a property instead of adding to `children`
- `moonstone/VideoPlayer` prop `thumbnailUnavailable` to fade thumbnail
- `moonstone/AccessibilityDecorator` with `highContrast` and `textSize`
- `moonstone/VideoPlayer` high contrast scrim
- `moonstone/MarqueeDecorator`and `moonstone/Marquee` property `alignment` to allow setting  alignment of marquee content

### Changed

- `moonstone/Scrollbar` to disable paging control down button properly at the bottom when a scroller size is a non-integer value
- `moonstone/VirtualList`, `moonstone/VirtualGridList`, and `moonstone/Scroller` to scroll on `keydown` event instead of `keyup` event of page up and page down keys
- `moonstone/VirtualGridList` to scroll by item via 5 way key
- `moonstone/VideoPlayer` to read target time when jump by left/right key
- `moonstone/IconButton` to not use `MarqueeDecorator` and `Uppercase`

### Fixed

- `moonstone/VirtualList` and `moonstone/VirtualGridList` to focus the correct item when page up and page down keys are pressed
- `moonstone/VirtualList` to not lose focus when moving out from the first item via 5way when it has disabled items
- `moonstone/Slider` to align tooltip with detached knob
- `moonstone/FormCheckbox` to display correct colors in light skin
- `moonstone/Picker` and `moonstone/RangePicker` to forward `onKeyDown` events when not `joined`
- `moonstone/SelectableItem` to display correct icon width and alignment
- `moonstone/LabeledItem` to always match alignment with the locale
- `moonstone/Scroller` to properly 5-way navigate from scroll buttons
- `moonstone/ExpandableList` to display correct font weight and size for list items
- `moonstone/Divider` to not italicize in non-italic locales
- `moonstone/VideoPlayer` slider knob to follow progress after being selected when seeking
- `moonstone/LabeledItem` to correctly position its icon. This affects all of the `Expandables`, `moonstone/DatePicker` and `moonstone/TimePicker`.
- `moonstone/Panels.Header` and `moonstone/Item` to prevent them from allowing their contents to overflow unexpectedly
- `moonstone/Marquee` to recalculate when vertical scrollbar appears
- `moonstone/SelectableItem` to recalculate marquee when toggled

### Removed

- `moonstone/Input` large-text mode

## [1.6.1] - 2017-08-07

### Changed

- `moonstone/Icon` and `moonstone/IconButton` to no longer fit image source to the icon's boundary

## [1.6.0] - 2017-08-04

### Added

- `moonstone/VideoPlayer` ability to seek when holding down the right and left keys. Sensitivity can be adjusted using throttling options `jumpDelay` and `initialJumpDelay`.
- `moonstone/VideoPlayer` property `no5WayJump` to disable jumping done by 5-way
- `moonstone/VideoPlayer` support for the "More" button to use tooltips
- `moonstone/VideoPlayer` properties `moreButtonLabel` and `moreButtonCloseLabel` to allow customization of the "More" button's tooltip and Aria labels
- `moonstone/VideoPlayer` property `moreButtonDisabled` to disable the "More" button
- `moonstone/Picker` and `moonstone/RangePicker` prop `aria-valuetext` to support reading custom text instead of value
- `moonstone/VideoPlayer` methods `showControls` and `hideControls` to allow external interaction with the player
- `moonstone/Scroller` support for Page Up/Page Down keys in pointer mode when no item has focus

### Changed

- `moonstone/VideoPlayer` to handle play, pause, stop, fast forward and rewind on remote controller
- `moonstone/Marquee` to also start when hovered if `marqueeOnRender` is set

### Fixed

- `moonstone/IconButton` to fit image source within `IconButton`
- `moonstone` icon font sizes for wide icons
- `moonstone/ContextualPopupDecorator` to prefer setting focus to the appropriate popup instead of other underlying controls when using 5-way from the activating control
- `moonstone/Scroller` not scrolled via 5 way when `moonstone/ExpandableList` is opened
- `moonstone/VirtualList` to not let the focus move outside of container even if there are children left when navigating with 5way
- `moonstone/Scrollable` to update disability of paging controls when the scrollbar is set to `visible` and the content becomes shorter
- `moonstone/VideoPlayer` to focus on hover over play/pause button when video is loading
- `moonstone/VideoPlayer` to update and display proper time while moving knob when video is paused
- `moonstone/VideoPlayer` long title overlap issues
- `moonstone/Header` to apply `marqueeOn` prop to `subTitleBelow` and `titleBelow`
- `moonstone/Picker` wheeling in `moonstone/Scroller`
- `moonstone/IncrementSlider` and `moonstone/Picker` to read value changes when selecting buttons

## [1.5.0] - 2017-07-19

### Added

- `moonstone/Slider` and `moonstone/IncrementSlider` prop `aria-valuetext` to support reading custom text instead of value
- `moonstone/TooltipDecorator` property `tooltipProps` to attach props to tooltip component
- `moonstone/Scroller` and `moonstone/VirtualList` ability to scroll via page up and page down keys
- `moonstone/VideoPlayer` tooltip-thumbnail support with the `thumbnailSrc` prop and the `onScrub` callback to fire when the knob moves and a new thumbnail is needed
- `moonstone/VirtualList` ability to navigate via 5way when there are disabled items
- `moonstone/ContextualPopupDecorator` property `popupContainerId` to support configuration of the popup's spotlight container
- `moonstone/ContextualPopupDecorator` property `onOpen` to notify containers when the popup has been opened
- `moonstone/ContextualPopupDecorator` config option `openProp` to support mapping the value of `open` property to the chosen property of wrapped component

### Changed

- `moonstone/ExpandableList` to use 'radio' as the default, and adapt 'single' mode to render as a `moonstone/RadioItem` instead of a `moonstone/CheckboxItem`
- `moonstone/VideoPlayer` to not hide pause icon when it appears
- `moonstone/ContextualPopupDecorator` to set accessibility-related props onto the container node rather than the popup node
- `moonstone/ExpandableItem`, `moonstone/ExpandableList`, `moonstone/ExpandablePicker`, `moonstone/DatePicker`, and `moonstone/TimePicker` to pause spotlight when animating in 5-way mode
- `moonstone/Spinner` to position the text content under the spinner, rather than to the right side
- `moonstone/VideoPlayer` to include hour when announcing the time while scrubbing
- `moonstone/GridListImageItem` to require a `source` prop and not have a default value

### Fixed

- `moonstone/Input` ellipsis to show if placeholder is changed dynamically and is too long
- `moonstone/Marquee` to re-evaluate RTL orientation when its content changes
- `moonstone/VirtualList` to restore focus on short lists
- `moonstone/ExpandableInput` to expand the width of its contained `moonstone/Input`
- `moonstone/Input` support for `dismissOnEnter`
- `moonstone/Input` focus management to prevent stealing focus when programmatically moved elsewhere
- `moonstone/Input` 5-way spot behavior
- `moonstone` international fonts to always be used, even when unsupported font-weights or font-styles are requested
- `moonstone/Panels.Panel` support for selecting components with `.spottable-default` as the default focus target
- `moonstone/Panels` layout in RTL locales
- `moonstone` spottable components to support `onSpotlightDown`, `onSpotlightLeft`, `onSpotlightRight`, and `onSpotlightUp` event property
- `moonstone/VirtualList` losing spotlight when the list is empty
- `moonstone/FormCheckbox` in focused state to have the correct "check" color
- `moonstone/Scrollable` bug in `navigableFilter` when passed a container id

## [1.4.1] - 2017-07-05

### Changed

- `moonstone/Popup` to only call `onKeyDown` when there is a focused item in the `Popup`
- `moonstone/Scroller`, `moonstone/Picker`, and `moonstone/IncrementSlider` to automatically move focus when the currently focused `moonstone/IconButton` becomes disabled

### Fixed

- `moonstone/ContextualPopupDecorator` close button to account for large text size
- `moonstone/ContextualPopupDecorator` to not spot controls other than its activator when navigating out via 5-way
- `moonstone/Header` to set the value of `marqueeOn` for all types of headers

## [1.4.0] - 2017-06-29

### Deprecated

- `moonstone/Input` prop `noDecorator` is being replaced by `autoFocus` in 2.0.0

### Added

- `moonstone/Scrollbar` property `corner` to add the corner between vertical and horizontal scrollbars
- `moonstone/ScrollThumb` for a thumb of `moonstone/Scrollbar`
- `moonstone/styles/text.less` mixin `.locale-japanese-line-break()` to apply the correct  Japanese language line-break rules for the following multi-line components: `moonstone/BodyText`, `moonstone/Dialog`, `moonstone/Notification`, `moonstone/Popup`, and `moonstone/Tooltip`
- `moonstone/ContextualPopupDecorator` property `popupProps` to attach props to popup component
- `moonstone/VideoPlayer` property `pauseAtEnd` to control forward/backward seeking
- `moonstone/Panels/Header` prop `marqueeOn` to control marquee of header

### Changed

- `moonstone/Panels/Header` to expose its `marqueeOn` prop
- `moonstone/VideoPlayer` to automatically adjust the width of the allocated space for the side components so the media controls have more space to appear on smaller screens
- `moonstone/VideoPlayer` properties `autoCloseTimeout` and `titleHideDelay` default value to `5000`
- `moonstone/VirtualList` to support restoring focus to the last focused item
- `moonstone/Scrollable` to call `onScrollStop` before unmounting if a scroll is in progress
- `moonstone/Scroller` to reveal non-spottable content when navigating out of a scroller

### Fixed

- `moonstone/Dialog` to properly focus via pointer on child components
- `moonstone/VirtualList`, `moonstone/VirtualGridList`, and `moonstone/Scroller` not to be slower when scrolled to the first or the last position by wheeling
- `moonstone` component hold delay time
- `moonstone/VideoPlayer` to show its controls when pressing down the first time
- `moonstone/Panel` autoFocus logic to only focus on initial render
- `moonstone/Input` text colors
- `moonstone/ExpandableInput` to focus its decorator when leaving by 5-way left/right

## [1.3.1] - 2017-06-14

### Fixed

- `moonstone/Picker` support for large text
- `moonstone/Scroller` support for focusing paging controls with the pointer
- `moonstone` CSS rules for unskinned spottable components

## [1.3.0] - 2017-06-12

### Deprecated

- `moonstone/Scroller` props `horizontal` and `vertical`. Deprecated props are replaced with `direction` prop. `horizontal` and `vertical` will be removed in 2.0.0.
- `moonstone/Panel` prop `noAutoFocus` in favor of `autoFocus="none"`

### Added

- `moonstone/Image` support for `children` prop inside images
- `moonstone/Scroller` prop `direction` which replaces `horizontal` and `vertical` props
- `moonstone/VideoPlayer` property `tooltipHideDelay` to hide tooltip with a given amount of time
- `moonstone/VideoPlayer` property `pauseAtEnd` to pause when it reaches either the start or the end of the video
- `moonstone/VideoPlayer` methods `fastForward`, `getMediaState`, `jump`, `pause`, `play`, `rewind`, and `seek` to allow external interaction with the player. See docs for example usage.

### Changed

- `moonstone/Skinnable` to support context and allow it to be added to any component to be individually skinned. This includes a further optimization in skinning which consolidates all color assignments into a single block, so non-color rules aren't unnecessarily duplicated.
- `moonstone/Skinnable` light and dark skin names ("moonstone-light" and "moonstone") to "light" and "dark", respectively
- `moonstone/VideoPlayer` to set play/pause icon to display "play" when rewinding or fast forwarding
- `moonstone/VideoPlayer` to rewind or fast forward when previous command is slow-forward or slow-rewind respectively
- `moonstone/VideoPlayer` to fast forward when previous command is slow-forward and it reaches the last of its play rate
- `moonstone/VideoPlayer` to not play video on reload when `noAutoPlay` is `true`
- `moonstone/VideoPlayer` property `feedbackHideDelay`'s default value to `3000`
- `moonstone/Notification` to break line in characters in ja and zh locale
- `moonstone/Notification` to align texts left in LTR locale and right in RTL locale
- `moonstone/VideoPlayer` to simulate rewind functionality on non-webOS platforms only

### Fixed

- `moonstone/ExpandableItem` to correct the `titleIcon` when using `open` and `disabled`
- `moonstone/GridListImageItem` to center its selection icon on the image instead of the item
- `moonstone/Input` to have correct `Tooltip` position in `RTL`
- `moonstone/SwitchItem` to not unintentionally overflow `Scroller` containers, causing them to jump to the side when focusing
- `moonstone/VideoPlayer` to fast forward properly when video is at paused state
- `moonstone/VideoPlayer` to correctly change sources
- `moonstone/VideoPlayer` to show or hide feedback tooltip properly
- `moonstone/DateTimeDecorator` to work properly with `RadioControllerDecorator`
- `moonstone/Picker` in joined, large text mode so the arrows are properly aligned and sized
- `moonstone/Icon` to reflect the same proportion in relation to its size in large-text mode

## [1.2.0] - 2017-05-17

### Deprecated

- `moonstone/Scroller.Scrollable` option `indexToFocus` in `scrollTo` method to be removed in 2.0.0

### Added

- `moonstone/Slider` and `moonstone/IncrementSlider` prop `noFill` to support a style without the fill
- `moonstone/Marquee` property `rtl` to set directionality to right-to-left
- `moonstone/VirtualList.GridListImageItem` property `selectionOverlay` to add custom component for selection overlay
- `moonstone/MoonstoneDecorator` property `skin` to let an app choose its skin: "moonstone" and "moonstone-light" are now available
- `moonstone/FormCheckboxItem`
- `moonstone/FormCheckbox`, a standalone checkbox, to support `moonstone/FormCheckboxItem`
- `moonstone/Input` props `invalid` and `invalidMessage` to display a tooltip when input value is invalid
- `moonstone/Scroller.Scrollable` option `focus` in `scrollTo()` method
- `moonstone/Scroller.Scrollable` property `spottableScrollbar`
- `moonstone/Icon.IconList` icons: `arrowshrinkleft` and `arrowshrinkright`

### Changed

- `moonstone/Picker` arrow icon for `joined` picker: small when not spotted, hidden when it reaches the end of the picker
- `moonstone/Checkbox` and `moonstone/CheckboxItem` to reflect the latest design
- `moonstone/MoonstoneDecorator/fontGenerator` was refactored to use the browser's FontFace API to dynamically load locale fonts
- `moonstone/VideoPlayer` space allotment on both sides of the playback controls to support 4 buttons; consequently the "more" controls area has shrunk by the same amount
- `moonstone/VideoPlayer` to not disable media button (play/pause)
- `moonstone/Scroller.Scrollable` so that paging controls are not spottable by default with 5-way
- `moonstone/VideoPlayer`'s more/less button to use updated arrow icon

### Fixed

- `moonstone/MarqueeDecorator` to properly stop marquee on items with `'marqueeOnHover'`
- `moonstone/ExpandableList` to work properly with object-based children
- `moonstone/styles/fonts.less` to restore the Moonstone Icon font to request the local system font by default. Remember to update your webOS build to get the latest version of the font so you don't see empty boxes for your icons.
- `moonstone/Picker` and `moonstone/RangePicker` to now use the correct size from Enyo (60px v.s. 84px) for icon buttons
- `moonstone/Scrollable` to apply ri.scale properly
- `moonstone/Panel` to not cover a `Panels`'s `ApplicationCloseButton` when not using a `Header`
- `moonstone/IncrementSlider` to show tooltip when buttons focused

## [1.1.0] - 2017-04-21

### Deprecated

- `moonstone/ExpandableInput` property `onInputChange`

### Added

- `moonstone/Panels.Panel` prop and `moonstone/MoonstoneDecorator` config option: `noAutoFocus` to support prevention of setting automatic focus after render
- `moonstone/VideoPlayer` props: `backwardIcon`, `forwardIcon`, `jumpBackwardIcon`, `jumpForwardIcon`, `pauseIcon`, and `playIcon` to support icon customization of the player
- `moonstone/VideoPlayer` props `jumpButtonsDisabled` and `rateButtonsDisabled` for disabling the pairs of buttons when it's inappropriate for the playing media
- `moonstone/VideoPlayer` property `playbackRateHash` to support custom playback rates
- `moonstone/VideoPlayer` callback prop `onControlsAvailable` which fires when the players controls show or hide
- `moonstone/Image` support for `onLoad` and `onError` events
- `moonstone/VirtualList.GridListImageItem` prop `placeholder`
- `moonstone/Divider` property `preserveCase` to display text without capitalizing it

### Changed

- `moonstone/Slider` colors and sizing to match the latest designs
- `moonstone/ProgressBar` to position correctly with other components nearby
- `moonstone/Panels` breadcrumb to no longer have a horizontal line above it
- `moonstone/Transition` to measure itself when the CPU is idle
- style for disabled opacity from 0.4 to 0.3
- `moonstone/Button` colors for transparent and translucent background opacity when disabled
- `moonstone/ExpandableInput` property `onInputChange` to fire along with `onChange`. `onInputChange` is deprecated and will be removed in a future update.
- `Moonstone.ttf` font to include new icons
- `moonstone/Icon` to reference additional icons

### Fixed

- `moonstone/Popup` and `moonstone/ContextualPopupDecorator` 5-way navigation behavior
- `moonstone/Input` to not spot its own input decorator on 5-way out
- `moonstone/VideoPlayer` to no longer render its `children` in multiple places
- `moonstone/Button` text color when used on a neutral (light) background in some cases
- `moonstone/Popup` background opacity
- `moonstone/Marquee` to recalculate properly when its contents change
- `moonstone/TimePicker` to display time in correct order
- `moonstone/Scroller` to prefer spotlight navigation to its internal components

## [1.0.0] - 2017-03-31

> NOTE: We have also modified most form components to be usable in a controlled (app manages component
> state) or uncontrolled (Enact manages component state) manner. To put a component into a
> controlled state, pass in `value` (or other appropriate state property such as `selected` or
> `open`) at component creation and then respond to events and update the value as needed. To put a
> component into an uncontrolled state, do not set `value` (or equivalent), at creation. From this
> point on, Enact will manage the state and events will be sent when the state is updated. To
> specify an initial value, use the `defaultValue` (or, `defaultSelected, `defaultOpen, etc.)
> property.  See the documentation for individual components for more information.

### Added

- `moonstone/Button` property `icon` to support a built-in icon next to the text content. The Icon supports everything that `moonstone/Icon` supports, as well as a custom icon.
- `moonstone/MoonstoneDecorator` property `textSize` to resize several components to requested CMR sizes. Simply add `textSize="large"` to your `App` and the new sizes will automatically take effect.

### Changed

- `moonstone/Slider` to use the property `tooltip` instead of `noTooltip`, so the built-in tooltip is not enabled by default
- `moonstone/IncrementSlider` to include tooltip documentation
- `moonstone/ExpandableList` to accept an array of objects as children which are spread onto the generated components
- `moonstone/CheckboxItem` style to match the latest designs, with support for the `moonstone/Checkbox` to be on either the left or the right side by using the `iconPosition` property
- `moonstone/VideoPlayer` to supply every event callback-method with an object representing the VideoPlayer's current state, including: `currentTime`, `duration`, `paused`, `proportionLoaded`, and `proportionPlayed`

### Fixed

- `moonstone/Panels.Panel` behavior for remembering focus on unmount and setting focus after render
- `moonstone/VirtualList.VirtualGridList` showing empty items when items are continuously added dynamically
- `moonstone/Picker` to marquee on focus once again

## [1.0.0-beta.4] - 2017-03-10

### Added

- `moonstone/VirtualList` `indexToFocus` option to `scrollTo` method to focus on item with specified index
- `moonstone/IconButton` and `moonstone/Button` `color` property to add a remote control key color to the button
- `moonstone/Scrollbar` property `disabled` to disable both paging controls when it is true
- `moonstone/VirtualList` parameter `moreInfo` to pass `firstVisibleIndex` and `lastVisibleIndex` when scroll events are firing
- Accessibility support to UI components
- `moonstone/VideoPlayer` property `onUMSMediaInfo` to support the custom webOS “umsmediainfo” event
- `moonstone/Region` component which encourages wrapping components for improved accessibility rather than only preceding the components with a `moonstone/Divider`
- `moonstone/Slider` tooltip. It's enabled by default and comes with options like `noTooltip`, `tooltipAsPercent`, and `tooltipSide`. See the component docs for more details.
- `moonstone/Panels.Panel` property `hideChildren` to defer rendering children
- `moonstone/Spinner` properties `blockClickOn` and `scrim` to block click events behind spinner
- `moonstone/VirtualList` property `clientSize` to specify item dimensions instead of measuring them

### Changed

- `moonstone/VirtualGridImageItem` styles to reduce redundant style code app side
- `moonstone/VirtualList` and `moonstone/VirtualGridList` to add essential CSS for list items automatically
- `moonstone/VirtualList` and `moonstone/VirtualGridList` to not add `data-index` to their item DOM elements directly, but to pass `data-index` as the parameter of their `component` prop like the `key` parameter of their `component` prop
- `moonstone/ExpandableItem` and derivatives to defer focusing the contents until animation completes
- `moonstone/LabeledItem`, `moonstone/ExpandableItem`, `moonstone/ExpandableList` to each support the `node` type in their `label` property. Best used with `ui/Slottable`.

### Fixed

- `moonstone/VirtualList.GridListImageItem` to have proper padding size according to the existence of caption/subcaption
- `moonstone/Scrollable` to display scrollbars with proper size
- `moonstone/VirtualGridList` to not be truncated

### Removed

- `moonstone/Scrollable` property `hideScrollbars` and replaced it with `horizontalScrollbar` and `verticalScrollbar`

## [1.0.0-beta.3] - 2017-02-21

### Added

- `moonstone/VideoPlayer` support for 5-way show/hide of media playback controls
- `moonstone/VideoPlayer` property `feedbackHideDelay`
- `moonstone/Slider` property `onKnobMove` to fire when the knob position changes, independently from the `moonstone/Slider` value
- `moonstone/Slider` properties `active`, `disabled`, `knobStep`, `onActivate`, `onDecrement`, and `onIncrement` as part of enabling 5-way support to `moonstone/Slider`, `moonstone/IncrementSlider` and the media slider for `moonstone/VideoPlayer`
- `moonstone/Slider` now supports `children` which are added to the `Slider`'s knob, and follow it as it moves
- `moonstone/ExpandableInput` properties `iconAfter` and `iconBefore` to display icons after and before the input, respectively
- `moonstone/Dialog` property `preserveCase`, which affects `title` text

### Changed

- `moonstone/IncrementSlider` to change when the buttons are held down
- `moonstone/Marquee` to allow disabled marquees to animate
- `moonstone/Dialog` to marquee `title` and `titleBelow`
- `moonstone/Marquee.MarqueeController` config option `startOnFocus` to `marqueeOnFocus`. `startOnFocus` is deprecated and will be removed in a future update.
- `moonstone/Button`, `moonstone/IconButton`, `moonstone/Item` to not forward `onClick` when `disabled`

### Fixed

- `moonstone/Marquee.MarqueeController` to start marquee on newly registered components when controller has focus and to restart synced marquees after completion
- `moonstone/Scroller` to recalculate when an expandable child opens
- `spotlightDisabled` property support for spottable moonstone components
- `moonstone/Popup` and `moonstone/ContextualPopupDecorator` so that when the popup is closed, spotlight focus returns to the control that had focus prior to the popup opening
- `moonstone/Input` to not get focus when disabled

## [1.0.0-beta.2] - 2017-01-30

### Added

- `moonstone/Panels.Panel` property `showChildren` to support deferring rendering the panel body until animation completes
- `moonstone/MarqueeDecorator` property `invalidateProps` that specifies which props cause the marquee distance to be invalidated
- developer-mode warnings to several components to warn when values are out-of-range
- `moonstone/Divider` property `spacing` which adjusts the amount of empty space above and below the `Divider`. `'normal'`, `'small'`, `'medium'`, `'large'`, and `'none'` are available.
- `moonstone/Picker` when `joined` the ability to be incremented and decremented by arrow keys
- `onSpotlightDisappear` event property support for spottable moonstone components
- `moonstone/VideoPlayer` property `titleHideDelay`

### Changed

- `moonstone/Panels.Panels` and variations to defer rendering the children of contained `Panel` instances until animation completes
- `moonstone/ProgressBar` properties `progress` and `backgroundProgress` to accept a number between 0 and 1
- `moonstone/Slider` and `moonstone/IncrementSlider` property `backgroundPercent` to `backgroundProgress` which now accepts a number between 0 and 1
- `moonstone/Slider` to not ignore `value` prop when it is the same as the previous value
- `moonstone/Picker` component's buttons to reverse their operation such that 'up' selects the previous item and 'down' the next
- `moonstone/Picker` and derivatives may now use numeric width, which represents the amount of characters to use for sizing. `width={4}` represents four characters, `2` for two characters, etc. `width` still accepts the size-name strings.
- `moonstone/Divider` to now behave as a simple horizontal line when no text content is provided
- `moonstone/Scrollable` to not display scrollbar controls by default
- `moonstone/DatePicker` and `moonstone/TimePicker` to emit `onChange` event whenever the value is changed, not just when the component is closed

### Removed

- `moonstone/ProgressBar` properties `min` and `max`

### Fixed

- `moonstone/IncrementSlider` so that the knob is spottable via pointer, and 5-way navigation between the knob and the increment/decrement buttons is functional
- `moonstone/Slider` and `moonstone/IncrementSlider` to not fire `onChange` for value changes from props

## [1.0.0-beta.1] - 2016-12-30

### Added

- `moonstone/VideoPlayer` and `moonstone/TooltipDecorator` components and samples
- `moonstone/Panels.Panels` property `onBack` to support `ui/Cancelable`
- `moonstone/VirtualFlexList` Work-In-Progress component to support variably sized rows or columns
- `moonstone/ExpandableItem` properties `autoClose` and `lockBottom`
- `moonstone/ExpandableList` properties `noAutoClose` and `noLockBottom`
- `moonstone/Picker` property `reverse`
- `moonstone/ContextualPopup` property `noAutoDismiss`
- `moonstone/Dialog` property `scrimType`
- `moonstone/Popup` property `spotlightRestrict`

### Changed

- `moonstone/Panels.Routable` to require a `navigate` configuration property indicating the event callback for back or cancel actions
- `moonstone/MarqueeController` focus/blur handling to start and stop synchronized `moonstone/Marquee` components
- `moonstone/ExpandableList` property `autoClose` to `closeOnSelect` to disambiguate it from the added `autoClose` on 5-way up
- `moonstone/ContextualPopupDecorator.ContextualPopupDecorator` component's `onCloseButtonClick` property to `onClose`
- `moonstone/Dialog` component's `onCloseButtonClicked` property to `onClose`
- `moonstone/Spinner` component's `center` and `middle` properties to a single `centered` property
	that applies both horizontal and vertical centering
- `moonstone/Popup.PopupBase` component's `onCloseButtonClicked` property to `onCloseButtonClick`
- `moonstone/Item.ItemOverlay` component's `autoHide` property to remove the `'no'` option. The same
	effect can be achieved by omitting the property or passing `null`.
- `moonstone/VirtualGridList` to be scrolled by page when navigating with a 5-way direction key
- `moonstone/Scroller`, `moonstone/VirtualList`, `moonstone/VirtualGridList`, and `moonstone/Scrollable` to no longer respond to mouse down/move/up events
- all Expandables to include a state arrow UI element
- `moonstone/LabeledItem` to support a `titleIcon` property which positions just after the title text
- `moonstone/Button` to include `moonstone/TooltipDecorator`
- `moonstone/Expandable` to support being managed, radio group-style, by a component wrapped with `RadioControllerDecorator` from `ui/RadioDecorator`
- `moonstone/Picker` to animate `moonstone/Marquee` children when any part of the `moonstone/Picker` is focused
- `moonstone/VirtualList` to mute its container instead of disabling it during scroll events
- `moonstone/VirtualList`, `moonstone/VirtualGridList`, and `moonstone/Scroller` to continue scrolling when holding down the paging controls
- `moonstone/VirtualList` to require a `component` prop and not have a default value
- `moonstone/Picker` to continuously change when a button is held down by adding `ui/Holdable`.

### Fixed

- `moonstone/Popup` and `moonstone/ContextualPopup` 5-way navigation behavior using spotlight.
- Bug where a synchronized marquee whose content fit the available space would prevent restarting of the marquees
- `moonstone/Input` to show an ellipsis on the correct side based on the text directionality of the `value` or `placeholder` content.
- `moonstone/VirtualList` and `moonstone/VirtualGridList` to prevent unwanted scrolling when focused with the pointer
- `moonstone/Picker` to remove fingernail when a the pointer is held down, but the pointer is moved off the `joined` picker.
- `moonstone/LabeledItem` to include marquee on both `title` and `label`, and be synchronized

## [1.0.0-alpha.5] - 2016-12-16

No changes.

## [1.0.0-alpha.4] - 2016-12-2

### Added

- `moonstone/Popup`, `moonstone/ContextualPopupDecorator`, `moonstone/Notification`, `moonstone/Dialog` and `moonstone/ExpandableInput` components
- `ItemOverlay` component to `moonstone/Item` module
- `marqueeCentered` prop to `moonstone/MarqueeDecorator` and `moonstone/MarqueeText`
- `placeholder` prop to `moonstone/Image`
- `moonstone/MarqueeController` component to synchronize multiple `moonstone/Marquee` components
- Non-latin locale support to all existing Moonstone components
- Language-specific font support
- `moonstone/IncrementSlider` now accepts customizable increment and decrement icons, as well as `moonstone/Slider` being more responsive to external styling

### Changed

- `moonstone/Input` component's `iconStart` and `iconEnd` properties to be `iconBefore` and `iconAfter`, respectively, for consistency with `moonstone/Item.ItemOverlay` naming
- `moonstone/Icon` and `moonstone/IconButton` so the `children` property supports both font-based icons and images
- the `checked` property to `selected` for consistency across the whole framework. This allows better interoperability when switching between various components.  Affects the following: `CheckboxItem`, `RadioItem`, `SelectableItem`, `Switch`, `SwitchItem`, and `ToggleItem`. Additionally, these now use `moonstone/Item.ItemOverlay` to position and handle their Icons.
- `moonstone/Slider` and `moonstone/IncrementSlider` to be more performant. No changes were made to
	the public API.
- `moonstone/GridListImageItem` so that a placeholder image displays while loading the image, and the caption and subcaption support marqueeing
- `moonstone/MoonstoneDecorator` to add `FloatingLayerDecorator`
- `moonstone/IncrementSlider` in vertical mode looks and works as expected.

### Removed

- LESS mixins that belong in `@enact/ui`, so that only moonstone-specific mixins are contained in
this module. When authoring components and importing mixins, only the local mixins need to be
imported, as they already import the general mixins.
- the `src` property from `moonstone/Icon` and `moonston/IconButton`. Use the support for URLs in
	the `children` property as noted above.
- the `height` property from `moonstone/IncrementSlider` and `moonstone/Slider`

### Fixed

- Joined picker so that it now has correct animation when using the mouse wheel
- Bug in DatePicker/TimePicker that prevented setting of value earlier than 1969

## [1.0.0-alpha.3] - 2016-11-8

### Added

- `moonstone/BodyText`, `moonstone/DatePicker`, `moonstone/DayPicker`, `moonstone/ExpandableItem`, `moonstone/Image`, and `moonstone/TimePicker` components
- `fullBleed` prop to `moonstone/Panels/Header`. When `true`, the header content is indented and the header lines are removed.
- Application close button to `moonstone/Panels`. Fires `onApplicationClose` when clicked. Can be omitted with the `noCloseButton` prop.
- `marqueeDisabled` prop to `moonstone/Picker`
- `padded` prop to `moonstone/RangePicker`
- `forceDirection` prop to `moonstone/Marquee`. Forces the direction of `moonstone/Marquee`. Useful for when `RTL` content cannot be auto detected.

### Changed

- `data` parameter passed to `component` prop of `VirtualList`.
- `moonstone/Expandable` into a submodule of `moonstone/ExpandableItem`
- `ExpandableList` to properly support selection
- `moonstone/Divider`'s `children` property to be optional
- `moonstone/ToggleItem`'s `inline` version to have a `max-width` of `240px`
- `moonstone/Input` to use `<div>` instead of `<label>` for wrapping components. No change to
	functionality, only markup.

### Removed

- `moonstone/ExpandableCheckboxItemGroup` in favor of `ExpandableList`

## [1.0.0-alpha.2] - 2016-10-21

This version includes a lot of refactoring from the previous release. Developers need to switch to the new enact-dev command-line tool.

### Added

- New components and HOCs: `moonstone/Scroller`, `moonstone/VirtualList`, `moonstone/VirtualGridList`, `moonstone/Scrollable`, `moonstone/MarqueeText`, `moonstone/Spinner`, `moonstone/ExpandableCheckboxItemGroup`, `moonstone/MarqueeDecorator`
- New options for `ui/Toggleable` HOC
- Marquee support to many components
- Image support to `moonstone/Icon` and `moonstone/IconButton`
- `dismissOnEnter` prop for `moonstone/Input`
- Many more unit tests

### Changed

- Some props for UI state were renamed to have `default` prefix where state was managed by the component. (e.g. `defaultOpen`)

### Fixed

- Many components were fixed, polished, updated and documented
- Inline docs updated to be more consistent and comprehensive<|MERGE_RESOLUTION|>--- conflicted
+++ resolved
@@ -6,11 +6,8 @@
 
 ### Added
 
-<<<<<<< HEAD
 - `moonstone/Slider` property `activateOnFocus` which when enabled, allows 5-way directional key interaction with the `Slider` value without pressing [Enter] first
-=======
 - `moonstone/VideoPlayer` property `noMiniFeedback` to support controlling the visibility of mini feedback
->>>>>>> 3f161ded
 
 ### Changed
 
