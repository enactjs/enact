# Change Log

The following is a curated list of changes in the Enact moonstone module, newest changes on the top.

## [unreleased]

### Fixed

<<<<<<< HEAD
- `moonstone/EditableIntegerPicker` to not micro-manage spotlight pointer mode.
=======
- `moonstone/Scroller` not to scroll to wrong position via 5way navigation in RTL languages
- `moonstone/Slider` to forward `onActivate` event
- `moonstone/GridListImageItem` to properly vertically align when the content varies in size

## [2.0.1] - 2018-08-01

### Fixed

- `moonstone/Dialog` read order of dialog contents
- `moonstone/Scroller` to go to next page properly via page up/down keys
>>>>>>> 458b664b

## [2.0.0] - 2018-07-30

### Added

- `moonstone/LabeledIcon` and `moonstone/LabeledIconButton` components for a lightweight `Icon` or `IconButton` with a label
- `moonstone/VideoPlayer` property `noAutoShowMediaControls`

### Fixed

- `moonstone/Scroller` to prevent scrolling via page up/down keys if there is no spottable component in that direction
- `moonstone/Dialog` to hide `titleBelow` when `title` is not set
- `moonstone/Image` to suppress drag and drop support by default
- `moonstone/VideoPlayer` audio guidance behavior of More button
- `moonstone/VirtualList.VirtualGridList` and `moonstone/VirtualList.VirtualList` to handle focus properly via page up/down keys when switching to 5-way mode
- `moonstone/Popup` to spot the content after it's mounted
- `moonstone/Scroller`, `moonstone/VirtualList.VirtualGridList`, and `moonstone/VirtualList.VirtualList` to scroll properly via voice control in RTL locales

## [2.0.0-rc.3] - 2018-07-23

### Changed

- `moonstone/Scroller.Scroller`, `moonstone/VirtualList.VirtualGridList`, and `moonstone/VirtualList.VirtualList` overscroll effect color more recognizable on the focused element

### Fixed

- `moonstone/ContextualPopup` to refocus its activator on close when the popup lacks spottable children
- `moonstone/Scroller`, `moonstone/VirtualList.VirtualGridList`, and `moonstone/VirtualList.VirtualList` to scroll properly when holding down paging control buttons
- `moonstone/ExpandableItem` spotlight behavior when leaving the component via 5-way
- `moonstone/RadioItem` circle thickness to be 2px, matching the design
- `moonstone/Slider` to correctly prevent 5-way actions when activated
- `moonstone/ExpandableItem` and other expandable components to spotlight correctly when switching from pointer mode to 5-way with `closeOnSelect`

## [2.0.0-rc.2] - 2018-07-16

### Fixed

- `moonstone/Input` to not focus by *tab* key
- `moonstone/Picker` to properly set focus when navigating between buttons
- `moonstone/Popup` to set correct open state while transitioning
- `moonstone/ProgressBar.ProgressBarTooltip` unknown props warning
- `moonstone/Scrollable` to disable spotlight container during flick events only when contents can scroll
- `moonstone/Scroller`, `moonstone/VirtualList.VirtualGridList`, and `moonstone/VirtualList.VirtualList` to scroll properly when `animate` is false via `scrollTo`
- `moonstone/Scroller`, `moonstone/VirtualList.VirtualGridList`, and `moonstone/VirtualList.VirtualList` page controls to stop propagating an event when the event is handled
- `moonstone/Scroller`, `moonstone/VirtualList.VirtualGridList`, and `moonstone/VirtualList.VirtualList` to hide overscroll effect when focus is moved from a disabled paging control button to the opposite button
- `moonstone/Scroller`, `moonstone/VirtualList.VirtualGridList`, and `moonstone/VirtualList.VirtualList` to show overscroll effect when reaching the edge for the first time by wheel
- `moonstone/VideoPlayer` to display feedback tooltip when pointer leaves slider while playing
- `moonstone/VirtualList` and `moonstone/VirtualGridList` to restore focus on items focused by pointer

## [2.0.0-rc.1] - 2018-07-09

### Added

- `moonstone/VirtualList.VirtualList` and `moonstone/VirtualList.VirtualGridList` support `data-webos-voice-focused` and `data-webos-voice-group-label`

### Removed

- `moonstone/Button` built-in support for tooltips

### Changed

- `moonstone/Spinner` to blur Spotlight when the spinner is active

### Fixed

- `moonstone/Scroller.Scroller`, `moonstone/VirtualList.VirtualGridList`, and `moonstone/VirtualList.VirtualList` to handle direction, page up, and page down keys properly on page controls them when `focusableScrollbar` is false
- `moonstone/Scroller.Scroller`, `moonstone/VirtualList.VirtualGridList`, and `moonstone/VirtualList.VirtualList` to handle a page up or down key in pointer mode
- `moonstone/VideoPlayer.MediaControls` to correctly handle more button color when the prop is not specified
- `VirtualList.VirtualList` to handle focus properly when switching to 5-way mode

## [2.0.0-beta.9] - 2018-07-02

### Added

- `moonstone/ContextualPopupDecorator` instance method `positionContextualPopup()`
- `moonstone/MoonstoneDecorator` config property `disableFullscreen` to prevent the decorator from filling the entire screen
- `moonstone/Scroller` prop `onUpdate`

### Fixed

- `moonstone/Scrollable` to update scroll properly on pointer click
- `moonstone/TooltipDecorator` to prevent unnecessary re-renders when losing focus
- `moonstone/TooltipDecorator` to not dismiss the tooltip on pointer click

## [2.0.0-beta.8] - 2018-06-25

### Added

- `moonstone/Scroller.Scroller`, `moonstone/VirtualList.VirtualGridList`, and `moonstone/VirtualList.VirtualList` support for scrolling via voice control on webOS
- `moonstone/Scroller.Scroller`, `moonstone/VirtualList.VirtualGridList`, and `moonstone/VirtualList.VirtualList` overscroll effect when the edges are reached

### Changed

- `moonstone/Divider` property `marqueeOn` default value to `render`
- `moonstone/Scroller.Scroller`, `moonstone/VirtualList.VirtualGridList`, and `moonstone/VirtualList.VirtualList` scrollbar button to move a previous or next page when pressing a page up or down key instead of releasing it

### Fixed

- `moonstone/VideoPlayer` to prevent updating state when the source is changed to the preload source, but the current preload source is the same
- `moonstone/MediaOverlay` to marquee correctly
- `moonstone/MediaOverlay` to match UX guidelines

## [2.0.0-beta.7] - 2018-06-11

### Removed

- `moonstone/Dialog` properties `preserveCase` and `showDivider`, replaced by `casing` and `noDivider` respectively
- `moonstone/Divider` property `preserveCase`, replaced by `casing`
- `moonstone/ExpandableInput` property `onInputChange`, replaced by `onChange`
- `moonstone/MoonstoneDecorator.TextSizeDecorator`, replaced by `moonstone/MoonstoneDecorator.AccessibilityDecorator`
- `moonstone/Panels.Header` property `preserveCase`, replaced by `casing`
- `moonstone/Panels.Panel` property `noAutoFocus`, replaced by `autoFocus`
- `moonstone/TooltipDecorator` property `tooltipPreserveCase`, replaced by `tooltipCasing`

### Changed

- `moonstone/VideoPlayer` to allow spotlight focus to move left and right from `MediaControls`
- `moonstone/VideoPlayer` to disable bottom controls when loading until it's playable

### Fixed

- `moonstone/EditableIntegerPicker` to disable itself when on a range consisting of a single static value
- `moonstone/Picker` to disable itself when containing fewer than two items
- `moonstone/Popup` to spot its content correctly when `open` by default
- `moonstone/RangePicker` to disable itself when on a range consisting of a single static value
- `moonstone/TooltipDecorator` to hide when `onDismiss` has been invoked
- `moonstone/VideoPlayer` to show media controls when pressing down in pointer mode
- `moonstone/VideoPlayer` to provide a more natural 5-way focus behavior
- `moonstone/VideoPlayer.MediaControls` to handle left and right key to jump when `moonstone/VideoPlayer` is focused

## [2.0.0-beta.6] - 2018-06-04

### Removed

- `moonstone/IncrementSlider` prop `children` which was no longer supported for setting the tooltip (since 2.0.0-beta.1)

### Fixed

- `moonstone/ContextualPopupDecorator` to allow focusing components under a popup without any focusable components
- `moonstone/Scroller` ordering of logic for Scroller focus to check focus possibilities first then go to fallback at the top of the container
- `moonstone/Scroller` to check focus possibilities first then go to fallback at the top of the container of focused item
- `moonstone/Scroller` to scroll by page when focus was at the edge of the viewport
- `moonstone/ToggleButton` padding and orientation for RTL
- `moonstone/VideoPlayer` to not hide title and info section when showing more components
- `moonstone/VideoPlayer` to select a position in slider to seek in 5-way mode
- `moonstone/VideoPlayer` to show thumbnail only when focused on slider

## [2.0.0-beta.5] - 2018-05-29

### Removed

- `moonstone/Popup`, `moonstone/Dialog` and `moonstone/Notification` property `spotlightRestrict` option `'none'`
- `moonstone/VideoPlayer` prop `preloadSource`, to be replaced by `moonstone/VideoPlayer.Video` prop `preloadSource`
- `moonstone/Button` and `moonstone/IconButton` allowed value `'opaque'` from prop `backgroundOpacity` which was the default and therefore has the same effect as omitting the prop

### Added

- `moonstone/VideoPlayer` props `selection` and `onSeekOutsideRange` to support selecting a range and notification of interactions outside of that range
- `moonstone/VideoPlayer.Video` component to support preloading video sources

### Changed

- `moonstone/VideoPlayer.videoComponent` prop to default to `ui/Media.Media` instead of `'video'`. As a result, to use a custom video element, one must pass an instance of `ui/Media` with its `mediaComponent` prop set to the desired element.

### Fixed

- `moonstone/ContextualPopupDecorator` to properly stop propagating keydown event if fired from the popup container
- `moonstone/Slider` to read when knob gains focus or for a change in value
- `moonstone/Scroller` to not cut off Expandables when scrollbar appears
- `moonstone/VideoPlayer` to correctly read out when play button is pressed
- `moonstone/Divider` to always use a fixed height, regardless of locale

## [2.0.0-beta.4] - 2018-05-21

### Added

- `moonstone/Button` and `moonstone/IconButton` class name `small` to the list of allowed `css` overrides
- `moonstone/VideoPlayer.MediaControls` property `onClose` to handle back key
- `moonstone/ProgressBar` prop `highlighted` for when the UX needs to call special attention to a progress bar

### Changed

- `moonstone/VideoPlayer` to disable media slider when source is unavailable

### Fixed

- `moonstone/ContextualPopupDecorator` to not set focus to activator when closing if focus was set elsewhere
- `moonstone/IconButton` to allow external customization of vertical alignment of its `Icon` by setting `line-height`
- `moonstone/Marquee.MarqueeController` to not cancel valid animations
- `moonstone/VideoPlayer` feedback and feedback icon to hide properly on play/pause/fast forward/rewind
- `moonstone/VideoPlayer` to correctly focus to default media controls component
- `moonstone/VideoPlayer` to close opened popup components when media controls hide
- `moonstone/VideoPlayer` to show controls on mount and when playing next preload video

## [2.0.0-beta.3] - 2018-05-14

### Added

- `moonstone/SelectableItem.SelectableItemDecorator`

### Changed

- `moonstone/ToggleItem` to forward native events on `onFocus` and `onBlur`
- `moonstone/Input` and `moonstone/ExpandableInput` to support forwarding valid `<input>` props to the contained `<input>` node
- `moonstone/ToggleButton` to fire `onToggle` when toggled

### Fixed

- `moonstone/VirtualList.VirtualList` and `moonstone/VirtualList.VirtualGridList` to scroll properly with all enabled items via a page up or down key
- `moonstone/VirtualList.VirtualList`, `moonstone/VirtualList.VirtualGridList`, and `moonstone/Scroller.Scroller` to ignore any user key events in pointer mode
- `moonstone/VirtualList.VirtualList`, `moonstone/VirtualList.VirtualGridList`, and `moonstone/Scroller.Scroller` to pass `data-spotlight-container-disabled` prop to their outer DOM element
- `moonstone/Image` so it automatically swaps the `src` to the appropriate resolution dynamically as the screen resizes
- `moonstone/Popup` to support all `spotlightRestrict` options
- `moonstone` component `disabled` colors to match the most recent design guidelines (from 30% to 60% opacity)
- `moonstone/ExpandableInput` spotlight behavior when leaving the component via 5-way

## [2.0.0-beta.2] - 2018-05-07

### Fixed

- `moonstone/IconButton` to allow theme-style customization, like it claimed was possible
- `moonstone/ExpandableItem` and related expandables to deal with disabled items and the `autoClose`, `lockBottom` and `noLockBottom` props
- `moonstone/Slider` not to fire `onChange` event when 5-ways out of boundary
- `moonstone/ToggleButton` layout for RTL locales
- `moonstone/Item`, `moonstone/SlotItem`, `moonstone/ToggleItem` to not apply duplicate `className` values
- `moonstone/VirtualList.VirtualList`, `moonstone/VirtualList.VirtualGridList`, and `moonstone/Scroller.Scroller` scrollbar button's aria-label in RTL
- `moonstone/VirtualList.VirtualList` and `moonstone/VirtualList.VirtualGridList` to scroll properly with all disabled items
- `moonstone/VirtualList.VirtualList` and `moonstone/VirtualList.VirtualGridList` to not scroll on focus when jumping

## [2.0.0-beta.1] - 2018-04-29

### Removed

- `moonstone/IncrementSlider` and `moonstone/Slider` props `tooltipAsPercent`, `tooltipSide`, and `tooltipForceSide`, to be replaced by `moonstone/IncrementSlider.IncrementSliderTooltip` and `moonstone/Slider.SliderTooltip` props `percent`, and `side`
- `moonstone/IncrementSlider` props `detachedKnob`, `onDecrement`, `onIncrement`, and `scrubbing`
- `moonstone/ProgressBar` props `tooltipSide` and `tooltipForceSide`, to be replaced by `moonstone/ProgressBar.ProgressBarTooltip` prop `side`
- `moonstone/Slider` props `detachedKnob`, `onDecrement`, `onIncrement`, `scrubbing`, and `onKnobMove`
- `moonstone/VideoPlayer` property `tooltipHideDelay`
- `moonstone/VideoPlayer` props `backwardIcon`, `forwardIcon`, `initialJumpDelay`, `jumpBackwardIcon`, `jumpButtonsDisabled`, `jumpDelay`, `jumpForwadIcon`, `leftComponents`, `moreButtonCloseLabel`, `moreButtonColor`, `moreButtonDisabled`, `moreButtonLabel`, `no5WayJump`, `noJumpButtons`, `noRateButtons`, `pauseIcon`, `playIcon`, `rateButtonsDisabled`, and `rightComponents`, replaced by corresponding props on `moonstone/VideoPlayer.MediaControls`
- `moonstone/VideoPlayer` props `onBackwardButtonClick`, `onForwardButtonClick`, `onJumpBackwardButtonClick`, `onJumpForwardButtonClick`, and `onPlayButtonClick`, replaced by `onRewind`, `onFastForward`, `onJumpBackward`, `onJumpForward`, `onPause`, and `onPlay`, respectively

### Added

- `moonstone/DatePicker` props `dayAriaLabel`, `dayLabel`, `monthAriaLabel`, `monthLabel`, `yearAriaLabel` and `yearLabel` to configure the label set on date pickers
- `moonstone/DayPicker` and `moonstone/DaySelector` props `dayNameLength`, `everyDayText`, `everyWeekdayText`, and `everyWeekendText`
- `moonstone/ExpandablePicker` props `checkButtonAriaLabel`, `decrementAriaLabel`, `incrementAriaLabel`, and `pickerAriaLabel` to configure the label set on each button and picker
- `moonstone/MediaOverlay` component
- `moonstone/Picker` props `aria-label`, `decrementAriaLabel`, and `incrementAriaLabel` to configure the label set on each button
- `moonstone/Popup` property `closeButtonAriaLabel` to configure the label set on popup close button
- `moonstone/ProgressBar.ProgressBarTooltip` props `percent` to format the value as a percent and `visible` to control display of the tooltip
- `moonstone/TimePicker` props `hourAriaLabel`, `hourLabel`, `meridiemAriaLabel`, `meridiemLabel`, `minuteAriaLabel`, and `minuteLabel` to configure the label set on time pickers
- `moonstone/VideoPlayer.MediaControls` component to support additional customization of the playback controls
- `moonstone/VideoPlayer` props `mediaControlsComponent`, `onRewind`, `onFastForward`, `onJumpBackward`, `onJumpForward`, `onPause`, `onPlay`, and `preloadSource`
- `moonstone/VirtualList.VirtualList` and `moonstone/VirtualList.VirtualGridList` `role="list"`
- `moonstone/VirtualList.VirtualList` and `moonstone/VirtualList.VirtualGridList` prop `wrap` to support wrap-around spotlight navigation
- `moonstone/VirtualList`, `moonstone/VirtualGridList` and `moonstone/Scroller` props `scrollRightAriaLabel`, `scrollLeftAriaLabel`, `scrollDownAriaLabel`, and `scrollUpAriaLabel` to configure the aria-label set on scroll buttons in the scrollbars

### Changed

- `moonstone/IncrementSlider` and `moonstone/Slider` prop `tooltip` to support either a boolean for the default tooltip or an element or component for a custom tooltip
- `moonstone/Input` to prevent pointer actions on other component when the input has focus
- `moonstone/ProgressBar.ProgressBarTooltip` prop `side` to support either locale-aware or locale-independent positioning
- `moonstone/ProgressBar.ProgressBarTooltip` prop `tooltip` to support custom tooltip components
- `moonstone/Scroller`, `moonstone/Picker`, and `moonstone/IncrementSlider` to retain focus on `moonstone/IconButton` when it becomes disabled

### Fixed

- `moonstone/ExpandableItem` and related expandable components to expand smoothly when used in a scroller
- `moonstone/GridListImageItem` to show proper `placeholder` and `selectionOverlay`
- `moonstone/MoonstoneDecorator` to optimize localized font loading performance
- `moonstone/Scroller` and `moonstone/VirtualList` navigation via 5-way from paging controls
- `moonstone/VideoPlayer` to render bottom controls at idle after mounting
- `moonstone/VirtualList.VirtualList` and `moonstone/VirtualList.VirtualGridList` to give initial focus
- `moonstone/VirtualList.VirtualList` and `moonstone/VirtualList.VirtualGridList` to have the default value for `dataSize`, `pageScroll`, and `spacing` props

## [2.0.0-alpha.8] - 2018-04-17

### Added

- `moonstone/Panels` property `closeButtonAriaLabel` to configure the label set on application close button

### Changed

- `moonstone/VirtualList.VirtualList` and `moonstone/VirtualList.VirtualGridList` to set its ARIA `role` to `"list"`
- `moonstone/VideoPlayer` property `title` to accept node type

### Fixed

- `moonstone/TimePicker` to show `meridiem` correctly in all locales
- `moonstone/Scrollable` scroll buttons to read out out audio guidance when button pressed down
- `moonstone/ExpandableItem` to show label properly when open and disabled
- `moonstone/Notification` to position properly in RTL locales
- `moonstone/VideoPlayer` to show controls when pressing 5-way select

## [2.0.0-alpha.7] - 2018-04-03

### Removed

- `moonstone/VirtualList.VirtualList` and `moonstone/VirtualList.VirtualGridList` prop `data` to eliminate the misunderstanding caused by the ambiguity of `data`

### Added

- `moonstone/VideoPlayer` property `noSpinner` to allow apps to show/hide spinner while loading video

### Changed

- `moonstone/VideoPlayer` to disable play/pause button when media controls are disabled
- `moonstone/VideoPlayer` property `moreButtonColor` to allow setting underline colors for more button
- `moonstone/VirtualList.VirtualList` and `moonstone/VirtualList.VirtualGridList` prop `isItemDisabled`, which accepts a function that checks if the item at the supplied index is disabled
- `moonstone/Panels.Header` support for `headerInput` so the Header can be used as an Input. See documentation for usage examples.
- `moonstone/ProgressBar` property `tooltipSide` to configure tooltip position relative to the progress bar
- `moonstone/ProgressBar` colors (affecting `moonstone/Slider` as well) for light and dark theme to match the latest designs and make them more visible when drawn over arbitrary background colors

### Fixed

- `moonstone/VideoPlayer` to correctly adjust spaces when the number of components changes in `leftComponents` and `rightComponents`
- `moonstone/VideoPlayer` to read out audio guidance every time `source` changes
- `moonstone/VideoPlayer` to display custom thumbnail node
- `moonstone/VideoPlayer` to hide more icon when right components are removed
- `moonstone/Picker` to correctly update pressed state when dragging off buttons
- `moonstone/Notification` to display when it's opened
- `moonstone/VirtualList` and `moonstone/VirtualGridList` to show Spotlight properly while navigating with page up and down keys
- `moonstone/Input` to allow navigating via left or right to other components when the input is active and the selection is at start or end of the text, respectively
- `moonstone/Panels.ActivityPanels` to correctly lay out the existing panel after adding additional panels

## [2.0.0-alpha.6] - 2018-03-22

### Removed

- `moonstone/Slider` exports `SliderFactory` and `SliderBaseFactory`
- `moonstone/IncrementSlider` exports `IncrementSliderFactory` and `IncrementSliderBaseFactory`
- `moonstone/ProgressBar`, `moonstone/Slider`, `moonstone/Slider.SliderTooltip`, `moonstone/IncrementSlider` components' `vertical` property and replaced it with `orientation`

### Added

- `moonstone/VideoPlayer` property `component` to handle custom video element
- `moonstone/IncrementSlider` properties `incrementAriaLabel` and `decrementAriaLabel` to configure the label set on each button
- `moonstone/Input` support for `small` prop
- `moonstone/ProgressBar` support for `tooltip` and `tooltipForceSide`
- `moonstone/ProgressBar`, `moonstone/Slider`, `moonstone/Slider.SliderTooltip`, `moonstone/IncrementSlider` property `orientation` to accept orientation strings like "vertical" and "horizontal" (replaced old `vertical` prop)

### Changed

- `moonstone/Input` input `height`, `vertical-align`, and `margins`. Please verify your layouts to ensure everything lines up correctly; this change may require removal of old sizing and positioning CSS which is no longer necessary.
- `moonstone/FormCheckbox` to have a small border around the circle, according to new GUI designs
- `moonstone/RadioItem` dot size and added an inner-dot to selected-focused state, according to new GUI designs
- `moonstone/ContextualPopup` prop `popupContainerId` to `popupSpotlightId`
- `moonstone/Popup` prop `containerId` to `spotlightId`
- `moonstone/VideoPlayer` prop `containerId` to `spotlightId`
- `moonstone/VirtualList.VirtualList` and `moonstone/VirtualList.VirtualGridList` prop `component` to be replaced by `itemRenderer`

### Fixed

- `moonstone/ExpandableItem` to be more performant when animating
- `moonstone/GridListImageItem` to hide overlay checkmark icon on focus when unselected
- `moonstone/GridListImageItem` to use `ui/GridListImageItem`
- `moonstone/VirtualList`, `moonstone/VirtualGridList` and `moonstone/Scroller` components to use their base UI components
- `moonstone/VirtualList` to show the selected state on hovered paging controls properly
- `moonstone/Slider` to highlight knob when selected
- `moonstone/Slider` to handle updates to its `value` prop correctly
- `moonstone/ToggleItem` to accept HTML DOM node tag names as strings for its `component` property
- `moonstone/Popup` to properly pause and resume spotlight when animating

## [2.0.0-alpha.5] - 2018-03-07

### Removed

- `moonstone/Marquee.MarqueeText`, replaced by `moonstone/Marquee.Marquee`
- `moonstone/VirtualGridList.GridListImageItem`, replaced by `moonstone/GridListImageItem`

### Changed

- `moonstone/Marquee.Marquee` to be `moonstone/Marquee.MarqueeBase`
- `moonstone/ContextualPopupDecorator` to not restore last-focused child
- `moonstone/ExpandableList` to restore focus to the first selected item after opening

### Fixed

- `moonstone/Slider` to correctly show localized percentage value in tooltip when `tooltipAsPercent` is true
- `moonstone/VirtualGridList` to show or hide its scrollbars properly
- `moonstone/Button` text to be properly centered
- `moonstone/Input` to not clip some glyphs at the start of the value

## [2.0.0-alpha.4] - 2018-02-13

### Added

- `moonstone/SlotItem` replacing `moonstone/Item.ItemOverlay`

### Removed

- `moonstone/VirtualFlexList` to be replaced by `ui/VirtualFlexList`
- `moonstone/Button` and `moonstone/IconButton` prop `noAnimation`
- `moonstone/Item.OverlayDecorator`, `moonstone/Item.Overlay`, and `moonstone/Item.ItemOverlay` to be replaced by `moonstone/SlotItem`

### Changed

- `moonstone/Marquee` to do less-costly calculations during measurement and optimized the applied styles
- `moonstone/ExpandableList` to require a unique key for each object type data

### Fixed

- `moonstone/VirtualList` to render properly with fiber reconciler
- `moonstone/VirtualList` focus option in scrollTo api
- `moonstone/ExpandableSpotlightDecorator` to not spot the title upon collapse when in `pointerMode`
- `moonstone/Spinner` to not unpause Spotlight unless it was the one to pause it
- `moonstone/Marquee` to stop when becoming disabled
- `moonstone/Input`, `moonstone/MarqueeDecorator`, and `moonstone/Slider` to prevent unnecessary focus-based updates

## [2.0.0-alpha.3] - 2018-01-18

### Removed

- `moonstone/Scroller` and `moonstone/VirtualList` option `indexToFocus` in `scrollTo` method which is deprecated from 1.2.0
- `moonstone/Scroller` props `horizontal` and `vertical` which are deprecated from 1.3.0 and replaced with `direction` prop
- `moonstone/Button` exports `ButtonFactory` and `ButtonBaseFactory`
- `moonstone/IconButton` exports `IconButtonFactory` and `IconButtonBaseFactory`

### Fixed

- `moonstone/MoonstoneDecorator` root node to fill the entire space available, which simplifies positioning and sizing for child elements (previously always measured 0 in height)
- `moonstone/VirtualList` to prevent infinite function call when a size of contents is slightly longer than a client size without a scrollbar
- `moonstone/VirtualList` to sync scroll position when clientSize changed

## [2.0.0-alpha.2] - 2017-08-29

No significant changes.

## [2.0.0-alpha.1] - 2017-08-27

### Changed

- `moonstone/Button`, `moonstone/Checkbox`, `moonstone/FormCheckbox`, `moonstone/IconButton`, `moonstone/IncrementSlider`, `moonstone/Item`, `moonstone/Picker`, and `moonstone/RangePicker`, `moonstone/Switch` and `moonstone/VideoPlayer` to use `ui/Touchable`

## [1.15.0] - 2018-02-28

### Deprecated

- `moonstone/Marquee.Marquee`, to be moved to `moonstone/Marquee.MarqueeBase` in 2.0.0
- `moonstone/Marquee.MarqueeText`, to be moved to `moonstone/Marquee.Marquee` in 2.0.0

### Fixed

- `moonstone/GridListImageItem` to display correctly

## [1.14.0] - 2018-02-23

### Deprecated

- `moonstone/VirtualFlexList`, to be replaced by `ui/VirtualFlexList` in 2.0.0
- `moonstone/VirtualGridList.GridListImageItem`, to be replaced by `moonstone/GridListImageItem` in 2.0.0
- `moonstone/Button` and `moonstone/IconButton` prop `noAnimation`, to be removed in 2.0.0
- `moonstone/Button.ButtonFactory`, `moonstone/Button.ButtonBaseFactory`, `moonstone/IconButton.IconButtonFactory`, `moonstone/IconButton.IconButtonBaseFactory`, `moonstone/IncrementSlider.IncrementSliderFactory`, `moonstone/IncrementSlider.IncrementSliderBaseFactory`, `moonstone/Slider.SliderFactory`, and `moonstone/Slider.SliderBaseFactory`, to be removed in 2.0.0
- `moonstone/Item.ItemOverlay`, to be replaced by `ui/SlotItem` in 2.0.0
- `moonstone/Item.Overlay` and `moonstone/Item.OverlayDecorator`, to be removed in 2.0.0

### Added

- `moonstone/DaySelector` component
- `moonstone/EditableIntegerPicker` component
- `moonstone/GridListImageItem` component

## [1.13.4] - 2018-07-30

### Fixed

- `moonstone/DatePicker` to calculate min and max year in the current calender

## [1.13.3] - 2018-01-16

### Fixed

- `moonstone/TimePicker` to not read out meridiem label when meridiem picker gets a focus
- `moonstone/Scroller` to correctly update scrollbars when the scroller's contents change

## [1.13.2] - 2017-12-14

### Fixed

- `moonstone/Panels` to maintain spotlight focus when `noAnimation` is set
- `moonstone/Panels` to not accept back key presses during transition
- `moonstone/Panels` to revert 1.13.0 fix that blurred Spotlight when transitioning panels
- `moonstone/Scroller` and other scrolling components to not show scroll thumb when only child item is updated
- `moonstone/Scroller` and other scrolling components to not hide scroll thumb immediately after scroll position reaches the top or the bottom
- `moonstone/Scroller` and other scrolling components to show scroll thumb properly when scroll position reaches the top or the bottom by paging controls

## [1.13.1] - 2017-12-06

### Fixed

- `moonstone/Slider` to not unnecessarily fire `onChange` if the initial value has not changed

## [1.13.0] - 2017-11-28

### Added

- `moonstone/VideoPlayer` props `disabled`, `loading`, `miniFeedbackHideDelay`, and `thumbnailComponent` as well as new APIs: `areControlsVisible`, `getVideoNode`, `showFeedback`, and `toggleControls`

### Fixed

- `moonstone/VirtualList` to render items from a correct index on edge cases at the top of a list
- `moonstone/VirtualList` to handle focus properly via page up at the first page and via page down at the last page
- `moonstone/Expandable` and derivatives to use the new `ease-out-quart` animation timing function to better match the aesthetic of Enyo's Expandables
- `moonstone/TooltipDecorator` to correctly display tooltip direction when locale changes
- `moonstone/Marquee` to restart animation on every resize update
- `moonstone/LabeledItem` to start marquee when hovering while disabled
- `moonstone/Marquee` to correctly start when hovering on disabled spottable components
- `moonstone/Marquee.MarqueeController` to not abort marquee when moving among components
- `moonstone/Picker` marquee issues with disabled buttons or Picker
- `moonstone/Panels` to prevent loss of spotlight issue when moving between panels
- `moonstone/VideoPlayer` to bring it in line with real-world use-cases
- `moonstone/Slider` by removing unnecessary repaints to the screen
- `moonstone/Slider` to fire `onChange` events when the knob is pressed near the boundaries
- `moonstone/VideoPlayer` to correctly position knob when interacting with media slider
- `moonstone/VideoPlayer` to not read out the focused button when the media controls hide
- `moonstone/MarqueeDecorator` to stop when unhovering a disabled component using `marqueeOn` `'focus'`
- `moonstone/Slider` to not forward `onChange` when `disabled` on `mouseUp/click`
- `moonstone/VideoPlayer` to defer rendering playback controls until needed

## [1.12.2] - 2017-11-15

### Fixed

- `moonstone/VirtualList` to scroll and focus properly by pageUp and pageDown when disabled items are in it
- `moonstone/Button` to correctly specify minimum width when in large text mode
- `moonstone/Scroller` and other scrolling components to restore last focused index when panel is changed
- `moonstone/VideoPlayer` to display time correctly in RTL locale
- `moonstone/VirtualList` to scroll correctly using page down key with disabled items
- `moonstone/Scroller` and other scrolling components to not cause a script error when scrollbar is not rendered
- `moonstone/Picker` incrementer and decrementer to not change size when focused
- `moonstone/Header` to use a slightly smaller font size for `title` in non-latin locales and a line-height for `titleBelow` and `subTitleBelow` that better meets the needs of tall-glyph languages like Tamil and Thai, as well as latin locales
- `moonstone/Scroller` and `moonstone/VirtualList` to keep spotlight when pressing a 5-way control while scrolling
- `moonstone/Panels` to prevent user interaction with panel contents during transition
- `moonstone/Slider` and related components to correctly position knob for `detachedKnob` on mouse down and fire value where mouse was positioned on mouse up
- `moonstone/DayPicker` to update day names when changing locale
- `moonstone/ExpandableItem` and all other `Expandable` components to revert 1.12.1 change to pull down from the top

## [1.12.1] - 2017-11-07

### Fixed

- `moonstone/ExpandableItem` and all other `Expandable` components to now pull down from the top instead of being revealed from the bottom, matching Enyo's design
- `moonstone/VirtualListNative` to scroll properly with page up/down keys if there is a disabled item
- `moonstone/RangePicker` to display negative values correctly in RTL
- `moonstone/Scroller` and other scrolling components to not blur scroll buttons when wheeling
- `moonstone/Scrollbar` to hide scroll thumb immediately without delay after scroll position reaches min or max
- `moonstone/Divider` to pass `marqueeOn` prop
- `moonstone/Slider` to fire `onChange` on mouse up and key up
- `moonstone/VideoPlayer` to show knob when pressed
- `moonstone/Header` to layout `titleBelow` and `subTitleBelow` correctly
- `moonstone/Header` to use correct font-weight for `subTitleBelow`
- `moonstone/VirtualList` to restore focus correctly for lists only slightly larger than the viewport

## [1.12.0] - 2017-10-27

### Fixed

- `moonstone/Scroller` and other scrolling components to prevent focusing outside the viewport when pressing a 5-way key during wheeling
- `moonstone/Scroller` to called scrollToBoundary once when focus is moved using holding child item
- `moonstone/VideoPlayer` to apply skin correctly
- `moonstone/Popup` from `last-focused` to `default-element` in `SpotlightContainerDecorator` config
- `moonstone/Panels` to retain focus when back key is pressed on breadcrumb
- `moonstone/Input` to correctly hide VKB when dismissing

## [1.11.0] - 2017-10-24

### Added

- `moonstone/VideoPlayer` properties `seekDisabled` and `onSeekFailed` to disable seek function

### Changed

- `moonstone/ExpandableList` to become `disabled` if there are no children

### Fixed

- `moonstone/Picker` to read out customized accessibility value when picker prop has `joined` and `aria-valuetext`
- `moonstone/Scroller` to apply scroll position on vertical or horizontal Scroller when child gets a focus
- `moonstone/Scroller` and other scrolling components to scroll without animation when panel is changed
- `moonstone/ContextualPopup` padding to not overlap close button
- `moonstone/Scroller` and other scrolling components to change focus via page up/down only when the scrollbar is visible
- `moonstone/Picker` to only increment one value on hold
- `moonstone/ItemOverlay` to remeasure when focused

## [1.10.1] - 2017-10-16

### Fixed

- `moonstone/Scroller` and other scrolling components to scroll via page up/down when focus is inside a Spotlight container
- `moonstone/VirtualList` and `moonstone/VirtualGridList` to scroll by 5-way keys right after wheeling
- `moonstone/VirtualList` not to move focus when a current item and the last item are located at the same line and pressing a page down key
- `moonstone/Slider` knob to follow while dragging for detached knob
- `moonstone/Header` to layout header row correctly in `standard` type
- `moonstone/Input` to not dismiss on-screen keyboard when dragging cursor out of input box
- `moonstone/Header` RTL `line-height` issue
- `moonstone/Panels` to render children on idle
- `moonstone/Scroller` and other scrolling components to limit muted spotlight container scrims to their bounds
- `moonstone/Input` to always forward `onKeyUp` event

## [1.10.0] - 2017-10-09

### Added

- `moonstone/VideoPlayer` support for designating components with `.spottable-default` as the default focus target when pressing 5-way down from the slider
- `moonstone/Slider` property `activateOnFocus` which when enabled, allows 5-way directional key interaction with the `Slider` value without pressing [Enter] first
- `moonstone/VideoPlayer` property `noMiniFeedback` to support controlling the visibility of mini feedback
- `ui/Layout`, which provides a technique for laying-out components on the screen using `Cells`, in rows or columns

### Changed

- `moonstone/Popup` to focus on mount if it’s initially opened and non-animating and to always pass an object to `onHide` and `onShow`
- `moonstone/VideoPlayer` to emit `onScrub` event and provide audio guidance when setting focus to slider

### Fixed

- `moonstone/ExpandableItem` and derivatives to restore focus to the Item if the contents were last focused when closed
- `moonstone/Slider` toggling activated state when holding enter/select key
- `moonstone/TimePicker` picker icons shifting slightly when focusing an adjacent picker
- `moonstone/Icon` so it handles color the same way generic text does, by inheriting from the parent's color. This applies to all instances of `Icon`, `IconButton`, and `Icon` inside `Button`.
- `moonstone/fonts` Museo Sans font to correct "Ti" kerning
- `moonstone/VideoPlayer` to correctly position knob on mouse click
- `moonstone/Panels.Header` to show an ellipsis for long titles with RTL text
- `moonstone/Marquee` to restart when invalidated by a prop change and managed by a `moonstone/Marquee.MarqueeController`
- `spotlight.Spotlight` method `focus()` to verify that the target element matches its container's selector rules prior to setting focus
- `moonstone/Picker` to only change picker values `onWheel` when spotted
- `moonstone/VideoPlayer` to hide descendant floating components (tooltips, contextual popups) when the media controls hide

## [1.9.3] - 2017-10-03

### Added

- `moonstone/Button` property value to `backgroundOpacity` called "lightTranslucent" to better serve colorful image backgrounds behind Buttons. This also affects `moonstone/IconButton` and `moonstone/Panels/ApplicationCloseButton`.
- `moonstone/Panels` property `closeButtonBackgroundOpacity` to support `moonstone/Panels/ApplicationCloseButton`'s `backgroundOpacity` prop

### Changed

- `Moonstone Icons` font file to include the latest designs for several icons
- `moonstone/Panels/ApplicationCloseButton` to expose its `backgroundOpacity` prop

### Fixed

- `moonstone/VirtualList` to apply "position: absolute" inline style to items
- `moonstone/Picker` to increment and decrement normally at the edges of joined picker
- `moonstone/Icon` not to read out image characters
- `moonstone/Scroller` and other scrolling components to not accumulate paging scroll by pressing page up/down in scrollbar
- `moonstone/Icon` to correctly display focused state when using external image
- `moonstone/Button` and `moonstone/IconButton` to be properly visually muted when in a muted container

## [1.9.2] - 2017-09-26

### Fixed

- `moonstone/ExpandableList` preventing updates when its children had changed

## [1.9.1] - 2017-09-25

### Fixed

- `moonstone/ExpandableList` run-time error when using an array of objects as children
- `moonstone/VideoPlayer` blocking pointer events when the controls were hidden

## [1.9.0] - 2017-09-22

### Added

- `moonstone/styles/mixins.less` mixins: `.moon-spotlight-margin()` and `.moon-spotlight-padding()`
- `moonstone/Button` property `noAnimation` to support non-animating pressed visual

### Changed

- `moonstone/TimePicker` to use "AM/PM" instead of "meridiem" for label under meridiem picker
- `moonstone/IconButton` default style to not animate on press. NOTE: This behavior will change back to its previous setting in release 2.0.0.
- `moonstone/Popup` to warn when using `scrimType` `'none'` and `spotlightRestrict` `'self-only'`
- `moonstone/Scroller` to block spotlight during scroll
- `moonstone/ExpandableItem` and derivatives to always pause spotlight before animation

### Fixed

- `moonstone/VirtualGridList` to not move focus to wrong column when scrolled from the bottom by holding the "up" key
- `moonstone/VirtualList` to focus an item properly when moving to a next or previous page
- `moonstone/Scroller` and other scrolling components to move focus toward first or last child when page up or down key is pressed if the number of children is small
- `moonstone/VirtualList` to scroll to preserved index when it exists within dataSize for preserving focus
- `moonstone/Picker` buttons to not change size
- `moonstone/Panel` to move key navigation to application close button on holding the "up" key.
- `moonstone/Picker` to show numbers when changing values rapidly
- `moonstone/Popup` layout in large text mode to show close button correctly
- `moonstone/Picker` from moving scroller when pressing 5-way keys in `joined` Picker
- `moonstone/Input` so it displays all locales the same way, without cutting off the edges of characters
- `moonstone/TooltipDecorator` to hide tooltip when 5-way keys are pressed for disabled components
- `moonstone/Picker` to not tremble in width when changing values while using a numeric width prop value
- `moonstone/Picker` to not overlap values when changing values in `vertical`
- `moonstone/ContextualPopup` pointer mode focus behavior for `spotlightRestrict='self-only'`
- `moonstone/VideoPlayer` to prevent interacting with more components in pointer mode when hidden
- `moonstone/Scroller` to not repaint its entire contents whenever partial content is updated
- `moonstone/Slider` knob positioning after its container is resized
- `moonstone/VideoPlayer` to maintain focus when media controls are hidden
- `moonstone/Scroller` to scroll expandable components into view when opening when pointer has moved elsewhere

## [1.8.0] - 2017-09-07

### Deprecated

- `moonstone/Dialog` property `showDivider`, will be replaced by `noDivider` property in 2.0.0

### Added

- `moonstone/Popup` callback property `onShow` which fires after popup appears for both animating and non-animating popups

### Changed

- `moonstone/Popup` callback property `onHide` to run on both animating and non-animating popups
- `moonstone/VideoPlayer` state `playbackRate` to media events
- `moonstone/VideoPlayer` support for `spotlightDisabled`
- `moonstone/VideoPlayer` thumbnail positioning and style
- `moonstone/VirtualList` to render when dataSize increased or decreased
- `moonstone/Dialog` style
- `moonstone/Popup`, `moonstone/Dialog`, and `moonstone/Notification` to support `node` type for children
- `moonstone/Scroller` to forward `onKeyDown` events

### Fixed

- `moonstone/Scroller` and other scrolling components to enable focus when wheel scroll is stopped
- `moonstone/VirtualList` to show scroll thumb when a preserved item is focused in a Panel
- `moonstone/Scroller` to navigate properly with 5-way when expandable child is opened
- `moonstone/VirtualList` to stop scrolling when focus is moved on an item from paging controls or outside
- `moonstone/VirtualList` to move out with 5-way navigation when the first or the last item is disabled
- `moonstone/IconButton` Tooltip position when disabled
- `moonstone/VideoPlayer` Tooltip time after unhovering
- `moonstone/VirtualList` to not show invisible items
- `moonstone/IconButton` Tooltip position when disabled
- `moonstone/VideoPlayer` to display feedback tooltip correctly when navigating in 5-way
- `moonstone/MarqueeDecorator` to work with synchronized `marqueeOn` `'render'` and hovering as well as `marqueOn` `'hover'` when moving rapidly among synchronized marquees
- `moonstone/Input` aria-label for translation
- `moonstone/Marquee` to recalculate inside `moonstone/Scroller` and `moonstone/SelectableItem` by bypassing `shouldComponentUpdate`
- `moonstone/Picker` to marquee when incrementing and decrementing values with the prop `noAnimation`

## [1.7.0] - 2017-08-23

### Deprecated

- `moonstone/TextSizeDecorator` and it will be replaced by `moonstone/AccessibilityDecorator`
- `moonstone/MarqueeDecorator` property `marqueeCentered` and `moonstone/Marquee` property `centered` will be replaced by `alignment` property in 2.0.0

### Added

- `moonstone/TooltipDecorator` config property to direct tooltip into a property instead of adding to `children`
- `moonstone/VideoPlayer` prop `thumbnailUnavailable` to fade thumbnail
- `moonstone/AccessibilityDecorator` with `highContrast` and `textSize`
- `moonstone/VideoPlayer` high contrast scrim
- `moonstone/MarqueeDecorator`and `moonstone/Marquee` property `alignment` to allow setting  alignment of marquee content

### Changed

- `moonstone/Scrollbar` to disable paging control down button properly at the bottom when a scroller size is a non-integer value
- `moonstone/VirtualList`, `moonstone/VirtualGridList`, and `moonstone/Scroller` to scroll on `keydown` event instead of `keyup` event of page up and page down keys
- `moonstone/VirtualGridList` to scroll by item via 5 way key
- `moonstone/VideoPlayer` to read target time when jump by left/right key
- `moonstone/IconButton` to not use `MarqueeDecorator` and `Uppercase`

### Fixed

- `moonstone/VirtualList` and `moonstone/VirtualGridList` to focus the correct item when page up and page down keys are pressed
- `moonstone/VirtualList` to not lose focus when moving out from the first item via 5way when it has disabled items
- `moonstone/Slider` to align tooltip with detached knob
- `moonstone/FormCheckbox` to display correct colors in light skin
- `moonstone/Picker` and `moonstone/RangePicker` to forward `onKeyDown` events when not `joined`
- `moonstone/SelectableItem` to display correct icon width and alignment
- `moonstone/LabeledItem` to always match alignment with the locale
- `moonstone/Scroller` to properly 5-way navigate from scroll buttons
- `moonstone/ExpandableList` to display correct font weight and size for list items
- `moonstone/Divider` to not italicize in non-italic locales
- `moonstone/VideoPlayer` slider knob to follow progress after being selected when seeking
- `moonstone/LabeledItem` to correctly position its icon. This affects all of the `Expandables`, `moonstone/DatePicker` and `moonstone/TimePicker`.
- `moonstone/Panels.Header` and `moonstone/Item` to prevent them from allowing their contents to overflow unexpectedly
- `moonstone/Marquee` to recalculate when vertical scrollbar appears
- `moonstone/SelectableItem` to recalculate marquee when toggled

### Removed

- `moonstone/Input` large-text mode

## [1.6.1] - 2017-08-07

### Changed

- `moonstone/Icon` and `moonstone/IconButton` to no longer fit image source to the icon's boundary

## [1.6.0] - 2017-08-04

### Added

- `moonstone/VideoPlayer` ability to seek when holding down the right and left keys. Sensitivity can be adjusted using throttling options `jumpDelay` and `initialJumpDelay`.
- `moonstone/VideoPlayer` property `no5WayJump` to disable jumping done by 5-way
- `moonstone/VideoPlayer` support for the "More" button to use tooltips
- `moonstone/VideoPlayer` properties `moreButtonLabel` and `moreButtonCloseLabel` to allow customization of the "More" button's tooltip and Aria labels
- `moonstone/VideoPlayer` property `moreButtonDisabled` to disable the "More" button
- `moonstone/Picker` and `moonstone/RangePicker` prop `aria-valuetext` to support reading custom text instead of value
- `moonstone/VideoPlayer` methods `showControls` and `hideControls` to allow external interaction with the player
- `moonstone/Scroller` support for Page Up/Page Down keys in pointer mode when no item has focus

### Changed

- `moonstone/VideoPlayer` to handle play, pause, stop, fast forward and rewind on remote controller
- `moonstone/Marquee` to also start when hovered if `marqueeOnRender` is set

### Fixed

- `moonstone/IconButton` to fit image source within `IconButton`
- `moonstone` icon font sizes for wide icons
- `moonstone/ContextualPopupDecorator` to prefer setting focus to the appropriate popup instead of other underlying controls when using 5-way from the activating control
- `moonstone/Scroller` not scrolled via 5 way when `moonstone/ExpandableList` is opened
- `moonstone/VirtualList` to not let the focus move outside of container even if there are children left when navigating with 5way
- `moonstone/Scroller` and other scrolling components to update disability of paging controls when the scrollbar is set to `visible` and the content becomes shorter
- `moonstone/VideoPlayer` to focus on hover over play/pause button when video is loading
- `moonstone/VideoPlayer` to update and display proper time while moving knob when video is paused
- `moonstone/VideoPlayer` long title overlap issues
- `moonstone/Header` to apply `marqueeOn` prop to `subTitleBelow` and `titleBelow`
- `moonstone/Picker` wheeling in `moonstone/Scroller`
- `moonstone/IncrementSlider` and `moonstone/Picker` to read value changes when selecting buttons

## [1.5.0] - 2017-07-19

### Added

- `moonstone/Slider` and `moonstone/IncrementSlider` prop `aria-valuetext` to support reading custom text instead of value
- `moonstone/TooltipDecorator` property `tooltipProps` to attach props to tooltip component
- `moonstone/Scroller` and `moonstone/VirtualList` ability to scroll via page up and page down keys
- `moonstone/VideoPlayer` tooltip-thumbnail support with the `thumbnailSrc` prop and the `onScrub` callback to fire when the knob moves and a new thumbnail is needed
- `moonstone/VirtualList` ability to navigate via 5way when there are disabled items
- `moonstone/ContextualPopupDecorator` property `popupContainerId` to support configuration of the popup's spotlight container
- `moonstone/ContextualPopupDecorator` property `onOpen` to notify containers when the popup has been opened
- `moonstone/ContextualPopupDecorator` config option `openProp` to support mapping the value of `open` property to the chosen property of wrapped component

### Changed

- `moonstone/ExpandableList` to use 'radio' as the default, and adapt 'single' mode to render as a `moonstone/RadioItem` instead of a `moonstone/CheckboxItem`
- `moonstone/VideoPlayer` to not hide pause icon when it appears
- `moonstone/ContextualPopupDecorator` to set accessibility-related props onto the container node rather than the popup node
- `moonstone/ExpandableItem`, `moonstone/ExpandableList`, `moonstone/ExpandablePicker`, `moonstone/DatePicker`, and `moonstone/TimePicker` to pause spotlight when animating in 5-way mode
- `moonstone/Spinner` to position the text content under the spinner, rather than to the right side
- `moonstone/VideoPlayer` to include hour when announcing the time while scrubbing
- `moonstone/GridListImageItem` to require a `source` prop and not have a default value

### Fixed

- `moonstone/Input` ellipsis to show if placeholder is changed dynamically and is too long
- `moonstone/Marquee` to re-evaluate RTL orientation when its content changes
- `moonstone/VirtualList` to restore focus on short lists
- `moonstone/ExpandableInput` to expand the width of its contained `moonstone/Input`
- `moonstone/Input` support for `dismissOnEnter`
- `moonstone/Input` focus management to prevent stealing focus when programmatically moved elsewhere
- `moonstone/Input` 5-way spot behavior
- `moonstone` international fonts to always be used, even when unsupported font-weights or font-styles are requested
- `moonstone/Panels.Panel` support for selecting components with `.spottable-default` as the default focus target
- `moonstone/Panels` layout in RTL locales
- `moonstone` spottable components to support `onSpotlightDown`, `onSpotlightLeft`, `onSpotlightRight`, and `onSpotlightUp` event property
- `moonstone/VirtualList` losing spotlight when the list is empty
- `moonstone/FormCheckbox` in focused state to have the correct "check" color
- `moonstone/Scroller` and other scrolling components' bug in `navigableFilter` when passed a container id

## [1.4.1] - 2017-07-05

### Changed

- `moonstone/Popup` to only call `onKeyDown` when there is a focused item in the `Popup`
- `moonstone/Scroller`, `moonstone/Picker`, and `moonstone/IncrementSlider` to automatically move focus when the currently focused `moonstone/IconButton` becomes disabled

### Fixed

- `moonstone/ContextualPopupDecorator` close button to account for large text size
- `moonstone/ContextualPopupDecorator` to not spot controls other than its activator when navigating out via 5-way
- `moonstone/Header` to set the value of `marqueeOn` for all types of headers

## [1.4.0] - 2017-06-29

### Deprecated

- `moonstone/Input` prop `noDecorator` is being replaced by `autoFocus` in 2.0.0

### Added

- `moonstone/Scrollbar` property `corner` to add the corner between vertical and horizontal scrollbars
- `moonstone/ScrollThumb` for a thumb of `moonstone/Scrollbar`
- `moonstone/styles/text.less` mixin `.locale-japanese-line-break()` to apply the correct  Japanese language line-break rules for the following multi-line components: `moonstone/BodyText`, `moonstone/Dialog`, `moonstone/Notification`, `moonstone/Popup`, and `moonstone/Tooltip`
- `moonstone/ContextualPopupDecorator` property `popupProps` to attach props to popup component
- `moonstone/VideoPlayer` property `pauseAtEnd` to control forward/backward seeking
- `moonstone/Panels/Header` prop `marqueeOn` to control marquee of header

### Changed

- `moonstone/Panels/Header` to expose its `marqueeOn` prop
- `moonstone/VideoPlayer` to automatically adjust the width of the allocated space for the side components so the media controls have more space to appear on smaller screens
- `moonstone/VideoPlayer` properties `autoCloseTimeout` and `titleHideDelay` default value to `5000`
- `moonstone/VirtualList` to support restoring focus to the last focused item
- `moonstone/Scroller` and other scrolling components to call `onScrollStop` before unmounting if a scroll is in progress
- `moonstone/Scroller` to reveal non-spottable content when navigating out of a scroller

### Fixed

- `moonstone/Dialog` to properly focus via pointer on child components
- `moonstone/VirtualList`, `moonstone/VirtualGridList`, and `moonstone/Scroller` not to be slower when scrolled to the first or the last position by wheeling
- `moonstone` component hold delay time
- `moonstone/VideoPlayer` to show its controls when pressing down the first time
- `moonstone/Panel` autoFocus logic to only focus on initial render
- `moonstone/Input` text colors
- `moonstone/ExpandableInput` to focus its decorator when leaving by 5-way left/right

## [1.3.1] - 2017-06-14

### Fixed

- `moonstone/Picker` support for large text
- `moonstone/Scroller` support for focusing paging controls with the pointer
- `moonstone` CSS rules for unskinned spottable components

## [1.3.0] - 2017-06-12

### Deprecated

- `moonstone/Scroller` props `horizontal` and `vertical`. Deprecated props are replaced with `direction` prop. `horizontal` and `vertical` will be removed in 2.0.0.
- `moonstone/Panel` prop `noAutoFocus` in favor of `autoFocus="none"`

### Added

- `moonstone/Image` support for `children` prop inside images
- `moonstone/Scroller` prop `direction` which replaces `horizontal` and `vertical` props
- `moonstone/VideoPlayer` property `tooltipHideDelay` to hide tooltip with a given amount of time
- `moonstone/VideoPlayer` property `pauseAtEnd` to pause when it reaches either the start or the end of the video
- `moonstone/VideoPlayer` methods `fastForward`, `getMediaState`, `jump`, `pause`, `play`, `rewind`, and `seek` to allow external interaction with the player. See docs for example usage.

### Changed

- `moonstone/Skinnable` to support context and allow it to be added to any component to be individually skinned. This includes a further optimization in skinning which consolidates all color assignments into a single block, so non-color rules aren't unnecessarily duplicated.
- `moonstone/Skinnable` light and dark skin names ("moonstone-light" and "moonstone") to "light" and "dark", respectively
- `moonstone/VideoPlayer` to set play/pause icon to display "play" when rewinding or fast forwarding
- `moonstone/VideoPlayer` to rewind or fast forward when previous command is slow-forward or slow-rewind respectively
- `moonstone/VideoPlayer` to fast forward when previous command is slow-forward and it reaches the last of its play rate
- `moonstone/VideoPlayer` to not play video on reload when `noAutoPlay` is `true`
- `moonstone/VideoPlayer` property `feedbackHideDelay`'s default value to `3000`
- `moonstone/Notification` to break line in characters in ja and zh locale
- `moonstone/Notification` to align texts left in LTR locale and right in RTL locale
- `moonstone/VideoPlayer` to simulate rewind functionality on non-webOS platforms only

### Fixed

- `moonstone/ExpandableItem` to correct the `titleIcon` when using `open` and `disabled`
- `moonstone/GridListImageItem` to center its selection icon on the image instead of the item
- `moonstone/Input` to have correct `Tooltip` position in `RTL`
- `moonstone/SwitchItem` to not unintentionally overflow `Scroller` containers, causing them to jump to the side when focusing
- `moonstone/VideoPlayer` to fast forward properly when video is at paused state
- `moonstone/VideoPlayer` to correctly change sources
- `moonstone/VideoPlayer` to show or hide feedback tooltip properly
- `moonstone/DateTimeDecorator` to work properly with `RadioControllerDecorator`
- `moonstone/Picker` in joined, large text mode so the arrows are properly aligned and sized
- `moonstone/Icon` to reflect the same proportion in relation to its size in large-text mode

## [1.2.0] - 2017-05-17

### Deprecated

- `moonstone/Scroller` and other scrolling components option `indexToFocus` in `scrollTo` method to be removed in 2.0.0

### Added

- `moonstone/Slider` and `moonstone/IncrementSlider` prop `noFill` to support a style without the fill
- `moonstone/Marquee` property `rtl` to set directionality to right-to-left
- `moonstone/VirtualList.GridListImageItem` property `selectionOverlay` to add custom component for selection overlay
- `moonstone/MoonstoneDecorator` property `skin` to let an app choose its skin: "moonstone" and "moonstone-light" are now available
- `moonstone/FormCheckboxItem`
- `moonstone/FormCheckbox`, a standalone checkbox, to support `moonstone/FormCheckboxItem`
- `moonstone/Input` props `invalid` and `invalidMessage` to display a tooltip when input value is invalid
- `moonstone/Scroller` and other scrolling components option `focus` in `scrollTo()` method
- `moonstone/Scroller` and other scrolling components property `spottableScrollbar`
- `moonstone/Icon.IconList` icons: `arrowshrinkleft` and `arrowshrinkright`

### Changed

- `moonstone/Picker` arrow icon for `joined` picker: small when not spotted, hidden when it reaches the end of the picker
- `moonstone/Checkbox` and `moonstone/CheckboxItem` to reflect the latest design
- `moonstone/MoonstoneDecorator/fontGenerator` was refactored to use the browser's FontFace API to dynamically load locale fonts
- `moonstone/VideoPlayer` space allotment on both sides of the playback controls to support 4 buttons; consequently the "more" controls area has shrunk by the same amount
- `moonstone/VideoPlayer` to not disable media button (play/pause)
- `moonstone/Scroller` and other scrolling components so that paging controls are not spottable by default with 5-way
- `moonstone/VideoPlayer`'s more/less button to use updated arrow icon

### Fixed

- `moonstone/MarqueeDecorator` to properly stop marquee on items with `'marqueeOnHover'`
- `moonstone/ExpandableList` to work properly with object-based children
- `moonstone/styles/fonts.less` to restore the Moonstone Icon font to request the local system font by default. Remember to update your webOS build to get the latest version of the font so you don't see empty boxes for your icons.
- `moonstone/Picker` and `moonstone/RangePicker` to now use the correct size from Enyo (60px v.s. 84px) for icon buttons
- `moonstone/Scroller` and other scrolling components to apply ri.scale properly
- `moonstone/Panel` to not cover a `Panels`'s `ApplicationCloseButton` when not using a `Header`
- `moonstone/IncrementSlider` to show tooltip when buttons focused

## [1.1.0] - 2017-04-21

### Deprecated

- `moonstone/ExpandableInput` property `onInputChange`

### Added

- `moonstone/Panels.Panel` prop and `moonstone/MoonstoneDecorator` config option: `noAutoFocus` to support prevention of setting automatic focus after render
- `moonstone/VideoPlayer` props: `backwardIcon`, `forwardIcon`, `jumpBackwardIcon`, `jumpForwardIcon`, `pauseIcon`, and `playIcon` to support icon customization of the player
- `moonstone/VideoPlayer` props `jumpButtonsDisabled` and `rateButtonsDisabled` for disabling the pairs of buttons when it's inappropriate for the playing media
- `moonstone/VideoPlayer` property `playbackRateHash` to support custom playback rates
- `moonstone/VideoPlayer` callback prop `onControlsAvailable` which fires when the players controls show or hide
- `moonstone/Image` support for `onLoad` and `onError` events
- `moonstone/VirtualList.GridListImageItem` prop `placeholder`
- `moonstone/Divider` property `preserveCase` to display text without capitalizing it

### Changed

- `moonstone/Slider` colors and sizing to match the latest designs
- `moonstone/ProgressBar` to position correctly with other components nearby
- `moonstone/Panels` breadcrumb to no longer have a horizontal line above it
- `moonstone/Transition` to measure itself when the CPU is idle
- style for disabled opacity from 0.4 to 0.3
- `moonstone/Button` colors for transparent and translucent background opacity when disabled
- `moonstone/ExpandableInput` property `onInputChange` to fire along with `onChange`. `onInputChange` is deprecated and will be removed in a future update.
- `Moonstone.ttf` font to include new icons
- `moonstone/Icon` to reference additional icons

### Fixed

- `moonstone/Popup` and `moonstone/ContextualPopupDecorator` 5-way navigation behavior
- `moonstone/Input` to not spot its own input decorator on 5-way out
- `moonstone/VideoPlayer` to no longer render its `children` in multiple places
- `moonstone/Button` text color when used on a neutral (light) background in some cases
- `moonstone/Popup` background opacity
- `moonstone/Marquee` to recalculate properly when its contents change
- `moonstone/TimePicker` to display time in correct order
- `moonstone/Scroller` to prefer spotlight navigation to its internal components

## [1.0.0] - 2017-03-31

> NOTE: We have also modified most form components to be usable in a controlled (app manages component
> state) or uncontrolled (Enact manages component state) manner. To put a component into a
> controlled state, pass in `value` (or other appropriate state property such as `selected` or
> `open`) at component creation and then respond to events and update the value as needed. To put a
> component into an uncontrolled state, do not set `value` (or equivalent), at creation. From this
> point on, Enact will manage the state and events will be sent when the state is updated. To
> specify an initial value, use the `defaultValue` (or, `defaultSelected, `defaultOpen, etc.)
> property.  See the documentation for individual components for more information.

### Added

- `moonstone/Button` property `icon` to support a built-in icon next to the text content. The Icon supports everything that `moonstone/Icon` supports, as well as a custom icon.
- `moonstone/MoonstoneDecorator` property `textSize` to resize several components to requested CMR sizes. Simply add `textSize="large"` to your `App` and the new sizes will automatically take effect.

### Changed

- `moonstone/Slider` to use the property `tooltip` instead of `noTooltip`, so the built-in tooltip is not enabled by default
- `moonstone/IncrementSlider` to include tooltip documentation
- `moonstone/ExpandableList` to accept an array of objects as children which are spread onto the generated components
- `moonstone/CheckboxItem` style to match the latest designs, with support for the `moonstone/Checkbox` to be on either the left or the right side by using the `iconPosition` property
- `moonstone/VideoPlayer` to supply every event callback-method with an object representing the VideoPlayer's current state, including: `currentTime`, `duration`, `paused`, `proportionLoaded`, and `proportionPlayed`

### Fixed

- `moonstone/Panels.Panel` behavior for remembering focus on unmount and setting focus after render
- `moonstone/VirtualList.VirtualGridList` showing empty items when items are continuously added dynamically
- `moonstone/Picker` to marquee on focus once again

## [1.0.0-beta.4] - 2017-03-10

### Added

- `moonstone/VirtualList` `indexToFocus` option to `scrollTo` method to focus on item with specified index
- `moonstone/IconButton` and `moonstone/Button` `color` property to add a remote control key color to the button
- `moonstone/Scrollbar` property `disabled` to disable both paging controls when it is true
- `moonstone/VirtualList` parameter `moreInfo` to pass `firstVisibleIndex` and `lastVisibleIndex` when scroll events are firing
- Accessibility support to UI components
- `moonstone/VideoPlayer` property `onUMSMediaInfo` to support the custom webOS “umsmediainfo” event
- `moonstone/Region` component which encourages wrapping components for improved accessibility rather than only preceding the components with a `moonstone/Divider`
- `moonstone/Slider` tooltip. It's enabled by default and comes with options like `noTooltip`, `tooltipAsPercent`, and `tooltipSide`. See the component docs for more details.
- `moonstone/Panels.Panel` property `hideChildren` to defer rendering children
- `moonstone/Spinner` properties `blockClickOn` and `scrim` to block click events behind spinner
- `moonstone/VirtualList` property `clientSize` to specify item dimensions instead of measuring them

### Changed

- `moonstone/VirtualGridImageItem` styles to reduce redundant style code app side
- `moonstone/VirtualList` and `moonstone/VirtualGridList` to add essential CSS for list items automatically
- `moonstone/VirtualList` and `moonstone/VirtualGridList` to not add `data-index` to their item DOM elements directly, but to pass `data-index` as the parameter of their `component` prop like the `key` parameter of their `component` prop
- `moonstone/ExpandableItem` and derivatives to defer focusing the contents until animation completes
- `moonstone/LabeledItem`, `moonstone/ExpandableItem`, `moonstone/ExpandableList` to each support the `node` type in their `label` property. Best used with `ui/Slottable`.

### Fixed

- `moonstone/VirtualList.GridListImageItem` to have proper padding size according to the existence of caption/subcaption
- `moonstone/Scroller` and other scrolling components to display scrollbars with proper size
- `moonstone/VirtualGridList` to not be truncated

### Removed

- `moonstone/Scroller` and other scrolling components property `hideScrollbars` and replaced it with `horizontalScrollbar` and `verticalScrollbar`

## [1.0.0-beta.3] - 2017-02-21

### Added

- `moonstone/VideoPlayer` support for 5-way show/hide of media playback controls
- `moonstone/VideoPlayer` property `feedbackHideDelay`
- `moonstone/Slider` property `onKnobMove` to fire when the knob position changes, independently from the `moonstone/Slider` value
- `moonstone/Slider` properties `active`, `disabled`, `knobStep`, `onActivate`, `onDecrement`, and `onIncrement` as part of enabling 5-way support to `moonstone/Slider`, `moonstone/IncrementSlider` and the media slider for `moonstone/VideoPlayer`
- `moonstone/Slider` now supports `children` which are added to the `Slider`'s knob, and follow it as it moves
- `moonstone/ExpandableInput` properties `iconAfter` and `iconBefore` to display icons after and before the input, respectively
- `moonstone/Dialog` property `preserveCase`, which affects `title` text

### Changed

- `moonstone/IncrementSlider` to change when the buttons are held down
- `moonstone/Marquee` to allow disabled marquees to animate
- `moonstone/Dialog` to marquee `title` and `titleBelow`
- `moonstone/Marquee.MarqueeController` config option `startOnFocus` to `marqueeOnFocus`. `startOnFocus` is deprecated and will be removed in a future update.
- `moonstone/Button`, `moonstone/IconButton`, `moonstone/Item` to not forward `onClick` when `disabled`

### Fixed

- `moonstone/Marquee.MarqueeController` to start marquee on newly registered components when controller has focus and to restart synced marquees after completion
- `moonstone/Scroller` to recalculate when an expandable child opens
- `spotlightDisabled` property support for spottable moonstone components
- `moonstone/Popup` and `moonstone/ContextualPopupDecorator` so that when the popup is closed, spotlight focus returns to the control that had focus prior to the popup opening
- `moonstone/Input` to not get focus when disabled

## [1.0.0-beta.2] - 2017-01-30

### Added

- `moonstone/Panels.Panel` property `showChildren` to support deferring rendering the panel body until animation completes
- `moonstone/MarqueeDecorator` property `invalidateProps` that specifies which props cause the marquee distance to be invalidated
- developer-mode warnings to several components to warn when values are out-of-range
- `moonstone/Divider` property `spacing` which adjusts the amount of empty space above and below the `Divider`. `'normal'`, `'small'`, `'medium'`, `'large'`, and `'none'` are available.
- `moonstone/Picker` when `joined` the ability to be incremented and decremented by arrow keys
- `onSpotlightDisappear` event property support for spottable moonstone components
- `moonstone/VideoPlayer` property `titleHideDelay`

### Changed

- `moonstone/Panels.Panels` and variations to defer rendering the children of contained `Panel` instances until animation completes
- `moonstone/ProgressBar` properties `progress` and `backgroundProgress` to accept a number between 0 and 1
- `moonstone/Slider` and `moonstone/IncrementSlider` property `backgroundPercent` to `backgroundProgress` which now accepts a number between 0 and 1
- `moonstone/Slider` to not ignore `value` prop when it is the same as the previous value
- `moonstone/Picker` component's buttons to reverse their operation such that 'up' selects the previous item and 'down' the next
- `moonstone/Picker` and derivatives may now use numeric width, which represents the amount of characters to use for sizing. `width={4}` represents four characters, `2` for two characters, etc. `width` still accepts the size-name strings.
- `moonstone/Divider` to now behave as a simple horizontal line when no text content is provided
- `moonstone/Scroller` and other scrolling components to not display scrollbar controls by default
- `moonstone/DatePicker` and `moonstone/TimePicker` to emit `onChange` event whenever the value is changed, not just when the component is closed

### Removed

- `moonstone/ProgressBar` properties `min` and `max`

### Fixed

- `moonstone/IncrementSlider` so that the knob is spottable via pointer, and 5-way navigation between the knob and the increment/decrement buttons is functional
- `moonstone/Slider` and `moonstone/IncrementSlider` to not fire `onChange` for value changes from props

## [1.0.0-beta.1] - 2016-12-30

### Added

- `moonstone/VideoPlayer` and `moonstone/TooltipDecorator` components and samples
- `moonstone/Panels.Panels` property `onBack` to support `ui/Cancelable`
- `moonstone/VirtualFlexList` Work-In-Progress component to support variably sized rows or columns
- `moonstone/ExpandableItem` properties `autoClose` and `lockBottom`
- `moonstone/ExpandableList` properties `noAutoClose` and `noLockBottom`
- `moonstone/Picker` property `reverse`
- `moonstone/ContextualPopup` property `noAutoDismiss`
- `moonstone/Dialog` property `scrimType`
- `moonstone/Popup` property `spotlightRestrict`

### Changed

- `moonstone/Panels.Routable` to require a `navigate` configuration property indicating the event callback for back or cancel actions
- `moonstone/MarqueeController` focus/blur handling to start and stop synchronized `moonstone/Marquee` components
- `moonstone/ExpandableList` property `autoClose` to `closeOnSelect` to disambiguate it from the added `autoClose` on 5-way up
- `moonstone/ContextualPopupDecorator.ContextualPopupDecorator` component's `onCloseButtonClick` property to `onClose`
- `moonstone/Dialog` component's `onCloseButtonClicked` property to `onClose`
- `moonstone/Spinner` component's `center` and `middle` properties to a single `centered` property
	that applies both horizontal and vertical centering
- `moonstone/Popup.PopupBase` component's `onCloseButtonClicked` property to `onCloseButtonClick`
- `moonstone/Item.ItemOverlay` component's `autoHide` property to remove the `'no'` option. The same
	effect can be achieved by omitting the property or passing `null`.
- `moonstone/VirtualGridList` to be scrolled by page when navigating with a 5-way direction key
- `moonstone/Scroller`, `moonstone/VirtualList`, `moonstone/VirtualGridList` to no longer respond to mouse down/move/up events
- all Expandables to include a state arrow UI element
- `moonstone/LabeledItem` to support a `titleIcon` property which positions just after the title text
- `moonstone/Button` to include `moonstone/TooltipDecorator`
- `moonstone/Expandable` to support being managed, radio group-style, by a component wrapped with `RadioControllerDecorator` from `ui/RadioDecorator`
- `moonstone/Picker` to animate `moonstone/Marquee` children when any part of the `moonstone/Picker` is focused
- `moonstone/VirtualList` to mute its container instead of disabling it during scroll events
- `moonstone/VirtualList`, `moonstone/VirtualGridList`, and `moonstone/Scroller` to continue scrolling when holding down the paging controls
- `moonstone/VirtualList` to require a `component` prop and not have a default value
- `moonstone/Picker` to continuously change when a button is held down by adding `ui/Holdable`.

### Fixed

- `moonstone/Popup` and `moonstone/ContextualPopup` 5-way navigation behavior using spotlight.
- Bug where a synchronized marquee whose content fit the available space would prevent restarting of the marquees
- `moonstone/Input` to show an ellipsis on the correct side based on the text directionality of the `value` or `placeholder` content.
- `moonstone/VirtualList` and `moonstone/VirtualGridList` to prevent unwanted scrolling when focused with the pointer
- `moonstone/Picker` to remove fingernail when a the pointer is held down, but the pointer is moved off the `joined` picker.
- `moonstone/LabeledItem` to include marquee on both `title` and `label`, and be synchronized

## [1.0.0-alpha.5] - 2016-12-16

No changes.

## [1.0.0-alpha.4] - 2016-12-2

### Added

- `moonstone/Popup`, `moonstone/ContextualPopupDecorator`, `moonstone/Notification`, `moonstone/Dialog` and `moonstone/ExpandableInput` components
- `ItemOverlay` component to `moonstone/Item` module
- `marqueeCentered` prop to `moonstone/MarqueeDecorator` and `moonstone/MarqueeText`
- `placeholder` prop to `moonstone/Image`
- `moonstone/MarqueeController` component to synchronize multiple `moonstone/Marquee` components
- Non-latin locale support to all existing Moonstone components
- Language-specific font support
- `moonstone/IncrementSlider` now accepts customizable increment and decrement icons, as well as `moonstone/Slider` being more responsive to external styling

### Changed

- `moonstone/Input` component's `iconStart` and `iconEnd` properties to be `iconBefore` and `iconAfter`, respectively, for consistency with `moonstone/Item.ItemOverlay` naming
- `moonstone/Icon` and `moonstone/IconButton` so the `children` property supports both font-based icons and images
- the `checked` property to `selected` for consistency across the whole framework. This allows better interoperability when switching between various components.  Affects the following: `CheckboxItem`, `RadioItem`, `SelectableItem`, `Switch`, `SwitchItem`, and `ToggleItem`. Additionally, these now use `moonstone/Item.ItemOverlay` to position and handle their Icons.
- `moonstone/Slider` and `moonstone/IncrementSlider` to be more performant. No changes were made to
	the public API.
- `moonstone/GridListImageItem` so that a placeholder image displays while loading the image, and the caption and subcaption support marqueeing
- `moonstone/MoonstoneDecorator` to add `FloatingLayerDecorator`
- `moonstone/IncrementSlider` in vertical mode looks and works as expected.

### Removed

- LESS mixins that belong in `@enact/ui`, so that only moonstone-specific mixins are contained in
this module. When authoring components and importing mixins, only the local mixins need to be
imported, as they already import the general mixins.
- the `src` property from `moonstone/Icon` and `moonston/IconButton`. Use the support for URLs in
	the `children` property as noted above.
- the `height` property from `moonstone/IncrementSlider` and `moonstone/Slider`

### Fixed

- Joined picker so that it now has correct animation when using the mouse wheel
- Bug in DatePicker/TimePicker that prevented setting of value earlier than 1969

## [1.0.0-alpha.3] - 2016-11-8

### Added

- `moonstone/BodyText`, `moonstone/DatePicker`, `moonstone/DayPicker`, `moonstone/ExpandableItem`, `moonstone/Image`, and `moonstone/TimePicker` components
- `fullBleed` prop to `moonstone/Panels/Header`. When `true`, the header content is indented and the header lines are removed.
- Application close button to `moonstone/Panels`. Fires `onApplicationClose` when clicked. Can be omitted with the `noCloseButton` prop.
- `marqueeDisabled` prop to `moonstone/Picker`
- `padded` prop to `moonstone/RangePicker`
- `forceDirection` prop to `moonstone/Marquee`. Forces the direction of `moonstone/Marquee`. Useful for when `RTL` content cannot be auto detected.

### Changed

- `data` parameter passed to `component` prop of `VirtualList`.
- `moonstone/Expandable` into a submodule of `moonstone/ExpandableItem`
- `ExpandableList` to properly support selection
- `moonstone/Divider`'s `children` property to be optional
- `moonstone/ToggleItem`'s `inline` version to have a `max-width` of `240px`
- `moonstone/Input` to use `<div>` instead of `<label>` for wrapping components. No change to
	functionality, only markup.

### Removed

- `moonstone/ExpandableCheckboxItemGroup` in favor of `ExpandableList`

## [1.0.0-alpha.2] - 2016-10-21

This version includes a lot of refactoring from the previous release. Developers need to switch to the new enact-dev command-line tool.

### Added

- New components and HOCs: `moonstone/Scroller`, `moonstone/VirtualList`, `moonstone/VirtualGridList`, `moonstone/MarqueeText`, `moonstone/Spinner`, `moonstone/ExpandableCheckboxItemGroup`, `moonstone/MarqueeDecorator`
- New options for `ui/Toggleable` HOC
- Marquee support to many components
- Image support to `moonstone/Icon` and `moonstone/IconButton`
- `dismissOnEnter` prop for `moonstone/Input`
- Many more unit tests

### Changed

- Some props for UI state were renamed to have `default` prefix where state was managed by the component. (e.g. `defaultOpen`)

### Fixed

- Many components were fixed, polished, updated and documented
- Inline docs updated to be more consistent and comprehensive<|MERGE_RESOLUTION|>--- conflicted
+++ resolved
@@ -6,9 +6,7 @@
 
 ### Fixed
 
-<<<<<<< HEAD
-- `moonstone/EditableIntegerPicker` to not micro-manage spotlight pointer mode.
-=======
+- `moonstone/EditableIntegerPicker` management of spotlight pointer mode.
 - `moonstone/Scroller` not to scroll to wrong position via 5way navigation in RTL languages
 - `moonstone/Slider` to forward `onActivate` event
 - `moonstone/GridListImageItem` to properly vertically align when the content varies in size
@@ -19,7 +17,6 @@
 
 - `moonstone/Dialog` read order of dialog contents
 - `moonstone/Scroller` to go to next page properly via page up/down keys
->>>>>>> 458b664b
 
 ## [2.0.0] - 2018-07-30
 
