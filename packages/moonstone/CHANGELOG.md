# Change Log

The following is a curated list of changes in the Enact moonstone module, newest changes on the top.

## [unreleased]

### Added

- `moonstone/Dropdown` to add new size `x-large`

### Fixed

- `moonstone/Header` to fix font size of `titleBelow` and `subTitleBelow`
- `moonstone/Dropdown` to apply `tiny` width
<<<<<<< HEAD
- `moonstone/Scroller`, `moonstone/VirtualList.VirtualGridList`, and `moonstone/VirtualList.VirtualList` spotlight behavior to focus the last item when reaching the bounds after scroll by page up or down
=======
- `moonstone/Dropdown` to include selected `data` in the `onSelect` handler
- `moonstone/VirtualList.VirtualList` dynamically extended item scrolling into view properly
>>>>>>> da593ce9

## [3.0.1] - 2019-09-09

### Fixed

- `moonstone/Button` text alignment when `color` is set
- `moonstone/FormCheckboxItem` opacity of `itemIcon` value when focused and disabled
- `moonstone/Notification` to shrink to fit small content
- `moonstone/Scroller` to restore focus properly when pressing page up after holding 5-way down
- `moonstone/Switch` colors to improve visibility
- `moonstone/VirtualList.VirtualGridList` and `moonstone/VirtualList.VirtualList` to properly navigate from paging controls to items by 5-way key when `focusableScrollbar` is false

## [3.0.0] - 2019-09-03

### Fixed

- `moonstone/ContextualPopupDecorator` layout in large text mode in RTL locales
- `moonstone/Dropdown` performance when using many options
- `moonstone/ProgressBar` fill color when `highlighted` is set
- `moonstone/Scroller` to correctly handle horizontally scrolling focused elements into view when using a `direction` value of `'both'`
- `moonstone/Skinnable` TypeScript signature
- `moonstone/Slider` progress bar fill color when focused with `noFill` set
- `moonstone/VirtualList.VirtualGridList` and `moonstone/VirtualList.VirtualList` to render the first item properly when the `dataSize` prop is updated and the function as a parameter of the `cbScrollTo` prop is called

## [3.0.0-rc.4] - 2019-08-22

### Fixed

- `moonstone/ContextualPopupDecorator` arrow rendering issue in Chromium
- `moonstone/EditableIntegerPicker` to properly rerender when the edited value is invalid
- `moonstone/FormCheckboxItem` to marquee its contents
- `moonstone/VideoPlayer` to have correct jump forward/backward icon
- Language-specific fonts so they always use the correct typeface for their locale

## [3.0.0-rc.3] - 2019-08-15

### Fixed

- `moonstone/Header` input highlight positioning
- `moonstone/MediaOverlay` to not mute media playback
- `moonstone/Panels` animation performance issues on low powered hardware
- `moonstone/VirtualList.VirtualGridList` and `moonstone/VirtualList.VirtualList` to correctly scroll to a selected component when focused via 5way

## [3.0.0-rc.2] - 2019-08-08

### Added

- `moonstone/Icon.icons` entries for new icons

### Fixed

- `moonstone` to support custom font for simplified Chinese
- `moonstone` disabled focus appearance to match the latest designs
- `moonstone/DatePicker`, `moonstone/DayPicker`, `moonstone/ExpandableList`, and `moonstone/TimePicker` disabled opacity in high contrast mode
- `moonstone/Picker` to avoid overlapping items on render
- `moonstone/Scroller` and other scrolling components to properly scroll via remote page up/down buttons when nested within another scrolling component
- `moonstone/Scroller`, `moonstone/VirtualList.VirtualGridList`, and `moonstone/VirtualList.VirtualList` to scroll via a page up or down key when focus is on any vertical paging control while in pointer mode
- `moonstone/Scroller`, `moonstone/VirtualList.VirtualGridList`, and `moonstone/VirtualList.VirtualList` to correctly set focus after scrolling by page up/down keys
- `moonstone/Scroller`, `moonstone/VirtualList.VirtualGridList`, and `moonstone/VirtualList.VirtualList` not to scroll via a page up or down key when focus is on any horizontal paging control

## [3.0.0-rc.1] - 2019-07-31

### Added

- `moonstone/LabeledIconButton` prop `flip` to flip the icon horizontally, vertically, or both
- `moonstone/Popup` public class names `body` and `closeContainer`

### Changed

- `moonstone/Dialog` appearance to match the latest designs
- `moonstone/Scroller` and other scrolling components to scroll via remote page up/down buttons when the scrollbar is hidden

### Fixed

- `moonstone` fonts be consolidated under "Moonstone" font-family to properly display all localized fonts when representing glyphs from any locale
- `moonstone/Input` text color when focused and disabled
- `moonstone/Panels` to allow 5-way navigation to components within `controls` when used with a `Header` with `headerInput`
- `moonstone/Panels` to treat all components within `controls` as part of the active panel for the purposes of accessibility
- `moonstone/Scroller` to not jump to the top when right key is pressed in the right most item of a vertical scroller
- `moonstone/Scroller` to not scroll horizontally via 5-way down in horizontal scroller
- `moonstone/Tooltip` arrow gap
- `moonstone/VideoPlayer` feedback tooltip to overlap in non-latin locale
- `moonstone/VideoPlayer` more button tooltip to not clip or reverse text in RTL locales
- `moonstone/VirtualList.VirtualGridList` and `moonstone/VirtualList.VirtualList` to navigate items properly in RTL languages
- `moonstone/VirtualList.VirtualGridList` and `moonstone/VirtualList.VirtualList` to properly navigate from paging controls to controls out of the list

## [3.0.0-beta.2] - 2019-07-23

### Added

- `moonstone/Panels.Header` prop `hideLine` to hide the bottom separator line
- `moonstone/Panels.Header` type "dense" for "AlwaysViewing" Panels types

### Fixed

- `moonstone/Dropdown` button to not animate
- `moonstone/FormCheckboxItem` so it doesn't change size between normal and large text mode
- `moonstone/Heading` to have a bit more space between the text and the line, when the line is present
- `moonstone/LabeledItem` to pass `marqueeOn` prop to its contents
- `moonstone/Panels.Header` to use the latest designs with better spacing between the titles below
- `moonstone/Picker` accessibility read out when a button becomes disabled
- `moonstone/ProgressBar`, `moonstone/Slider`, and `moonstone/IncrementSlider` to use the latest set of design colors
- `moonstone/RadioItem` to have a much prettier dot in dark and light skins
- `moonstone/Spinner` to use the latest designs
- `moonstone/Tooltip` layer order so it doesn't interfere with other positioned elements, like `ContextualPopup`
- `moonstone/VirtualList.VirtualGridList` and `moonstone/VirtualList.VirtualList` to properly respond to 5way directional key presses

## [3.0.0-beta.1] - 2019-07-15

### Removed

- `small` prop in `moonstone/Input`, `moonstone/ToggleButton`, `moonstone/Button`, `moonstone/Icon`, `moonstone/IconButton`, and `moonstone/LabeledIcon`, replaced by `size` prop, which accepts `"small"` or `"large"`
- `moonstone/Divider`, replaced by `moonstone/Heading`

### Added

- `ilib@^14.2.0` as a package peer dependency, which apps will need to include
- `moonstone/Dropdown` widths `tiny`, and `huge`

### Fixed

- Fonts to use the updated names of global fonts available in the system
- `moonstone/Popup` to properly handle closing in mid-transition
- `moonstone/Scroller` to properly move focus out of the container
- `moonstone/VirtualList` to allow keydown events to bubble up when not handled by the component
- `moonstone/IncrementSlider` to support aria-label when disabled
- `moonstone/LabeledItem` to not clip the bottom of descender glyphs in large text mode
- `moonstone/Scroller`, `moonstone/VirtualList.VirtualGridList`, and `moonstone/VirtualList.VirtualList` not to scroll too far by page up/down keys
- `moonstone/VirtualList.VirtualGridList` scrolling when navigating to an adjacent item
- `moonstone/VirtualList.VirtualGridList` and `moonstone/VirtualList.VirtualList` to focus an item properly after an update

## [3.0.0-alpha.7] - 2019-06-24

### Fixed

- `moonstone/Dropdown` to scroll to and focus the selected item when opened
- `moonstone/ExpandableItem.ExpandableItemBase` to not error if `onClose` or `onOpen` was not supplied
- `moonstone/GridListImageItem` to support overriding the `image` CSS class name
- `moonstone/Scroller` to scroll and to move focus to the paging control properly if the current item sticking to the top is only spottable
- `moonstone/VirtualList` to scroll to the focused item when navigating out of the viewport via 5-way

## [3.0.0-alpha.6] - 2019-06-17

### Removed

- `moonstone/Divider`, `moonstone/Dialog`, and `moonstone/Heading` prop `casing`

### Fixed

- `moonstone/Dropdown` to support voice readout
- `moonstone/Dropdown` remaining open after it becomes `disabled`

## [3.0.0-alpha.5] - 2019-06-10

### Added

- `moonstone/Dropdown` property `width` to support `'small'`, `'medium'`, and `'large'` sizes

### Fixed

- `moonstone/Panels.Header` to center text when `centered` is used and additional controls are included by `moonstone/Panels`
- Fonts for non-Latin to not intermix font weights for bold when using a combination of Latin and non-Latin glyphs
- `moonstone/VirtualList` to restore focus to an item when scrollbars are visible

## [3.0.0-alpha.4] - 2019-06-03

### Changed

- `moonstone/Dropdown` to prevent spotlight moving out of the popup
- `moonstone/Dropdown` to use radio selection which allows only changing the selection but not deselection

### Fixed

- Non-Latin locale font assignments to match the new font family support in `LG Smart UI`
- `moonstone/Checkbox`, `moonstone/FormCheckbox`, `moonstone/Panels.Header`, `moonstone/RadioItem`, `moonstone/Slider`, and `moonstone/Switch` to render correctly in high contrast
- `moonstone/VideoPlayer` to hide scrim for high contrast if bottom controls are hidden

## [3.0.0-alpha.3] - 2019-05-29

### Added

- `moonstone/Panels` support for managing share state of contained components
- `moonstone/Scroller` and `moonstone/VirtualList` support for restoring scroll position when within a `moonstone/Panels.Panel`

### Changed

- `moonstone/Scroller` to scroll when no spottable child exists in the pressed 5-way key direction and, when `focusableScrollbar` is set, focus the scrollbar button

### Fixed

- Fonts to correctly use the new font files and updated the international font name from "Moonstone LG Display" to "Moonstone Global"
- `moonstone/Dropdown` `children` propType so it supports the same format as `ui/Group` (an array of strings or an array of objects with props)
- `moonstone/FormCheckbox`, `moonstone/Input`, `moonstone/ProgressBar`, `moonstone/RadioItem`, `moonstone/SwitchItem`, and `moonstone/Tooltip` light skin colors.
- `moonstone/VideoPlayer` to have correct sized control buttons

## [3.0.0-alpha.2] - 2019-05-20

### Added

- `moonstone/Heading` prop `spacing` with default value `'small'`

### Fixed

- `moonstone/Button` background colors for translucent and lightTranslucent
- `moonstone/Checkbox` by updating colors for both dark and light skins
- `moonstone/DaySelector` item text size in large-text mode
- `moonstone/Dropdown` popup scroller arrows showing in non-latin locales and added large-text mode support
- `moonstone/FormCheckboxItem` to match the designs
- `moonstone/Panels.Header` with `Input` to not have a distracting white background color
- `moonstone/Input` caret color to match the designs (black bar on white background, white bar on black background, standard inversion)
- `moonstone/Item` height in non-latin locales
- `moonstone/RadioItem` and `moonstone/SelectableItem` icon size in large-text mode

## [3.0.0-alpha.1] - 2019-05-15

### Removed

- `moonstone/Button` and `moonstone/Panels.Header` prop `casing` which is no longer supported
- `moonstone/Input.InputBase` prop `focused` which was used to indicate when the internal input field had focused but was replaced by the `:focus-within` pseudo-selector
- `moonstone/VirtualList` and `moonstone/VirtualList.VirtualGridList` property `isItemDisabled`

### Added

- `moonstone/BodyText` prop `size` to offer a new "small" size
- `moonstone/Button` prop `iconPosition`
- `moonstone/ContextualPopup` config `noArrow`
- `moonstone/Dropdown` component
- `moonstone/Panels.Header` prop `centered` to support immersive apps with a completely centered design
- `moonstone/Heading` component, an improved version of `moonstone/Divider` with additional features
- `moonstone/Panels` slot `<controls>` to easily add custom controls next to the Panels' "close" button
- `moonstone/Spinner` prop `size` to support a new "small" size for use inside `SlotItem` components
- `moonstone/TooltipDecorator` prop `tooltipRelative` and `moonstone/TooltipDecorator.Tooltip` prop `relative` to support relative positioning. This is an advanced feature and requires a container with specific rules. See documentation for details.

### Changed

- `moonstone/Button.ButtonDecorator` to remove `i18n/Uppercase` HOC
- `moonstone/Button`, `moonstone/Checkbox`, `moonstone/CheckboxItem`, `moonstone/ContextualPopupDecorator`, `moonstone/FormCheckbox`, `moonstone/FormCheckboxItem`, `moonstone/Panels.Header`, `moonstone/Notification`, `moonstone/RadioItem`, and `moonstone/Tooltip` appearance to match the latest designs
- `moonstone/Button`, `moonstone/Dropdown`, `moonstone/Icon`, `moonstone/IconButton`, `moonstone/Input`, and `moonstone/ToggleButton` default size to "small", which unifies their initial heights
- `moonstone/DaySelector` to have squared check boxes to match the rest of the checkmark components
- `moonstone/LabeledIcon` and `moonstone/LabeledIconButton` text size to be smaller
- `moonstone/Panel` and `moonstone/Panels` now allocate slightly more screen edge space for a cleaner look
- `moonstone/Scroller.Scroller`, `moonstone/VirtualList.VirtualGridList`, and `moonstone/VirtualList.VirtualList` scrollbar button to gain focus when pressing a page up or down key if `focusableScrollbar` is true
- global styling rules affecting standard font-weight, disabled opacity, and LESS color variable definitions

### Fixed

- `moonstone/Scroller`, `moonstone/VirtualList.VirtualGridList`, and `moonstone/VirtualList.VirtualList` to scroll by page up/down keys without focus in pointer mode

## [2.6.0] - ???

### Deprecated

- `moonstone/Divider` which will be replaced by `moonstone/Heading`
- `moonstone/Input.InputBase` prop `focused` which will be handled by CSS in 3.0
- `small` prop in `moonstone/Input` and `moonstone/ToggleButton`, which will be replaced by `size="small"` in 3.0

### Added

- `moonstone/Input` and `moonstone/ToggleButton` prop `size`
- `moonstone/Button`, `moonstone/IconButton`, and `moonstone/LabeledIconButton` public class name `large` to support customizing the style for the new `size` prop on `ui/Button`

### Fixed

- `moonstone/EditableIntegerPicker`, `moonstone/Picker`, and `moonstone/RangePicker` to not error when the `min` prop exceeds the `max` prop

## [2.5.3] - 2019-06-06

### Fixed

- `moonstone/ContextualPopupDecorator` imperative methods to be correctly bound to the instance
- `moonstone/ExpandableInput` to retain focus when touching within the input field on touch platforms
- `moonstone/ExpandableList` to not error if `selected` is passed as an array to a non-multi-select list
- `moonstone/Scroller` to allow changing spotlight focus to opposite scroll button when switching to 5way mode
- `moonstone/ExpandableInput` to retain focus when touching within the input field on touch platforms
- `moonstone/Input` refocusing on touch on iOS
- `moonstone/Scroller`, `moonstone/VirtualList.VirtualGridList`, and `moonstone/VirtualList.VirtualList` to change spotlight focus due to touch events
- `moonstone/Slider` to not scroll the viewport when dragging on touch platforms
- `moonstone/VideoPlayer` to correctly handle touch events while moving slider knobs
- `moonstone/VirtualList` and `moonstone/Scroller` to animate with 5-way navigation by default

## [2.5.2] - 2019-04-23

### Fixed

- `moonstone/EditableIntegerPicker` text alignment when not editing the value
- `moonstone/Scroller` to scroll via dragging when the platform has touch support
- `moonstone/VideoPlayer` to continue to display the thumbnail image while the slider is focused

## [2.5.1] - 2019-04-09

### Fixed

- `moonstone/ExpandableInput` to close on touch platforms when tapping another component

## [2.5.0] - 2019-04-01

### Fixed

- `moonstone/ContextualPopupDecorator` method `positionContextualPopup()` to correctly reposition the popup when invoked from app code
- `moonstone/Tooltip` to better support long tooltips
- `moonstone/Popup` to resume spotlight pauses when closing with animation
- `moonstone/Panels` to correctly ignore `null` children

## [2.4.1] - 2019-03-11

### Changed

- `moonstone/Picker` to display more of the selected value in wide instances

### Fixed

- `moonstone/Checkbox`, `moonstone/FormCheckbox`, `moonstone/RadioItem`, `moonstone/SelectableIcon`, and `moonstone/Slider` spotlight muted colors
- `moonstone/Spinner` animation synchronization after a rerender
- `moonstone/TooltipDecorator` to position `Tooltip` correctly when the wrapped component moves or resizes
- `moonstone/VideoPlayer` to continue to show thumbnail when playback control keys are pressed
- `moonstone/VideoPlayer` to stop seeking by remote key when it loses focus
- `moonstone/VirtualList` to only resume spotlight pauses it initiated
- `moonstone/ExpandableItem` to be better optimized on mount

## [2.4.0] - 2019-03-04

### Added

- `line-height` rule to base text CSS for both latin and non-latin locales
- Support for high contrast colors in dark and light `moonstone`
- `moonstone/BodyText` prop `noWrap` which automatically adds `moonstone/Marquee` support as well as limits the content to only display one line of text

### Changed

- `moonstone/Spinner` visuals from 3 spinning balls to an energetic flexing line

### Fixed

- `moonstone/Panels` to set child's `autoFocus` prop to `default-element` when `index` increases
- `moonstone/Slider` to prevent gaining focus when clicked when disabled
- `moonstone/Slider` to prevent default browser scroll behavior when 5-way directional key is pressed on an active knob
- `moonstone/DatePicker` and `moonstone/TimePicker` to close with back/ESC
- `moonstone/DatePicker` and `moonstone/TimePicker` value handling when open on mount
- `moonstone/ContextualPopupDecorator` to correctly focus on popup content when opened

## [2.3.0] - 2019-02-11

### Added

- `moonstone/VirtualList.VirtualGridList` and `moonstone/VirtualList.VirtualList` property `childProps` to support additional props included in the object passed to the `itemsRenderer` callback
- `moonstone/Skinnable` support for `skinVariants`, to enable features like high contrast mode and large text mode
- Support for 8k (UHD2) displays

### Changed

- All content-containing LESS stylesheets (not within a `styles` directory) extensions to be `*.module.less` to retain modular context with CLI 2.x.

### Fixed

- `moonstone/VirtualList` to focus an item properly by `scrollTo` API immediately after a prior call to the same position
- `moonstone/Popup` to close floating layer when the popup closes without animation

## [2.2.9] - 2019-01-11

### Fixed

- `moonstone/Scroller` scrolling to boundary behavior for short scrollers

## [2.2.8] - 2018-12-06

### Fixed

- `moonstone/ExpandableInput` to focus labeled item on close
- `moonstone/ExpandableItem` to disable its spotlight container when the component is disabled
- `moonstone/Scroller` to correctly handle scrolling focused elements and containers into view

## [2.2.7] - 2018-11-21

### Fixed

- `moonstone/Picker`, `moonstone/ExpandablePicker`, `moonstone/ExpandableList`, `moonstone/IncrementSlider` to support disabling voice control

## [2.2.6] - 2018-11-15

### Fixed

- `moonstone/VideoPlayer` to blur slider when hiding media controls
- `moonstone/VideoPlayer` to disable pointer mode when hiding media controls via 5-way
- `moonstone/VirtualList` and `moonstone/Scroller` to not to animate with 5-way navigation by default

## [2.2.5] - 2018-11-05

### Fixed

- `moonstone/ExpandableItem` to not steal focus after closing

## [2.2.4] - 2018-10-29

### Fixed

- `moonstone/MoonstoneDecorator` to apply both Latin and non-Latin rules to the root element so all children inherit the correct default font rules.
- `moonstone/Marquee`, `moonstone/MediaOverlay` to display locale-based font
- `moonstone/DayPicker` separator character used between selected days in the label in fa-IR locale
- `moonstone/Scroller`, `moonstone/VirtualList.VirtualGridList`, and `moonstone/VirtualList.VirtualList` scrolling by voice commands in RTL locales

## [2.2.3] - 2018-10-22

### Fixed

- `moonstone/Scroller` to respect the disabled spotlight container status when handling pointer events
- `moonstone/Scroller` to scroll to the boundary when focusing the first or last element with a minimal margin in 5-way mode
- `moonstone/VideoPlayer` to position the slider knob correctly when beyond the left or right edge of the slider

## [2.2.2] - 2018-10-15

### Fixed

- `moonstone/Scroller` stuttering when page up/down key is pressed

## [2.2.1] - 2018-10-09

### Fixed

- `moonstone/Scroller`, `moonstone/VirtualList.VirtualGridList`, and `moonstone/VirtualList.VirtualList` to notify user when scrolling is not possible via voice command
- `moonstone/TimePicker` to not read out meridiem label when changing the value

## [2.2.0] - 2018-10-02

### Added

- `moonstone/GridListImageItem` voice control feature support

### Fixed

- `moonstone/DayPicker` to prevent closing when selecting days via voice control
- `moonstone/VideoPlayer` to unfocus media controls when hidden
- `moonstone/Scroller` to set correct scroll position when an expandable child is closed
- `moonstone/Scroller` to prevent focusing children while scrolling

## [2.1.4] - 2018-09-17

### Fixed

- `moonstone/Button` and `moonstone/IconButton` to style image-based icons correctly when focused and disabled
- `moonstone/FormCheckboxItem` styling when focused and disabled
- `moonstone/Panels` to always blur breadcrumbs when transitioning to a new panel
- `moonstone/Scroller` to correctly set scroll position when nested item is focused
- `moonstone/Scroller` to not adjust `scrollTop` when nested item is focused
- `moonstone/VideoPlayer` to show correct playback rate feedback on play or pause
- `moonstone/VirtualList.VirtualGridList` and `moonstone/VirtualList.VirtualList` to handle 5way navigation properly when `focusableScrollbar` is true

## [2.1.3] - 2018-09-10

### Fixed

- `moonstone/Scroller`, `moonstone/VirtualList.VirtualGridList`, and `moonstone/VirtualList.VirtualList` to show overscroll effects properly on repeating wheel input
- `moonstone/TooltipDecorator` to handle runtime error when setting `tooltipText` to an empty string
- `moonstone/VideoPlayer` timing to read out `infoComponents` accessibility value when `moreButton` or `moreButtonColor` is pressed

## [2.1.2] - 2018-09-04

### Fixed

- `moonstone/ExpandableItem` to prevent default browser scroll behavior when 5-way key is pressed on the first item or the last item
- `moonstone/Scroller` scrolling behavior for focused items in 5-way mode
- `moonstone/Scroller` to scroll container elements into view
- `moonstone/TooltipDecorator` to update position when `tooltipText` is changed
- `moonstone/VideoPlayer` to prevent default browser scroll behavior when navigating via 5-way
- `moonstone/VirtuaList` to allow `onKeyDown` events to bubble
- `moonstone/VirtualList.VirtualGridList` and `moonstone/VirtualList.VirtualList` scrolling via page up or down keys

## [2.1.1] - 2018-08-27

### Changed

- `moonstone/Scroller`, `moonstone/VirtualList.VirtualGridList`, and `moonstone/VirtualList.VirtualList` to show overscroll effects only by wheel input

### Fixed

- `moonstone/VideoPlayer` so that activity is detected and the `autoCloseTimeout` timer is reset when using 5-way to navigate from the media slider

### Fixed

- `moonstone/Picker` to fire onChange events, due to a hold, consistently across pointer and 5-way navigation

## [2.1.0] - 2018-08-20

### Added

- `moonstone/VideoPlayer` property `noMediaSliderFeedback`
- `moonstone/VideoPlayer.MediaControls` property `playPauseButtonDisabled`

### Changed

- `moonstone/Picker` key down hold threshold to 800ms before firing the `onChange` event

### Fixed

- `moonstone/GridListImageItem` to properly vertically align when the content varies in size
- `moonstone/Scroller`, `moonstone/VirtualList.VirtualGridList`, and `moonstone/VirtualList.VirtualList` to not scroll by dragging
- `moonstone/Slider` to not emit `onChange` event when `value` has not changed
- `moonstone/VideoPlayer` to focus on available media buttons if the default spotlight component is disabled
- `moonstone/VideoPlayer` to keep media controls visible when interacting with popups
- `moonstone/VideoPlayer` to read out `infoComponents` accessibility value when `moreButtonColor` is pressed
- `moonstone/VideoPlayer` to round the time displayed down to the nearest second
- `moonstone/VirtualList` to restore last focused item correctly

## [2.0.2] - 2018-08-13

### Fixed

- `moonstone/DatePicker` to correctly change year when `minYear` and `maxYear` aren't provided
- `moonstone/EditableIntegerPicker` management of spotlight pointer mode
- `moonstone/LabeledIcon` and `moonstone/LabeledIconButton` to have proper spacing and label-alignment with all label positions
- `moonstone/Popup` to prevent duplicate 5-way navigation when `spotlightRestrict="self-first"`
- `moonstone/Scroller` not to scroll to wrong position via 5way navigation in RTL languages
- `moonstone/Scroller` not to scroll when focusing in pointer mode
- `moonstone/Slider` to forward `onActivate` event
- `moonstone/VideoPlayer` to reset key down hold when media becomes unavailable

## [2.0.1] - 2018-08-01

### Fixed

- `moonstone/Dialog` read order of dialog contents
- `moonstone/Scroller` to go to next page properly via page up/down keys

## [2.0.0] - 2018-07-30

### Added

- `moonstone/LabeledIcon` and `moonstone/LabeledIconButton` components for a lightweight `Icon` or `IconButton` with a label
- `moonstone/VideoPlayer` property `noAutoShowMediaControls`

### Fixed

- `moonstone/Scroller` to prevent scrolling via page up/down keys if there is no spottable component in that direction
- `moonstone/Dialog` to hide `titleBelow` when `title` is not set
- `moonstone/Image` to suppress drag and drop support by default
- `moonstone/VideoPlayer` audio guidance behavior of More button
- `moonstone/VirtualList.VirtualGridList` and `moonstone/VirtualList.VirtualList` to handle focus properly via page up/down keys when switching to 5-way mode
- `moonstone/Popup` to spot the content after it's mounted
- `moonstone/Scroller`, `moonstone/VirtualList.VirtualGridList`, and `moonstone/VirtualList.VirtualList` to scroll properly via voice control in RTL locales

## [2.0.0-rc.3] - 2018-07-23

### Changed

- `moonstone/Scroller.Scroller`, `moonstone/VirtualList.VirtualGridList`, and `moonstone/VirtualList.VirtualList` overscroll effect color more recognizable on the focused element

### Fixed

- `moonstone/ContextualPopup` to refocus its activator on close when the popup lacks spottable children
- `moonstone/Scroller`, `moonstone/VirtualList.VirtualGridList`, and `moonstone/VirtualList.VirtualList` to scroll properly when holding down paging control buttons
- `moonstone/ExpandableItem` spotlight behavior when leaving the component via 5-way
- `moonstone/RadioItem` circle thickness to be 2px, matching the design
- `moonstone/Slider` to correctly prevent 5-way actions when activated
- `moonstone/ExpandableItem` and other expandable components to spotlight correctly when switching from pointer mode to 5-way with `closeOnSelect`

## [2.0.0-rc.2] - 2018-07-16

### Fixed

- `moonstone/Input` to not focus by *tab* key
- `moonstone/Picker` to properly set focus when navigating between buttons
- `moonstone/Popup` to set correct open state while transitioning
- `moonstone/ProgressBar.ProgressBarTooltip` unknown props warning
- `moonstone/Scrollable` to disable spotlight container during flick events only when contents can scroll
- `moonstone/Scroller`, `moonstone/VirtualList.VirtualGridList`, and `moonstone/VirtualList.VirtualList` to scroll properly when `animate` is false via `scrollTo`
- `moonstone/Scroller`, `moonstone/VirtualList.VirtualGridList`, and `moonstone/VirtualList.VirtualList` page controls to stop propagating an event when the event is handled
- `moonstone/Scroller`, `moonstone/VirtualList.VirtualGridList`, and `moonstone/VirtualList.VirtualList` to hide overscroll effect when focus is moved from a disabled paging control button to the opposite button
- `moonstone/Scroller`, `moonstone/VirtualList.VirtualGridList`, and `moonstone/VirtualList.VirtualList` to show overscroll effect when reaching the edge for the first time by wheel
- `moonstone/VideoPlayer` to display feedback tooltip when pointer leaves slider while playing
- `moonstone/VirtualList` and `moonstone/VirtualGridList` to restore focus on items focused by pointer

## [2.0.0-rc.1] - 2018-07-09

### Added

- `moonstone/VirtualList.VirtualList` and `moonstone/VirtualList.VirtualGridList` support `data-webos-voice-focused` and `data-webos-voice-group-label`

### Removed

- `moonstone/Button` built-in support for tooltips

### Changed

- `moonstone/Spinner` to blur Spotlight when the spinner is active

### Fixed

- `moonstone/Scroller.Scroller`, `moonstone/VirtualList.VirtualGridList`, and `moonstone/VirtualList.VirtualList` to handle direction, page up, and page down keys properly on page controls them when `focusableScrollbar` is false
- `moonstone/Scroller.Scroller`, `moonstone/VirtualList.VirtualGridList`, and `moonstone/VirtualList.VirtualList` to handle a page up or down key in pointer mode
- `moonstone/VideoPlayer.MediaControls` to correctly handle more button color when the prop is not specified
- `VirtualList.VirtualList` to handle focus properly when switching to 5-way mode

## [2.0.0-beta.9] - 2018-07-02

### Added

- `moonstone/ContextualPopupDecorator` instance method `positionContextualPopup()`
- `moonstone/MoonstoneDecorator` config property `disableFullscreen` to prevent the decorator from filling the entire screen
- `moonstone/Scroller` prop `onUpdate`

### Fixed

- `moonstone/Scrollable` to update scroll properly on pointer click
- `moonstone/TooltipDecorator` to prevent unnecessary re-renders when losing focus
- `moonstone/TooltipDecorator` to not dismiss the tooltip on pointer click

## [2.0.0-beta.8] - 2018-06-25

### Added

- `moonstone/Scroller.Scroller`, `moonstone/VirtualList.VirtualGridList`, and `moonstone/VirtualList.VirtualList` support for scrolling via voice control on webOS
- `moonstone/Scroller.Scroller`, `moonstone/VirtualList.VirtualGridList`, and `moonstone/VirtualList.VirtualList` overscroll effect when the edges are reached

### Changed

- `moonstone/Divider` property `marqueeOn` default value to `render`
- `moonstone/Scroller.Scroller`, `moonstone/VirtualList.VirtualGridList`, and `moonstone/VirtualList.VirtualList` scrollbar button to move a previous or next page when pressing a page up or down key instead of releasing it

### Fixed

- `moonstone/VideoPlayer` to prevent updating state when the source is changed to the preload source, but the current preload source is the same
- `moonstone/MediaOverlay` to marquee correctly
- `moonstone/MediaOverlay` to match UX guidelines

## [2.0.0-beta.7] - 2018-06-11

### Removed

- `moonstone/Dialog` properties `preserveCase` and `showDivider`, replaced by `casing` and `noDivider` respectively
- `moonstone/Divider` property `preserveCase`, replaced by `casing`
- `moonstone/ExpandableInput` property `onInputChange`, replaced by `onChange`
- `moonstone/MoonstoneDecorator.TextSizeDecorator`, replaced by `moonstone/MoonstoneDecorator.AccessibilityDecorator`
- `moonstone/Panels.Header` property `preserveCase`, replaced by `casing`
- `moonstone/Panels.Panel` property `noAutoFocus`, replaced by `autoFocus`
- `moonstone/TooltipDecorator` property `tooltipPreserveCase`, replaced by `tooltipCasing`

### Changed

- `moonstone/VideoPlayer` to allow spotlight focus to move left and right from `MediaControls`
- `moonstone/VideoPlayer` to disable bottom controls when loading until it's playable

### Fixed

- `moonstone/EditableIntegerPicker` to disable itself when on a range consisting of a single static value
- `moonstone/Picker` to disable itself when containing fewer than two items
- `moonstone/Popup` to spot its content correctly when `open` by default
- `moonstone/RangePicker` to disable itself when on a range consisting of a single static value
- `moonstone/TooltipDecorator` to hide when `onDismiss` has been invoked
- `moonstone/VideoPlayer` to show media controls when pressing down in pointer mode
- `moonstone/VideoPlayer` to provide a more natural 5-way focus behavior
- `moonstone/VideoPlayer.MediaControls` to handle left and right key to jump when `moonstone/VideoPlayer` is focused

## [2.0.0-beta.6] - 2018-06-04

### Removed

- `moonstone/IncrementSlider` prop `children` which was no longer supported for setting the tooltip (since 2.0.0-beta.1)

### Fixed

- `moonstone/ContextualPopupDecorator` to allow focusing components under a popup without any focusable components
- `moonstone/Scroller` ordering of logic for Scroller focus to check focus possibilities first then go to fallback at the top of the container
- `moonstone/Scroller` to check focus possibilities first then go to fallback at the top of the container of focused item
- `moonstone/Scroller` to scroll by page when focus was at the edge of the viewport
- `moonstone/ToggleButton` padding and orientation for RTL
- `moonstone/VideoPlayer` to not hide title and info section when showing more components
- `moonstone/VideoPlayer` to select a position in slider to seek in 5-way mode
- `moonstone/VideoPlayer` to show thumbnail only when focused on slider

## [2.0.0-beta.5] - 2018-05-29

### Removed

- `moonstone/Popup`, `moonstone/Dialog` and `moonstone/Notification` property `spotlightRestrict` option `'none'`
- `moonstone/VideoPlayer` prop `preloadSource`, to be replaced by `moonstone/VideoPlayer.Video` prop `preloadSource`
- `moonstone/Button` and `moonstone/IconButton` allowed value `'opaque'` from prop `backgroundOpacity` which was the default and therefore has the same effect as omitting the prop

### Added

- `moonstone/VideoPlayer` props `selection` and `onSeekOutsideRange` to support selecting a range and notification of interactions outside of that range
- `moonstone/VideoPlayer.Video` component to support preloading video sources

### Changed

- `moonstone/VideoPlayer.videoComponent` prop to default to `ui/Media.Media` instead of `'video'`. As a result, to use a custom video element, one must pass an instance of `ui/Media` with its `mediaComponent` prop set to the desired element.

### Fixed

- `moonstone/ContextualPopupDecorator` to properly stop propagating keydown event if fired from the popup container
- `moonstone/Slider` to read when knob gains focus or for a change in value
- `moonstone/Scroller` to not cut off Expandables when scrollbar appears
- `moonstone/VideoPlayer` to correctly read out when play button is pressed
- `moonstone/Divider` to always use a fixed height, regardless of locale

## [2.0.0-beta.4] - 2018-05-21

### Added

- `moonstone/Button` and `moonstone/IconButton` class name `small` to the list of allowed `css` overrides
- `moonstone/VideoPlayer.MediaControls` property `onClose` to handle back key
- `moonstone/ProgressBar` prop `highlighted` for when the UX needs to call special attention to a progress bar

### Changed

- `moonstone/VideoPlayer` to disable media slider when source is unavailable

### Fixed

- `moonstone/ContextualPopupDecorator` to not set focus to activator when closing if focus was set elsewhere
- `moonstone/IconButton` to allow external customization of vertical alignment of its `Icon` by setting `line-height`
- `moonstone/Marquee.MarqueeController` to not cancel valid animations
- `moonstone/VideoPlayer` feedback and feedback icon to hide properly on play/pause/fast forward/rewind
- `moonstone/VideoPlayer` to correctly focus to default media controls component
- `moonstone/VideoPlayer` to close opened popup components when media controls hide
- `moonstone/VideoPlayer` to show controls on mount and when playing next preload video

## [2.0.0-beta.3] - 2018-05-14

### Added

- `moonstone/SelectableItem.SelectableItemDecorator`

### Changed

- `moonstone/ToggleItem` to forward native events on `onFocus` and `onBlur`
- `moonstone/Input` and `moonstone/ExpandableInput` to support forwarding valid `<input>` props to the contained `<input>` node
- `moonstone/ToggleButton` to fire `onToggle` when toggled

### Fixed

- `moonstone/VirtualList.VirtualList` and `moonstone/VirtualList.VirtualGridList` to scroll properly with all enabled items via a page up or down key
- `moonstone/VirtualList.VirtualList`, `moonstone/VirtualList.VirtualGridList`, and `moonstone/Scroller.Scroller` to ignore any user key events in pointer mode
- `moonstone/VirtualList.VirtualList`, `moonstone/VirtualList.VirtualGridList`, and `moonstone/Scroller.Scroller` to pass `data-spotlight-container-disabled` prop to their outer DOM element
- `moonstone/Image` so it automatically swaps the `src` to the appropriate resolution dynamically as the screen resizes
- `moonstone/Popup` to support all `spotlightRestrict` options
- `moonstone` component `disabled` colors to match the most recent design guidelines (from 30% to 60% opacity)
- `moonstone/ExpandableInput` spotlight behavior when leaving the component via 5-way

## [2.0.0-beta.2] - 2018-05-07

### Fixed

- `moonstone/IconButton` to allow theme-style customization, like it claimed was possible
- `moonstone/ExpandableItem` and related expandables to deal with disabled items and the `autoClose`, `lockBottom` and `noLockBottom` props
- `moonstone/Slider` not to fire `onChange` event when 5-ways out of boundary
- `moonstone/ToggleButton` layout for RTL locales
- `moonstone/Item`, `moonstone/SlotItem`, `moonstone/ToggleItem` to not apply duplicate `className` values
- `moonstone/VirtualList.VirtualList`, `moonstone/VirtualList.VirtualGridList`, and `moonstone/Scroller.Scroller` scrollbar button's aria-label in RTL
- `moonstone/VirtualList.VirtualList` and `moonstone/VirtualList.VirtualGridList` to scroll properly with all disabled items
- `moonstone/VirtualList.VirtualList` and `moonstone/VirtualList.VirtualGridList` to not scroll on focus when jumping

## [2.0.0-beta.1] - 2018-04-29

### Removed

- `moonstone/IncrementSlider` and `moonstone/Slider` props `tooltipAsPercent`, `tooltipSide`, and `tooltipForceSide`, to be replaced by `moonstone/IncrementSlider.IncrementSliderTooltip` and `moonstone/Slider.SliderTooltip` props `percent`, and `side`
- `moonstone/IncrementSlider` props `detachedKnob`, `onDecrement`, `onIncrement`, and `scrubbing`
- `moonstone/ProgressBar` props `tooltipSide` and `tooltipForceSide`, to be replaced by `moonstone/ProgressBar.ProgressBarTooltip` prop `side`
- `moonstone/Slider` props `detachedKnob`, `onDecrement`, `onIncrement`, `scrubbing`, and `onKnobMove`
- `moonstone/VideoPlayer` property `tooltipHideDelay`
- `moonstone/VideoPlayer` props `backwardIcon`, `forwardIcon`, `initialJumpDelay`, `jumpBackwardIcon`, `jumpButtonsDisabled`, `jumpDelay`, `jumpForwadIcon`, `leftComponents`, `moreButtonCloseLabel`, `moreButtonColor`, `moreButtonDisabled`, `moreButtonLabel`, `no5WayJump`, `noJumpButtons`, `noRateButtons`, `pauseIcon`, `playIcon`, `rateButtonsDisabled`, and `rightComponents`, replaced by corresponding props on `moonstone/VideoPlayer.MediaControls`
- `moonstone/VideoPlayer` props `onBackwardButtonClick`, `onForwardButtonClick`, `onJumpBackwardButtonClick`, `onJumpForwardButtonClick`, and `onPlayButtonClick`, replaced by `onRewind`, `onFastForward`, `onJumpBackward`, `onJumpForward`, `onPause`, and `onPlay`, respectively

### Added

- `moonstone/DatePicker` props `dayAriaLabel`, `dayLabel`, `monthAriaLabel`, `monthLabel`, `yearAriaLabel` and `yearLabel` to configure the label set on date pickers
- `moonstone/DayPicker` and `moonstone/DaySelector` props `dayNameLength`, `everyDayText`, `everyWeekdayText`, and `everyWeekendText`
- `moonstone/ExpandablePicker` props `checkButtonAriaLabel`, `decrementAriaLabel`, `incrementAriaLabel`, and `pickerAriaLabel` to configure the label set on each button and picker
- `moonstone/MediaOverlay` component
- `moonstone/Picker` props `aria-label`, `decrementAriaLabel`, and `incrementAriaLabel` to configure the label set on each button
- `moonstone/Popup` property `closeButtonAriaLabel` to configure the label set on popup close button
- `moonstone/ProgressBar.ProgressBarTooltip` props `percent` to format the value as a percent and `visible` to control display of the tooltip
- `moonstone/TimePicker` props `hourAriaLabel`, `hourLabel`, `meridiemAriaLabel`, `meridiemLabel`, `minuteAriaLabel`, and `minuteLabel` to configure the label set on time pickers
- `moonstone/VideoPlayer.MediaControls` component to support additional customization of the playback controls
- `moonstone/VideoPlayer` props `mediaControlsComponent`, `onRewind`, `onFastForward`, `onJumpBackward`, `onJumpForward`, `onPause`, `onPlay`, and `preloadSource`
- `moonstone/VirtualList.VirtualList` and `moonstone/VirtualList.VirtualGridList` `role="list"`
- `moonstone/VirtualList.VirtualList` and `moonstone/VirtualList.VirtualGridList` prop `wrap` to support wrap-around spotlight navigation
- `moonstone/VirtualList`, `moonstone/VirtualGridList` and `moonstone/Scroller` props `scrollRightAriaLabel`, `scrollLeftAriaLabel`, `scrollDownAriaLabel`, and `scrollUpAriaLabel` to configure the aria-label set on scroll buttons in the scrollbars

### Changed

- `moonstone/IncrementSlider` and `moonstone/Slider` prop `tooltip` to support either a boolean for the default tooltip or an element or component for a custom tooltip
- `moonstone/Input` to prevent pointer actions on other component when the input has focus
- `moonstone/ProgressBar.ProgressBarTooltip` prop `side` to support either locale-aware or locale-independent positioning
- `moonstone/ProgressBar.ProgressBarTooltip` prop `tooltip` to support custom tooltip components
- `moonstone/Scroller`, `moonstone/Picker`, and `moonstone/IncrementSlider` to retain focus on `moonstone/IconButton` when it becomes disabled

### Fixed

- `moonstone/ExpandableItem` and related expandable components to expand smoothly when used in a scroller
- `moonstone/GridListImageItem` to show proper `placeholder` and `selectionOverlay`
- `moonstone/MoonstoneDecorator` to optimize localized font loading performance
- `moonstone/Scroller` and `moonstone/VirtualList` navigation via 5-way from paging controls
- `moonstone/VideoPlayer` to render bottom controls at idle after mounting
- `moonstone/VirtualList.VirtualList` and `moonstone/VirtualList.VirtualGridList` to give initial focus
- `moonstone/VirtualList.VirtualList` and `moonstone/VirtualList.VirtualGridList` to have the default value for `dataSize`, `pageScroll`, and `spacing` props

## [2.0.0-alpha.8] - 2018-04-17

### Added

- `moonstone/Panels` property `closeButtonAriaLabel` to configure the label set on application close button

### Changed

- `moonstone/VirtualList.VirtualList` and `moonstone/VirtualList.VirtualGridList` to set its ARIA `role` to `"list"`
- `moonstone/VideoPlayer` property `title` to accept node type

### Fixed

- `moonstone/TimePicker` to show `meridiem` correctly in all locales
- `moonstone/Scrollable` scroll buttons to read out out audio guidance when button pressed down
- `moonstone/ExpandableItem` to show label properly when open and disabled
- `moonstone/Notification` to position properly in RTL locales
- `moonstone/VideoPlayer` to show controls when pressing 5-way select

## [2.0.0-alpha.7] - 2018-04-03

### Removed

- `moonstone/VirtualList.VirtualList` and `moonstone/VirtualList.VirtualGridList` prop `data` to eliminate the misunderstanding caused by the ambiguity of `data`

### Added

- `moonstone/VideoPlayer` property `noSpinner` to allow apps to show/hide spinner while loading video

### Changed

- `moonstone/VideoPlayer` to disable play/pause button when media controls are disabled
- `moonstone/VideoPlayer` property `moreButtonColor` to allow setting underline colors for more button
- `moonstone/VirtualList.VirtualList` and `moonstone/VirtualList.VirtualGridList` prop `isItemDisabled`, which accepts a function that checks if the item at the supplied index is disabled
- `moonstone/Panels.Header` support for `headerInput` so the Header can be used as an Input. See documentation for usage examples.
- `moonstone/ProgressBar` property `tooltipSide` to configure tooltip position relative to the progress bar
- `moonstone/ProgressBar` colors (affecting `moonstone/Slider` as well) for light and dark theme to match the latest designs and make them more visible when drawn over arbitrary background colors

### Fixed

- `moonstone/VideoPlayer` to correctly adjust spaces when the number of components changes in `leftComponents` and `rightComponents`
- `moonstone/VideoPlayer` to read out audio guidance every time `source` changes
- `moonstone/VideoPlayer` to display custom thumbnail node
- `moonstone/VideoPlayer` to hide more icon when right components are removed
- `moonstone/Picker` to correctly update pressed state when dragging off buttons
- `moonstone/Notification` to display when it's opened
- `moonstone/VirtualList` and `moonstone/VirtualGridList` to show Spotlight properly while navigating with page up and down keys
- `moonstone/Input` to allow navigating via left or right to other components when the input is active and the selection is at start or end of the text, respectively
- `moonstone/Panels.ActivityPanels` to correctly lay out the existing panel after adding additional panels

## [2.0.0-alpha.6] - 2018-03-22

### Removed

- `moonstone/Slider` exports `SliderFactory` and `SliderBaseFactory`
- `moonstone/IncrementSlider` exports `IncrementSliderFactory` and `IncrementSliderBaseFactory`
- `moonstone/ProgressBar`, `moonstone/Slider`, `moonstone/Slider.SliderTooltip`, `moonstone/IncrementSlider` components' `vertical` property and replaced it with `orientation`

### Added

- `moonstone/VideoPlayer` property `component` to handle custom video element
- `moonstone/IncrementSlider` properties `incrementAriaLabel` and `decrementAriaLabel` to configure the label set on each button
- `moonstone/Input` support for `small` prop
- `moonstone/ProgressBar` support for `tooltip` and `tooltipForceSide`
- `moonstone/ProgressBar`, `moonstone/Slider`, `moonstone/Slider.SliderTooltip`, `moonstone/IncrementSlider` property `orientation` to accept orientation strings like "vertical" and "horizontal" (replaced old `vertical` prop)

### Changed

- `moonstone/Input` input `height`, `vertical-align`, and `margins`. Please verify your layouts to ensure everything lines up correctly; this change may require removal of old sizing and positioning CSS which is no longer necessary.
- `moonstone/FormCheckbox` to have a small border around the circle, according to new GUI designs
- `moonstone/RadioItem` dot size and added an inner-dot to selected-focused state, according to new GUI designs
- `moonstone/ContextualPopup` prop `popupContainerId` to `popupSpotlightId`
- `moonstone/Popup` prop `containerId` to `spotlightId`
- `moonstone/VideoPlayer` prop `containerId` to `spotlightId`
- `moonstone/VirtualList.VirtualList` and `moonstone/VirtualList.VirtualGridList` prop `component` to be replaced by `itemRenderer`

### Fixed

- `moonstone/ExpandableItem` to be more performant when animating
- `moonstone/GridListImageItem` to hide overlay checkmark icon on focus when unselected
- `moonstone/GridListImageItem` to use `ui/GridListImageItem`
- `moonstone/VirtualList`, `moonstone/VirtualGridList` and `moonstone/Scroller` components to use their base UI components
- `moonstone/VirtualList` to show the selected state on hovered paging controls properly
- `moonstone/Slider` to highlight knob when selected
- `moonstone/Slider` to handle updates to its `value` prop correctly
- `moonstone/ToggleItem` to accept HTML DOM node tag names as strings for its `component` property
- `moonstone/Popup` to properly pause and resume spotlight when animating

## [2.0.0-alpha.5] - 2018-03-07

### Removed

- `moonstone/Marquee.MarqueeText`, replaced by `moonstone/Marquee.Marquee`
- `moonstone/VirtualGridList.GridListImageItem`, replaced by `moonstone/GridListImageItem`

### Changed

- `moonstone/Marquee.Marquee` to be `moonstone/Marquee.MarqueeBase`
- `moonstone/ContextualPopupDecorator` to not restore last-focused child
- `moonstone/ExpandableList` to restore focus to the first selected item after opening

### Fixed

- `moonstone/Slider` to correctly show localized percentage value in tooltip when `tooltipAsPercent` is true
- `moonstone/VirtualGridList` to show or hide its scrollbars properly
- `moonstone/Button` text to be properly centered
- `moonstone/Input` to not clip some glyphs at the start of the value

## [2.0.0-alpha.4] - 2018-02-13

### Added

- `moonstone/SlotItem` replacing `moonstone/Item.ItemOverlay`

### Removed

- `moonstone/VirtualFlexList` to be replaced by `ui/VirtualFlexList`
- `moonstone/Button` and `moonstone/IconButton` prop `noAnimation`
- `moonstone/Item.OverlayDecorator`, `moonstone/Item.Overlay`, and `moonstone/Item.ItemOverlay` to be replaced by `moonstone/SlotItem`

### Changed

- `moonstone/Marquee` to do less-costly calculations during measurement and optimized the applied styles
- `moonstone/ExpandableList` to require a unique key for each object type data

### Fixed

- `moonstone/VirtualList` to render properly with fiber reconciler
- `moonstone/VirtualList` focus option in scrollTo api
- `moonstone/ExpandableSpotlightDecorator` to not spot the title upon collapse when in `pointerMode`
- `moonstone/Spinner` to not unpause Spotlight unless it was the one to pause it
- `moonstone/Marquee` to stop when becoming disabled
- `moonstone/Input`, `moonstone/MarqueeDecorator`, and `moonstone/Slider` to prevent unnecessary focus-based updates

## [2.0.0-alpha.3] - 2018-01-18

### Removed

- `moonstone/Scroller` and `moonstone/VirtualList` option `indexToFocus` in `scrollTo` method which is deprecated from 1.2.0
- `moonstone/Scroller` props `horizontal` and `vertical` which are deprecated from 1.3.0 and replaced with `direction` prop
- `moonstone/Button` exports `ButtonFactory` and `ButtonBaseFactory`
- `moonstone/IconButton` exports `IconButtonFactory` and `IconButtonBaseFactory`

### Fixed

- `moonstone/MoonstoneDecorator` root node to fill the entire space available, which simplifies positioning and sizing for child elements (previously always measured 0 in height)
- `moonstone/VirtualList` to prevent infinite function call when a size of contents is slightly longer than a client size without a scrollbar
- `moonstone/VirtualList` to sync scroll position when clientSize changed

## [2.0.0-alpha.2] - 2017-08-29

No significant changes.

## [2.0.0-alpha.1] - 2017-08-27

### Changed

- `moonstone/Button`, `moonstone/Checkbox`, `moonstone/FormCheckbox`, `moonstone/IconButton`, `moonstone/IncrementSlider`, `moonstone/Item`, `moonstone/Picker`, and `moonstone/RangePicker`, `moonstone/Switch` and `moonstone/VideoPlayer` to use `ui/Touchable`

## [1.15.0] - 2018-02-28

### Deprecated

- `moonstone/Marquee.Marquee`, to be moved to `moonstone/Marquee.MarqueeBase` in 2.0.0
- `moonstone/Marquee.MarqueeText`, to be moved to `moonstone/Marquee.Marquee` in 2.0.0

### Fixed

- `moonstone/GridListImageItem` to display correctly

## [1.14.0] - 2018-02-23

### Deprecated

- `moonstone/VirtualFlexList`, to be replaced by `ui/VirtualFlexList` in 2.0.0
- `moonstone/VirtualGridList.GridListImageItem`, to be replaced by `moonstone/GridListImageItem` in 2.0.0
- `moonstone/Button` and `moonstone/IconButton` prop `noAnimation`, to be removed in 2.0.0
- `moonstone/Button.ButtonFactory`, `moonstone/Button.ButtonBaseFactory`, `moonstone/IconButton.IconButtonFactory`, `moonstone/IconButton.IconButtonBaseFactory`, `moonstone/IncrementSlider.IncrementSliderFactory`, `moonstone/IncrementSlider.IncrementSliderBaseFactory`, `moonstone/Slider.SliderFactory`, and `moonstone/Slider.SliderBaseFactory`, to be removed in 2.0.0
- `moonstone/Item.ItemOverlay`, to be replaced by `ui/SlotItem` in 2.0.0
- `moonstone/Item.Overlay` and `moonstone/Item.OverlayDecorator`, to be removed in 2.0.0

### Added

- `moonstone/DaySelector` component
- `moonstone/EditableIntegerPicker` component
- `moonstone/GridListImageItem` component

## [1.13.4] - 2018-07-30

### Fixed

- `moonstone/DatePicker` to calculate min and max year in the current calender

## [1.13.3] - 2018-01-16

### Fixed

- `moonstone/TimePicker` to not read out meridiem label when meridiem picker gets a focus
- `moonstone/Scroller` to correctly update scrollbars when the scroller's contents change

## [1.13.2] - 2017-12-14

### Fixed

- `moonstone/Panels` to maintain spotlight focus when `noAnimation` is set
- `moonstone/Panels` to not accept back key presses during transition
- `moonstone/Panels` to revert 1.13.0 fix that blurred Spotlight when transitioning panels
- `moonstone/Scroller` and other scrolling components to not show scroll thumb when only child item is updated
- `moonstone/Scroller` and other scrolling components to not hide scroll thumb immediately after scroll position reaches the top or the bottom
- `moonstone/Scroller` and other scrolling components to show scroll thumb properly when scroll position reaches the top or the bottom by paging controls

## [1.13.1] - 2017-12-06

### Fixed

- `moonstone/Slider` to not unnecessarily fire `onChange` if the initial value has not changed

## [1.13.0] - 2017-11-28

### Added

- `moonstone/VideoPlayer` props `disabled`, `loading`, `miniFeedbackHideDelay`, and `thumbnailComponent` as well as new APIs: `areControlsVisible`, `getVideoNode`, `showFeedback`, and `toggleControls`

### Fixed

- `moonstone/VirtualList` to render items from a correct index on edge cases at the top of a list
- `moonstone/VirtualList` to handle focus properly via page up at the first page and via page down at the last page
- `moonstone/Expandable` and derivatives to use the new `ease-out-quart` animation timing function to better match the aesthetic of Enyo's Expandables
- `moonstone/TooltipDecorator` to correctly display tooltip direction when locale changes
- `moonstone/Marquee` to restart animation on every resize update
- `moonstone/LabeledItem` to start marquee when hovering while disabled
- `moonstone/Marquee` to correctly start when hovering on disabled spottable components
- `moonstone/Marquee.MarqueeController` to not abort marquee when moving among components
- `moonstone/Picker` marquee issues with disabled buttons or Picker
- `moonstone/Panels` to prevent loss of spotlight issue when moving between panels
- `moonstone/VideoPlayer` to bring it in line with real-world use-cases
- `moonstone/Slider` by removing unnecessary repaints to the screen
- `moonstone/Slider` to fire `onChange` events when the knob is pressed near the boundaries
- `moonstone/VideoPlayer` to correctly position knob when interacting with media slider
- `moonstone/VideoPlayer` to not read out the focused button when the media controls hide
- `moonstone/MarqueeDecorator` to stop when unhovering a disabled component using `marqueeOn` `'focus'`
- `moonstone/Slider` to not forward `onChange` when `disabled` on `mouseUp/click`
- `moonstone/VideoPlayer` to defer rendering playback controls until needed

## [1.12.2] - 2017-11-15

### Fixed

- `moonstone/VirtualList` to scroll and focus properly by pageUp and pageDown when disabled items are in it
- `moonstone/Button` to correctly specify minimum width when in large text mode
- `moonstone/Scroller` and other scrolling components to restore last focused index when panel is changed
- `moonstone/VideoPlayer` to display time correctly in RTL locale
- `moonstone/VirtualList` to scroll correctly using page down key with disabled items
- `moonstone/Scroller` and other scrolling components to not cause a script error when scrollbar is not rendered
- `moonstone/Picker` incrementer and decrementer to not change size when focused
- `moonstone/Panels.Header` to use a slightly smaller font size for `title` in non-latin locales and a line-height for `titleBelow` and `subTitleBelow` that better meets the needs of tall-glyph languages like Tamil and Thai, as well as latin locales
- `moonstone/Scroller` and `moonstone/VirtualList` to keep spotlight when pressing a 5-way control while scrolling
- `moonstone/Panels` to prevent user interaction with panel contents during transition
- `moonstone/Slider` and related components to correctly position knob for `detachedKnob` on mouse down and fire value where mouse was positioned on mouse up
- `moonstone/DayPicker` to update day names when changing locale
- `moonstone/ExpandableItem` and all other `Expandable` components to revert 1.12.1 change to pull down from the top

## [1.12.1] - 2017-11-07

### Fixed

- `moonstone/ExpandableItem` and all other `Expandable` components to now pull down from the top instead of being revealed from the bottom, matching Enyo's design
- `moonstone/VirtualListNative` to scroll properly with page up/down keys if there is a disabled item
- `moonstone/RangePicker` to display negative values correctly in RTL
- `moonstone/Scroller` and other scrolling components to not blur scroll buttons when wheeling
- `moonstone/Scrollbar` to hide scroll thumb immediately without delay after scroll position reaches min or max
- `moonstone/Divider` to pass `marqueeOn` prop
- `moonstone/Slider` to fire `onChange` on mouse up and key up
- `moonstone/VideoPlayer` to show knob when pressed
- `moonstone/Panels.Header` to layout `titleBelow` and `subTitleBelow` correctly
- `moonstone/Panels.Header` to use correct font-weight for `subTitleBelow`
- `moonstone/VirtualList` to restore focus correctly for lists only slightly larger than the viewport

## [1.12.0] - 2017-10-27

### Fixed

- `moonstone/Scroller` and other scrolling components to prevent focusing outside the viewport when pressing a 5-way key during wheeling
- `moonstone/Scroller` to called scrollToBoundary once when focus is moved using holding child item
- `moonstone/VideoPlayer` to apply skin correctly
- `moonstone/Popup` from `last-focused` to `default-element` in `SpotlightContainerDecorator` config
- `moonstone/Panels` to retain focus when back key is pressed on breadcrumb
- `moonstone/Input` to correctly hide VKB when dismissing

## [1.11.0] - 2017-10-24

### Added

- `moonstone/VideoPlayer` properties `seekDisabled` and `onSeekFailed` to disable seek function

### Changed

- `moonstone/ExpandableList` to become `disabled` if there are no children

### Fixed

- `moonstone/Picker` to read out customized accessibility value when picker prop has `joined` and `aria-valuetext`
- `moonstone/Scroller` to apply scroll position on vertical or horizontal Scroller when child gets a focus
- `moonstone/Scroller` and other scrolling components to scroll without animation when panel is changed
- `moonstone/ContextualPopup` padding to not overlap close button
- `moonstone/Scroller` and other scrolling components to change focus via page up/down only when the scrollbar is visible
- `moonstone/Picker` to only increment one value on hold
- `moonstone/ItemOverlay` to remeasure when focused

## [1.10.1] - 2017-10-16

### Fixed

- `moonstone/Scroller` and other scrolling components to scroll via page up/down when focus is inside a Spotlight container
- `moonstone/VirtualList` and `moonstone/VirtualGridList` to scroll by 5-way keys right after wheeling
- `moonstone/VirtualList` not to move focus when a current item and the last item are located at the same line and pressing a page down key
- `moonstone/Slider` knob to follow while dragging for detached knob
- `moonstone/Panels.Header` to layout header row correctly in `standard` type
- `moonstone/Input` to not dismiss on-screen keyboard when dragging cursor out of input box
- `moonstone/Panels.Header` RTL `line-height` issue
- `moonstone/Panels` to render children on idle
- `moonstone/Scroller` and other scrolling components to limit muted spotlight container scrims to their bounds
- `moonstone/Input` to always forward `onKeyUp` event

## [1.10.0] - 2017-10-09

### Added

- `moonstone/VideoPlayer` support for designating components with `.spottable-default` as the default focus target when pressing 5-way down from the slider
- `moonstone/Slider` property `activateOnFocus` which when enabled, allows 5-way directional key interaction with the `Slider` value without pressing [Enter] first
- `moonstone/VideoPlayer` property `noMiniFeedback` to support controlling the visibility of mini feedback
- `ui/Layout`, which provides a technique for laying-out components on the screen using `Cells`, in rows or columns

### Changed

- `moonstone/Popup` to focus on mount if it’s initially opened and non-animating and to always pass an object to `onHide` and `onShow`
- `moonstone/VideoPlayer` to emit `onScrub` event and provide audio guidance when setting focus to slider

### Fixed

- `moonstone/ExpandableItem` and derivatives to restore focus to the Item if the contents were last focused when closed
- `moonstone/Slider` toggling activated state when holding enter/select key
- `moonstone/TimePicker` picker icons shifting slightly when focusing an adjacent picker
- `moonstone/Icon` so it handles color the same way generic text does, by inheriting from the parent's color. This applies to all instances of `Icon`, `IconButton`, and `Icon` inside `Button`.
- `moonstone/fonts` Museo Sans font to correct "Ti" kerning
- `moonstone/VideoPlayer` to correctly position knob on mouse click
- `moonstone/Panels.Header` to show an ellipsis for long titles with RTL text
- `moonstone/Marquee` to restart when invalidated by a prop change and managed by a `moonstone/Marquee.MarqueeController`
- `spotlight.Spotlight` method `focus()` to verify that the target element matches its container's selector rules prior to setting focus
- `moonstone/Picker` to only change picker values `onWheel` when spotted
- `moonstone/VideoPlayer` to hide descendant floating components (tooltips, contextual popups) when the media controls hide

## [1.9.3] - 2017-10-03

### Added

- `moonstone/Button` property value to `backgroundOpacity` called "lightTranslucent" to better serve colorful image backgrounds behind Buttons. This also affects `moonstone/IconButton` and `moonstone/Panels/ApplicationCloseButton`.
- `moonstone/Panels` property `closeButtonBackgroundOpacity` to support `moonstone/Panels/ApplicationCloseButton`'s `backgroundOpacity` prop

### Changed

- `Moonstone Icons` font file to include the latest designs for several icons
- `moonstone/Panels/ApplicationCloseButton` to expose its `backgroundOpacity` prop

### Fixed

- `moonstone/VirtualList` to apply "position: absolute" inline style to items
- `moonstone/Picker` to increment and decrement normally at the edges of joined picker
- `moonstone/Icon` not to read out image characters
- `moonstone/Scroller` and other scrolling components to not accumulate paging scroll by pressing page up/down in scrollbar
- `moonstone/Icon` to correctly display focused state when using external image
- `moonstone/Button` and `moonstone/IconButton` to be properly visually muted when in a muted container

## [1.9.2] - 2017-09-26

### Fixed

- `moonstone/ExpandableList` preventing updates when its children had changed

## [1.9.1] - 2017-09-25

### Fixed

- `moonstone/ExpandableList` run-time error when using an array of objects as children
- `moonstone/VideoPlayer` blocking pointer events when the controls were hidden

## [1.9.0] - 2017-09-22

### Added

- `moonstone/styles/mixins.less` mixins: `.moon-spotlight-margin()` and `.moon-spotlight-padding()`
- `moonstone/Button` property `noAnimation` to support non-animating pressed visual

### Changed

- `moonstone/TimePicker` to use "AM/PM" instead of "meridiem" for label under meridiem picker
- `moonstone/IconButton` default style to not animate on press. NOTE: This behavior will change back to its previous setting in release 2.0.0.
- `moonstone/Popup` to warn when using `scrimType` `'none'` and `spotlightRestrict` `'self-only'`
- `moonstone/Scroller` to block spotlight during scroll
- `moonstone/ExpandableItem` and derivatives to always pause spotlight before animation

### Fixed

- `moonstone/VirtualGridList` to not move focus to wrong column when scrolled from the bottom by holding the "up" key
- `moonstone/VirtualList` to focus an item properly when moving to a next or previous page
- `moonstone/Scroller` and other scrolling components to move focus toward first or last child when page up or down key is pressed if the number of children is small
- `moonstone/VirtualList` to scroll to preserved index when it exists within dataSize for preserving focus
- `moonstone/Picker` buttons to not change size
- `moonstone/Panel` to move key navigation to application close button on holding the "up" key.
- `moonstone/Picker` to show numbers when changing values rapidly
- `moonstone/Popup` layout in large text mode to show close button correctly
- `moonstone/Picker` from moving scroller when pressing 5-way keys in `joined` Picker
- `moonstone/Input` so it displays all locales the same way, without cutting off the edges of characters
- `moonstone/TooltipDecorator` to hide tooltip when 5-way keys are pressed for disabled components
- `moonstone/Picker` to not tremble in width when changing values while using a numeric width prop value
- `moonstone/Picker` to not overlap values when changing values in `vertical`
- `moonstone/ContextualPopup` pointer mode focus behavior for `spotlightRestrict='self-only'`
- `moonstone/VideoPlayer` to prevent interacting with more components in pointer mode when hidden
- `moonstone/Scroller` to not repaint its entire contents whenever partial content is updated
- `moonstone/Slider` knob positioning after its container is resized
- `moonstone/VideoPlayer` to maintain focus when media controls are hidden
- `moonstone/Scroller` to scroll expandable components into view when opening when pointer has moved elsewhere

## [1.8.0] - 2017-09-07

### Deprecated

- `moonstone/Dialog` property `showDivider`, will be replaced by `noDivider` property in 2.0.0

### Added

- `moonstone/Popup` callback property `onShow` which fires after popup appears for both animating and non-animating popups

### Changed

- `moonstone/Popup` callback property `onHide` to run on both animating and non-animating popups
- `moonstone/VideoPlayer` state `playbackRate` to media events
- `moonstone/VideoPlayer` support for `spotlightDisabled`
- `moonstone/VideoPlayer` thumbnail positioning and style
- `moonstone/VirtualList` to render when dataSize increased or decreased
- `moonstone/Dialog` style
- `moonstone/Popup`, `moonstone/Dialog`, and `moonstone/Notification` to support `node` type for children
- `moonstone/Scroller` to forward `onKeyDown` events

### Fixed

- `moonstone/Scroller` and other scrolling components to enable focus when wheel scroll is stopped
- `moonstone/VirtualList` to show scroll thumb when a preserved item is focused in a Panel
- `moonstone/Scroller` to navigate properly with 5-way when expandable child is opened
- `moonstone/VirtualList` to stop scrolling when focus is moved on an item from paging controls or outside
- `moonstone/VirtualList` to move out with 5-way navigation when the first or the last item is disabled
- `moonstone/IconButton` Tooltip position when disabled
- `moonstone/VideoPlayer` Tooltip time after unhovering
- `moonstone/VirtualList` to not show invisible items
- `moonstone/IconButton` Tooltip position when disabled
- `moonstone/VideoPlayer` to display feedback tooltip correctly when navigating in 5-way
- `moonstone/MarqueeDecorator` to work with synchronized `marqueeOn` `'render'` and hovering as well as `marqueOn` `'hover'` when moving rapidly among synchronized marquees
- `moonstone/Input` aria-label for translation
- `moonstone/Marquee` to recalculate inside `moonstone/Scroller` and `moonstone/SelectableItem` by bypassing `shouldComponentUpdate`
- `moonstone/Picker` to marquee when incrementing and decrementing values with the prop `noAnimation`

## [1.7.0] - 2017-08-23

### Deprecated

- `moonstone/TextSizeDecorator` and it will be replaced by `moonstone/AccessibilityDecorator`
- `moonstone/MarqueeDecorator` property `marqueeCentered` and `moonstone/Marquee` property `centered` will be replaced by `alignment` property in 2.0.0

### Added

- `moonstone/TooltipDecorator` config property to direct tooltip into a property instead of adding to `children`
- `moonstone/VideoPlayer` prop `thumbnailUnavailable` to fade thumbnail
- `moonstone/AccessibilityDecorator` with `highContrast` and `textSize`
- `moonstone/VideoPlayer` high contrast scrim
- `moonstone/MarqueeDecorator`and `moonstone/Marquee` property `alignment` to allow setting  alignment of marquee content

### Changed

- `moonstone/Scrollbar` to disable paging control down button properly at the bottom when a scroller size is a non-integer value
- `moonstone/VirtualList`, `moonstone/VirtualGridList`, and `moonstone/Scroller` to scroll on `keydown` event instead of `keyup` event of page up and page down keys
- `moonstone/VirtualGridList` to scroll by item via 5 way key
- `moonstone/VideoPlayer` to read target time when jump by left/right key
- `moonstone/IconButton` to not use `MarqueeDecorator` and `Uppercase`

### Fixed

- `moonstone/VirtualList` and `moonstone/VirtualGridList` to focus the correct item when page up and page down keys are pressed
- `moonstone/VirtualList` to not lose focus when moving out from the first item via 5way when it has disabled items
- `moonstone/Slider` to align tooltip with detached knob
- `moonstone/FormCheckbox` to display correct colors in light skin
- `moonstone/Picker` and `moonstone/RangePicker` to forward `onKeyDown` events when not `joined`
- `moonstone/SelectableItem` to display correct icon width and alignment
- `moonstone/LabeledItem` to always match alignment with the locale
- `moonstone/Scroller` to properly 5-way navigate from scroll buttons
- `moonstone/ExpandableList` to display correct font weight and size for list items
- `moonstone/Divider` to not italicize in non-italic locales
- `moonstone/VideoPlayer` slider knob to follow progress after being selected when seeking
- `moonstone/LabeledItem` to correctly position its icon. This affects all of the `Expandables`, `moonstone/DatePicker` and `moonstone/TimePicker`.
- `moonstone/Panels.Header` and `moonstone/Item` to prevent them from allowing their contents to overflow unexpectedly
- `moonstone/Marquee` to recalculate when vertical scrollbar appears
- `moonstone/SelectableItem` to recalculate marquee when toggled

### Removed

- `moonstone/Input` large-text mode

## [1.6.1] - 2017-08-07

### Changed

- `moonstone/Icon` and `moonstone/IconButton` to no longer fit image source to the icon's boundary

## [1.6.0] - 2017-08-04

### Added

- `moonstone/VideoPlayer` ability to seek when holding down the right and left keys. Sensitivity can be adjusted using throttling options `jumpDelay` and `initialJumpDelay`.
- `moonstone/VideoPlayer` property `no5WayJump` to disable jumping done by 5-way
- `moonstone/VideoPlayer` support for the "More" button to use tooltips
- `moonstone/VideoPlayer` properties `moreButtonLabel` and `moreButtonCloseLabel` to allow customization of the "More" button's tooltip and Aria labels
- `moonstone/VideoPlayer` property `moreButtonDisabled` to disable the "More" button
- `moonstone/Picker` and `moonstone/RangePicker` prop `aria-valuetext` to support reading custom text instead of value
- `moonstone/VideoPlayer` methods `showControls` and `hideControls` to allow external interaction with the player
- `moonstone/Scroller` support for Page Up/Page Down keys in pointer mode when no item has focus

### Changed

- `moonstone/VideoPlayer` to handle play, pause, stop, fast forward and rewind on remote controller
- `moonstone/Marquee` to also start when hovered if `marqueeOnRender` is set

### Fixed

- `moonstone/IconButton` to fit image source within `IconButton`
- `moonstone` icon font sizes for wide icons
- `moonstone/ContextualPopupDecorator` to prefer setting focus to the appropriate popup instead of other underlying controls when using 5-way from the activating control
- `moonstone/Scroller` not scrolled via 5 way when `moonstone/ExpandableList` is opened
- `moonstone/VirtualList` to not let the focus move outside of container even if there are children left when navigating with 5way
- `moonstone/Scroller` and other scrolling components to update disability of paging controls when the scrollbar is set to `visible` and the content becomes shorter
- `moonstone/VideoPlayer` to focus on hover over play/pause button when video is loading
- `moonstone/VideoPlayer` to update and display proper time while moving knob when video is paused
- `moonstone/VideoPlayer` long title overlap issues
- `moonstone/Panels.Header` to apply `marqueeOn` prop to `subTitleBelow` and `titleBelow`
- `moonstone/Picker` wheeling in `moonstone/Scroller`
- `moonstone/IncrementSlider` and `moonstone/Picker` to read value changes when selecting buttons

## [1.5.0] - 2017-07-19

### Added

- `moonstone/Slider` and `moonstone/IncrementSlider` prop `aria-valuetext` to support reading custom text instead of value
- `moonstone/TooltipDecorator` property `tooltipProps` to attach props to tooltip component
- `moonstone/Scroller` and `moonstone/VirtualList` ability to scroll via page up and page down keys
- `moonstone/VideoPlayer` tooltip-thumbnail support with the `thumbnailSrc` prop and the `onScrub` callback to fire when the knob moves and a new thumbnail is needed
- `moonstone/VirtualList` ability to navigate via 5way when there are disabled items
- `moonstone/ContextualPopupDecorator` property `popupContainerId` to support configuration of the popup's spotlight container
- `moonstone/ContextualPopupDecorator` property `onOpen` to notify containers when the popup has been opened
- `moonstone/ContextualPopupDecorator` config option `openProp` to support mapping the value of `open` property to the chosen property of wrapped component

### Changed

- `moonstone/ExpandableList` to use 'radio' as the default, and adapt 'single' mode to render as a `moonstone/RadioItem` instead of a `moonstone/CheckboxItem`
- `moonstone/VideoPlayer` to not hide pause icon when it appears
- `moonstone/ContextualPopupDecorator` to set accessibility-related props onto the container node rather than the popup node
- `moonstone/ExpandableItem`, `moonstone/ExpandableList`, `moonstone/ExpandablePicker`, `moonstone/DatePicker`, and `moonstone/TimePicker` to pause spotlight when animating in 5-way mode
- `moonstone/Spinner` to position the text content under the spinner, rather than to the right side
- `moonstone/VideoPlayer` to include hour when announcing the time while scrubbing
- `moonstone/GridListImageItem` to require a `source` prop and not have a default value

### Fixed

- `moonstone/Input` ellipsis to show if placeholder is changed dynamically and is too long
- `moonstone/Marquee` to re-evaluate RTL orientation when its content changes
- `moonstone/VirtualList` to restore focus on short lists
- `moonstone/ExpandableInput` to expand the width of its contained `moonstone/Input`
- `moonstone/Input` support for `dismissOnEnter`
- `moonstone/Input` focus management to prevent stealing focus when programmatically moved elsewhere
- `moonstone/Input` 5-way spot behavior
- `moonstone` international fonts to always be used, even when unsupported font-weights or font-styles are requested
- `moonstone/Panels.Panel` support for selecting components with `.spottable-default` as the default focus target
- `moonstone/Panels` layout in RTL locales
- `moonstone` spottable components to support `onSpotlightDown`, `onSpotlightLeft`, `onSpotlightRight`, and `onSpotlightUp` event property
- `moonstone/VirtualList` losing spotlight when the list is empty
- `moonstone/FormCheckbox` in focused state to have the correct "check" color
- `moonstone/Scroller` and other scrolling components' bug in `navigableFilter` when passed a container id

## [1.4.1] - 2017-07-05

### Changed

- `moonstone/Popup` to only call `onKeyDown` when there is a focused item in the `Popup`
- `moonstone/Scroller`, `moonstone/Picker`, and `moonstone/IncrementSlider` to automatically move focus when the currently focused `moonstone/IconButton` becomes disabled

### Fixed

- `moonstone/ContextualPopupDecorator` close button to account for large text size
- `moonstone/ContextualPopupDecorator` to not spot controls other than its activator when navigating out via 5-way
- `moonstone/Panels.Header` to set the value of `marqueeOn` for all types of headers

## [1.4.0] - 2017-06-29

### Deprecated

- `moonstone/Input` prop `noDecorator` is being replaced by `autoFocus` in 2.0.0

### Added

- `moonstone/Scrollbar` property `corner` to add the corner between vertical and horizontal scrollbars
- `moonstone/ScrollThumb` for a thumb of `moonstone/Scrollbar`
- `moonstone/styles/text.less` mixin `.locale-japanese-line-break()` to apply the correct  Japanese language line-break rules for the following multi-line components: `moonstone/BodyText`, `moonstone/Dialog`, `moonstone/Notification`, `moonstone/Popup`, and `moonstone/Tooltip`
- `moonstone/ContextualPopupDecorator` property `popupProps` to attach props to popup component
- `moonstone/VideoPlayer` property `pauseAtEnd` to control forward/backward seeking
- `moonstone/Panels/Header` prop `marqueeOn` to control marquee of header

### Changed

- `moonstone/Panels/Header` to expose its `marqueeOn` prop
- `moonstone/VideoPlayer` to automatically adjust the width of the allocated space for the side components so the media controls have more space to appear on smaller screens
- `moonstone/VideoPlayer` properties `autoCloseTimeout` and `titleHideDelay` default value to `5000`
- `moonstone/VirtualList` to support restoring focus to the last focused item
- `moonstone/Scroller` and other scrolling components to call `onScrollStop` before unmounting if a scroll is in progress
- `moonstone/Scroller` to reveal non-spottable content when navigating out of a scroller

### Fixed

- `moonstone/Dialog` to properly focus via pointer on child components
- `moonstone/VirtualList`, `moonstone/VirtualGridList`, and `moonstone/Scroller` not to be slower when scrolled to the first or the last position by wheeling
- `moonstone` component hold delay time
- `moonstone/VideoPlayer` to show its controls when pressing down the first time
- `moonstone/Panel` autoFocus logic to only focus on initial render
- `moonstone/Input` text colors
- `moonstone/ExpandableInput` to focus its decorator when leaving by 5-way left/right

## [1.3.1] - 2017-06-14

### Fixed

- `moonstone/Picker` support for large text
- `moonstone/Scroller` support for focusing paging controls with the pointer
- `moonstone` CSS rules for unskinned spottable components

## [1.3.0] - 2017-06-12

### Deprecated

- `moonstone/Scroller` props `horizontal` and `vertical`. Deprecated props are replaced with `direction` prop. `horizontal` and `vertical` will be removed in 2.0.0.
- `moonstone/Panel` prop `noAutoFocus` in favor of `autoFocus="none"`

### Added

- `moonstone/Image` support for `children` prop inside images
- `moonstone/Scroller` prop `direction` which replaces `horizontal` and `vertical` props
- `moonstone/VideoPlayer` property `tooltipHideDelay` to hide tooltip with a given amount of time
- `moonstone/VideoPlayer` property `pauseAtEnd` to pause when it reaches either the start or the end of the video
- `moonstone/VideoPlayer` methods `fastForward`, `getMediaState`, `jump`, `pause`, `play`, `rewind`, and `seek` to allow external interaction with the player. See docs for example usage.

### Changed

- `moonstone/Skinnable` to support context and allow it to be added to any component to be individually skinned. This includes a further optimization in skinning which consolidates all color assignments into a single block, so non-color rules aren't unnecessarily duplicated.
- `moonstone/Skinnable` light and dark skin names ("moonstone-light" and "moonstone") to "light" and "dark", respectively
- `moonstone/VideoPlayer` to set play/pause icon to display "play" when rewinding or fast forwarding
- `moonstone/VideoPlayer` to rewind or fast forward when previous command is slow-forward or slow-rewind respectively
- `moonstone/VideoPlayer` to fast forward when previous command is slow-forward and it reaches the last of its play rate
- `moonstone/VideoPlayer` to not play video on reload when `noAutoPlay` is `true`
- `moonstone/VideoPlayer` property `feedbackHideDelay`'s default value to `3000`
- `moonstone/Notification` to break line in characters in ja and zh locale
- `moonstone/Notification` to align texts left in LTR locale and right in RTL locale
- `moonstone/VideoPlayer` to simulate rewind functionality on non-webOS platforms only

### Fixed

- `moonstone/ExpandableItem` to correct the `titleIcon` when using `open` and `disabled`
- `moonstone/GridListImageItem` to center its selection icon on the image instead of the item
- `moonstone/Input` to have correct `Tooltip` position in `RTL`
- `moonstone/SwitchItem` to not unintentionally overflow `Scroller` containers, causing them to jump to the side when focusing
- `moonstone/VideoPlayer` to fast forward properly when video is at paused state
- `moonstone/VideoPlayer` to correctly change sources
- `moonstone/VideoPlayer` to show or hide feedback tooltip properly
- `moonstone/DateTimeDecorator` to work properly with `RadioControllerDecorator`
- `moonstone/Picker` in joined, large text mode so the arrows are properly aligned and sized
- `moonstone/Icon` to reflect the same proportion in relation to its size in large-text mode

## [1.2.0] - 2017-05-17

### Deprecated

- `moonstone/Scroller` and other scrolling components option `indexToFocus` in `scrollTo` method to be removed in 2.0.0

### Added

- `moonstone/Slider` and `moonstone/IncrementSlider` prop `noFill` to support a style without the fill
- `moonstone/Marquee` property `rtl` to set directionality to right-to-left
- `moonstone/VirtualList.GridListImageItem` property `selectionOverlay` to add custom component for selection overlay
- `moonstone/MoonstoneDecorator` property `skin` to let an app choose its skin: "moonstone" and "moonstone-light" are now available
- `moonstone/FormCheckboxItem`
- `moonstone/FormCheckbox`, a standalone checkbox, to support `moonstone/FormCheckboxItem`
- `moonstone/Input` props `invalid` and `invalidMessage` to display a tooltip when input value is invalid
- `moonstone/Scroller` and other scrolling components option `focus` in `scrollTo()` method
- `moonstone/Scroller` and other scrolling components property `spottableScrollbar`
- `moonstone/Icon.IconList` icons: `arrowshrinkleft` and `arrowshrinkright`

### Changed

- `moonstone/Picker` arrow icon for `joined` picker: small when not spotted, hidden when it reaches the end of the picker
- `moonstone/Checkbox` and `moonstone/CheckboxItem` to reflect the latest design
- `moonstone/MoonstoneDecorator/fontGenerator` was refactored to use the browser's FontFace API to dynamically load locale fonts
- `moonstone/VideoPlayer` space allotment on both sides of the playback controls to support 4 buttons; consequently the "more" controls area has shrunk by the same amount
- `moonstone/VideoPlayer` to not disable media button (play/pause)
- `moonstone/Scroller` and other scrolling components so that paging controls are not spottable by default with 5-way
- `moonstone/VideoPlayer`'s more/less button to use updated arrow icon

### Fixed

- `moonstone/MarqueeDecorator` to properly stop marquee on items with `'marqueeOnHover'`
- `moonstone/ExpandableList` to work properly with object-based children
- `moonstone/styles/fonts.less` to restore the Moonstone Icon font to request the local system font by default. Remember to update your webOS build to get the latest version of the font so you don't see empty boxes for your icons.
- `moonstone/Picker` and `moonstone/RangePicker` to now use the correct size from Enyo (60px v.s. 84px) for icon buttons
- `moonstone/Scroller` and other scrolling components to apply ri.scale properly
- `moonstone/Panel` to not cover a `Panels`'s `ApplicationCloseButton` when not using a `Header`
- `moonstone/IncrementSlider` to show tooltip when buttons focused

## [1.1.0] - 2017-04-21

### Deprecated

- `moonstone/ExpandableInput` property `onInputChange`

### Added

- `moonstone/Panels.Panel` prop and `moonstone/MoonstoneDecorator` config option: `noAutoFocus` to support prevention of setting automatic focus after render
- `moonstone/VideoPlayer` props: `backwardIcon`, `forwardIcon`, `jumpBackwardIcon`, `jumpForwardIcon`, `pauseIcon`, and `playIcon` to support icon customization of the player
- `moonstone/VideoPlayer` props `jumpButtonsDisabled` and `rateButtonsDisabled` for disabling the pairs of buttons when it's inappropriate for the playing media
- `moonstone/VideoPlayer` property `playbackRateHash` to support custom playback rates
- `moonstone/VideoPlayer` callback prop `onControlsAvailable` which fires when the players controls show or hide
- `moonstone/Image` support for `onLoad` and `onError` events
- `moonstone/VirtualList.GridListImageItem` prop `placeholder`
- `moonstone/Divider` property `preserveCase` to display text without capitalizing it

### Changed

- `moonstone/Slider` colors and sizing to match the latest designs
- `moonstone/ProgressBar` to position correctly with other components nearby
- `moonstone/Panels` breadcrumb to no longer have a horizontal line above it
- `moonstone/Transition` to measure itself when the CPU is idle
- style for disabled opacity from 0.4 to 0.3
- `moonstone/Button` colors for transparent and translucent background opacity when disabled
- `moonstone/ExpandableInput` property `onInputChange` to fire along with `onChange`. `onInputChange` is deprecated and will be removed in a future update.
- `Moonstone.ttf` font to include new icons
- `moonstone/Icon` to reference additional icons

### Fixed

- `moonstone/Popup` and `moonstone/ContextualPopupDecorator` 5-way navigation behavior
- `moonstone/Input` to not spot its own input decorator on 5-way out
- `moonstone/VideoPlayer` to no longer render its `children` in multiple places
- `moonstone/Button` text color when used on a neutral (light) background in some cases
- `moonstone/Popup` background opacity
- `moonstone/Marquee` to recalculate properly when its contents change
- `moonstone/TimePicker` to display time in correct order
- `moonstone/Scroller` to prefer spotlight navigation to its internal components

## [1.0.0] - 2017-03-31

> NOTE: We have also modified most form components to be usable in a controlled (app manages component
> state) or uncontrolled (Enact manages component state) manner. To put a component into a
> controlled state, pass in `value` (or other appropriate state property such as `selected` or
> `open`) at component creation and then respond to events and update the value as needed. To put a
> component into an uncontrolled state, do not set `value` (or equivalent), at creation. From this
> point on, Enact will manage the state and events will be sent when the state is updated. To
> specify an initial value, use the `defaultValue` (or, `defaultSelected, `defaultOpen, etc.)
> property.  See the documentation for individual components for more information.

### Added

- `moonstone/Button` property `icon` to support a built-in icon next to the text content. The Icon supports everything that `moonstone/Icon` supports, as well as a custom icon.
- `moonstone/MoonstoneDecorator` property `textSize` to resize several components to requested CMR sizes. Simply add `textSize="large"` to your `App` and the new sizes will automatically take effect.

### Changed

- `moonstone/Slider` to use the property `tooltip` instead of `noTooltip`, so the built-in tooltip is not enabled by default
- `moonstone/IncrementSlider` to include tooltip documentation
- `moonstone/ExpandableList` to accept an array of objects as children which are spread onto the generated components
- `moonstone/CheckboxItem` style to match the latest designs, with support for the `moonstone/Checkbox` to be on either the left or the right side by using the `iconPosition` property
- `moonstone/VideoPlayer` to supply every event callback-method with an object representing the VideoPlayer's current state, including: `currentTime`, `duration`, `paused`, `proportionLoaded`, and `proportionPlayed`

### Fixed

- `moonstone/Panels.Panel` behavior for remembering focus on unmount and setting focus after render
- `moonstone/VirtualList.VirtualGridList` showing empty items when items are continuously added dynamically
- `moonstone/Picker` to marquee on focus once again

## [1.0.0-beta.4] - 2017-03-10

### Added

- `moonstone/VirtualList` `indexToFocus` option to `scrollTo` method to focus on item with specified index
- `moonstone/IconButton` and `moonstone/Button` `color` property to add a remote control key color to the button
- `moonstone/Scrollbar` property `disabled` to disable both paging controls when it is true
- `moonstone/VirtualList` parameter `moreInfo` to pass `firstVisibleIndex` and `lastVisibleIndex` when scroll events are firing
- Accessibility support to UI components
- `moonstone/VideoPlayer` property `onUMSMediaInfo` to support the custom webOS “umsmediainfo” event
- `moonstone/Region` component which encourages wrapping components for improved accessibility rather than only preceding the components with a `moonstone/Divider`
- `moonstone/Slider` tooltip. It's enabled by default and comes with options like `noTooltip`, `tooltipAsPercent`, and `tooltipSide`. See the component docs for more details.
- `moonstone/Panels.Panel` property `hideChildren` to defer rendering children
- `moonstone/Spinner` properties `blockClickOn` and `scrim` to block click events behind spinner
- `moonstone/VirtualList` property `clientSize` to specify item dimensions instead of measuring them

### Changed

- `moonstone/VirtualGridImageItem` styles to reduce redundant style code app side
- `moonstone/VirtualList` and `moonstone/VirtualGridList` to add essential CSS for list items automatically
- `moonstone/VirtualList` and `moonstone/VirtualGridList` to not add `data-index` to their item DOM elements directly, but to pass `data-index` as the parameter of their `component` prop like the `key` parameter of their `component` prop
- `moonstone/ExpandableItem` and derivatives to defer focusing the contents until animation completes
- `moonstone/LabeledItem`, `moonstone/ExpandableItem`, `moonstone/ExpandableList` to each support the `node` type in their `label` property. Best used with `ui/Slottable`.

### Fixed

- `moonstone/VirtualList.GridListImageItem` to have proper padding size according to the existence of caption/subcaption
- `moonstone/Scroller` and other scrolling components to display scrollbars with proper size
- `moonstone/VirtualGridList` to not be truncated

### Removed

- `moonstone/Scroller` and other scrolling components property `hideScrollbars` and replaced it with `horizontalScrollbar` and `verticalScrollbar`

## [1.0.0-beta.3] - 2017-02-21

### Added

- `moonstone/VideoPlayer` support for 5-way show/hide of media playback controls
- `moonstone/VideoPlayer` property `feedbackHideDelay`
- `moonstone/Slider` property `onKnobMove` to fire when the knob position changes, independently from the `moonstone/Slider` value
- `moonstone/Slider` properties `active`, `disabled`, `knobStep`, `onActivate`, `onDecrement`, and `onIncrement` as part of enabling 5-way support to `moonstone/Slider`, `moonstone/IncrementSlider` and the media slider for `moonstone/VideoPlayer`
- `moonstone/Slider` now supports `children` which are added to the `Slider`'s knob, and follow it as it moves
- `moonstone/ExpandableInput` properties `iconAfter` and `iconBefore` to display icons after and before the input, respectively
- `moonstone/Dialog` property `preserveCase`, which affects `title` text

### Changed

- `moonstone/IncrementSlider` to change when the buttons are held down
- `moonstone/Marquee` to allow disabled marquees to animate
- `moonstone/Dialog` to marquee `title` and `titleBelow`
- `moonstone/Marquee.MarqueeController` config option `startOnFocus` to `marqueeOnFocus`. `startOnFocus` is deprecated and will be removed in a future update.
- `moonstone/Button`, `moonstone/IconButton`, `moonstone/Item` to not forward `onClick` when `disabled`

### Fixed

- `moonstone/Marquee.MarqueeController` to start marquee on newly registered components when controller has focus and to restart synced marquees after completion
- `moonstone/Scroller` to recalculate when an expandable child opens
- `spotlightDisabled` property support for spottable moonstone components
- `moonstone/Popup` and `moonstone/ContextualPopupDecorator` so that when the popup is closed, spotlight focus returns to the control that had focus prior to the popup opening
- `moonstone/Input` to not get focus when disabled

## [1.0.0-beta.2] - 2017-01-30

### Added

- `moonstone/Panels.Panel` property `showChildren` to support deferring rendering the panel body until animation completes
- `moonstone/MarqueeDecorator` property `invalidateProps` that specifies which props cause the marquee distance to be invalidated
- developer-mode warnings to several components to warn when values are out-of-range
- `moonstone/Divider` property `spacing` which adjusts the amount of empty space above and below the `Divider`. `'normal'`, `'small'`, `'medium'`, `'large'`, and `'none'` are available.
- `moonstone/Picker` when `joined` the ability to be incremented and decremented by arrow keys
- `onSpotlightDisappear` event property support for spottable moonstone components
- `moonstone/VideoPlayer` property `titleHideDelay`

### Changed

- `moonstone/Panels.Panels` and variations to defer rendering the children of contained `Panel` instances until animation completes
- `moonstone/ProgressBar` properties `progress` and `backgroundProgress` to accept a number between 0 and 1
- `moonstone/Slider` and `moonstone/IncrementSlider` property `backgroundPercent` to `backgroundProgress` which now accepts a number between 0 and 1
- `moonstone/Slider` to not ignore `value` prop when it is the same as the previous value
- `moonstone/Picker` component's buttons to reverse their operation such that 'up' selects the previous item and 'down' the next
- `moonstone/Picker` and derivatives may now use numeric width, which represents the amount of characters to use for sizing. `width={4}` represents four characters, `2` for two characters, etc. `width` still accepts the size-name strings.
- `moonstone/Divider` to now behave as a simple horizontal line when no text content is provided
- `moonstone/Scroller` and other scrolling components to not display scrollbar controls by default
- `moonstone/DatePicker` and `moonstone/TimePicker` to emit `onChange` event whenever the value is changed, not just when the component is closed

### Removed

- `moonstone/ProgressBar` properties `min` and `max`

### Fixed

- `moonstone/IncrementSlider` so that the knob is spottable via pointer, and 5-way navigation between the knob and the increment/decrement buttons is functional
- `moonstone/Slider` and `moonstone/IncrementSlider` to not fire `onChange` for value changes from props

## [1.0.0-beta.1] - 2016-12-30

### Added

- `moonstone/VideoPlayer` and `moonstone/TooltipDecorator` components and samples
- `moonstone/Panels.Panels` property `onBack` to support `ui/Cancelable`
- `moonstone/VirtualFlexList` Work-In-Progress component to support variably sized rows or columns
- `moonstone/ExpandableItem` properties `autoClose` and `lockBottom`
- `moonstone/ExpandableList` properties `noAutoClose` and `noLockBottom`
- `moonstone/Picker` property `reverse`
- `moonstone/ContextualPopup` property `noAutoDismiss`
- `moonstone/Dialog` property `scrimType`
- `moonstone/Popup` property `spotlightRestrict`

### Changed

- `moonstone/Panels.Routable` to require a `navigate` configuration property indicating the event callback for back or cancel actions
- `moonstone/MarqueeController` focus/blur handling to start and stop synchronized `moonstone/Marquee` components
- `moonstone/ExpandableList` property `autoClose` to `closeOnSelect` to disambiguate it from the added `autoClose` on 5-way up
- `moonstone/ContextualPopupDecorator.ContextualPopupDecorator` component's `onCloseButtonClick` property to `onClose`
- `moonstone/Dialog` component's `onCloseButtonClicked` property to `onClose`
- `moonstone/Spinner` component's `center` and `middle` properties to a single `centered` property
	that applies both horizontal and vertical centering
- `moonstone/Popup.PopupBase` component's `onCloseButtonClicked` property to `onCloseButtonClick`
- `moonstone/Item.ItemOverlay` component's `autoHide` property to remove the `'no'` option. The same
	effect can be achieved by omitting the property or passing `null`.
- `moonstone/VirtualGridList` to be scrolled by page when navigating with a 5-way direction key
- `moonstone/Scroller`, `moonstone/VirtualList`, `moonstone/VirtualGridList` to no longer respond to mouse down/move/up events
- all Expandables to include a state arrow UI element
- `moonstone/LabeledItem` to support a `titleIcon` property which positions just after the title text
- `moonstone/Button` to include `moonstone/TooltipDecorator`
- `moonstone/Expandable` to support being managed, radio group-style, by a component wrapped with `RadioControllerDecorator` from `ui/RadioDecorator`
- `moonstone/Picker` to animate `moonstone/Marquee` children when any part of the `moonstone/Picker` is focused
- `moonstone/VirtualList` to mute its container instead of disabling it during scroll events
- `moonstone/VirtualList`, `moonstone/VirtualGridList`, and `moonstone/Scroller` to continue scrolling when holding down the paging controls
- `moonstone/VirtualList` to require a `component` prop and not have a default value
- `moonstone/Picker` to continuously change when a button is held down by adding `ui/Holdable`.

### Fixed

- `moonstone/Popup` and `moonstone/ContextualPopup` 5-way navigation behavior using spotlight.
- Bug where a synchronized marquee whose content fit the available space would prevent restarting of the marquees
- `moonstone/Input` to show an ellipsis on the correct side based on the text directionality of the `value` or `placeholder` content.
- `moonstone/VirtualList` and `moonstone/VirtualGridList` to prevent unwanted scrolling when focused with the pointer
- `moonstone/Picker` to remove fingernail when a the pointer is held down, but the pointer is moved off the `joined` picker.
- `moonstone/LabeledItem` to include marquee on both `title` and `label`, and be synchronized

## [1.0.0-alpha.5] - 2016-12-16

No changes.

## [1.0.0-alpha.4] - 2016-12-2

### Added

- `moonstone/Popup`, `moonstone/ContextualPopupDecorator`, `moonstone/Notification`, `moonstone/Dialog` and `moonstone/ExpandableInput` components
- `ItemOverlay` component to `moonstone/Item` module
- `marqueeCentered` prop to `moonstone/MarqueeDecorator` and `moonstone/MarqueeText`
- `placeholder` prop to `moonstone/Image`
- `moonstone/MarqueeController` component to synchronize multiple `moonstone/Marquee` components
- Non-latin locale support to all existing Moonstone components
- Language-specific font support
- `moonstone/IncrementSlider` now accepts customizable increment and decrement icons, as well as `moonstone/Slider` being more responsive to external styling

### Changed

- `moonstone/Input` component's `iconStart` and `iconEnd` properties to be `iconBefore` and `iconAfter`, respectively, for consistency with `moonstone/Item.ItemOverlay` naming
- `moonstone/Icon` and `moonstone/IconButton` so the `children` property supports both font-based icons and images
- the `checked` property to `selected` for consistency across the whole framework. This allows better interoperability when switching between various components.  Affects the following: `CheckboxItem`, `RadioItem`, `SelectableItem`, `Switch`, `SwitchItem`, and `ToggleItem`. Additionally, these now use `moonstone/Item.ItemOverlay` to position and handle their Icons.
- `moonstone/Slider` and `moonstone/IncrementSlider` to be more performant. No changes were made to
	the public API.
- `moonstone/GridListImageItem` so that a placeholder image displays while loading the image, and the caption and subcaption support marqueeing
- `moonstone/MoonstoneDecorator` to add `FloatingLayerDecorator`
- `moonstone/IncrementSlider` in vertical mode looks and works as expected.

### Removed

- LESS mixins that belong in `@enact/ui`, so that only moonstone-specific mixins are contained in
this module. When authoring components and importing mixins, only the local mixins need to be
imported, as they already import the general mixins.
- the `src` property from `moonstone/Icon` and `moonston/IconButton`. Use the support for URLs in
	the `children` property as noted above.
- the `height` property from `moonstone/IncrementSlider` and `moonstone/Slider`

### Fixed

- Joined picker so that it now has correct animation when using the mouse wheel
- Bug in DatePicker/TimePicker that prevented setting of value earlier than 1969

## [1.0.0-alpha.3] - 2016-11-8

### Added

- `moonstone/BodyText`, `moonstone/DatePicker`, `moonstone/DayPicker`, `moonstone/ExpandableItem`, `moonstone/Image`, and `moonstone/TimePicker` components
- `fullBleed` prop to `moonstone/Panels/Header`. When `true`, the header content is indented and the header lines are removed.
- Application close button to `moonstone/Panels`. Fires `onApplicationClose` when clicked. Can be omitted with the `noCloseButton` prop.
- `marqueeDisabled` prop to `moonstone/Picker`
- `padded` prop to `moonstone/RangePicker`
- `forceDirection` prop to `moonstone/Marquee`. Forces the direction of `moonstone/Marquee`. Useful for when `RTL` content cannot be auto detected.

### Changed

- `data` parameter passed to `component` prop of `VirtualList`.
- `moonstone/Expandable` into a submodule of `moonstone/ExpandableItem`
- `ExpandableList` to properly support selection
- `moonstone/Divider`'s `children` property to be optional
- `moonstone/ToggleItem`'s `inline` version to have a `max-width` of `240px`
- `moonstone/Input` to use `<div>` instead of `<label>` for wrapping components. No change to
	functionality, only markup.

### Removed

- `moonstone/ExpandableCheckboxItemGroup` in favor of `ExpandableList`

## [1.0.0-alpha.2] - 2016-10-21

This version includes a lot of refactoring from the previous release. Developers need to switch to the new enact-dev command-line tool.

### Added

- New components and HOCs: `moonstone/Scroller`, `moonstone/VirtualList`, `moonstone/VirtualGridList`, `moonstone/MarqueeText`, `moonstone/Spinner`, `moonstone/ExpandableCheckboxItemGroup`, `moonstone/MarqueeDecorator`
- New options for `ui/Toggleable` HOC
- Marquee support to many components
- Image support to `moonstone/Icon` and `moonstone/IconButton`
- `dismissOnEnter` prop for `moonstone/Input`
- Many more unit tests

### Changed

- Some props for UI state were renamed to have `default` prefix where state was managed by the component. (e.g. `defaultOpen`)

### Fixed

- Many components were fixed, polished, updated and documented
- Inline docs updated to be more consistent and comprehensive<|MERGE_RESOLUTION|>--- conflicted
+++ resolved
@@ -12,12 +12,9 @@
 
 - `moonstone/Header` to fix font size of `titleBelow` and `subTitleBelow`
 - `moonstone/Dropdown` to apply `tiny` width
-<<<<<<< HEAD
+- `moonstone/Dropdown` to include selected `data` in the `onSelect` handler
 - `moonstone/Scroller`, `moonstone/VirtualList.VirtualGridList`, and `moonstone/VirtualList.VirtualList` spotlight behavior to focus the last item when reaching the bounds after scroll by page up or down
-=======
-- `moonstone/Dropdown` to include selected `data` in the `onSelect` handler
 - `moonstone/VirtualList.VirtualList` dynamically extended item scrolling into view properly
->>>>>>> da593ce9
 
 ## [3.0.1] - 2019-09-09
 
