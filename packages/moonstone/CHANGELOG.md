--- conflicted
+++ resolved
@@ -2,7 +2,6 @@
 
 The following is a curated list of changes in the Enact moonstone module, newest changes on the top.
 
-<<<<<<< HEAD
 ## [unreleased]
 
 ### Deprecated
@@ -22,7 +21,7 @@
 ### Changed
 
 - `moonstone/Button`, `moonstone/Checkbox`, `moonstone/FormCheckbox`, `moonstone/IconButton`, `moonstone/IncrementSlider`, `moonstone/Item`, `moonstone/Picker`, and `moonstone/RangePicker`, `moonstone/Switch` and `moonstone/VideoPlayer` to use `ui/Touchable`
-=======
+
 ## [1.8.0] - 2017-09-07
 
 ### Deprecated
@@ -59,7 +58,6 @@
 - `moonstone/MarqueeDecorator` to work with synchronized `marqueeOn` `'render'` and hovering as well as `marqueOn` `'hover'` when moving rapidly among synchronized marquees
 - `moonstone/Input` aria-label for translation
 - `moonstone/Marquee` to recalculate inside `moonstone/Scroller` and `moonstone/SelectableItem` by bypassing `shouldComponentUpdate`
->>>>>>> ddebf5e5
 
 ## [1.7.0] - 2017-08-23
 
@@ -87,11 +85,8 @@
 ### Fixed
 
 - `moonstone/VirtualList` and `moonstone/VirtualGridList` to focus the correct item when page up and page down keys are pressed
-<<<<<<< HEAD
 - `moonstone/VirtualList` not to lose focus when moving out from the first item via 5way when it has disabled items
-=======
 - `moonstone/VirtualList` to not lose focus when moving out from the first item via 5way when it has disabled items
->>>>>>> ddebf5e5
 - `moonstone/Slider` to align tooltip with detached knob
 - `moonstone/FormCheckbox` to display correct colors in light skin
 - `moonstone/Picker` and `moonstone/RangePicker` to forward `onKeyDown` events when not `joined`
