# Change Log

The following is a curated list of changes in the Enact moonstone module, newest changes on the top.

## [unreleased]

### Fixed

<<<<<<< HEAD
- `moonstone/Scroller` to not to adjust `scrollTop` when nested item is focused
=======
- `moonstone/Panels` to always blur breadcrumbs when transitioning to a new panel
- `moonstone/Button` and `moonstone/IconButton` to style image-based icons correctly when focused and disabled
- `moonstone/VideoPlayer` to show correct playback rate feedback on play or pause
>>>>>>> 3179dd4e

## [2.1.3] - 2018-09-10

### Fixed

- `moonstone/Scroller`, `moonstone/VirtualList.VirtualGridList`, and `moonstone/VirtualList.VirtualList` to scroll page by page via channel up or down keys without focused item
- `moonstone/Scroller`, `moonstone/VirtualList.VirtualGridList`, and `moonstone/VirtualList.VirtualList` to show overscroll effects properly on repeating wheel input
- `moonstone/TooltipDecorator` to handle runtime error when setting `tooltipText` to an empty string
- `moonstone/VideoPlayer` timing to read out `infoComponents` accessibility value when `moreButton` or `moreButtonColor` is pressed

## [2.1.2] - 2018-09-04

### Fixed

- `moonstone/ExpandableItem` to prevent default browser scroll behavior when 5-way key is pressed on the first item or the last item
- `moonstone/Scroller` scrolling behavior for focused items in 5-way mode
- `moonstone/Scroller` to scroll container elements into view
- `moonstone/TooltipDecorator` to update position when `tooltipText` is changed
- `moonstone/VideoPlayer` to prevent default browser scroll behavior when navigating via 5-way
- `moonstone/VirtuaList` to allow `onKeyDown` events to bubble
- `moonstone/VirtualList.VirtualGridList` and `moonstone/VirtualList.VirtualList` scrolling via page up or down keys

## [2.1.1] - 2018-08-27

### Changed

- `moonstone/Scroller`, `moonstone/VirtualList.VirtualGridList`, and `moonstone/VirtualList.VirtualList` to show overscroll effects only by wheel input

### Fixed

- `moonstone/VideoPlayer` so that activity is detected and the `autoCloseTimeout` timer is reset when using 5-way to navigate from the media slider

## [2.1.0] - 2018-08-20

### Added

- `moonstone/VideoPlayer` property `noMediaSliderFeedback`
- `moonstone/VideoPlayer.MediaControls` property `playPauseButtonDisabled`

### Changed

- `moonstone/Picker` key down hold threshold to 800ms before firing the `onChange` event

### Fixed

- `moonstone/GridListImageItem` to properly vertically align when the content varies in size
- `moonstone/Scroller`, `moonstone/VirtualList.VirtualGridList`, and `moonstone/VirtualList.VirtualList` to not scroll by dragging
- `moonstone/Slider` to not emit `onChange` event when `value` has not changed
- `moonstone/VideoPlayer` to focus on available media buttons if the default spotlight component is disabled
- `moonstone/VideoPlayer` to keep media controls visible when interacting with popups
- `moonstone/VideoPlayer` to read out `infoComponents` accessibility value when `moreButtonColor` is pressed
- `moonstone/VideoPlayer` to round the time displayed down to the nearest second
- `moonstone/VirtualList` to restore last focused item correctly

## [2.0.2] - 2018-08-13

### Fixed

- `moonstone/DatePicker` to correctly change year when `minYear` and `maxYear` aren't provided
- `moonstone/EditableIntegerPicker` management of spotlight pointer mode
- `moonstone/LabeledIcon` and `moonstone/LabeledIconButton` to have proper spacing and label-alignment with all label positions
- `moonstone/Popup` to prevent duplicate 5-way navigation when `spotlightRestrict="self-first"`
- `moonstone/Scroller` not to scroll to wrong position via 5way navigation in RTL languages
- `moonstone/Scroller` not to scroll when focusing in pointer mode
- `moonstone/Slider` to forward `onActivate` event
- `moonstone/VideoPlayer` to reset key down hold when media becomes unavailable

## [2.0.1] - 2018-08-01

### Fixed

- `moonstone/Dialog` read order of dialog contents
- `moonstone/Scroller` to go to next page properly via page up/down keys

## [2.0.0] - 2018-07-30

### Added

- `moonstone/LabeledIcon` and `moonstone/LabeledIconButton` components for a lightweight `Icon` or `IconButton` with a label
- `moonstone/VideoPlayer` property `noAutoShowMediaControls`

### Fixed

- `moonstone/Scroller` to prevent scrolling via page up/down keys if there is no spottable component in that direction
- `moonstone/Dialog` to hide `titleBelow` when `title` is not set
- `moonstone/Image` to suppress drag and drop support by default
- `moonstone/VideoPlayer` audio guidance behavior of More button
- `moonstone/VirtualList.VirtualGridList` and `moonstone/VirtualList.VirtualList` to handle focus properly via page up/down keys when switching to 5-way mode
- `moonstone/Popup` to spot the content after it's mounted
- `moonstone/Scroller`, `moonstone/VirtualList.VirtualGridList`, and `moonstone/VirtualList.VirtualList` to scroll properly via voice control in RTL locales

## [2.0.0-rc.3] - 2018-07-23

### Changed

- `moonstone/Scroller.Scroller`, `moonstone/VirtualList.VirtualGridList`, and `moonstone/VirtualList.VirtualList` overscroll effect color more recognizable on the focused element

### Fixed

- `moonstone/ContextualPopup` to refocus its activator on close when the popup lacks spottable children
- `moonstone/Scroller`, `moonstone/VirtualList.VirtualGridList`, and `moonstone/VirtualList.VirtualList` to scroll properly when holding down paging control buttons
- `moonstone/ExpandableItem` spotlight behavior when leaving the component via 5-way
- `moonstone/RadioItem` circle thickness to be 2px, matching the design
- `moonstone/Slider` to correctly prevent 5-way actions when activated
- `moonstone/ExpandableItem` and other expandable components to spotlight correctly when switching from pointer mode to 5-way with `closeOnSelect`

## [2.0.0-rc.2] - 2018-07-16

### Fixed

- `moonstone/Input` to not focus by *tab* key
- `moonstone/Picker` to properly set focus when navigating between buttons
- `moonstone/Popup` to set correct open state while transitioning
- `moonstone/ProgressBar.ProgressBarTooltip` unknown props warning
- `moonstone/Scrollable` to disable spotlight container during flick events only when contents can scroll
- `moonstone/Scroller`, `moonstone/VirtualList.VirtualGridList`, and `moonstone/VirtualList.VirtualList` to scroll properly when `animate` is false via `scrollTo`
- `moonstone/Scroller`, `moonstone/VirtualList.VirtualGridList`, and `moonstone/VirtualList.VirtualList` page controls to stop propagating an event when the event is handled
- `moonstone/Scroller`, `moonstone/VirtualList.VirtualGridList`, and `moonstone/VirtualList.VirtualList` to hide overscroll effect when focus is moved from a disabled paging control button to the opposite button
- `moonstone/Scroller`, `moonstone/VirtualList.VirtualGridList`, and `moonstone/VirtualList.VirtualList` to show overscroll effect when reaching the edge for the first time by wheel
- `moonstone/VideoPlayer` to display feedback tooltip when pointer leaves slider while playing
- `moonstone/VirtualList` and `moonstone/VirtualGridList` to restore focus on items focused by pointer

## [2.0.0-rc.1] - 2018-07-09

### Added

- `moonstone/VirtualList.VirtualList` and `moonstone/VirtualList.VirtualGridList` support `data-webos-voice-focused` and `data-webos-voice-group-label`

### Removed

- `moonstone/Button` built-in support for tooltips

### Changed

- `moonstone/Spinner` to blur Spotlight when the spinner is active

### Fixed

- `moonstone/Scroller.Scroller`, `moonstone/VirtualList.VirtualGridList`, and `moonstone/VirtualList.VirtualList` to handle direction, page up, and page down keys properly on page controls them when `focusableScrollbar` is false
- `moonstone/Scroller.Scroller`, `moonstone/VirtualList.VirtualGridList`, and `moonstone/VirtualList.VirtualList` to handle a page up or down key in pointer mode
- `moonstone/VideoPlayer.MediaControls` to correctly handle more button color when the prop is not specified
- `VirtualList.VirtualList` to handle focus properly when switching to 5-way mode

## [2.0.0-beta.9] - 2018-07-02

### Added

- `moonstone/ContextualPopupDecorator` instance method `positionContextualPopup()`
- `moonstone/MoonstoneDecorator` config property `disableFullscreen` to prevent the decorator from filling the entire screen
- `moonstone/Scroller` prop `onUpdate`

### Fixed

- `moonstone/Scrollable` to update scroll properly on pointer click
- `moonstone/TooltipDecorator` to prevent unnecessary re-renders when losing focus
- `moonstone/TooltipDecorator` to not dismiss the tooltip on pointer click

## [2.0.0-beta.8] - 2018-06-25

### Added

- `moonstone/Scroller.Scroller`, `moonstone/VirtualList.VirtualGridList`, and `moonstone/VirtualList.VirtualList` support for scrolling via voice control on webOS
- `moonstone/Scroller.Scroller`, `moonstone/VirtualList.VirtualGridList`, and `moonstone/VirtualList.VirtualList` overscroll effect when the edges are reached

### Changed

- `moonstone/Divider` property `marqueeOn` default value to `render`
- `moonstone/Scroller.Scroller`, `moonstone/VirtualList.VirtualGridList`, and `moonstone/VirtualList.VirtualList` scrollbar button to move a previous or next page when pressing a page up or down key instead of releasing it

### Fixed

- `moonstone/VideoPlayer` to prevent updating state when the source is changed to the preload source, but the current preload source is the same
- `moonstone/MediaOverlay` to marquee correctly
- `moonstone/MediaOverlay` to match UX guidelines

## [2.0.0-beta.7] - 2018-06-11

### Removed

- `moonstone/Dialog` properties `preserveCase` and `showDivider`, replaced by `casing` and `noDivider` respectively
- `moonstone/Divider` property `preserveCase`, replaced by `casing`
- `moonstone/ExpandableInput` property `onInputChange`, replaced by `onChange`
- `moonstone/MoonstoneDecorator.TextSizeDecorator`, replaced by `moonstone/MoonstoneDecorator.AccessibilityDecorator`
- `moonstone/Panels.Header` property `preserveCase`, replaced by `casing`
- `moonstone/Panels.Panel` property `noAutoFocus`, replaced by `autoFocus`
- `moonstone/TooltipDecorator` property `tooltipPreserveCase`, replaced by `tooltipCasing`

### Changed

- `moonstone/VideoPlayer` to allow spotlight focus to move left and right from `MediaControls`
- `moonstone/VideoPlayer` to disable bottom controls when loading until it's playable

### Fixed

- `moonstone/EditableIntegerPicker` to disable itself when on a range consisting of a single static value
- `moonstone/Picker` to disable itself when containing fewer than two items
- `moonstone/Popup` to spot its content correctly when `open` by default
- `moonstone/RangePicker` to disable itself when on a range consisting of a single static value
- `moonstone/TooltipDecorator` to hide when `onDismiss` has been invoked
- `moonstone/VideoPlayer` to show media controls when pressing down in pointer mode
- `moonstone/VideoPlayer` to provide a more natural 5-way focus behavior
- `moonstone/VideoPlayer.MediaControls` to handle left and right key to jump when `moonstone/VideoPlayer` is focused

## [2.0.0-beta.6] - 2018-06-04

### Removed

- `moonstone/IncrementSlider` prop `children` which was no longer supported for setting the tooltip (since 2.0.0-beta.1)

### Fixed

- `moonstone/ContextualPopupDecorator` to allow focusing components under a popup without any focusable components
- `moonstone/Scroller` ordering of logic for Scroller focus to check focus possibilities first then go to fallback at the top of the container
- `moonstone/Scroller` to check focus possibilities first then go to fallback at the top of the container of focused item
- `moonstone/Scroller` to scroll by page when focus was at the edge of the viewport
- `moonstone/ToggleButton` padding and orientation for RTL
- `moonstone/VideoPlayer` to not hide title and info section when showing more components
- `moonstone/VideoPlayer` to select a position in slider to seek in 5-way mode
- `moonstone/VideoPlayer` to show thumbnail only when focused on slider

## [2.0.0-beta.5] - 2018-05-29

### Removed

- `moonstone/Popup`, `moonstone/Dialog` and `moonstone/Notification` property `spotlightRestrict` option `'none'`
- `moonstone/VideoPlayer` prop `preloadSource`, to be replaced by `moonstone/VideoPlayer.Video` prop `preloadSource`
- `moonstone/Button` and `moonstone/IconButton` allowed value `'opaque'` from prop `backgroundOpacity` which was the default and therefore has the same effect as omitting the prop

### Added

- `moonstone/VideoPlayer` props `selection` and `onSeekOutsideRange` to support selecting a range and notification of interactions outside of that range
- `moonstone/VideoPlayer.Video` component to support preloading video sources

### Changed

- `moonstone/VideoPlayer.videoComponent` prop to default to `ui/Media.Media` instead of `'video'`. As a result, to use a custom video element, one must pass an instance of `ui/Media` with its `mediaComponent` prop set to the desired element.

### Fixed

- `moonstone/ContextualPopupDecorator` to properly stop propagating keydown event if fired from the popup container
- `moonstone/Slider` to read when knob gains focus or for a change in value
- `moonstone/Scroller` to not cut off Expandables when scrollbar appears
- `moonstone/VideoPlayer` to correctly read out when play button is pressed
- `moonstone/Divider` to always use a fixed height, regardless of locale

## [2.0.0-beta.4] - 2018-05-21

### Added

- `moonstone/Button` and `moonstone/IconButton` class name `small` to the list of allowed `css` overrides
- `moonstone/VideoPlayer.MediaControls` property `onClose` to handle back key
- `moonstone/ProgressBar` prop `highlighted` for when the UX needs to call special attention to a progress bar

### Changed

- `moonstone/VideoPlayer` to disable media slider when source is unavailable

### Fixed

- `moonstone/ContextualPopupDecorator` to not set focus to activator when closing if focus was set elsewhere
- `moonstone/IconButton` to allow external customization of vertical alignment of its `Icon` by setting `line-height`
- `moonstone/Marquee.MarqueeController` to not cancel valid animations
- `moonstone/VideoPlayer` feedback and feedback icon to hide properly on play/pause/fast forward/rewind
- `moonstone/VideoPlayer` to correctly focus to default media controls component
- `moonstone/VideoPlayer` to close opened popup components when media controls hide
- `moonstone/VideoPlayer` to show controls on mount and when playing next preload video

## [2.0.0-beta.3] - 2018-05-14

### Added

- `moonstone/SelectableItem.SelectableItemDecorator`

### Changed

- `moonstone/ToggleItem` to forward native events on `onFocus` and `onBlur`
- `moonstone/Input` and `moonstone/ExpandableInput` to support forwarding valid `<input>` props to the contained `<input>` node
- `moonstone/ToggleButton` to fire `onToggle` when toggled

### Fixed

- `moonstone/VirtualList.VirtualList` and `moonstone/VirtualList.VirtualGridList` to scroll properly with all enabled items via a page up or down key
- `moonstone/VirtualList.VirtualList`, `moonstone/VirtualList.VirtualGridList`, and `moonstone/Scroller.Scroller` to ignore any user key events in pointer mode
- `moonstone/VirtualList.VirtualList`, `moonstone/VirtualList.VirtualGridList`, and `moonstone/Scroller.Scroller` to pass `data-spotlight-container-disabled` prop to their outer DOM element
- `moonstone/Image` so it automatically swaps the `src` to the appropriate resolution dynamically as the screen resizes
- `moonstone/Popup` to support all `spotlightRestrict` options
- `moonstone` component `disabled` colors to match the most recent design guidelines (from 30% to 60% opacity)
- `moonstone/ExpandableInput` spotlight behavior when leaving the component via 5-way

## [2.0.0-beta.2] - 2018-05-07

### Fixed

- `moonstone/IconButton` to allow theme-style customization, like it claimed was possible
- `moonstone/ExpandableItem` and related expandables to deal with disabled items and the `autoClose`, `lockBottom` and `noLockBottom` props
- `moonstone/Slider` not to fire `onChange` event when 5-ways out of boundary
- `moonstone/ToggleButton` layout for RTL locales
- `moonstone/Item`, `moonstone/SlotItem`, `moonstone/ToggleItem` to not apply duplicate `className` values
- `moonstone/VirtualList.VirtualList`, `moonstone/VirtualList.VirtualGridList`, and `moonstone/Scroller.Scroller` scrollbar button's aria-label in RTL
- `moonstone/VirtualList.VirtualList` and `moonstone/VirtualList.VirtualGridList` to scroll properly with all disabled items
- `moonstone/VirtualList.VirtualList` and `moonstone/VirtualList.VirtualGridList` to not scroll on focus when jumping

## [2.0.0-beta.1] - 2018-04-29

### Removed

- `moonstone/IncrementSlider` and `moonstone/Slider` props `tooltipAsPercent`, `tooltipSide`, and `tooltipForceSide`, to be replaced by `moonstone/IncrementSlider.IncrementSliderTooltip` and `moonstone/Slider.SliderTooltip` props `percent`, and `side`
- `moonstone/IncrementSlider` props `detachedKnob`, `onDecrement`, `onIncrement`, and `scrubbing`
- `moonstone/ProgressBar` props `tooltipSide` and `tooltipForceSide`, to be replaced by `moonstone/ProgressBar.ProgressBarTooltip` prop `side`
- `moonstone/Slider` props `detachedKnob`, `onDecrement`, `onIncrement`, `scrubbing`, and `onKnobMove`
- `moonstone/VideoPlayer` property `tooltipHideDelay`
- `moonstone/VideoPlayer` props `backwardIcon`, `forwardIcon`, `initialJumpDelay`, `jumpBackwardIcon`, `jumpButtonsDisabled`, `jumpDelay`, `jumpForwadIcon`, `leftComponents`, `moreButtonCloseLabel`, `moreButtonColor`, `moreButtonDisabled`, `moreButtonLabel`, `no5WayJump`, `noJumpButtons`, `noRateButtons`, `pauseIcon`, `playIcon`, `rateButtonsDisabled`, and `rightComponents`, replaced by corresponding props on `moonstone/VideoPlayer.MediaControls`
- `moonstone/VideoPlayer` props `onBackwardButtonClick`, `onForwardButtonClick`, `onJumpBackwardButtonClick`, `onJumpForwardButtonClick`, and `onPlayButtonClick`, replaced by `onRewind`, `onFastForward`, `onJumpBackward`, `onJumpForward`, `onPause`, and `onPlay`, respectively

### Added

- `moonstone/DatePicker` props `dayAriaLabel`, `dayLabel`, `monthAriaLabel`, `monthLabel`, `yearAriaLabel` and `yearLabel` to configure the label set on date pickers
- `moonstone/DayPicker` and `moonstone/DaySelector` props `dayNameLength`, `everyDayText`, `everyWeekdayText`, and `everyWeekendText`
- `moonstone/ExpandablePicker` props `checkButtonAriaLabel`, `decrementAriaLabel`, `incrementAriaLabel`, and `pickerAriaLabel` to configure the label set on each button and picker
- `moonstone/MediaOverlay` component
- `moonstone/Picker` props `aria-label`, `decrementAriaLabel`, and `incrementAriaLabel` to configure the label set on each button
- `moonstone/Popup` property `closeButtonAriaLabel` to configure the label set on popup close button
- `moonstone/ProgressBar.ProgressBarTooltip` props `percent` to format the value as a percent and `visible` to control display of the tooltip
- `moonstone/TimePicker` props `hourAriaLabel`, `hourLabel`, `meridiemAriaLabel`, `meridiemLabel`, `minuteAriaLabel`, and `minuteLabel` to configure the label set on time pickers
- `moonstone/VideoPlayer.MediaControls` component to support additional customization of the playback controls
- `moonstone/VideoPlayer` props `mediaControlsComponent`, `onRewind`, `onFastForward`, `onJumpBackward`, `onJumpForward`, `onPause`, `onPlay`, and `preloadSource`
- `moonstone/VirtualList.VirtualList` and `moonstone/VirtualList.VirtualGridList` `role="list"`
- `moonstone/VirtualList.VirtualList` and `moonstone/VirtualList.VirtualGridList` prop `wrap` to support wrap-around spotlight navigation
- `moonstone/VirtualList`, `moonstone/VirtualGridList` and `moonstone/Scroller` props `scrollRightAriaLabel`, `scrollLeftAriaLabel`, `scrollDownAriaLabel`, and `scrollUpAriaLabel` to configure the aria-label set on scroll buttons in the scrollbars

### Changed

- `moonstone/IncrementSlider` and `moonstone/Slider` prop `tooltip` to support either a boolean for the default tooltip or an element or component for a custom tooltip
- `moonstone/Input` to prevent pointer actions on other component when the input has focus
- `moonstone/ProgressBar.ProgressBarTooltip` prop `side` to support either locale-aware or locale-independent positioning
- `moonstone/ProgressBar.ProgressBarTooltip` prop `tooltip` to support custom tooltip components
- `moonstone/Scroller`, `moonstone/Picker`, and `moonstone/IncrementSlider` to retain focus on `moonstone/IconButton` when it becomes disabled

### Fixed

- `moonstone/ExpandableItem` and related expandable components to expand smoothly when used in a scroller
- `moonstone/GridListImageItem` to show proper `placeholder` and `selectionOverlay`
- `moonstone/MoonstoneDecorator` to optimize localized font loading performance
- `moonstone/Scroller` and `moonstone/VirtualList` navigation via 5-way from paging controls
- `moonstone/VideoPlayer` to render bottom controls at idle after mounting
- `moonstone/VirtualList.VirtualList` and `moonstone/VirtualList.VirtualGridList` to give initial focus
- `moonstone/VirtualList.VirtualList` and `moonstone/VirtualList.VirtualGridList` to have the default value for `dataSize`, `pageScroll`, and `spacing` props

## [2.0.0-alpha.8] - 2018-04-17

### Added

- `moonstone/Panels` property `closeButtonAriaLabel` to configure the label set on application close button

### Changed

- `moonstone/VirtualList.VirtualList` and `moonstone/VirtualList.VirtualGridList` to set its ARIA `role` to `"list"`
- `moonstone/VideoPlayer` property `title` to accept node type

### Fixed

- `moonstone/TimePicker` to show `meridiem` correctly in all locales
- `moonstone/Scrollable` scroll buttons to read out out audio guidance when button pressed down
- `moonstone/ExpandableItem` to show label properly when open and disabled
- `moonstone/Notification` to position properly in RTL locales
- `moonstone/VideoPlayer` to show controls when pressing 5-way select

## [2.0.0-alpha.7] - 2018-04-03

### Removed

- `moonstone/VirtualList.VirtualList` and `moonstone/VirtualList.VirtualGridList` prop `data` to eliminate the misunderstanding caused by the ambiguity of `data`

### Added

- `moonstone/VideoPlayer` property `noSpinner` to allow apps to show/hide spinner while loading video

### Changed

- `moonstone/VideoPlayer` to disable play/pause button when media controls are disabled
- `moonstone/VideoPlayer` property `moreButtonColor` to allow setting underline colors for more button
- `moonstone/VirtualList.VirtualList` and `moonstone/VirtualList.VirtualGridList` prop `isItemDisabled`, which accepts a function that checks if the item at the supplied index is disabled
- `moonstone/Panels.Header` support for `headerInput` so the Header can be used as an Input. See documentation for usage examples.
- `moonstone/ProgressBar` property `tooltipSide` to configure tooltip position relative to the progress bar
- `moonstone/ProgressBar` colors (affecting `moonstone/Slider` as well) for light and dark theme to match the latest designs and make them more visible when drawn over arbitrary background colors

### Fixed

- `moonstone/VideoPlayer` to correctly adjust spaces when the number of components changes in `leftComponents` and `rightComponents`
- `moonstone/VideoPlayer` to read out audio guidance every time `source` changes
- `moonstone/VideoPlayer` to display custom thumbnail node
- `moonstone/VideoPlayer` to hide more icon when right components are removed
- `moonstone/Picker` to correctly update pressed state when dragging off buttons
- `moonstone/Notification` to display when it's opened
- `moonstone/VirtualList` and `moonstone/VirtualGridList` to show Spotlight properly while navigating with page up and down keys
- `moonstone/Input` to allow navigating via left or right to other components when the input is active and the selection is at start or end of the text, respectively
- `moonstone/Panels.ActivityPanels` to correctly lay out the existing panel after adding additional panels

## [2.0.0-alpha.6] - 2018-03-22

### Removed

- `moonstone/Slider` exports `SliderFactory` and `SliderBaseFactory`
- `moonstone/IncrementSlider` exports `IncrementSliderFactory` and `IncrementSliderBaseFactory`
- `moonstone/ProgressBar`, `moonstone/Slider`, `moonstone/Slider.SliderTooltip`, `moonstone/IncrementSlider` components' `vertical` property and replaced it with `orientation`

### Added

- `moonstone/VideoPlayer` property `component` to handle custom video element
- `moonstone/IncrementSlider` properties `incrementAriaLabel` and `decrementAriaLabel` to configure the label set on each button
- `moonstone/Input` support for `small` prop
- `moonstone/ProgressBar` support for `tooltip` and `tooltipForceSide`
- `moonstone/ProgressBar`, `moonstone/Slider`, `moonstone/Slider.SliderTooltip`, `moonstone/IncrementSlider` property `orientation` to accept orientation strings like "vertical" and "horizontal" (replaced old `vertical` prop)

### Changed

- `moonstone/Input` input `height`, `vertical-align`, and `margins`. Please verify your layouts to ensure everything lines up correctly; this change may require removal of old sizing and positioning CSS which is no longer necessary.
- `moonstone/FormCheckbox` to have a small border around the circle, according to new GUI designs
- `moonstone/RadioItem` dot size and added an inner-dot to selected-focused state, according to new GUI designs
- `moonstone/ContextualPopup` prop `popupContainerId` to `popupSpotlightId`
- `moonstone/Popup` prop `containerId` to `spotlightId`
- `moonstone/VideoPlayer` prop `containerId` to `spotlightId`
- `moonstone/VirtualList.VirtualList` and `moonstone/VirtualList.VirtualGridList` prop `component` to be replaced by `itemRenderer`

### Fixed

- `moonstone/ExpandableItem` to be more performant when animating
- `moonstone/GridListImageItem` to hide overlay checkmark icon on focus when unselected
- `moonstone/GridListImageItem` to use `ui/GridListImageItem`
- `moonstone/VirtualList`, `moonstone/VirtualGridList` and `moonstone/Scroller` components to use their base UI components
- `moonstone/VirtualList` to show the selected state on hovered paging controls properly
- `moonstone/Slider` to highlight knob when selected
- `moonstone/Slider` to handle updates to its `value` prop correctly
- `moonstone/ToggleItem` to accept HTML DOM node tag names as strings for its `component` property
- `moonstone/Popup` to properly pause and resume spotlight when animating

## [2.0.0-alpha.5] - 2018-03-07

### Removed

- `moonstone/Marquee.MarqueeText`, replaced by `moonstone/Marquee.Marquee`
- `moonstone/VirtualGridList.GridListImageItem`, replaced by `moonstone/GridListImageItem`

### Changed

- `moonstone/Marquee.Marquee` to be `moonstone/Marquee.MarqueeBase`
- `moonstone/ContextualPopupDecorator` to not restore last-focused child
- `moonstone/ExpandableList` to restore focus to the first selected item after opening

### Fixed

- `moonstone/Slider` to correctly show localized percentage value in tooltip when `tooltipAsPercent` is true
- `moonstone/VirtualGridList` to show or hide its scrollbars properly
- `moonstone/Button` text to be properly centered
- `moonstone/Input` to not clip some glyphs at the start of the value

## [2.0.0-alpha.4] - 2018-02-13

### Added

- `moonstone/SlotItem` replacing `moonstone/Item.ItemOverlay`

### Removed

- `moonstone/VirtualFlexList` to be replaced by `ui/VirtualFlexList`
- `moonstone/Button` and `moonstone/IconButton` prop `noAnimation`
- `moonstone/Item.OverlayDecorator`, `moonstone/Item.Overlay`, and `moonstone/Item.ItemOverlay` to be replaced by `moonstone/SlotItem`

### Changed

- `moonstone/Marquee` to do less-costly calculations during measurement and optimized the applied styles
- `moonstone/ExpandableList` to require a unique key for each object type data

### Fixed

- `moonstone/VirtualList` to render properly with fiber reconciler
- `moonstone/VirtualList` focus option in scrollTo api
- `moonstone/ExpandableSpotlightDecorator` to not spot the title upon collapse when in `pointerMode`
- `moonstone/Spinner` to not unpause Spotlight unless it was the one to pause it
- `moonstone/Marquee` to stop when becoming disabled
- `moonstone/Input`, `moonstone/MarqueeDecorator`, and `moonstone/Slider` to prevent unnecessary focus-based updates

## [2.0.0-alpha.3] - 2018-01-18

### Removed

- `moonstone/Scroller` and `moonstone/VirtualList` option `indexToFocus` in `scrollTo` method which is deprecated from 1.2.0
- `moonstone/Scroller` props `horizontal` and `vertical` which are deprecated from 1.3.0 and replaced with `direction` prop
- `moonstone/Button` exports `ButtonFactory` and `ButtonBaseFactory`
- `moonstone/IconButton` exports `IconButtonFactory` and `IconButtonBaseFactory`

### Fixed

- `moonstone/MoonstoneDecorator` root node to fill the entire space available, which simplifies positioning and sizing for child elements (previously always measured 0 in height)
- `moonstone/VirtualList` to prevent infinite function call when a size of contents is slightly longer than a client size without a scrollbar
- `moonstone/VirtualList` to sync scroll position when clientSize changed

## [2.0.0-alpha.2] - 2017-08-29

No significant changes.

## [2.0.0-alpha.1] - 2017-08-27

### Changed

- `moonstone/Button`, `moonstone/Checkbox`, `moonstone/FormCheckbox`, `moonstone/IconButton`, `moonstone/IncrementSlider`, `moonstone/Item`, `moonstone/Picker`, and `moonstone/RangePicker`, `moonstone/Switch` and `moonstone/VideoPlayer` to use `ui/Touchable`

## [1.15.0] - 2018-02-28

### Deprecated

- `moonstone/Marquee.Marquee`, to be moved to `moonstone/Marquee.MarqueeBase` in 2.0.0
- `moonstone/Marquee.MarqueeText`, to be moved to `moonstone/Marquee.Marquee` in 2.0.0

### Fixed

- `moonstone/GridListImageItem` to display correctly

## [1.14.0] - 2018-02-23

### Deprecated

- `moonstone/VirtualFlexList`, to be replaced by `ui/VirtualFlexList` in 2.0.0
- `moonstone/VirtualGridList.GridListImageItem`, to be replaced by `moonstone/GridListImageItem` in 2.0.0
- `moonstone/Button` and `moonstone/IconButton` prop `noAnimation`, to be removed in 2.0.0
- `moonstone/Button.ButtonFactory`, `moonstone/Button.ButtonBaseFactory`, `moonstone/IconButton.IconButtonFactory`, `moonstone/IconButton.IconButtonBaseFactory`, `moonstone/IncrementSlider.IncrementSliderFactory`, `moonstone/IncrementSlider.IncrementSliderBaseFactory`, `moonstone/Slider.SliderFactory`, and `moonstone/Slider.SliderBaseFactory`, to be removed in 2.0.0
- `moonstone/Item.ItemOverlay`, to be replaced by `ui/SlotItem` in 2.0.0
- `moonstone/Item.Overlay` and `moonstone/Item.OverlayDecorator`, to be removed in 2.0.0

### Added

- `moonstone/DaySelector` component
- `moonstone/EditableIntegerPicker` component
- `moonstone/GridListImageItem` component

## [1.13.4] - 2018-07-30

### Fixed

- `moonstone/DatePicker` to calculate min and max year in the current calender

## [1.13.3] - 2018-01-16

### Fixed

- `moonstone/TimePicker` to not read out meridiem label when meridiem picker gets a focus
- `moonstone/Scroller` to correctly update scrollbars when the scroller's contents change

## [1.13.2] - 2017-12-14

### Fixed

- `moonstone/Panels` to maintain spotlight focus when `noAnimation` is set
- `moonstone/Panels` to not accept back key presses during transition
- `moonstone/Panels` to revert 1.13.0 fix that blurred Spotlight when transitioning panels
- `moonstone/Scroller` and other scrolling components to not show scroll thumb when only child item is updated
- `moonstone/Scroller` and other scrolling components to not hide scroll thumb immediately after scroll position reaches the top or the bottom
- `moonstone/Scroller` and other scrolling components to show scroll thumb properly when scroll position reaches the top or the bottom by paging controls

## [1.13.1] - 2017-12-06

### Fixed

- `moonstone/Slider` to not unnecessarily fire `onChange` if the initial value has not changed

## [1.13.0] - 2017-11-28

### Added

- `moonstone/VideoPlayer` props `disabled`, `loading`, `miniFeedbackHideDelay`, and `thumbnailComponent` as well as new APIs: `areControlsVisible`, `getVideoNode`, `showFeedback`, and `toggleControls`

### Fixed

- `moonstone/VirtualList` to render items from a correct index on edge cases at the top of a list
- `moonstone/VirtualList` to handle focus properly via page up at the first page and via page down at the last page
- `moonstone/Expandable` and derivatives to use the new `ease-out-quart` animation timing function to better match the aesthetic of Enyo's Expandables
- `moonstone/TooltipDecorator` to correctly display tooltip direction when locale changes
- `moonstone/Marquee` to restart animation on every resize update
- `moonstone/LabeledItem` to start marquee when hovering while disabled
- `moonstone/Marquee` to correctly start when hovering on disabled spottable components
- `moonstone/Marquee.MarqueeController` to not abort marquee when moving among components
- `moonstone/Picker` marquee issues with disabled buttons or Picker
- `moonstone/Panels` to prevent loss of spotlight issue when moving between panels
- `moonstone/VideoPlayer` to bring it in line with real-world use-cases
- `moonstone/Slider` by removing unnecessary repaints to the screen
- `moonstone/Slider` to fire `onChange` events when the knob is pressed near the boundaries
- `moonstone/VideoPlayer` to correctly position knob when interacting with media slider
- `moonstone/VideoPlayer` to not read out the focused button when the media controls hide
- `moonstone/MarqueeDecorator` to stop when unhovering a disabled component using `marqueeOn` `'focus'`
- `moonstone/Slider` to not forward `onChange` when `disabled` on `mouseUp/click`
- `moonstone/VideoPlayer` to defer rendering playback controls until needed

## [1.12.2] - 2017-11-15

### Fixed

- `moonstone/VirtualList` to scroll and focus properly by pageUp and pageDown when disabled items are in it
- `moonstone/Button` to correctly specify minimum width when in large text mode
- `moonstone/Scroller` and other scrolling components to restore last focused index when panel is changed
- `moonstone/VideoPlayer` to display time correctly in RTL locale
- `moonstone/VirtualList` to scroll correctly using page down key with disabled items
- `moonstone/Scroller` and other scrolling components to not cause a script error when scrollbar is not rendered
- `moonstone/Picker` incrementer and decrementer to not change size when focused
- `moonstone/Header` to use a slightly smaller font size for `title` in non-latin locales and a line-height for `titleBelow` and `subTitleBelow` that better meets the needs of tall-glyph languages like Tamil and Thai, as well as latin locales
- `moonstone/Scroller` and `moonstone/VirtualList` to keep spotlight when pressing a 5-way control while scrolling
- `moonstone/Panels` to prevent user interaction with panel contents during transition
- `moonstone/Slider` and related components to correctly position knob for `detachedKnob` on mouse down and fire value where mouse was positioned on mouse up
- `moonstone/DayPicker` to update day names when changing locale
- `moonstone/ExpandableItem` and all other `Expandable` components to revert 1.12.1 change to pull down from the top

## [1.12.1] - 2017-11-07

### Fixed

- `moonstone/ExpandableItem` and all other `Expandable` components to now pull down from the top instead of being revealed from the bottom, matching Enyo's design
- `moonstone/VirtualListNative` to scroll properly with page up/down keys if there is a disabled item
- `moonstone/RangePicker` to display negative values correctly in RTL
- `moonstone/Scroller` and other scrolling components to not blur scroll buttons when wheeling
- `moonstone/Scrollbar` to hide scroll thumb immediately without delay after scroll position reaches min or max
- `moonstone/Divider` to pass `marqueeOn` prop
- `moonstone/Slider` to fire `onChange` on mouse up and key up
- `moonstone/VideoPlayer` to show knob when pressed
- `moonstone/Header` to layout `titleBelow` and `subTitleBelow` correctly
- `moonstone/Header` to use correct font-weight for `subTitleBelow`
- `moonstone/VirtualList` to restore focus correctly for lists only slightly larger than the viewport

## [1.12.0] - 2017-10-27

### Fixed

- `moonstone/Scroller` and other scrolling components to prevent focusing outside the viewport when pressing a 5-way key during wheeling
- `moonstone/Scroller` to called scrollToBoundary once when focus is moved using holding child item
- `moonstone/VideoPlayer` to apply skin correctly
- `moonstone/Popup` from `last-focused` to `default-element` in `SpotlightContainerDecorator` config
- `moonstone/Panels` to retain focus when back key is pressed on breadcrumb
- `moonstone/Input` to correctly hide VKB when dismissing

## [1.11.0] - 2017-10-24

### Added

- `moonstone/VideoPlayer` properties `seekDisabled` and `onSeekFailed` to disable seek function

### Changed

- `moonstone/ExpandableList` to become `disabled` if there are no children

### Fixed

- `moonstone/Picker` to read out customized accessibility value when picker prop has `joined` and `aria-valuetext`
- `moonstone/Scroller` to apply scroll position on vertical or horizontal Scroller when child gets a focus
- `moonstone/Scroller` and other scrolling components to scroll without animation when panel is changed
- `moonstone/ContextualPopup` padding to not overlap close button
- `moonstone/Scroller` and other scrolling components to change focus via page up/down only when the scrollbar is visible
- `moonstone/Picker` to only increment one value on hold
- `moonstone/ItemOverlay` to remeasure when focused

## [1.10.1] - 2017-10-16

### Fixed

- `moonstone/Scroller` and other scrolling components to scroll via page up/down when focus is inside a Spotlight container
- `moonstone/VirtualList` and `moonstone/VirtualGridList` to scroll by 5-way keys right after wheeling
- `moonstone/VirtualList` not to move focus when a current item and the last item are located at the same line and pressing a page down key
- `moonstone/Slider` knob to follow while dragging for detached knob
- `moonstone/Header` to layout header row correctly in `standard` type
- `moonstone/Input` to not dismiss on-screen keyboard when dragging cursor out of input box
- `moonstone/Header` RTL `line-height` issue
- `moonstone/Panels` to render children on idle
- `moonstone/Scroller` and other scrolling components to limit muted spotlight container scrims to their bounds
- `moonstone/Input` to always forward `onKeyUp` event

## [1.10.0] - 2017-10-09

### Added

- `moonstone/VideoPlayer` support for designating components with `.spottable-default` as the default focus target when pressing 5-way down from the slider
- `moonstone/Slider` property `activateOnFocus` which when enabled, allows 5-way directional key interaction with the `Slider` value without pressing [Enter] first
- `moonstone/VideoPlayer` property `noMiniFeedback` to support controlling the visibility of mini feedback
- `ui/Layout`, which provides a technique for laying-out components on the screen using `Cells`, in rows or columns

### Changed

- `moonstone/Popup` to focus on mount if it’s initially opened and non-animating and to always pass an object to `onHide` and `onShow`
- `moonstone/VideoPlayer` to emit `onScrub` event and provide audio guidance when setting focus to slider

### Fixed

- `moonstone/ExpandableItem` and derivatives to restore focus to the Item if the contents were last focused when closed
- `moonstone/Slider` toggling activated state when holding enter/select key
- `moonstone/TimePicker` picker icons shifting slightly when focusing an adjacent picker
- `moonstone/Icon` so it handles color the same way generic text does, by inheriting from the parent's color. This applies to all instances of `Icon`, `IconButton`, and `Icon` inside `Button`.
- `moonstone/fonts` Museo Sans font to correct "Ti" kerning
- `moonstone/VideoPlayer` to correctly position knob on mouse click
- `moonstone/Panels.Header` to show an ellipsis for long titles with RTL text
- `moonstone/Marquee` to restart when invalidated by a prop change and managed by a `moonstone/Marquee.MarqueeController`
- `spotlight.Spotlight` method `focus()` to verify that the target element matches its container's selector rules prior to setting focus
- `moonstone/Picker` to only change picker values `onWheel` when spotted
- `moonstone/VideoPlayer` to hide descendant floating components (tooltips, contextual popups) when the media controls hide

## [1.9.3] - 2017-10-03

### Added

- `moonstone/Button` property value to `backgroundOpacity` called "lightTranslucent" to better serve colorful image backgrounds behind Buttons. This also affects `moonstone/IconButton` and `moonstone/Panels/ApplicationCloseButton`.
- `moonstone/Panels` property `closeButtonBackgroundOpacity` to support `moonstone/Panels/ApplicationCloseButton`'s `backgroundOpacity` prop

### Changed

- `Moonstone Icons` font file to include the latest designs for several icons
- `moonstone/Panels/ApplicationCloseButton` to expose its `backgroundOpacity` prop

### Fixed

- `moonstone/VirtualList` to apply "position: absolute" inline style to items
- `moonstone/Picker` to increment and decrement normally at the edges of joined picker
- `moonstone/Icon` not to read out image characters
- `moonstone/Scroller` and other scrolling components to not accumulate paging scroll by pressing page up/down in scrollbar
- `moonstone/Icon` to correctly display focused state when using external image
- `moonstone/Button` and `moonstone/IconButton` to be properly visually muted when in a muted container

## [1.9.2] - 2017-09-26

### Fixed

- `moonstone/ExpandableList` preventing updates when its children had changed

## [1.9.1] - 2017-09-25

### Fixed

- `moonstone/ExpandableList` run-time error when using an array of objects as children
- `moonstone/VideoPlayer` blocking pointer events when the controls were hidden

## [1.9.0] - 2017-09-22

### Added

- `moonstone/styles/mixins.less` mixins: `.moon-spotlight-margin()` and `.moon-spotlight-padding()`
- `moonstone/Button` property `noAnimation` to support non-animating pressed visual

### Changed

- `moonstone/TimePicker` to use "AM/PM" instead of "meridiem" for label under meridiem picker
- `moonstone/IconButton` default style to not animate on press. NOTE: This behavior will change back to its previous setting in release 2.0.0.
- `moonstone/Popup` to warn when using `scrimType` `'none'` and `spotlightRestrict` `'self-only'`
- `moonstone/Scroller` to block spotlight during scroll
- `moonstone/ExpandableItem` and derivatives to always pause spotlight before animation

### Fixed

- `moonstone/VirtualGridList` to not move focus to wrong column when scrolled from the bottom by holding the "up" key
- `moonstone/VirtualList` to focus an item properly when moving to a next or previous page
- `moonstone/Scroller` and other scrolling components to move focus toward first or last child when page up or down key is pressed if the number of children is small
- `moonstone/VirtualList` to scroll to preserved index when it exists within dataSize for preserving focus
- `moonstone/Picker` buttons to not change size
- `moonstone/Panel` to move key navigation to application close button on holding the "up" key.
- `moonstone/Picker` to show numbers when changing values rapidly
- `moonstone/Popup` layout in large text mode to show close button correctly
- `moonstone/Picker` from moving scroller when pressing 5-way keys in `joined` Picker
- `moonstone/Input` so it displays all locales the same way, without cutting off the edges of characters
- `moonstone/TooltipDecorator` to hide tooltip when 5-way keys are pressed for disabled components
- `moonstone/Picker` to not tremble in width when changing values while using a numeric width prop value
- `moonstone/Picker` to not overlap values when changing values in `vertical`
- `moonstone/ContextualPopup` pointer mode focus behavior for `spotlightRestrict='self-only'`
- `moonstone/VideoPlayer` to prevent interacting with more components in pointer mode when hidden
- `moonstone/Scroller` to not repaint its entire contents whenever partial content is updated
- `moonstone/Slider` knob positioning after its container is resized
- `moonstone/VideoPlayer` to maintain focus when media controls are hidden
- `moonstone/Scroller` to scroll expandable components into view when opening when pointer has moved elsewhere

## [1.8.0] - 2017-09-07

### Deprecated

- `moonstone/Dialog` property `showDivider`, will be replaced by `noDivider` property in 2.0.0

### Added

- `moonstone/Popup` callback property `onShow` which fires after popup appears for both animating and non-animating popups

### Changed

- `moonstone/Popup` callback property `onHide` to run on both animating and non-animating popups
- `moonstone/VideoPlayer` state `playbackRate` to media events
- `moonstone/VideoPlayer` support for `spotlightDisabled`
- `moonstone/VideoPlayer` thumbnail positioning and style
- `moonstone/VirtualList` to render when dataSize increased or decreased
- `moonstone/Dialog` style
- `moonstone/Popup`, `moonstone/Dialog`, and `moonstone/Notification` to support `node` type for children
- `moonstone/Scroller` to forward `onKeyDown` events

### Fixed

- `moonstone/Scroller` and other scrolling components to enable focus when wheel scroll is stopped
- `moonstone/VirtualList` to show scroll thumb when a preserved item is focused in a Panel
- `moonstone/Scroller` to navigate properly with 5-way when expandable child is opened
- `moonstone/VirtualList` to stop scrolling when focus is moved on an item from paging controls or outside
- `moonstone/VirtualList` to move out with 5-way navigation when the first or the last item is disabled
- `moonstone/IconButton` Tooltip position when disabled
- `moonstone/VideoPlayer` Tooltip time after unhovering
- `moonstone/VirtualList` to not show invisible items
- `moonstone/IconButton` Tooltip position when disabled
- `moonstone/VideoPlayer` to display feedback tooltip correctly when navigating in 5-way
- `moonstone/MarqueeDecorator` to work with synchronized `marqueeOn` `'render'` and hovering as well as `marqueOn` `'hover'` when moving rapidly among synchronized marquees
- `moonstone/Input` aria-label for translation
- `moonstone/Marquee` to recalculate inside `moonstone/Scroller` and `moonstone/SelectableItem` by bypassing `shouldComponentUpdate`
- `moonstone/Picker` to marquee when incrementing and decrementing values with the prop `noAnimation`

## [1.7.0] - 2017-08-23

### Deprecated

- `moonstone/TextSizeDecorator` and it will be replaced by `moonstone/AccessibilityDecorator`
- `moonstone/MarqueeDecorator` property `marqueeCentered` and `moonstone/Marquee` property `centered` will be replaced by `alignment` property in 2.0.0

### Added

- `moonstone/TooltipDecorator` config property to direct tooltip into a property instead of adding to `children`
- `moonstone/VideoPlayer` prop `thumbnailUnavailable` to fade thumbnail
- `moonstone/AccessibilityDecorator` with `highContrast` and `textSize`
- `moonstone/VideoPlayer` high contrast scrim
- `moonstone/MarqueeDecorator`and `moonstone/Marquee` property `alignment` to allow setting  alignment of marquee content

### Changed

- `moonstone/Scrollbar` to disable paging control down button properly at the bottom when a scroller size is a non-integer value
- `moonstone/VirtualList`, `moonstone/VirtualGridList`, and `moonstone/Scroller` to scroll on `keydown` event instead of `keyup` event of page up and page down keys
- `moonstone/VirtualGridList` to scroll by item via 5 way key
- `moonstone/VideoPlayer` to read target time when jump by left/right key
- `moonstone/IconButton` to not use `MarqueeDecorator` and `Uppercase`

### Fixed

- `moonstone/VirtualList` and `moonstone/VirtualGridList` to focus the correct item when page up and page down keys are pressed
- `moonstone/VirtualList` to not lose focus when moving out from the first item via 5way when it has disabled items
- `moonstone/Slider` to align tooltip with detached knob
- `moonstone/FormCheckbox` to display correct colors in light skin
- `moonstone/Picker` and `moonstone/RangePicker` to forward `onKeyDown` events when not `joined`
- `moonstone/SelectableItem` to display correct icon width and alignment
- `moonstone/LabeledItem` to always match alignment with the locale
- `moonstone/Scroller` to properly 5-way navigate from scroll buttons
- `moonstone/ExpandableList` to display correct font weight and size for list items
- `moonstone/Divider` to not italicize in non-italic locales
- `moonstone/VideoPlayer` slider knob to follow progress after being selected when seeking
- `moonstone/LabeledItem` to correctly position its icon. This affects all of the `Expandables`, `moonstone/DatePicker` and `moonstone/TimePicker`.
- `moonstone/Panels.Header` and `moonstone/Item` to prevent them from allowing their contents to overflow unexpectedly
- `moonstone/Marquee` to recalculate when vertical scrollbar appears
- `moonstone/SelectableItem` to recalculate marquee when toggled

### Removed

- `moonstone/Input` large-text mode

## [1.6.1] - 2017-08-07

### Changed

- `moonstone/Icon` and `moonstone/IconButton` to no longer fit image source to the icon's boundary

## [1.6.0] - 2017-08-04

### Added

- `moonstone/VideoPlayer` ability to seek when holding down the right and left keys. Sensitivity can be adjusted using throttling options `jumpDelay` and `initialJumpDelay`.
- `moonstone/VideoPlayer` property `no5WayJump` to disable jumping done by 5-way
- `moonstone/VideoPlayer` support for the "More" button to use tooltips
- `moonstone/VideoPlayer` properties `moreButtonLabel` and `moreButtonCloseLabel` to allow customization of the "More" button's tooltip and Aria labels
- `moonstone/VideoPlayer` property `moreButtonDisabled` to disable the "More" button
- `moonstone/Picker` and `moonstone/RangePicker` prop `aria-valuetext` to support reading custom text instead of value
- `moonstone/VideoPlayer` methods `showControls` and `hideControls` to allow external interaction with the player
- `moonstone/Scroller` support for Page Up/Page Down keys in pointer mode when no item has focus

### Changed

- `moonstone/VideoPlayer` to handle play, pause, stop, fast forward and rewind on remote controller
- `moonstone/Marquee` to also start when hovered if `marqueeOnRender` is set

### Fixed

- `moonstone/IconButton` to fit image source within `IconButton`
- `moonstone` icon font sizes for wide icons
- `moonstone/ContextualPopupDecorator` to prefer setting focus to the appropriate popup instead of other underlying controls when using 5-way from the activating control
- `moonstone/Scroller` not scrolled via 5 way when `moonstone/ExpandableList` is opened
- `moonstone/VirtualList` to not let the focus move outside of container even if there are children left when navigating with 5way
- `moonstone/Scroller` and other scrolling components to update disability of paging controls when the scrollbar is set to `visible` and the content becomes shorter
- `moonstone/VideoPlayer` to focus on hover over play/pause button when video is loading
- `moonstone/VideoPlayer` to update and display proper time while moving knob when video is paused
- `moonstone/VideoPlayer` long title overlap issues
- `moonstone/Header` to apply `marqueeOn` prop to `subTitleBelow` and `titleBelow`
- `moonstone/Picker` wheeling in `moonstone/Scroller`
- `moonstone/IncrementSlider` and `moonstone/Picker` to read value changes when selecting buttons

## [1.5.0] - 2017-07-19

### Added

- `moonstone/Slider` and `moonstone/IncrementSlider` prop `aria-valuetext` to support reading custom text instead of value
- `moonstone/TooltipDecorator` property `tooltipProps` to attach props to tooltip component
- `moonstone/Scroller` and `moonstone/VirtualList` ability to scroll via page up and page down keys
- `moonstone/VideoPlayer` tooltip-thumbnail support with the `thumbnailSrc` prop and the `onScrub` callback to fire when the knob moves and a new thumbnail is needed
- `moonstone/VirtualList` ability to navigate via 5way when there are disabled items
- `moonstone/ContextualPopupDecorator` property `popupContainerId` to support configuration of the popup's spotlight container
- `moonstone/ContextualPopupDecorator` property `onOpen` to notify containers when the popup has been opened
- `moonstone/ContextualPopupDecorator` config option `openProp` to support mapping the value of `open` property to the chosen property of wrapped component

### Changed

- `moonstone/ExpandableList` to use 'radio' as the default, and adapt 'single' mode to render as a `moonstone/RadioItem` instead of a `moonstone/CheckboxItem`
- `moonstone/VideoPlayer` to not hide pause icon when it appears
- `moonstone/ContextualPopupDecorator` to set accessibility-related props onto the container node rather than the popup node
- `moonstone/ExpandableItem`, `moonstone/ExpandableList`, `moonstone/ExpandablePicker`, `moonstone/DatePicker`, and `moonstone/TimePicker` to pause spotlight when animating in 5-way mode
- `moonstone/Spinner` to position the text content under the spinner, rather than to the right side
- `moonstone/VideoPlayer` to include hour when announcing the time while scrubbing
- `moonstone/GridListImageItem` to require a `source` prop and not have a default value

### Fixed

- `moonstone/Input` ellipsis to show if placeholder is changed dynamically and is too long
- `moonstone/Marquee` to re-evaluate RTL orientation when its content changes
- `moonstone/VirtualList` to restore focus on short lists
- `moonstone/ExpandableInput` to expand the width of its contained `moonstone/Input`
- `moonstone/Input` support for `dismissOnEnter`
- `moonstone/Input` focus management to prevent stealing focus when programmatically moved elsewhere
- `moonstone/Input` 5-way spot behavior
- `moonstone` international fonts to always be used, even when unsupported font-weights or font-styles are requested
- `moonstone/Panels.Panel` support for selecting components with `.spottable-default` as the default focus target
- `moonstone/Panels` layout in RTL locales
- `moonstone` spottable components to support `onSpotlightDown`, `onSpotlightLeft`, `onSpotlightRight`, and `onSpotlightUp` event property
- `moonstone/VirtualList` losing spotlight when the list is empty
- `moonstone/FormCheckbox` in focused state to have the correct "check" color
- `moonstone/Scroller` and other scrolling components' bug in `navigableFilter` when passed a container id

## [1.4.1] - 2017-07-05

### Changed

- `moonstone/Popup` to only call `onKeyDown` when there is a focused item in the `Popup`
- `moonstone/Scroller`, `moonstone/Picker`, and `moonstone/IncrementSlider` to automatically move focus when the currently focused `moonstone/IconButton` becomes disabled

### Fixed

- `moonstone/ContextualPopupDecorator` close button to account for large text size
- `moonstone/ContextualPopupDecorator` to not spot controls other than its activator when navigating out via 5-way
- `moonstone/Header` to set the value of `marqueeOn` for all types of headers

## [1.4.0] - 2017-06-29

### Deprecated

- `moonstone/Input` prop `noDecorator` is being replaced by `autoFocus` in 2.0.0

### Added

- `moonstone/Scrollbar` property `corner` to add the corner between vertical and horizontal scrollbars
- `moonstone/ScrollThumb` for a thumb of `moonstone/Scrollbar`
- `moonstone/styles/text.less` mixin `.locale-japanese-line-break()` to apply the correct  Japanese language line-break rules for the following multi-line components: `moonstone/BodyText`, `moonstone/Dialog`, `moonstone/Notification`, `moonstone/Popup`, and `moonstone/Tooltip`
- `moonstone/ContextualPopupDecorator` property `popupProps` to attach props to popup component
- `moonstone/VideoPlayer` property `pauseAtEnd` to control forward/backward seeking
- `moonstone/Panels/Header` prop `marqueeOn` to control marquee of header

### Changed

- `moonstone/Panels/Header` to expose its `marqueeOn` prop
- `moonstone/VideoPlayer` to automatically adjust the width of the allocated space for the side components so the media controls have more space to appear on smaller screens
- `moonstone/VideoPlayer` properties `autoCloseTimeout` and `titleHideDelay` default value to `5000`
- `moonstone/VirtualList` to support restoring focus to the last focused item
- `moonstone/Scroller` and other scrolling components to call `onScrollStop` before unmounting if a scroll is in progress
- `moonstone/Scroller` to reveal non-spottable content when navigating out of a scroller

### Fixed

- `moonstone/Dialog` to properly focus via pointer on child components
- `moonstone/VirtualList`, `moonstone/VirtualGridList`, and `moonstone/Scroller` not to be slower when scrolled to the first or the last position by wheeling
- `moonstone` component hold delay time
- `moonstone/VideoPlayer` to show its controls when pressing down the first time
- `moonstone/Panel` autoFocus logic to only focus on initial render
- `moonstone/Input` text colors
- `moonstone/ExpandableInput` to focus its decorator when leaving by 5-way left/right

## [1.3.1] - 2017-06-14

### Fixed

- `moonstone/Picker` support for large text
- `moonstone/Scroller` support for focusing paging controls with the pointer
- `moonstone` CSS rules for unskinned spottable components

## [1.3.0] - 2017-06-12

### Deprecated

- `moonstone/Scroller` props `horizontal` and `vertical`. Deprecated props are replaced with `direction` prop. `horizontal` and `vertical` will be removed in 2.0.0.
- `moonstone/Panel` prop `noAutoFocus` in favor of `autoFocus="none"`

### Added

- `moonstone/Image` support for `children` prop inside images
- `moonstone/Scroller` prop `direction` which replaces `horizontal` and `vertical` props
- `moonstone/VideoPlayer` property `tooltipHideDelay` to hide tooltip with a given amount of time
- `moonstone/VideoPlayer` property `pauseAtEnd` to pause when it reaches either the start or the end of the video
- `moonstone/VideoPlayer` methods `fastForward`, `getMediaState`, `jump`, `pause`, `play`, `rewind`, and `seek` to allow external interaction with the player. See docs for example usage.

### Changed

- `moonstone/Skinnable` to support context and allow it to be added to any component to be individually skinned. This includes a further optimization in skinning which consolidates all color assignments into a single block, so non-color rules aren't unnecessarily duplicated.
- `moonstone/Skinnable` light and dark skin names ("moonstone-light" and "moonstone") to "light" and "dark", respectively
- `moonstone/VideoPlayer` to set play/pause icon to display "play" when rewinding or fast forwarding
- `moonstone/VideoPlayer` to rewind or fast forward when previous command is slow-forward or slow-rewind respectively
- `moonstone/VideoPlayer` to fast forward when previous command is slow-forward and it reaches the last of its play rate
- `moonstone/VideoPlayer` to not play video on reload when `noAutoPlay` is `true`
- `moonstone/VideoPlayer` property `feedbackHideDelay`'s default value to `3000`
- `moonstone/Notification` to break line in characters in ja and zh locale
- `moonstone/Notification` to align texts left in LTR locale and right in RTL locale
- `moonstone/VideoPlayer` to simulate rewind functionality on non-webOS platforms only

### Fixed

- `moonstone/ExpandableItem` to correct the `titleIcon` when using `open` and `disabled`
- `moonstone/GridListImageItem` to center its selection icon on the image instead of the item
- `moonstone/Input` to have correct `Tooltip` position in `RTL`
- `moonstone/SwitchItem` to not unintentionally overflow `Scroller` containers, causing them to jump to the side when focusing
- `moonstone/VideoPlayer` to fast forward properly when video is at paused state
- `moonstone/VideoPlayer` to correctly change sources
- `moonstone/VideoPlayer` to show or hide feedback tooltip properly
- `moonstone/DateTimeDecorator` to work properly with `RadioControllerDecorator`
- `moonstone/Picker` in joined, large text mode so the arrows are properly aligned and sized
- `moonstone/Icon` to reflect the same proportion in relation to its size in large-text mode

## [1.2.0] - 2017-05-17

### Deprecated

- `moonstone/Scroller` and other scrolling components option `indexToFocus` in `scrollTo` method to be removed in 2.0.0

### Added

- `moonstone/Slider` and `moonstone/IncrementSlider` prop `noFill` to support a style without the fill
- `moonstone/Marquee` property `rtl` to set directionality to right-to-left
- `moonstone/VirtualList.GridListImageItem` property `selectionOverlay` to add custom component for selection overlay
- `moonstone/MoonstoneDecorator` property `skin` to let an app choose its skin: "moonstone" and "moonstone-light" are now available
- `moonstone/FormCheckboxItem`
- `moonstone/FormCheckbox`, a standalone checkbox, to support `moonstone/FormCheckboxItem`
- `moonstone/Input` props `invalid` and `invalidMessage` to display a tooltip when input value is invalid
- `moonstone/Scroller` and other scrolling components option `focus` in `scrollTo()` method
- `moonstone/Scroller` and other scrolling components property `spottableScrollbar`
- `moonstone/Icon.IconList` icons: `arrowshrinkleft` and `arrowshrinkright`

### Changed

- `moonstone/Picker` arrow icon for `joined` picker: small when not spotted, hidden when it reaches the end of the picker
- `moonstone/Checkbox` and `moonstone/CheckboxItem` to reflect the latest design
- `moonstone/MoonstoneDecorator/fontGenerator` was refactored to use the browser's FontFace API to dynamically load locale fonts
- `moonstone/VideoPlayer` space allotment on both sides of the playback controls to support 4 buttons; consequently the "more" controls area has shrunk by the same amount
- `moonstone/VideoPlayer` to not disable media button (play/pause)
- `moonstone/Scroller` and other scrolling components so that paging controls are not spottable by default with 5-way
- `moonstone/VideoPlayer`'s more/less button to use updated arrow icon

### Fixed

- `moonstone/MarqueeDecorator` to properly stop marquee on items with `'marqueeOnHover'`
- `moonstone/ExpandableList` to work properly with object-based children
- `moonstone/styles/fonts.less` to restore the Moonstone Icon font to request the local system font by default. Remember to update your webOS build to get the latest version of the font so you don't see empty boxes for your icons.
- `moonstone/Picker` and `moonstone/RangePicker` to now use the correct size from Enyo (60px v.s. 84px) for icon buttons
- `moonstone/Scroller` and other scrolling components to apply ri.scale properly
- `moonstone/Panel` to not cover a `Panels`'s `ApplicationCloseButton` when not using a `Header`
- `moonstone/IncrementSlider` to show tooltip when buttons focused

## [1.1.0] - 2017-04-21

### Deprecated

- `moonstone/ExpandableInput` property `onInputChange`

### Added

- `moonstone/Panels.Panel` prop and `moonstone/MoonstoneDecorator` config option: `noAutoFocus` to support prevention of setting automatic focus after render
- `moonstone/VideoPlayer` props: `backwardIcon`, `forwardIcon`, `jumpBackwardIcon`, `jumpForwardIcon`, `pauseIcon`, and `playIcon` to support icon customization of the player
- `moonstone/VideoPlayer` props `jumpButtonsDisabled` and `rateButtonsDisabled` for disabling the pairs of buttons when it's inappropriate for the playing media
- `moonstone/VideoPlayer` property `playbackRateHash` to support custom playback rates
- `moonstone/VideoPlayer` callback prop `onControlsAvailable` which fires when the players controls show or hide
- `moonstone/Image` support for `onLoad` and `onError` events
- `moonstone/VirtualList.GridListImageItem` prop `placeholder`
- `moonstone/Divider` property `preserveCase` to display text without capitalizing it

### Changed

- `moonstone/Slider` colors and sizing to match the latest designs
- `moonstone/ProgressBar` to position correctly with other components nearby
- `moonstone/Panels` breadcrumb to no longer have a horizontal line above it
- `moonstone/Transition` to measure itself when the CPU is idle
- style for disabled opacity from 0.4 to 0.3
- `moonstone/Button` colors for transparent and translucent background opacity when disabled
- `moonstone/ExpandableInput` property `onInputChange` to fire along with `onChange`. `onInputChange` is deprecated and will be removed in a future update.
- `Moonstone.ttf` font to include new icons
- `moonstone/Icon` to reference additional icons

### Fixed

- `moonstone/Popup` and `moonstone/ContextualPopupDecorator` 5-way navigation behavior
- `moonstone/Input` to not spot its own input decorator on 5-way out
- `moonstone/VideoPlayer` to no longer render its `children` in multiple places
- `moonstone/Button` text color when used on a neutral (light) background in some cases
- `moonstone/Popup` background opacity
- `moonstone/Marquee` to recalculate properly when its contents change
- `moonstone/TimePicker` to display time in correct order
- `moonstone/Scroller` to prefer spotlight navigation to its internal components

## [1.0.0] - 2017-03-31

> NOTE: We have also modified most form components to be usable in a controlled (app manages component
> state) or uncontrolled (Enact manages component state) manner. To put a component into a
> controlled state, pass in `value` (or other appropriate state property such as `selected` or
> `open`) at component creation and then respond to events and update the value as needed. To put a
> component into an uncontrolled state, do not set `value` (or equivalent), at creation. From this
> point on, Enact will manage the state and events will be sent when the state is updated. To
> specify an initial value, use the `defaultValue` (or, `defaultSelected, `defaultOpen, etc.)
> property.  See the documentation for individual components for more information.

### Added

- `moonstone/Button` property `icon` to support a built-in icon next to the text content. The Icon supports everything that `moonstone/Icon` supports, as well as a custom icon.
- `moonstone/MoonstoneDecorator` property `textSize` to resize several components to requested CMR sizes. Simply add `textSize="large"` to your `App` and the new sizes will automatically take effect.

### Changed

- `moonstone/Slider` to use the property `tooltip` instead of `noTooltip`, so the built-in tooltip is not enabled by default
- `moonstone/IncrementSlider` to include tooltip documentation
- `moonstone/ExpandableList` to accept an array of objects as children which are spread onto the generated components
- `moonstone/CheckboxItem` style to match the latest designs, with support for the `moonstone/Checkbox` to be on either the left or the right side by using the `iconPosition` property
- `moonstone/VideoPlayer` to supply every event callback-method with an object representing the VideoPlayer's current state, including: `currentTime`, `duration`, `paused`, `proportionLoaded`, and `proportionPlayed`

### Fixed

- `moonstone/Panels.Panel` behavior for remembering focus on unmount and setting focus after render
- `moonstone/VirtualList.VirtualGridList` showing empty items when items are continuously added dynamically
- `moonstone/Picker` to marquee on focus once again

## [1.0.0-beta.4] - 2017-03-10

### Added

- `moonstone/VirtualList` `indexToFocus` option to `scrollTo` method to focus on item with specified index
- `moonstone/IconButton` and `moonstone/Button` `color` property to add a remote control key color to the button
- `moonstone/Scrollbar` property `disabled` to disable both paging controls when it is true
- `moonstone/VirtualList` parameter `moreInfo` to pass `firstVisibleIndex` and `lastVisibleIndex` when scroll events are firing
- Accessibility support to UI components
- `moonstone/VideoPlayer` property `onUMSMediaInfo` to support the custom webOS “umsmediainfo” event
- `moonstone/Region` component which encourages wrapping components for improved accessibility rather than only preceding the components with a `moonstone/Divider`
- `moonstone/Slider` tooltip. It's enabled by default and comes with options like `noTooltip`, `tooltipAsPercent`, and `tooltipSide`. See the component docs for more details.
- `moonstone/Panels.Panel` property `hideChildren` to defer rendering children
- `moonstone/Spinner` properties `blockClickOn` and `scrim` to block click events behind spinner
- `moonstone/VirtualList` property `clientSize` to specify item dimensions instead of measuring them

### Changed

- `moonstone/VirtualGridImageItem` styles to reduce redundant style code app side
- `moonstone/VirtualList` and `moonstone/VirtualGridList` to add essential CSS for list items automatically
- `moonstone/VirtualList` and `moonstone/VirtualGridList` to not add `data-index` to their item DOM elements directly, but to pass `data-index` as the parameter of their `component` prop like the `key` parameter of their `component` prop
- `moonstone/ExpandableItem` and derivatives to defer focusing the contents until animation completes
- `moonstone/LabeledItem`, `moonstone/ExpandableItem`, `moonstone/ExpandableList` to each support the `node` type in their `label` property. Best used with `ui/Slottable`.

### Fixed

- `moonstone/VirtualList.GridListImageItem` to have proper padding size according to the existence of caption/subcaption
- `moonstone/Scroller` and other scrolling components to display scrollbars with proper size
- `moonstone/VirtualGridList` to not be truncated

### Removed

- `moonstone/Scroller` and other scrolling components property `hideScrollbars` and replaced it with `horizontalScrollbar` and `verticalScrollbar`

## [1.0.0-beta.3] - 2017-02-21

### Added

- `moonstone/VideoPlayer` support for 5-way show/hide of media playback controls
- `moonstone/VideoPlayer` property `feedbackHideDelay`
- `moonstone/Slider` property `onKnobMove` to fire when the knob position changes, independently from the `moonstone/Slider` value
- `moonstone/Slider` properties `active`, `disabled`, `knobStep`, `onActivate`, `onDecrement`, and `onIncrement` as part of enabling 5-way support to `moonstone/Slider`, `moonstone/IncrementSlider` and the media slider for `moonstone/VideoPlayer`
- `moonstone/Slider` now supports `children` which are added to the `Slider`'s knob, and follow it as it moves
- `moonstone/ExpandableInput` properties `iconAfter` and `iconBefore` to display icons after and before the input, respectively
- `moonstone/Dialog` property `preserveCase`, which affects `title` text

### Changed

- `moonstone/IncrementSlider` to change when the buttons are held down
- `moonstone/Marquee` to allow disabled marquees to animate
- `moonstone/Dialog` to marquee `title` and `titleBelow`
- `moonstone/Marquee.MarqueeController` config option `startOnFocus` to `marqueeOnFocus`. `startOnFocus` is deprecated and will be removed in a future update.
- `moonstone/Button`, `moonstone/IconButton`, `moonstone/Item` to not forward `onClick` when `disabled`

### Fixed

- `moonstone/Marquee.MarqueeController` to start marquee on newly registered components when controller has focus and to restart synced marquees after completion
- `moonstone/Scroller` to recalculate when an expandable child opens
- `spotlightDisabled` property support for spottable moonstone components
- `moonstone/Popup` and `moonstone/ContextualPopupDecorator` so that when the popup is closed, spotlight focus returns to the control that had focus prior to the popup opening
- `moonstone/Input` to not get focus when disabled

## [1.0.0-beta.2] - 2017-01-30

### Added

- `moonstone/Panels.Panel` property `showChildren` to support deferring rendering the panel body until animation completes
- `moonstone/MarqueeDecorator` property `invalidateProps` that specifies which props cause the marquee distance to be invalidated
- developer-mode warnings to several components to warn when values are out-of-range
- `moonstone/Divider` property `spacing` which adjusts the amount of empty space above and below the `Divider`. `'normal'`, `'small'`, `'medium'`, `'large'`, and `'none'` are available.
- `moonstone/Picker` when `joined` the ability to be incremented and decremented by arrow keys
- `onSpotlightDisappear` event property support for spottable moonstone components
- `moonstone/VideoPlayer` property `titleHideDelay`

### Changed

- `moonstone/Panels.Panels` and variations to defer rendering the children of contained `Panel` instances until animation completes
- `moonstone/ProgressBar` properties `progress` and `backgroundProgress` to accept a number between 0 and 1
- `moonstone/Slider` and `moonstone/IncrementSlider` property `backgroundPercent` to `backgroundProgress` which now accepts a number between 0 and 1
- `moonstone/Slider` to not ignore `value` prop when it is the same as the previous value
- `moonstone/Picker` component's buttons to reverse their operation such that 'up' selects the previous item and 'down' the next
- `moonstone/Picker` and derivatives may now use numeric width, which represents the amount of characters to use for sizing. `width={4}` represents four characters, `2` for two characters, etc. `width` still accepts the size-name strings.
- `moonstone/Divider` to now behave as a simple horizontal line when no text content is provided
- `moonstone/Scroller` and other scrolling components to not display scrollbar controls by default
- `moonstone/DatePicker` and `moonstone/TimePicker` to emit `onChange` event whenever the value is changed, not just when the component is closed

### Removed

- `moonstone/ProgressBar` properties `min` and `max`

### Fixed

- `moonstone/IncrementSlider` so that the knob is spottable via pointer, and 5-way navigation between the knob and the increment/decrement buttons is functional
- `moonstone/Slider` and `moonstone/IncrementSlider` to not fire `onChange` for value changes from props

## [1.0.0-beta.1] - 2016-12-30

### Added

- `moonstone/VideoPlayer` and `moonstone/TooltipDecorator` components and samples
- `moonstone/Panels.Panels` property `onBack` to support `ui/Cancelable`
- `moonstone/VirtualFlexList` Work-In-Progress component to support variably sized rows or columns
- `moonstone/ExpandableItem` properties `autoClose` and `lockBottom`
- `moonstone/ExpandableList` properties `noAutoClose` and `noLockBottom`
- `moonstone/Picker` property `reverse`
- `moonstone/ContextualPopup` property `noAutoDismiss`
- `moonstone/Dialog` property `scrimType`
- `moonstone/Popup` property `spotlightRestrict`

### Changed

- `moonstone/Panels.Routable` to require a `navigate` configuration property indicating the event callback for back or cancel actions
- `moonstone/MarqueeController` focus/blur handling to start and stop synchronized `moonstone/Marquee` components
- `moonstone/ExpandableList` property `autoClose` to `closeOnSelect` to disambiguate it from the added `autoClose` on 5-way up
- `moonstone/ContextualPopupDecorator.ContextualPopupDecorator` component's `onCloseButtonClick` property to `onClose`
- `moonstone/Dialog` component's `onCloseButtonClicked` property to `onClose`
- `moonstone/Spinner` component's `center` and `middle` properties to a single `centered` property
	that applies both horizontal and vertical centering
- `moonstone/Popup.PopupBase` component's `onCloseButtonClicked` property to `onCloseButtonClick`
- `moonstone/Item.ItemOverlay` component's `autoHide` property to remove the `'no'` option. The same
	effect can be achieved by omitting the property or passing `null`.
- `moonstone/VirtualGridList` to be scrolled by page when navigating with a 5-way direction key
- `moonstone/Scroller`, `moonstone/VirtualList`, `moonstone/VirtualGridList` to no longer respond to mouse down/move/up events
- all Expandables to include a state arrow UI element
- `moonstone/LabeledItem` to support a `titleIcon` property which positions just after the title text
- `moonstone/Button` to include `moonstone/TooltipDecorator`
- `moonstone/Expandable` to support being managed, radio group-style, by a component wrapped with `RadioControllerDecorator` from `ui/RadioDecorator`
- `moonstone/Picker` to animate `moonstone/Marquee` children when any part of the `moonstone/Picker` is focused
- `moonstone/VirtualList` to mute its container instead of disabling it during scroll events
- `moonstone/VirtualList`, `moonstone/VirtualGridList`, and `moonstone/Scroller` to continue scrolling when holding down the paging controls
- `moonstone/VirtualList` to require a `component` prop and not have a default value
- `moonstone/Picker` to continuously change when a button is held down by adding `ui/Holdable`.

### Fixed

- `moonstone/Popup` and `moonstone/ContextualPopup` 5-way navigation behavior using spotlight.
- Bug where a synchronized marquee whose content fit the available space would prevent restarting of the marquees
- `moonstone/Input` to show an ellipsis on the correct side based on the text directionality of the `value` or `placeholder` content.
- `moonstone/VirtualList` and `moonstone/VirtualGridList` to prevent unwanted scrolling when focused with the pointer
- `moonstone/Picker` to remove fingernail when a the pointer is held down, but the pointer is moved off the `joined` picker.
- `moonstone/LabeledItem` to include marquee on both `title` and `label`, and be synchronized

## [1.0.0-alpha.5] - 2016-12-16

No changes.

## [1.0.0-alpha.4] - 2016-12-2

### Added

- `moonstone/Popup`, `moonstone/ContextualPopupDecorator`, `moonstone/Notification`, `moonstone/Dialog` and `moonstone/ExpandableInput` components
- `ItemOverlay` component to `moonstone/Item` module
- `marqueeCentered` prop to `moonstone/MarqueeDecorator` and `moonstone/MarqueeText`
- `placeholder` prop to `moonstone/Image`
- `moonstone/MarqueeController` component to synchronize multiple `moonstone/Marquee` components
- Non-latin locale support to all existing Moonstone components
- Language-specific font support
- `moonstone/IncrementSlider` now accepts customizable increment and decrement icons, as well as `moonstone/Slider` being more responsive to external styling

### Changed

- `moonstone/Input` component's `iconStart` and `iconEnd` properties to be `iconBefore` and `iconAfter`, respectively, for consistency with `moonstone/Item.ItemOverlay` naming
- `moonstone/Icon` and `moonstone/IconButton` so the `children` property supports both font-based icons and images
- the `checked` property to `selected` for consistency across the whole framework. This allows better interoperability when switching between various components.  Affects the following: `CheckboxItem`, `RadioItem`, `SelectableItem`, `Switch`, `SwitchItem`, and `ToggleItem`. Additionally, these now use `moonstone/Item.ItemOverlay` to position and handle their Icons.
- `moonstone/Slider` and `moonstone/IncrementSlider` to be more performant. No changes were made to
	the public API.
- `moonstone/GridListImageItem` so that a placeholder image displays while loading the image, and the caption and subcaption support marqueeing
- `moonstone/MoonstoneDecorator` to add `FloatingLayerDecorator`
- `moonstone/IncrementSlider` in vertical mode looks and works as expected.

### Removed

- LESS mixins that belong in `@enact/ui`, so that only moonstone-specific mixins are contained in
this module. When authoring components and importing mixins, only the local mixins need to be
imported, as they already import the general mixins.
- the `src` property from `moonstone/Icon` and `moonston/IconButton`. Use the support for URLs in
	the `children` property as noted above.
- the `height` property from `moonstone/IncrementSlider` and `moonstone/Slider`

### Fixed

- Joined picker so that it now has correct animation when using the mouse wheel
- Bug in DatePicker/TimePicker that prevented setting of value earlier than 1969

## [1.0.0-alpha.3] - 2016-11-8

### Added

- `moonstone/BodyText`, `moonstone/DatePicker`, `moonstone/DayPicker`, `moonstone/ExpandableItem`, `moonstone/Image`, and `moonstone/TimePicker` components
- `fullBleed` prop to `moonstone/Panels/Header`. When `true`, the header content is indented and the header lines are removed.
- Application close button to `moonstone/Panels`. Fires `onApplicationClose` when clicked. Can be omitted with the `noCloseButton` prop.
- `marqueeDisabled` prop to `moonstone/Picker`
- `padded` prop to `moonstone/RangePicker`
- `forceDirection` prop to `moonstone/Marquee`. Forces the direction of `moonstone/Marquee`. Useful for when `RTL` content cannot be auto detected.

### Changed

- `data` parameter passed to `component` prop of `VirtualList`.
- `moonstone/Expandable` into a submodule of `moonstone/ExpandableItem`
- `ExpandableList` to properly support selection
- `moonstone/Divider`'s `children` property to be optional
- `moonstone/ToggleItem`'s `inline` version to have a `max-width` of `240px`
- `moonstone/Input` to use `<div>` instead of `<label>` for wrapping components. No change to
	functionality, only markup.

### Removed

- `moonstone/ExpandableCheckboxItemGroup` in favor of `ExpandableList`

## [1.0.0-alpha.2] - 2016-10-21

This version includes a lot of refactoring from the previous release. Developers need to switch to the new enact-dev command-line tool.

### Added

- New components and HOCs: `moonstone/Scroller`, `moonstone/VirtualList`, `moonstone/VirtualGridList`, `moonstone/MarqueeText`, `moonstone/Spinner`, `moonstone/ExpandableCheckboxItemGroup`, `moonstone/MarqueeDecorator`
- New options for `ui/Toggleable` HOC
- Marquee support to many components
- Image support to `moonstone/Icon` and `moonstone/IconButton`
- `dismissOnEnter` prop for `moonstone/Input`
- Many more unit tests

### Changed

- Some props for UI state were renamed to have `default` prefix where state was managed by the component. (e.g. `defaultOpen`)

### Fixed

- Many components were fixed, polished, updated and documented
- Inline docs updated to be more consistent and comprehensive<|MERGE_RESOLUTION|>--- conflicted
+++ resolved
@@ -6,13 +6,10 @@
 
 ### Fixed
 
-<<<<<<< HEAD
 - `moonstone/Scroller` to not to adjust `scrollTop` when nested item is focused
-=======
 - `moonstone/Panels` to always blur breadcrumbs when transitioning to a new panel
 - `moonstone/Button` and `moonstone/IconButton` to style image-based icons correctly when focused and disabled
 - `moonstone/VideoPlayer` to show correct playback rate feedback on play or pause
->>>>>>> 3179dd4e
 
 ## [2.1.3] - 2018-09-10
 
