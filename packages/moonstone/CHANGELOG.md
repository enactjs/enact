# Change Log

The following is a curated list of changes in the Enact moonstone module, newest changes on the top.

## [unreleased]

### Fixed

<<<<<<< HEAD
- `moonstone/VirtualList.VirtualList` and `moonstone/VirtualList.VirtualGridList` to ignore to scroll on focus when jumping
- `moonstone/Popup` to support all `spotlightRestrict` options
=======
- `moonstone/Image` so it automatically swaps the `src` to the appropriate resolution dynamically as the screen resizes

## [2.0.0-beta.2] - 2018-05-07

### Fixed

- `moonstone/IconButton` to allow theme-style customization, like it claimed was possible
- `moonstone/ExpandableItem` and related expandables to deal with disabled items and the `autoClose`, `lockBottom` and `noLockBottom` props
- `moonstone/Slider` not to fire `onChange` event when 5-ways out of boundary
- `moonstone/ToggleButton` layout for RTL locales
- `moonstone/Item`, `moonstone/SlotItem`, `moonstone/ToggleItem` to properly apply `className`
- `moonstone/VirtualList.VirtualList`, `moonstone/VirtualList.VirtualGridList`, and `moonstone/Scroller.Scroller` scrollbar button's aria-lable in RTL
- `moonstone/VirtualList.VirtualList` and `moonstone/VirtualList.VirtualGridList` to scroll properly with all disabled items
- `moonstone/VirtualList.VirtualList` and `moonstone/VirtualList.VirtualGridList` to not scroll on focus when jumping
>>>>>>> 26cbaa40

## [2.0.0-beta.1] - 2018-04-29

### Removed

- `moonstone/IncrementSlider` and `moonstone/Slider` props `tooltipAsPercent`, `tooltipSide`, and `tooltipForceSide`, to be replaced by `moonstone/IncrementSlider.IncrementSliderTooltip` and `moonstone/Slider.SliderTooltip` props `percent`, and `side`
- `moonstone/IncrementSlider` props `detachedKnob`, `onDecrement`, `onIncrement`, and `scrubbing`
- `moonstone/ProgressBar` props `tooltipSide` and `tooltipForceSide`, to be replaced by `moonstone/ProgressBar.ProgressBarTooltip` prop `side`
- `moonstone/Slider` props `detachedKnob`, `onDecrement`, `onIncrement`, `scrubbing`, and `onKnobMove`
- `moonstone/VideoPlayer` property `tooltipHideDelay`
- `moonstone/VideoPlayer` props `backwardIcon`, `forwardIcon`, `initialJumpDelay`, `jumpBackwardIcon`, `jumpButtonsDisabled`, `jumpDelay`, `jumpForwadIcon`, `leftComponents`, `moreButtonCloseLabel`, `moreButtonColor`, `moreButtonDisabled`, `moreButtonLabel`, `no5WayJump`, `noJumpButtons`, `noRateButtons`, `pauseIcon`, `playIcon`, `rateButtonsDisabled`, and `rightComponents`, replaced by corresponding props on `moonstone/VideoPlayer.MediaControls`
- `moonstone/VideoPlayer` props `onBackwardButtonClick`, `onForwardButtonClick`, `onJumpBackwardButtonClick`, `onJumpForwardButtonClick`, and `onPlayButtonClick`, replaced by `onRewind`, `onFastForward`, `onJumpBackward`, `onJumpForward`, `onPause`, and `onPlay`, respectively

### Added

- `moonstone/DatePicker` props `dayAriaLabel`, `dayLabel`, `monthAriaLabel`, `monthLabel`, `yearAriaLabel` and `yearLabel` to configure the label set on date pickers
- `moonstone/DayPicker` and `moonstone/DaySelector` props `dayNameLength`, `everyDayText`, `everyWeekdayText`, and `everyWeekendText`
- `moonstone/ExpandablePicker` props `checkButtonAriaLabel`, `decrementAriaLabel`, `incrementAriaLabel`, and `pickerAriaLabel` to configure the label set on each button and picker
- `moonstone/MediaOverlay` component
- `moonstone/Picker` props `aria-label`, `decrementAriaLabel`, and `incrementAriaLabel` to configure the label set on each button
- `moonstone/Popup` property `closeButtonAriaLabel` to configure the label set on popup close button
- `moonstone/ProgressBar.ProgressBarTooltip` props `percent` to format the value as a percent and `visible` to control display of the tooltip
- `moonstone/TimePicker` props `hourAriaLabel`, `hourLabel`, `meridiemAriaLabel`, `meridiemLabel`, `minuteAriaLabel`, and `minuteLabel` to configure the label set on time pickers
- `moonstone/VideoPlayer.MediaControls` component to support additional customization of the playback controls
- `moonstone/VideoPlayer` props `mediaControlsComponent`, `onRewind`, `onFastForward`, `onJumpBackward`, `onJumpForward`, `onPause`, `onPlay`, and `preloadSource`
- `moonstone/VirtualList.VirtualList` and `moonstone/VirtualList.VirtualGridList` `role="list"`
- `moonstone/VirtualList.VirtualList` and `moonstone/VirtualList.VirtualGridList` prop `wrap` to support wrap-around spotlight navigation
- `moonstone/VirtualList`, `moonstone/VirtualGridList` and `moonstone/Scroller` props `scrollRightAriaLabel`, `scrollLeftAriaLabel`, `scrollDownAriaLabel`, and `scrollUpAriaLabel` to configure the aria-label set on scroll buttons in the scrollbars

### Changed

- `moonstone/IncrementSlider` and `moonstone/Slider` prop `tooltip` to support either a boolean for the default tooltip or an element or component for a custom tooltip
- `moonstone/Input` to prevent pointer actions on other component when the input has focus
- `moonstone/ProgressBar.ProgressBarTooltip` prop `side` to support either locale-aware or locale-independent positioning
- `moonstone/ProgressBar.ProgressBarTooltip` prop `tooltip` to support custom tooltip components
- `moonstone/Scroller`, `moonstone/Picker`, and `moonstone/IncrementSlider` to retain focus on `moonstone/IconButton` when it becomes disabled

### Fixed

- `moonstone/ExpandableItem` and related expandable components to expand smoothly when used in a scroller
- `moonstone/GridListImageItem` to show proper `placeholder` and `selectionOverlay`
- `moonstone/MoonstoneDecorator` to optimize localized font loading performance
- `moonstone/Scroller` and `moonstone/VirtualList` navigation via 5-way from paging controls
- `moonstone/VideoPlayer` to render bottom controls at idle after mounting
- `moonstone/VirtualList.VirtualList` and `moonstone/VirtualList.VirtualGridList` to give initial focus
- `moonstone/VirtualList.VirtualList` and `moonstone/VirtualList.VirtualGridList` to have the default value for `dataSize`, `pageScroll`, and `spacing` props

## [2.0.0-alpha.8] - 2018-04-17

### Added

- `moonstone/Panels` property `closeButtonAriaLabel` to configure the label set on application close button

### Changed

- `moonstone/VirtualList.VirtualList` and `moonstone/VirtualList.VirtualGridList` to set its ARIA `role` to `"list"`
- `moonstone/VideoPlayer` property `title` to accept node type

### Fixed

- `moonstone/TimePicker` to show `meridiem` correctly in all locales
- `moonstone/Scrollable` scroll buttons to read out out audio guidance when button pressed down
- `moonstone/ExpandableItem` to show label properly when open and disabled
- `moonstone/Notification` to position properly in RTL locales
- `moonstone/VideoPlayer` to show controls when pressing 5-way select

## [2.0.0-alpha.7] - 2018-04-03

### Removed

- `moonstone/VirtualList.VirtualList` and `moonstone/VirtualList.VirtualGridList` prop `data` to eliminate the misunderstanding caused by the ambiguity of `data`

### Added

- `moonstone/VideoPlayer` property `noSpinner` to allow apps to show/hide spinner while loading video

### Changed

- `moonstone/VideoPlayer` to disable play/pause button when media controls are disabled
- `moonstone/VideoPlayer` property `moreButtonColor` to allow setting underline colors for more button
- `moonstone/VirtualList.VirtualList` and `moonstone/VirtualList.VirtualGridList` prop `isItemDisabled`, which accepts a function that checks if the item at the supplied index is disabled
- `moonstone/Panels.Header` support for `headerInput` so the Header can be used as an Input. See documentation for usage examples.
- `moonstone/ProgressBar` property `tooltipSide` to configure tooltip position relative to the progress bar
- `moonstone/ProgressBar` colors (affecting `moonstone/Slider` as well) for light and dark theme to match the latest designs and make them more visible when drawn over arbitrary background colors

### Fixed

- `moonstone/VideoPlayer` to correctly adjust spaces when the number of components changes in `leftComponents` and `rightComponents`
- `moonstone/VideoPlayer` to read out audio guidance every time `source` changes
- `moonstone/VideoPlayer` to display custom thumbnail node
- `moonstone/VideoPlayer` to hide more icon when right components are removed
- `moonstone/Picker` to correctly update pressed state when dragging off buttons
- `moonstone/Notification` to display when it's opened
- `moonstone/VirtualList` and `moonstone/VirtualGridList` to show Spotlight properly while navigating with page up and down keys
- `moonstone/Input` to allow navigating via left or right to other components when the input is active and the selection is at start or end of the text, respectively
- `moonstone/Panels.ActivityPanels` to correctly lay out the existing panel after adding additional panels

## [2.0.0-alpha.6] - 2018-03-22

### Removed

- `moonstone/Slider` exports `SliderFactory` and `SliderBaseFactory`
- `moonstone/IncrementSlider` exports `IncrementSliderFactory` and `IncrementSliderBaseFactory`
- `moonstone/ProgressBar`, `moonstone/Slider`, `moonstone/Slider.SliderTooltip`, `moonstone/IncrementSlider` components' `vertical` property and replaced it with `orientation`

### Added

- `moonstone/VideoPlayer` property `component` to handle custom video element
- `moonstone/IncrementSlider` properties `incrementAriaLabel` and `decrementAriaLabel` to configure the label set on each button
- `moonstone/Input` support for `small` prop
- `moonstone/ProgressBar` support for `tooltip` and `tooltipForceSide`
- `moonstone/ProgressBar`, `moonstone/Slider`, `moonstone/Slider.SliderTooltip`, `moonstone/IncrementSlider` property `orientation` to accept orientation strings like "vertical" and "horizontal" (replaced old `vertical` prop)

### Changed

- `moonstone/Input` input `height`, `vertical-align`, and `margins`. Please verify your layouts to ensure everything lines up correctly; this change may require removal of old sizing and positioning CSS which is no longer necessary.
- `moonstone/FormCheckbox` to have a small border around the circle, according to new GUI designs
- `moonstone/RadioItem` dot size and added an inner-dot to selected-focused state, according to new GUI designs
- `moonstone/ContextualPopup` prop `popupContainerId` to `popupSpotlightId`
- `moonstone/Popup` prop `containerId` to `spotlightId`
- `moonstone/VideoPlayer` prop `containerId` to `spotlightId`
- `moonstone/VirtualList.VirtualList` and `moonstone/VirtualList.VirtualGridList` prop `component` to be replaced by `itemRenderer`

### Fixed

- `moonstone/ExpandableItem` to be more performant when animating
- `moonstone/GridListImageItem` to hide overlay checkmark icon on focus when unselected
- `moonstone/GridListImageItem` to use `ui/GridListImageItem`
- `moonstone/VirtualList`, `moonstone/VirtualGridList` and `moonstone/Scroller` components to use their base UI components
- `moonstone/VirtualList` to show the selected state on hovered paging controls properly
- `moonstone/Slider` to highlight knob when selected
- `moonstone/Slider` to handle updates to its `value` prop correctly
- `moonstone/ToggleItem` to accept HTML DOM node tag names as strings for its `component` property
- `moonstone/Popup` to properly pause and resume spotlight when animating

## [2.0.0-alpha.5] - 2018-03-07

### Removed

- `moonstone/Marquee.MarqueeText`, replaced by `moonstone/Marquee.Marquee`
- `moonstone/VirtualGridList.GridListImageItem`, replaced by `moonstone/GridListImageItem`

### Changed

- `moonstone/Marquee.Marquee` to be `moonstone/Marquee.MarqueeBase`
- `moonstone/ContextualPopupDecorator` to not restore last-focused child
- `moonstone/ExpandableList` to restore focus to the first selected item after opening

### Fixed

- `moonstone/Slider` to correctly show localized percentage value in tooltip when `tooltipAsPercent` is true
- `moonstone/VirtualGridList` to show or hide its scrollbars properly
- `moonstone/Button` text to be properly centered
- `moonstone/Input` to not clip some glyphs at the start of the value

## [2.0.0-alpha.4] - 2018-02-13

### Added

- `moonstone/SlotItem` replacing `moonstone/Item.ItemOverlay`

### Removed

- `moonstone/VirtualFlexList` to be replaced by `ui/VirtualFlexList`
- `moonstone/Button` and `moonstone/IconButton` prop `noAnimation`
- `moonstone/Item.OverlayDecorator`, `moonstone/Item.Overlay`, and `moonstone/Item.ItemOverlay` to be replaced by `moonstone/SlotItem`

### Changed

- `moonstone/Marquee` to do less-costly calculations during measurement and optimized the applied styles
- `moonstone/ExpandableList` to require a unique key for each object type data

### Fixed

- `moonstone/VirtualList` to render properly with fiber reconciler
- `moonstone/VirtualList` focus option in scrollTo api
- `moonstone/ExpandableSpotlightDecorator` to not spot the title upon collapse when in `pointerMode`
- `moonstone/Spinner` to not unpause Spotlight unless it was the one to pause it
- `moonstone/Marquee` to stop when becoming disabled
- `moonstone/Input`, `moonstone/MarqueeDecorator`, and `moonstone/Slider` to prevent unnecessary focus-based updates

## [2.0.0-alpha.3] - 2018-01-18

### Removed

- `moonstone/Scroller` and `moonstone/VirtualList` option `indexToFocus` in `scrollTo` method which is deprecated from 1.2.0
- `moonstone/Scroller` props `horizontal` and `vertical` which are deprecated from 1.3.0 and replaced with `direction` prop
- `moonstone/Button` exports `ButtonFactory` and `ButtonBaseFactory`
- `moonstone/IconButton` exports `IconButtonFactory` and `IconButtonBaseFactory`

### Fixed

- `moonstone/MoonstoneDecorator` root node to fill the entire space available, which simplifies positioning and sizing for child elements (previously always measured 0 in height)
- `moonstone/VirtualList` to prevent infinite function call when a size of contents is slightly longer than a client size without a scrollbar
- `moonstone/VirtualList` to sync scroll position when clientSize changed

## [2.0.0-alpha.2] - 2017-08-29

No significant changes.

## [2.0.0-alpha.1] - 2017-08-27

### Changed

- `moonstone/Button`, `moonstone/Checkbox`, `moonstone/FormCheckbox`, `moonstone/IconButton`, `moonstone/IncrementSlider`, `moonstone/Item`, `moonstone/Picker`, and `moonstone/RangePicker`, `moonstone/Switch` and `moonstone/VideoPlayer` to use `ui/Touchable`

## [1.15.0] - 2018-02-28

### Deprecated

- `moonstone/Marquee.Marquee`, to be moved to `moonstone/Marquee.MarqueeBase` in 2.0.0
- `moonstone/Marquee.MarqueeText`, to be moved to `moonstone/Marquee.Marquee` in 2.0.0

### Fixed

- `moonstone/GridListImageItem` to display correctly

## [1.14.0] - 2018-02-23

### Deprecated

- `moonstone/VirtualFlexList`, to be replaced by `ui/VirtualFlexList` in 2.0.0
- `moonstone/VirtualGridList.GridListImageItem`, to be replaced by `moonstone/GridListImageItem` in 2.0.0
- `moonstone/Button` and `moonstone/IconButton` prop `noAnimation`, to be removed in 2.0.0
- `moonstone/Button.ButtonFactory`, `moonstone/Button.ButtonBaseFactory`, `moonstone/IconButton.IconButtonFactory`, `moonstone/IconButton.IconButtonBaseFactory`, `moonstone/IncrementSlider.IncrementSliderFactory`, `moonstone/IncrementSlider.IncrementSliderBaseFactory`, `moonstone/Slider.SliderFactory`, and `moonstone/Slider.SliderBaseFactory`, to be removed in 2.0.0
- `moonstone/Item.ItemOverlay`, to be replaced by `ui/SlotItem` in 2.0.0
- `moonstone/Item.Overlay` and `moonstone/Item.OverlayDecorator`, to be removed in 2.0.0

### Added

- `moonstone/DaySelector` component
- `moonstone/EditableIntegerPicker` component
- `moonstone/GridListImageItem` component

## [1.13.3] - 2018-01-16

### Fixed

- `moonstone/TimePicker` to not read out meridiem label when meridiem picker gets a focus
- `moonstone/Scroller` to correctly update scrollbars when the scroller's contents change

## [1.13.2] - 2017-12-14

### Fixed

- `moonstone/Panels` to maintain spotlight focus when `noAnimation` is set
- `moonstone/Panels` to not accept back key presses during transition
- `moonstone/Panels` to revert 1.13.0 fix that blurred Spotlight when transitioning panels
- `moonstone/Scroller` and other scrolling components to not show scroll thumb when only child item is updated
- `moonstone/Scroller` and other scrolling components to not hide scroll thumb immediately after scroll position reaches the top or the bottom
- `moonstone/Scroller` and other scrolling components to show scroll thumb properly when scroll position reaches the top or the bottom by paging controls

## [1.13.1] - 2017-12-06

### Fixed

- `moonstone/Slider` to not unnecessarily fire `onChange` if the initial value has not changed

## [1.13.0] - 2017-11-28

### Added

- `moonstone/VideoPlayer` props `disabled`, `loading`, `miniFeedbackHideDelay`, and `thumbnailComponent` as well as new APIs: `areControlsVisible`, `getVideoNode`, `showFeedback`, and `toggleControls`

### Fixed

- `moonstone/VirtualList` to render items from a correct index on edge cases at the top of a list
- `moonstone/VirtualList` to handle focus properly via page up at the first page and via page down at the last page
- `moonstone/Expandable` and derivatives to use the new `ease-out-quart` animation timing function to better match the aesthetic of Enyo's Expandables
- `moonstone/TooltipDecorator` to correctly display tooltip direction when locale changes
- `moonstone/Marquee` to restart animation on every resize update
- `moonstone/LabeledItem` to start marquee when hovering while disabled
- `moonstone/Marquee` to correctly start when hovering on disabled spottable components
- `moonstone/Marquee.MarqueeController` to not abort marquee when moving among components
- `moonstone/Picker` marquee issues with disabled buttons or Picker
- `moonstone/Panels` to prevent loss of spotlight issue when moving between panels
- `moonstone/VideoPlayer` to bring it in line with real-world use-cases
- `moonstone/Slider` by removing unnecessary repaints to the screen
- `moonstone/Slider` to fire `onChange` events when the knob is pressed near the boundaries
- `moonstone/VideoPlayer` to correctly position knob when interacting with media slider
- `moonstone/VideoPlayer` to not read out the focused button when the media controls hide
- `moonstone/MarqueeDecorator` to stop when unhovering a disabled component using `marqueeOn` `'focus'`
- `moonstone/Slider` to not forward `onChange` when `disabled` on `mouseUp/click`
- `moonstone/VideoPlayer` to defer rendering playback controls until needed

## [1.12.2] - 2017-11-15

### Fixed

- `moonstone/VirtualList` to scroll and focus properly by pageUp and pageDown when disabled items are in it
- `moonstone/Button` to correctly specify minimum width when in large text mode
- `moonstone/Scroller` and other scrolling components to restore last focused index when panel is changed
- `moonstone/VideoPlayer` to display time correctly in RTL locale
- `moonstone/VirtualList` to scroll correctly using page down key with disabled items
- `moonstone/Scroller` and other scrolling components to not cause a script error when scrollbar is not rendered
- `moonstone/Picker` incrementer and decrementer to not change size when focused
- `moonstone/Header` to use a slightly smaller font size for `title` in non-latin locales and a line-height for `titleBelow` and `subTitleBelow` that better meets the needs of tall-glyph languages like Tamil and Thai, as well as latin locales
- `moonstone/Scroller` and `moonstone/VirtualList` to keep spotlight when pressing a 5-way control while scrolling
- `moonstone/Panels` to prevent user interaction with panel contents during transition
- `moonstone/Slider` and related components to correctly position knob for `detachedKnob` on mouse down and fire value where mouse was positioned on mouse up
- `moonstone/DayPicker` to update day names when changing locale
- `moonstone/ExpandableItem` and all other `Expandable` components to revert 1.12.1 change to pull down from the top

## [1.12.1] - 2017-11-07

### Fixed

- `moonstone/ExpandableItem` and all other `Expandable` components to now pull down from the top instead of being revealed from the bottom, matching Enyo's design
- `moonstone/VirtualListNative` to scroll properly with page up/down keys if there is a disabled item
- `moonstone/RangePicker` to display negative values correctly in RTL
- `moonstone/Scroller` and other scrolling components to not blur scroll buttons when wheeling
- `moonstone/Scrollbar` to hide scroll thumb immediately without delay after scroll position reaches min or max
- `moonstone/Divider` to pass `marqueeOn` prop
- `moonstone/Slider` to fire `onChange` on mouse up and key up
- `moonstone/VideoPlayer` to show knob when pressed
- `moonstone/Header` to layout `titleBelow` and `subTitleBelow` correctly
- `moonstone/Header` to use correct font-weight for `subTitleBelow`
- `moonstone/VirtualList` to restore focus correctly for lists only slightly larger than the viewport

## [1.12.0] - 2017-10-27

### Fixed

- `moonstone/Scroller` and other scrolling components to prevent focusing outside the viewport when pressing a 5-way key during wheeling
- `moonstone/Scroller` to called scrollToBoundary once when focus is moved using holding child item
- `moonstone/VideoPlayer` to apply skin correctly
- `moonstone/Popup` from `last-focused` to `default-element` in `SpotlightContainerDecorator` config
- `moonstone/Panels` to retain focus when back key is pressed on breadcrumb
- `moonstone/Input` to correctly hide VKB when dismissing

## [1.11.0] - 2017-10-24

### Added

- `moonstone/VideoPlayer` properties `seekDisabled` and `onSeekFailed` to disable seek function

### Changed

- `moonstone/ExpandableList` to become `disabled` if there are no children

### Fixed

- `moonstone/Picker` to read out customized accessibility value when picker prop has `joined` and `aria-valuetext`
- `moonstone/Scroller` to apply scroll position on vertical or horizontal Scroller when child gets a focus
- `moonstone/Scroller` and other scrolling components to scroll without animation when panel is changed
- `moonstone/ContextualPopup` padding to not overlap close button
- `moonstone/Scroller` and other scrolling components to change focus via page up/down only when the scrollbar is visible
- `moonstone/Picker` to only increment one value on hold
- `moonstone/ItemOverlay` to remeasure when focused

## [1.10.1] - 2017-10-16

### Fixed

- `moonstone/Scroller` and other scrolling components to scroll via page up/down when focus is inside a Spotlight container
- `moonstone/VirtualList` and `moonstone/VirtualGridList` to scroll by 5-way keys right after wheeling
- `moonstone/VirtualList` not to move focus when a current item and the last item are located at the same line and pressing a page down key
- `moonstone/Slider` knob to follow while dragging for detached knob
- `moonstone/Header` to layout header row correctly in `standard` type
- `moonstone/Input` to not dismiss on-screen keyboard when dragging cursor out of input box
- `moonstone/Header` RTL `line-height` issue
- `moonstone/Panels` to render children on idle
- `moonstone/Scroller` and other scrolling components to limit muted spotlight container scrims to their bounds
- `moonstone/Input` to always forward `onKeyUp` event

## [1.10.0] - 2017-10-09

### Added

- `moonstone/VideoPlayer` support for designating components with `.spottable-default` as the default focus target when pressing 5-way down from the slider
- `moonstone/Slider` property `activateOnFocus` which when enabled, allows 5-way directional key interaction with the `Slider` value without pressing [Enter] first
- `moonstone/VideoPlayer` property `noMiniFeedback` to support controlling the visibility of mini feedback
- `ui/Layout`, which provides a technique for laying-out components on the screen using `Cells`, in rows or columns

### Changed

- `moonstone/Popup` to focus on mount if it’s initially opened and non-animating and to always pass an object to `onHide` and `onShow`
- `moonstone/VideoPlayer` to emit `onScrub` event and provide audio guidance when setting focus to slider

### Fixed

- `moonstone/ExpandableItem` and derivatives to restore focus to the Item if the contents were last focused when closed
- `moonstone/Slider` toggling activated state when holding enter/select key
- `moonstone/TimePicker` picker icons shifting slightly when focusing an adjacent picker
- `moonstone/Icon` so it handles color the same way generic text does, by inheriting from the parent's color. This applies to all instances of `Icon`, `IconButton`, and `Icon` inside `Button`.
- `moonstone/fonts` Museo Sans font to correct "Ti" kerning
- `moonstone/VideoPlayer` to correctly position knob on mouse click
- `moonstone/Panels.Header` to show an ellipsis for long titles with RTL text
- `moonstone/Marquee` to restart when invalidated by a prop change and managed by a `moonstone/Marquee.MarqueeController`
- `spotlight.Spotlight` method `focus()` to verify that the target element matches its container's selector rules prior to setting focus
- `moonstone/Picker` to only change picker values `onWheel` when spotted
- `moonstone/VideoPlayer` to hide descendant floating components (tooltips, contextual popups) when the media controls hide

## [1.9.3] - 2017-10-03

### Added

- `moonstone/Button` property value to `backgroundOpacity` called "lightTranslucent" to better serve colorful image backgrounds behind Buttons. This also affects `moonstone/IconButton` and `moonstone/Panels/ApplicationCloseButton`.
- `moonstone/Panels` property `closeButtonBackgroundOpacity` to support `moonstone/Panels/ApplicationCloseButton`'s `backgroundOpacity` prop

### Changed

- `Moonstone Icons` font file to include the latest designs for several icons
- `moonstone/Panels/ApplicationCloseButton` to expose its `backgroundOpacity` prop

### Fixed

- `moonstone/VirtualList` to apply "position: absolute" inline style to items
- `moonstone/Picker` to increment and decrement normally at the edges of joined picker
- `moonstone/Icon` not to read out image characters
- `moonstone/Scroller` and other scrolling components to not accumulate paging scroll by pressing page up/down in scrollbar
- `moonstone/Icon` to correctly display focused state when using external image
- `moonstone/Button` and `moonstone/IconButton` to be properly visually muted when in a muted container

## [1.9.2] - 2017-09-26

### Fixed

- `moonstone/ExpandableList` preventing updates when its children had changed

## [1.9.1] - 2017-09-25

### Fixed

- `moonstone/ExpandableList` run-time error when using an array of objects as children
- `moonstone/VideoPlayer` blocking pointer events when the controls were hidden

## [1.9.0] - 2017-09-22

### Added

- `moonstone/styles/mixins.less` mixins: `.moon-spotlight-margin()` and `.moon-spotlight-padding()`
- `moonstone/Button` property `noAnimation` to support non-animating pressed visual

### Changed

- `moonstone/TimePicker` to use "AM/PM" instead of "meridiem" for label under meridiem picker
- `moonstone/IconButton` default style to not animate on press. NOTE: This behavior will change back to its previous setting in release 2.0.0.
- `moonstone/Popup` to warn when using `scrimType` `'none'` and `spotlightRestrict` `'self-only'`
- `moonstone/Scroller` to block spotlight during scroll
- `moonstone/ExpandableItem` and derivatives to always pause spotlight before animation

### Fixed

- `moonstone/VirtualGridList` to not move focus to wrong column when scrolled from the bottom by holding the "up" key
- `moonstone/VirtualList` to focus an item properly when moving to a next or previous page
- `moonstone/Scroller` and other scrolling components to move focus toward first or last child when page up or down key is pressed if the number of children is small
- `moonstone/VirtualList` to scroll to preserved index when it exists within dataSize for preserving focus
- `moonstone/Picker` buttons to not change size
- `moonstone/Panel` to move key navigation to application close button on holding the "up" key.
- `moonstone/Picker` to show numbers when changing values rapidly
- `moonstone/Popup` layout in large text mode to show close button correctly
- `moonstone/Picker` from moving scroller when pressing 5-way keys in `joined` Picker
- `moonstone/Input` so it displays all locales the same way, without cutting off the edges of characters
- `moonstone/TooltipDecorator` to hide tooltip when 5-way keys are pressed for disabled components
- `moonstone/Picker` to not tremble in width when changing values while using a numeric width prop value
- `moonstone/Picker` to not overlap values when changing values in `vertical`
- `moonstone/ContextualPopup` pointer mode focus behavior for `spotlightRestrict='self-only'`
- `moonstone/VideoPlayer` to prevent interacting with more components in pointer mode when hidden
- `moonstone/Scroller` to not repaint its entire contents whenever partial content is updated
- `moonstone/Slider` knob positioning after its container is resized
- `moonstone/VideoPlayer` to maintain focus when media controls are hidden
- `moonstone/Scroller` to scroll expandable components into view when opening when pointer has moved elsewhere

## [1.8.0] - 2017-09-07

### Deprecated

- `moonstone/Dialog` property `showDivider`, will be replaced by `noDivider` property in 2.0.0

### Added

- `moonstone/Popup` callback property `onShow` which fires after popup appears for both animating and non-animating popups

### Changed

- `moonstone/Popup` callback property `onHide` to run on both animating and non-animating popups
- `moonstone/VideoPlayer` state `playbackRate` to media events
- `moonstone/VideoPlayer` support for `spotlightDisabled`
- `moonstone/VideoPlayer` thumbnail positioning and style
- `moonstone/VirtualList` to render when dataSize increased or decreased
- `moonstone/Dialog` style
- `moonstone/Popup`, `moonstone/Dialog`, and `moonstone/Notification` to support `node` type for children
- `moonstone/Scroller` to forward `onKeyDown` events

### Fixed

- `moonstone/Scroller` and other scrolling components to enable focus when wheel scroll is stopped
- `moonstone/VirtualList` to show scroll thumb when a preserved item is focused in a Panel
- `moonstone/Scroller` to navigate properly with 5-way when expandable child is opened
- `moonstone/VirtualList` to stop scrolling when focus is moved on an item from paging controls or outside
- `moonstone/VirtualList` to move out with 5-way navigation when the first or the last item is disabled
- `moonstone/IconButton` Tooltip position when disabled
- `moonstone/VideoPlayer` Tooltip time after unhovering
- `moonstone/VirtualList` to not show invisible items
- `moonstone/IconButton` Tooltip position when disabled
- `moonstone/VideoPlayer` to display feedback tooltip correctly when navigating in 5-way
- `moonstone/MarqueeDecorator` to work with synchronized `marqueeOn` `'render'` and hovering as well as `marqueOn` `'hover'` when moving rapidly among synchronized marquees
- `moonstone/Input` aria-label for translation
- `moonstone/Marquee` to recalculate inside `moonstone/Scroller` and `moonstone/SelectableItem` by bypassing `shouldComponentUpdate`
- `moonstone/Picker` to marquee when incrementing and decrementing values with the prop `noAnimation`

## [1.7.0] - 2017-08-23

### Deprecated

- `moonstone/TextSizeDecorator` and it will be replaced by `moonstone/AccessibilityDecorator`
- `moonstone/MarqueeDecorator` property `marqueeCentered` and `moonstone/Marquee` property `centered` will be replaced by `alignment` property in 2.0.0

### Added

- `moonstone/TooltipDecorator` config property to direct tooltip into a property instead of adding to `children`
- `moonstone/VideoPlayer` prop `thumbnailUnavailable` to fade thumbnail
- `moonstone/AccessibilityDecorator` with `highContrast` and `textSize`
- `moonstone/VideoPlayer` high contrast scrim
- `moonstone/MarqueeDecorator`and `moonstone/Marquee` property `alignment` to allow setting  alignment of marquee content

### Changed

- `moonstone/Scrollbar` to disable paging control down button properly at the bottom when a scroller size is a non-integer value
- `moonstone/VirtualList`, `moonstone/VirtualGridList`, and `moonstone/Scroller` to scroll on `keydown` event instead of `keyup` event of page up and page down keys
- `moonstone/VirtualGridList` to scroll by item via 5 way key
- `moonstone/VideoPlayer` to read target time when jump by left/right key
- `moonstone/IconButton` to not use `MarqueeDecorator` and `Uppercase`

### Fixed

- `moonstone/VirtualList` and `moonstone/VirtualGridList` to focus the correct item when page up and page down keys are pressed
- `moonstone/VirtualList` to not lose focus when moving out from the first item via 5way when it has disabled items
- `moonstone/Slider` to align tooltip with detached knob
- `moonstone/FormCheckbox` to display correct colors in light skin
- `moonstone/Picker` and `moonstone/RangePicker` to forward `onKeyDown` events when not `joined`
- `moonstone/SelectableItem` to display correct icon width and alignment
- `moonstone/LabeledItem` to always match alignment with the locale
- `moonstone/Scroller` to properly 5-way navigate from scroll buttons
- `moonstone/ExpandableList` to display correct font weight and size for list items
- `moonstone/Divider` to not italicize in non-italic locales
- `moonstone/VideoPlayer` slider knob to follow progress after being selected when seeking
- `moonstone/LabeledItem` to correctly position its icon. This affects all of the `Expandables`, `moonstone/DatePicker` and `moonstone/TimePicker`.
- `moonstone/Panels.Header` and `moonstone/Item` to prevent them from allowing their contents to overflow unexpectedly
- `moonstone/Marquee` to recalculate when vertical scrollbar appears
- `moonstone/SelectableItem` to recalculate marquee when toggled

### Removed

- `moonstone/Input` large-text mode

## [1.6.1] - 2017-08-07

### Changed

- `moonstone/Icon` and `moonstone/IconButton` to no longer fit image source to the icon's boundary

## [1.6.0] - 2017-08-04

### Added

- `moonstone/VideoPlayer` ability to seek when holding down the right and left keys. Sensitivity can be adjusted using throttling options `jumpDelay` and `initialJumpDelay`.
- `moonstone/VideoPlayer` property `no5WayJump` to disable jumping done by 5-way
- `moonstone/VideoPlayer` support for the "More" button to use tooltips
- `moonstone/VideoPlayer` properties `moreButtonLabel` and `moreButtonCloseLabel` to allow customization of the "More" button's tooltip and Aria labels
- `moonstone/VideoPlayer` property `moreButtonDisabled` to disable the "More" button
- `moonstone/Picker` and `moonstone/RangePicker` prop `aria-valuetext` to support reading custom text instead of value
- `moonstone/VideoPlayer` methods `showControls` and `hideControls` to allow external interaction with the player
- `moonstone/Scroller` support for Page Up/Page Down keys in pointer mode when no item has focus

### Changed

- `moonstone/VideoPlayer` to handle play, pause, stop, fast forward and rewind on remote controller
- `moonstone/Marquee` to also start when hovered if `marqueeOnRender` is set

### Fixed

- `moonstone/IconButton` to fit image source within `IconButton`
- `moonstone` icon font sizes for wide icons
- `moonstone/ContextualPopupDecorator` to prefer setting focus to the appropriate popup instead of other underlying controls when using 5-way from the activating control
- `moonstone/Scroller` not scrolled via 5 way when `moonstone/ExpandableList` is opened
- `moonstone/VirtualList` to not let the focus move outside of container even if there are children left when navigating with 5way
- `moonstone/Scroller` and other scrolling components to update disability of paging controls when the scrollbar is set to `visible` and the content becomes shorter
- `moonstone/VideoPlayer` to focus on hover over play/pause button when video is loading
- `moonstone/VideoPlayer` to update and display proper time while moving knob when video is paused
- `moonstone/VideoPlayer` long title overlap issues
- `moonstone/Header` to apply `marqueeOn` prop to `subTitleBelow` and `titleBelow`
- `moonstone/Picker` wheeling in `moonstone/Scroller`
- `moonstone/IncrementSlider` and `moonstone/Picker` to read value changes when selecting buttons

## [1.5.0] - 2017-07-19

### Added

- `moonstone/Slider` and `moonstone/IncrementSlider` prop `aria-valuetext` to support reading custom text instead of value
- `moonstone/TooltipDecorator` property `tooltipProps` to attach props to tooltip component
- `moonstone/Scroller` and `moonstone/VirtualList` ability to scroll via page up and page down keys
- `moonstone/VideoPlayer` tooltip-thumbnail support with the `thumbnailSrc` prop and the `onScrub` callback to fire when the knob moves and a new thumbnail is needed
- `moonstone/VirtualList` ability to navigate via 5way when there are disabled items
- `moonstone/ContextualPopupDecorator` property `popupContainerId` to support configuration of the popup's spotlight container
- `moonstone/ContextualPopupDecorator` property `onOpen` to notify containers when the popup has been opened
- `moonstone/ContextualPopupDecorator` config option `openProp` to support mapping the value of `open` property to the chosen property of wrapped component

### Changed

- `moonstone/ExpandableList` to use 'radio' as the default, and adapt 'single' mode to render as a `moonstone/RadioItem` instead of a `moonstone/CheckboxItem`
- `moonstone/VideoPlayer` to not hide pause icon when it appears
- `moonstone/ContextualPopupDecorator` to set accessibility-related props onto the container node rather than the popup node
- `moonstone/ExpandableItem`, `moonstone/ExpandableList`, `moonstone/ExpandablePicker`, `moonstone/DatePicker`, and `moonstone/TimePicker` to pause spotlight when animating in 5-way mode
- `moonstone/Spinner` to position the text content under the spinner, rather than to the right side
- `moonstone/VideoPlayer` to include hour when announcing the time while scrubbing
- `moonstone/GridListImageItem` to require a `source` prop and not have a default value

### Fixed

- `moonstone/Input` ellipsis to show if placeholder is changed dynamically and is too long
- `moonstone/Marquee` to re-evaluate RTL orientation when its content changes
- `moonstone/VirtualList` to restore focus on short lists
- `moonstone/ExpandableInput` to expand the width of its contained `moonstone/Input`
- `moonstone/Input` support for `dismissOnEnter`
- `moonstone/Input` focus management to prevent stealing focus when programmatically moved elsewhere
- `moonstone/Input` 5-way spot behavior
- `moonstone` international fonts to always be used, even when unsupported font-weights or font-styles are requested
- `moonstone/Panels.Panel` support for selecting components with `.spottable-default` as the default focus target
- `moonstone/Panels` layout in RTL locales
- `moonstone` spottable components to support `onSpotlightDown`, `onSpotlightLeft`, `onSpotlightRight`, and `onSpotlightUp` event property
- `moonstone/VirtualList` losing spotlight when the list is empty
- `moonstone/FormCheckbox` in focused state to have the correct "check" color
- `moonstone/Scroller` and other scrolling components' bug in `navigableFilter` when passed a container id

## [1.4.1] - 2017-07-05

### Changed

- `moonstone/Popup` to only call `onKeyDown` when there is a focused item in the `Popup`
- `moonstone/Scroller`, `moonstone/Picker`, and `moonstone/IncrementSlider` to automatically move focus when the currently focused `moonstone/IconButton` becomes disabled

### Fixed

- `moonstone/ContextualPopupDecorator` close button to account for large text size
- `moonstone/ContextualPopupDecorator` to not spot controls other than its activator when navigating out via 5-way
- `moonstone/Header` to set the value of `marqueeOn` for all types of headers

## [1.4.0] - 2017-06-29

### Deprecated

- `moonstone/Input` prop `noDecorator` is being replaced by `autoFocus` in 2.0.0

### Added

- `moonstone/Scrollbar` property `corner` to add the corner between vertical and horizontal scrollbars
- `moonstone/ScrollThumb` for a thumb of `moonstone/Scrollbar`
- `moonstone/styles/text.less` mixin `.locale-japanese-line-break()` to apply the correct  Japanese language line-break rules for the following multi-line components: `moonstone/BodyText`, `moonstone/Dialog`, `moonstone/Notification`, `moonstone/Popup`, and `moonstone/Tooltip`
- `moonstone/ContextualPopupDecorator` property `popupProps` to attach props to popup component
- `moonstone/VideoPlayer` property `pauseAtEnd` to control forward/backward seeking
- `moonstone/Panels/Header` prop `marqueeOn` to control marquee of header

### Changed

- `moonstone/Panels/Header` to expose its `marqueeOn` prop
- `moonstone/VideoPlayer` to automatically adjust the width of the allocated space for the side components so the media controls have more space to appear on smaller screens
- `moonstone/VideoPlayer` properties `autoCloseTimeout` and `titleHideDelay` default value to `5000`
- `moonstone/VirtualList` to support restoring focus to the last focused item
- `moonstone/Scroller` and other scrolling components to call `onScrollStop` before unmounting if a scroll is in progress
- `moonstone/Scroller` to reveal non-spottable content when navigating out of a scroller

### Fixed

- `moonstone/Dialog` to properly focus via pointer on child components
- `moonstone/VirtualList`, `moonstone/VirtualGridList`, and `moonstone/Scroller` not to be slower when scrolled to the first or the last position by wheeling
- `moonstone` component hold delay time
- `moonstone/VideoPlayer` to show its controls when pressing down the first time
- `moonstone/Panel` autoFocus logic to only focus on initial render
- `moonstone/Input` text colors
- `moonstone/ExpandableInput` to focus its decorator when leaving by 5-way left/right

## [1.3.1] - 2017-06-14

### Fixed

- `moonstone/Picker` support for large text
- `moonstone/Scroller` support for focusing paging controls with the pointer
- `moonstone` CSS rules for unskinned spottable components

## [1.3.0] - 2017-06-12

### Deprecated

- `moonstone/Scroller` props `horizontal` and `vertical`. Deprecated props are replaced with `direction` prop. `horizontal` and `vertical` will be removed in 2.0.0.
- `moonstone/Panel` prop `noAutoFocus` in favor of `autoFocus="none"`

### Added

- `moonstone/Image` support for `children` prop inside images
- `moonstone/Scroller` prop `direction` which replaces `horizontal` and `vertical` props
- `moonstone/VideoPlayer` property `tooltipHideDelay` to hide tooltip with a given amount of time
- `moonstone/VideoPlayer` property `pauseAtEnd` to pause when it reaches either the start or the end of the video
- `moonstone/VideoPlayer` methods `fastForward`, `getMediaState`, `jump`, `pause`, `play`, `rewind`, and `seek` to allow external interaction with the player. See docs for example usage.

### Changed

- `moonstone/Skinnable` to support context and allow it to be added to any component to be individually skinned. This includes a further optimization in skinning which consolidates all color assignments into a single block, so non-color rules aren't unnecessarily duplicated.
- `moonstone/Skinnable` light and dark skin names ("moonstone-light" and "moonstone") to "light" and "dark", respectively
- `moonstone/VideoPlayer` to set play/pause icon to display "play" when rewinding or fast forwarding
- `moonstone/VideoPlayer` to rewind or fast forward when previous command is slow-forward or slow-rewind respectively
- `moonstone/VideoPlayer` to fast forward when previous command is slow-forward and it reaches the last of its play rate
- `moonstone/VideoPlayer` to not play video on reload when `noAutoPlay` is `true`
- `moonstone/VideoPlayer` property `feedbackHideDelay`'s default value to `3000`
- `moonstone/Notification` to break line in characters in ja and zh locale
- `moonstone/Notification` to align texts left in LTR locale and right in RTL locale
- `moonstone/VideoPlayer` to simulate rewind functionality on non-webOS platforms only

### Fixed

- `moonstone/ExpandableItem` to correct the `titleIcon` when using `open` and `disabled`
- `moonstone/GridListImageItem` to center its selection icon on the image instead of the item
- `moonstone/Input` to have correct `Tooltip` position in `RTL`
- `moonstone/SwitchItem` to not unintentionally overflow `Scroller` containers, causing them to jump to the side when focusing
- `moonstone/VideoPlayer` to fast forward properly when video is at paused state
- `moonstone/VideoPlayer` to correctly change sources
- `moonstone/VideoPlayer` to show or hide feedback tooltip properly
- `moonstone/DateTimeDecorator` to work properly with `RadioControllerDecorator`
- `moonstone/Picker` in joined, large text mode so the arrows are properly aligned and sized
- `moonstone/Icon` to reflect the same proportion in relation to its size in large-text mode

## [1.2.0] - 2017-05-17

### Deprecated

- `moonstone/Scroller` and other scrolling components option `indexToFocus` in `scrollTo` method to be removed in 2.0.0

### Added

- `moonstone/Slider` and `moonstone/IncrementSlider` prop `noFill` to support a style without the fill
- `moonstone/Marquee` property `rtl` to set directionality to right-to-left
- `moonstone/VirtualList.GridListImageItem` property `selectionOverlay` to add custom component for selection overlay
- `moonstone/MoonstoneDecorator` property `skin` to let an app choose its skin: "moonstone" and "moonstone-light" are now available
- `moonstone/FormCheckboxItem`
- `moonstone/FormCheckbox`, a standalone checkbox, to support `moonstone/FormCheckboxItem`
- `moonstone/Input` props `invalid` and `invalidMessage` to display a tooltip when input value is invalid
- `moonstone/Scroller` and other scrolling components option `focus` in `scrollTo()` method
- `moonstone/Scroller` and other scrolling components property `spottableScrollbar`
- `moonstone/Icon.IconList` icons: `arrowshrinkleft` and `arrowshrinkright`

### Changed

- `moonstone/Picker` arrow icon for `joined` picker: small when not spotted, hidden when it reaches the end of the picker
- `moonstone/Checkbox` and `moonstone/CheckboxItem` to reflect the latest design
- `moonstone/MoonstoneDecorator/fontGenerator` was refactored to use the browser's FontFace API to dynamically load locale fonts
- `moonstone/VideoPlayer` space allotment on both sides of the playback controls to support 4 buttons; consequently the "more" controls area has shrunk by the same amount
- `moonstone/VideoPlayer` to not disable media button (play/pause)
- `moonstone/Scroller` and other scrolling components so that paging controls are not spottable by default with 5-way
- `moonstone/VideoPlayer`'s more/less button to use updated arrow icon

### Fixed

- `moonstone/MarqueeDecorator` to properly stop marquee on items with `'marqueeOnHover'`
- `moonstone/ExpandableList` to work properly with object-based children
- `moonstone/styles/fonts.less` to restore the Moonstone Icon font to request the local system font by default. Remember to update your webOS build to get the latest version of the font so you don't see empty boxes for your icons.
- `moonstone/Picker` and `moonstone/RangePicker` to now use the correct size from Enyo (60px v.s. 84px) for icon buttons
- `moonstone/Scroller` and other scrolling components to apply ri.scale properly
- `moonstone/Panel` to not cover a `Panels`'s `ApplicationCloseButton` when not using a `Header`
- `moonstone/IncrementSlider` to show tooltip when buttons focused

## [1.1.0] - 2017-04-21

### Deprecated

- `moonstone/ExpandableInput` property `onInputChange`

### Added

- `moonstone/Panels.Panel` prop and `moonstone/MoonstoneDecorator` config option: `noAutoFocus` to support prevention of setting automatic focus after render
- `moonstone/VideoPlayer` props: `backwardIcon`, `forwardIcon`, `jumpBackwardIcon`, `jumpForwardIcon`, `pauseIcon`, and `playIcon` to support icon customization of the player
- `moonstone/VideoPlayer` props `jumpButtonsDisabled` and `rateButtonsDisabled` for disabling the pairs of buttons when it's inappropriate for the playing media
- `moonstone/VideoPlayer` property `playbackRateHash` to support custom playback rates
- `moonstone/VideoPlayer` callback prop `onControlsAvailable` which fires when the players controls show or hide
- `moonstone/Image` support for `onLoad` and `onError` events
- `moonstone/VirtualList.GridListImageItem` prop `placeholder`
- `moonstone/Divider` property `preserveCase` to display text without capitalizing it

### Changed

- `moonstone/Slider` colors and sizing to match the latest designs
- `moonstone/ProgressBar` to position correctly with other components nearby
- `moonstone/Panels` breadcrumb to no longer have a horizontal line above it
- `moonstone/Transition` to measure itself when the CPU is idle
- style for disabled opacity from 0.4 to 0.3
- `moonstone/Button` colors for transparent and translucent background opacity when disabled
- `moonstone/ExpandableInput` property `onInputChange` to fire along with `onChange`. `onInputChange` is deprecated and will be removed in a future update.
- `Moonstone.ttf` font to include new icons
- `moonstone/Icon` to reference additional icons

### Fixed

- `moonstone/Popup` and `moonstone/ContextualPopupDecorator` 5-way navigation behavior
- `moonstone/Input` to not spot its own input decorator on 5-way out
- `moonstone/VideoPlayer` to no longer render its `children` in multiple places
- `moonstone/Button` text color when used on a neutral (light) background in some cases
- `moonstone/Popup` background opacity
- `moonstone/Marquee` to recalculate properly when its contents change
- `moonstone/TimePicker` to display time in correct order
- `moonstone/Scroller` to prefer spotlight navigation to its internal components

## [1.0.0] - 2017-03-31

> NOTE: We have also modified most form components to be usable in a controlled (app manages component
> state) or uncontrolled (Enact manages component state) manner. To put a component into a
> controlled state, pass in `value` (or other appropriate state property such as `selected` or
> `open`) at component creation and then respond to events and update the value as needed. To put a
> component into an uncontrolled state, do not set `value` (or equivalent), at creation. From this
> point on, Enact will manage the state and events will be sent when the state is updated. To
> specify an initial value, use the `defaultValue` (or, `defaultSelected, `defaultOpen, etc.)
> property.  See the documentation for individual components for more information.

### Added

- `moonstone/Button` property `icon` to support a built-in icon next to the text content. The Icon supports everything that `moonstone/Icon` supports, as well as a custom icon.
- `moonstone/MoonstoneDecorator` property `textSize` to resize several components to requested CMR sizes. Simply add `textSize="large"` to your `App` and the new sizes will automatically take effect.

### Changed

- `moonstone/Slider` to use the property `tooltip` instead of `noTooltip`, so the built-in tooltip is not enabled by default
- `moonstone/IncrementSlider` to include tooltip documentation
- `moonstone/ExpandableList` to accept an array of objects as children which are spread onto the generated components
- `moonstone/CheckboxItem` style to match the latest designs, with support for the `moonstone/Checkbox` to be on either the left or the right side by using the `iconPosition` property
- `moonstone/VideoPlayer` to supply every event callback-method with an object representing the VideoPlayer's current state, including: `currentTime`, `duration`, `paused`, `proportionLoaded`, and `proportionPlayed`

### Fixed

- `moonstone/Panels.Panel` behavior for remembering focus on unmount and setting focus after render
- `moonstone/VirtualList.VirtualGridList` showing empty items when items are continuously added dynamically
- `moonstone/Picker` to marquee on focus once again

## [1.0.0-beta.4] - 2017-03-10

### Added

- `moonstone/VirtualList` `indexToFocus` option to `scrollTo` method to focus on item with specified index
- `moonstone/IconButton` and `moonstone/Button` `color` property to add a remote control key color to the button
- `moonstone/Scrollbar` property `disabled` to disable both paging controls when it is true
- `moonstone/VirtualList` parameter `moreInfo` to pass `firstVisibleIndex` and `lastVisibleIndex` when scroll events are firing
- Accessibility support to UI components
- `moonstone/VideoPlayer` property `onUMSMediaInfo` to support the custom webOS “umsmediainfo” event
- `moonstone/Region` component which encourages wrapping components for improved accessibility rather than only preceding the components with a `moonstone/Divider`
- `moonstone/Slider` tooltip. It's enabled by default and comes with options like `noTooltip`, `tooltipAsPercent`, and `tooltipSide`. See the component docs for more details.
- `moonstone/Panels.Panel` property `hideChildren` to defer rendering children
- `moonstone/Spinner` properties `blockClickOn` and `scrim` to block click events behind spinner
- `moonstone/VirtualList` property `clientSize` to specify item dimensions instead of measuring them

### Changed

- `moonstone/VirtualGridImageItem` styles to reduce redundant style code app side
- `moonstone/VirtualList` and `moonstone/VirtualGridList` to add essential CSS for list items automatically
- `moonstone/VirtualList` and `moonstone/VirtualGridList` to not add `data-index` to their item DOM elements directly, but to pass `data-index` as the parameter of their `component` prop like the `key` parameter of their `component` prop
- `moonstone/ExpandableItem` and derivatives to defer focusing the contents until animation completes
- `moonstone/LabeledItem`, `moonstone/ExpandableItem`, `moonstone/ExpandableList` to each support the `node` type in their `label` property. Best used with `ui/Slottable`.

### Fixed

- `moonstone/VirtualList.GridListImageItem` to have proper padding size according to the existence of caption/subcaption
- `moonstone/Scroller` and other scrolling components to display scrollbars with proper size
- `moonstone/VirtualGridList` to not be truncated

### Removed

- `moonstone/Scroller` and other scrolling components property `hideScrollbars` and replaced it with `horizontalScrollbar` and `verticalScrollbar`

## [1.0.0-beta.3] - 2017-02-21

### Added

- `moonstone/VideoPlayer` support for 5-way show/hide of media playback controls
- `moonstone/VideoPlayer` property `feedbackHideDelay`
- `moonstone/Slider` property `onKnobMove` to fire when the knob position changes, independently from the `moonstone/Slider` value
- `moonstone/Slider` properties `active`, `disabled`, `knobStep`, `onActivate`, `onDecrement`, and `onIncrement` as part of enabling 5-way support to `moonstone/Slider`, `moonstone/IncrementSlider` and the media slider for `moonstone/VideoPlayer`
- `moonstone/Slider` now supports `children` which are added to the `Slider`'s knob, and follow it as it moves
- `moonstone/ExpandableInput` properties `iconAfter` and `iconBefore` to display icons after and before the input, respectively
- `moonstone/Dialog` property `preserveCase`, which affects `title` text

### Changed

- `moonstone/IncrementSlider` to change when the buttons are held down
- `moonstone/Marquee` to allow disabled marquees to animate
- `moonstone/Dialog` to marquee `title` and `titleBelow`
- `moonstone/Marquee.MarqueeController` config option `startOnFocus` to `marqueeOnFocus`. `startOnFocus` is deprecated and will be removed in a future update.
- `moonstone/Button`, `moonstone/IconButton`, `moonstone/Item` to not forward `onClick` when `disabled`

### Fixed

- `moonstone/Marquee.MarqueeController` to start marquee on newly registered components when controller has focus and to restart synced marquees after completion
- `moonstone/Scroller` to recalculate when an expandable child opens
- `spotlightDisabled` property support for spottable moonstone components
- `moonstone/Popup` and `moonstone/ContextualPopupDecorator` so that when the popup is closed, spotlight focus returns to the control that had focus prior to the popup opening
- `moonstone/Input` to not get focus when disabled

## [1.0.0-beta.2] - 2017-01-30

### Added

- `moonstone/Panels.Panel` property `showChildren` to support deferring rendering the panel body until animation completes
- `moonstone/MarqueeDecorator` property `invalidateProps` that specifies which props cause the marquee distance to be invalidated
- developer-mode warnings to several components to warn when values are out-of-range
- `moonstone/Divider` property `spacing` which adjusts the amount of empty space above and below the `Divider`. `'normal'`, `'small'`, `'medium'`, `'large'`, and `'none'` are available.
- `moonstone/Picker` when `joined` the ability to be incremented and decremented by arrow keys
- `onSpotlightDisappear` event property support for spottable moonstone components
- `moonstone/VideoPlayer` property `titleHideDelay`

### Changed

- `moonstone/Panels.Panels` and variations to defer rendering the children of contained `Panel` instances until animation completes
- `moonstone/ProgressBar` properties `progress` and `backgroundProgress` to accept a number between 0 and 1
- `moonstone/Slider` and `moonstone/IncrementSlider` property `backgroundPercent` to `backgroundProgress` which now accepts a number between 0 and 1
- `moonstone/Slider` to not ignore `value` prop when it is the same as the previous value
- `moonstone/Picker` component's buttons to reverse their operation such that 'up' selects the previous item and 'down' the next
- `moonstone/Picker` and derivatives may now use numeric width, which represents the amount of characters to use for sizing. `width={4}` represents four characters, `2` for two characters, etc. `width` still accepts the size-name strings.
- `moonstone/Divider` to now behave as a simple horizontal line when no text content is provided
- `moonstone/Scroller` and other scrolling components to not display scrollbar controls by default
- `moonstone/DatePicker` and `moonstone/TimePicker` to emit `onChange` event whenever the value is changed, not just when the component is closed

### Removed

- `moonstone/ProgressBar` properties `min` and `max`

### Fixed

- `moonstone/IncrementSlider` so that the knob is spottable via pointer, and 5-way navigation between the knob and the increment/decrement buttons is functional
- `moonstone/Slider` and `moonstone/IncrementSlider` to not fire `onChange` for value changes from props

## [1.0.0-beta.1] - 2016-12-30

### Added

- `moonstone/VideoPlayer` and `moonstone/TooltipDecorator` components and samples
- `moonstone/Panels.Panels` property `onBack` to support `ui/Cancelable`
- `moonstone/VirtualFlexList` Work-In-Progress component to support variably sized rows or columns
- `moonstone/ExpandableItem` properties `autoClose` and `lockBottom`
- `moonstone/ExpandableList` properties `noAutoClose` and `noLockBottom`
- `moonstone/Picker` property `reverse`
- `moonstone/ContextualPopup` property `noAutoDismiss`
- `moonstone/Dialog` property `scrimType`
- `moonstone/Popup` property `spotlightRestrict`

### Changed

- `moonstone/Panels.Routable` to require a `navigate` configuration property indicating the event callback for back or cancel actions
- `moonstone/MarqueeController` focus/blur handling to start and stop synchronized `moonstone/Marquee` components
- `moonstone/ExpandableList` property `autoClose` to `closeOnSelect` to disambiguate it from the added `autoClose` on 5-way up
- `moonstone/ContextualPopupDecorator.ContextualPopupDecorator` component's `onCloseButtonClick` property to `onClose`
- `moonstone/Dialog` component's `onCloseButtonClicked` property to `onClose`
- `moonstone/Spinner` component's `center` and `middle` properties to a single `centered` property
	that applies both horizontal and vertical centering
- `moonstone/Popup.PopupBase` component's `onCloseButtonClicked` property to `onCloseButtonClick`
- `moonstone/Item.ItemOverlay` component's `autoHide` property to remove the `'no'` option. The same
	effect can be achieved by omitting the property or passing `null`.
- `moonstone/VirtualGridList` to be scrolled by page when navigating with a 5-way direction key
- `moonstone/Scroller`, `moonstone/VirtualList`, `moonstone/VirtualGridList` to no longer respond to mouse down/move/up events
- all Expandables to include a state arrow UI element
- `moonstone/LabeledItem` to support a `titleIcon` property which positions just after the title text
- `moonstone/Button` to include `moonstone/TooltipDecorator`
- `moonstone/Expandable` to support being managed, radio group-style, by a component wrapped with `RadioControllerDecorator` from `ui/RadioDecorator`
- `moonstone/Picker` to animate `moonstone/Marquee` children when any part of the `moonstone/Picker` is focused
- `moonstone/VirtualList` to mute its container instead of disabling it during scroll events
- `moonstone/VirtualList`, `moonstone/VirtualGridList`, and `moonstone/Scroller` to continue scrolling when holding down the paging controls
- `moonstone/VirtualList` to require a `component` prop and not have a default value
- `moonstone/Picker` to continuously change when a button is held down by adding `ui/Holdable`.

### Fixed

- `moonstone/Popup` and `moonstone/ContextualPopup` 5-way navigation behavior using spotlight.
- Bug where a synchronized marquee whose content fit the available space would prevent restarting of the marquees
- `moonstone/Input` to show an ellipsis on the correct side based on the text directionality of the `value` or `placeholder` content.
- `moonstone/VirtualList` and `moonstone/VirtualGridList` to prevent unwanted scrolling when focused with the pointer
- `moonstone/Picker` to remove fingernail when a the pointer is held down, but the pointer is moved off the `joined` picker.
- `moonstone/LabeledItem` to include marquee on both `title` and `label`, and be synchronized

## [1.0.0-alpha.5] - 2016-12-16

No changes.

## [1.0.0-alpha.4] - 2016-12-2

### Added

- `moonstone/Popup`, `moonstone/ContextualPopupDecorator`, `moonstone/Notification`, `moonstone/Dialog` and `moonstone/ExpandableInput` components
- `ItemOverlay` component to `moonstone/Item` module
- `marqueeCentered` prop to `moonstone/MarqueeDecorator` and `moonstone/MarqueeText`
- `placeholder` prop to `moonstone/Image`
- `moonstone/MarqueeController` component to synchronize multiple `moonstone/Marquee` components
- Non-latin locale support to all existing Moonstone components
- Language-specific font support
- `moonstone/IncrementSlider` now accepts customizable increment and decrement icons, as well as `moonstone/Slider` being more responsive to external styling

### Changed

- `moonstone/Input` component's `iconStart` and `iconEnd` properties to be `iconBefore` and `iconAfter`, respectively, for consistency with `moonstone/Item.ItemOverlay` naming
- `moonstone/Icon` and `moonstone/IconButton` so the `children` property supports both font-based icons and images
- the `checked` property to `selected` for consistency across the whole framework. This allows better interoperability when switching between various components.  Affects the following: `CheckboxItem`, `RadioItem`, `SelectableItem`, `Switch`, `SwitchItem`, and `ToggleItem`. Additionally, these now use `moonstone/Item.ItemOverlay` to position and handle their Icons.
- `moonstone/Slider` and `moonstone/IncrementSlider` to be more performant. No changes were made to
	the public API.
- `moonstone/GridListImageItem` so that a placeholder image displays while loading the image, and the caption and subcaption support marqueeing
- `moonstone/MoonstoneDecorator` to add `FloatingLayerDecorator`
- `moonstone/IncrementSlider` in vertical mode looks and works as expected.

### Removed

- LESS mixins that belong in `@enact/ui`, so that only moonstone-specific mixins are contained in
this module. When authoring components and importing mixins, only the local mixins need to be
imported, as they already import the general mixins.
- the `src` property from `moonstone/Icon` and `moonston/IconButton`. Use the support for URLs in
	the `children` property as noted above.
- the `height` property from `moonstone/IncrementSlider` and `moonstone/Slider`

### Fixed

- Joined picker so that it now has correct animation when using the mouse wheel
- Bug in DatePicker/TimePicker that prevented setting of value earlier than 1969

## [1.0.0-alpha.3] - 2016-11-8

### Added

- `moonstone/BodyText`, `moonstone/DatePicker`, `moonstone/DayPicker`, `moonstone/ExpandableItem`, `moonstone/Image`, and `moonstone/TimePicker` components
- `fullBleed` prop to `moonstone/Panels/Header`. When `true`, the header content is indented and the header lines are removed.
- Application close button to `moonstone/Panels`. Fires `onApplicationClose` when clicked. Can be omitted with the `noCloseButton` prop.
- `marqueeDisabled` prop to `moonstone/Picker`
- `padded` prop to `moonstone/RangePicker`
- `forceDirection` prop to `moonstone/Marquee`. Forces the direction of `moonstone/Marquee`. Useful for when `RTL` content cannot be auto detected.

### Changed

- `data` parameter passed to `component` prop of `VirtualList`.
- `moonstone/Expandable` into a submodule of `moonstone/ExpandableItem`
- `ExpandableList` to properly support selection
- `moonstone/Divider`'s `children` property to be optional
- `moonstone/ToggleItem`'s `inline` version to have a `max-width` of `240px`
- `moonstone/Input` to use `<div>` instead of `<label>` for wrapping components. No change to
	functionality, only markup.

### Removed

- `moonstone/ExpandableCheckboxItemGroup` in favor of `ExpandableList`

## [1.0.0-alpha.2] - 2016-10-21

This version includes a lot of refactoring from the previous release. Developers need to switch to the new enact-dev command-line tool.

### Added

- New components and HOCs: `moonstone/Scroller`, `moonstone/VirtualList`, `moonstone/VirtualGridList`, `moonstone/MarqueeText`, `moonstone/Spinner`, `moonstone/ExpandableCheckboxItemGroup`, `moonstone/MarqueeDecorator`
- New options for `ui/Toggleable` HOC
- Marquee support to many components
- Image support to `moonstone/Icon` and `moonstone/IconButton`
- `dismissOnEnter` prop for `moonstone/Input`
- Many more unit tests

### Changed

- Some props for UI state were renamed to have `default` prefix where state was managed by the component. (e.g. `defaultOpen`)

### Fixed

- Many components were fixed, polished, updated and documented
- Inline docs updated to be more consistent and comprehensive<|MERGE_RESOLUTION|>--- conflicted
+++ resolved
@@ -6,11 +6,9 @@
 
 ### Fixed
 
-<<<<<<< HEAD
 - `moonstone/VirtualList.VirtualList` and `moonstone/VirtualList.VirtualGridList` to ignore to scroll on focus when jumping
+- `moonstone/Image` so it automatically swaps the `src` to the appropriate resolution dynamically as the screen resizes
 - `moonstone/Popup` to support all `spotlightRestrict` options
-=======
-- `moonstone/Image` so it automatically swaps the `src` to the appropriate resolution dynamically as the screen resizes
 
 ## [2.0.0-beta.2] - 2018-05-07
 
@@ -24,7 +22,6 @@
 - `moonstone/VirtualList.VirtualList`, `moonstone/VirtualList.VirtualGridList`, and `moonstone/Scroller.Scroller` scrollbar button's aria-lable in RTL
 - `moonstone/VirtualList.VirtualList` and `moonstone/VirtualList.VirtualGridList` to scroll properly with all disabled items
 - `moonstone/VirtualList.VirtualList` and `moonstone/VirtualList.VirtualGridList` to not scroll on focus when jumping
->>>>>>> 26cbaa40
 
 ## [2.0.0-beta.1] - 2018-04-29
 
