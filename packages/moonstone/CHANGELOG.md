# Change Log

The following is a curated list of changes in the Enact moonstone module, newest changes on the top.

## [unreleased]

### Added

- Support for high contrast colors in dark and light `moonstone`

### Fixed

- `moonstone/Panels` to set child's `autoFocus` prop to `default-element` when `index` increases
- `moonstone/Slider` to prevent gaining focus when clicked when disabled
- `moonstone/Slider` to prevent default browser scroll behavior when 5-way directional key is pressed on an active knob
<<<<<<< HEAD
- `moonstone/DatePicker` and `moonstone/TimePicker` to close with back/ESC
- `moonstone/DatePicker` and `moonstone/TimePicker` value handling when open on mount
=======
- `moonstone/ContextualPopupDecorator` to correctly focus on popup content when opened
>>>>>>> 627de5fc

## [2.3.0] - 2019-02-11

### Added

- `moonstone/VirtualList.VirtualGridList` and `moonstone/VirtualList.VirtualList` property `childProps` to support additional props included in the object passed to the `itemsRenderer` callback
- `moonstone/Skinnable` support for `skinVariants`, to enable features like high contrast mode and large text mode
- Support for 8k (UHD2) displays

### Changed

- All content-containing LESS stylesheets (not within a `styles` directory) extensions to be `*.module.less` to retain modular context with CLI 2.x.

### Fixed

- `moonstone/VirtualList` to focus an item properly by `scrollTo` API immediately after a prior call to the same position
- `moonstone/Popup` to close floating layer when the popup closes without animation

## [2.2.9] - 2019-01-11

### Fixed

- `moonstone/Scroller` scrolling to boundary behavior for short scrollers

## [2.2.8] - 2018-12-06

### Fixed

- `moonstone/ExpandableInput` to focus labeled item on close
- `moonstone/ExpandableItem` to disable its spotlight container when the component is disabled
- `moonstone/Scroller` to correctly handle scrolling focused elements and containers into view

## [2.2.7] - 2018-11-21

### Fixed

- `moonstone/Picker`, `moonstone/ExpandablePicker`, `moonstone/ExpandableList`, `moonstone/IncrementSlider` to support disabling voice control

## [2.2.6] - 2018-11-15

### Fixed

- `moonstone/VideoPlayer` to blur slider when hiding media controls
- `moonstone/VideoPlayer` to disable pointer mode when hiding media controls via 5-way
- `moonstone/VirtualList` and `moonstone/Scroller` to not to animate with 5-way navigation by default

## [2.2.5] - 2018-11-05

### Fixed

- `moonstone/ExpandableItem` to not steal focus after closing

## [2.2.4] - 2018-10-29

### Fixed

- `moonstone/MoonstoneDecorator` to apply both Latin and non-Latin rules to the root element so all children inherit the correct default font rules.
- `moonstone/Marquee`, `moonstone/MediaOverlay` to display locale-based font
- `moonstone/DayPicker` separator character used between selected days in the label in fa-IR locale
- `moonstone/Scroller`, `moonstone/VirtualList.VirtualGridList`, and `moonstone/VirtualList.VirtualList` scrolling by voice commands in RTL locales

## [2.2.3] - 2018-10-22

### Fixed

- `moonstone/Scroller` to respect the disabled spotlight container status when handling pointer events
- `moonstone/Scroller` to scroll to the boundary when focusing the first or last element with a minimal margin in 5-way mode
- `moonstone/VideoPlayer` to position the slider knob correctly when beyond the left or right edge of the slider

## [2.2.2] - 2018-10-15

### Fixed

- `moonstone/Scroller` stuttering when page up/down key is pressed

## [2.2.1] - 2018-10-09

### Fixed

- `moonstone/Scroller`, `moonstone/VirtualList.VirtualGridList`, and `moonstone/VirtualList.VirtualList` to notify user when scrolling is not possible via voice command
- `moonstone/TimePicker` to not read out meridiem label when changing the value

## [2.2.0] - 2018-10-02

### Added

- `moonstone/GridListImageItem` voice control feature support

### Fixed

- `moonstone/DayPicker` to prevent closing when selecting days via voice control
- `moonstone/VideoPlayer` to unfocus media controls when hidden
- `moonstone/Scroller` to set correct scroll position when an expandable child is closed
- `moonstone/Scroller` to prevent focusing children while scrolling

## [2.1.4] - 2018-09-17

### Fixed

- `moonstone/Button` and `moonstone/IconButton` to style image-based icons correctly when focused and disabled
- `moonstone/FormCheckboxItem` styling when focused and disabled
- `moonstone/Panels` to always blur breadcrumbs when transitioning to a new panel
- `moonstone/Scroller` to correctly set scroll position when nested item is focused
- `moonstone/Scroller` to not adjust `scrollTop` when nested item is focused
- `moonstone/VideoPlayer` to show correct playback rate feedback on play or pause
- `moonstone/VirtualList.VirtualGridList` and `moonstone/VirtualList.VirtualList` to handle 5way navigation properly when `focusableScrollbar` is true

## [2.1.3] - 2018-09-10

### Fixed

- `moonstone/Scroller`, `moonstone/VirtualList.VirtualGridList`, and `moonstone/VirtualList.VirtualList` to show overscroll effects properly on repeating wheel input
- `moonstone/TooltipDecorator` to handle runtime error when setting `tooltipText` to an empty string
- `moonstone/VideoPlayer` timing to read out `infoComponents` accessibility value when `moreButton` or `moreButtonColor` is pressed

## [2.1.2] - 2018-09-04

### Fixed

- `moonstone/ExpandableItem` to prevent default browser scroll behavior when 5-way key is pressed on the first item or the last item
- `moonstone/Scroller` scrolling behavior for focused items in 5-way mode
- `moonstone/Scroller` to scroll container elements into view
- `moonstone/TooltipDecorator` to update position when `tooltipText` is changed
- `moonstone/VideoPlayer` to prevent default browser scroll behavior when navigating via 5-way
- `moonstone/VirtuaList` to allow `onKeyDown` events to bubble
- `moonstone/VirtualList.VirtualGridList` and `moonstone/VirtualList.VirtualList` scrolling via page up or down keys

## [2.1.1] - 2018-08-27

### Changed

- `moonstone/Scroller`, `moonstone/VirtualList.VirtualGridList`, and `moonstone/VirtualList.VirtualList` to show overscroll effects only by wheel input

### Fixed

- `moonstone/VideoPlayer` so that activity is detected and the `autoCloseTimeout` timer is reset when using 5-way to navigate from the media slider

### Fixed

- `moonstone/Picker` to fire onChange events, due to a hold, consistently across pointer and 5-way navigation

## [2.1.0] - 2018-08-20

### Added

- `moonstone/VideoPlayer` property `noMediaSliderFeedback`
- `moonstone/VideoPlayer.MediaControls` property `playPauseButtonDisabled`

### Changed

- `moonstone/Picker` key down hold threshold to 800ms before firing the `onChange` event

### Fixed

- `moonstone/GridListImageItem` to properly vertically align when the content varies in size
- `moonstone/Scroller`, `moonstone/VirtualList.VirtualGridList`, and `moonstone/VirtualList.VirtualList` to not scroll by dragging
- `moonstone/Slider` to not emit `onChange` event when `value` has not changed
- `moonstone/VideoPlayer` to focus on available media buttons if the default spotlight component is disabled
- `moonstone/VideoPlayer` to keep media controls visible when interacting with popups
- `moonstone/VideoPlayer` to read out `infoComponents` accessibility value when `moreButtonColor` is pressed
- `moonstone/VideoPlayer` to round the time displayed down to the nearest second
- `moonstone/VirtualList` to restore last focused item correctly

## [2.0.2] - 2018-08-13

### Fixed

- `moonstone/DatePicker` to correctly change year when `minYear` and `maxYear` aren't provided
- `moonstone/EditableIntegerPicker` management of spotlight pointer mode
- `moonstone/LabeledIcon` and `moonstone/LabeledIconButton` to have proper spacing and label-alignment with all label positions
- `moonstone/Popup` to prevent duplicate 5-way navigation when `spotlightRestrict="self-first"`
- `moonstone/Scroller` not to scroll to wrong position via 5way navigation in RTL languages
- `moonstone/Scroller` not to scroll when focusing in pointer mode
- `moonstone/Slider` to forward `onActivate` event
- `moonstone/VideoPlayer` to reset key down hold when media becomes unavailable

## [2.0.1] - 2018-08-01

### Fixed

- `moonstone/Dialog` read order of dialog contents
- `moonstone/Scroller` to go to next page properly via page up/down keys

## [2.0.0] - 2018-07-30

### Added

- `moonstone/LabeledIcon` and `moonstone/LabeledIconButton` components for a lightweight `Icon` or `IconButton` with a label
- `moonstone/VideoPlayer` property `noAutoShowMediaControls`

### Fixed

- `moonstone/Scroller` to prevent scrolling via page up/down keys if there is no spottable component in that direction
- `moonstone/Dialog` to hide `titleBelow` when `title` is not set
- `moonstone/Image` to suppress drag and drop support by default
- `moonstone/VideoPlayer` audio guidance behavior of More button
- `moonstone/VirtualList.VirtualGridList` and `moonstone/VirtualList.VirtualList` to handle focus properly via page up/down keys when switching to 5-way mode
- `moonstone/Popup` to spot the content after it's mounted
- `moonstone/Scroller`, `moonstone/VirtualList.VirtualGridList`, and `moonstone/VirtualList.VirtualList` to scroll properly via voice control in RTL locales

## [2.0.0-rc.3] - 2018-07-23

### Changed

- `moonstone/Scroller.Scroller`, `moonstone/VirtualList.VirtualGridList`, and `moonstone/VirtualList.VirtualList` overscroll effect color more recognizable on the focused element

### Fixed

- `moonstone/ContextualPopup` to refocus its activator on close when the popup lacks spottable children
- `moonstone/Scroller`, `moonstone/VirtualList.VirtualGridList`, and `moonstone/VirtualList.VirtualList` to scroll properly when holding down paging control buttons
- `moonstone/ExpandableItem` spotlight behavior when leaving the component via 5-way
- `moonstone/RadioItem` circle thickness to be 2px, matching the design
- `moonstone/Slider` to correctly prevent 5-way actions when activated
- `moonstone/ExpandableItem` and other expandable components to spotlight correctly when switching from pointer mode to 5-way with `closeOnSelect`

## [2.0.0-rc.2] - 2018-07-16

### Fixed

- `moonstone/Input` to not focus by *tab* key
- `moonstone/Picker` to properly set focus when navigating between buttons
- `moonstone/Popup` to set correct open state while transitioning
- `moonstone/ProgressBar.ProgressBarTooltip` unknown props warning
- `moonstone/Scrollable` to disable spotlight container during flick events only when contents can scroll
- `moonstone/Scroller`, `moonstone/VirtualList.VirtualGridList`, and `moonstone/VirtualList.VirtualList` to scroll properly when `animate` is false via `scrollTo`
- `moonstone/Scroller`, `moonstone/VirtualList.VirtualGridList`, and `moonstone/VirtualList.VirtualList` page controls to stop propagating an event when the event is handled
- `moonstone/Scroller`, `moonstone/VirtualList.VirtualGridList`, and `moonstone/VirtualList.VirtualList` to hide overscroll effect when focus is moved from a disabled paging control button to the opposite button
- `moonstone/Scroller`, `moonstone/VirtualList.VirtualGridList`, and `moonstone/VirtualList.VirtualList` to show overscroll effect when reaching the edge for the first time by wheel
- `moonstone/VideoPlayer` to display feedback tooltip when pointer leaves slider while playing
- `moonstone/VirtualList` and `moonstone/VirtualGridList` to restore focus on items focused by pointer

## [2.0.0-rc.1] - 2018-07-09

### Added

- `moonstone/VirtualList.VirtualList` and `moonstone/VirtualList.VirtualGridList` support `data-webos-voice-focused` and `data-webos-voice-group-label`

### Removed

- `moonstone/Button` built-in support for tooltips

### Changed

- `moonstone/Spinner` to blur Spotlight when the spinner is active

### Fixed

- `moonstone/Scroller.Scroller`, `moonstone/VirtualList.VirtualGridList`, and `moonstone/VirtualList.VirtualList` to handle direction, page up, and page down keys properly on page controls them when `focusableScrollbar` is false
- `moonstone/Scroller.Scroller`, `moonstone/VirtualList.VirtualGridList`, and `moonstone/VirtualList.VirtualList` to handle a page up or down key in pointer mode
- `moonstone/VideoPlayer.MediaControls` to correctly handle more button color when the prop is not specified
- `VirtualList.VirtualList` to handle focus properly when switching to 5-way mode

## [2.0.0-beta.9] - 2018-07-02

### Added

- `moonstone/ContextualPopupDecorator` instance method `positionContextualPopup()`
- `moonstone/MoonstoneDecorator` config property `disableFullscreen` to prevent the decorator from filling the entire screen
- `moonstone/Scroller` prop `onUpdate`

### Fixed

- `moonstone/Scrollable` to update scroll properly on pointer click
- `moonstone/TooltipDecorator` to prevent unnecessary re-renders when losing focus
- `moonstone/TooltipDecorator` to not dismiss the tooltip on pointer click

## [2.0.0-beta.8] - 2018-06-25

### Added

- `moonstone/Scroller.Scroller`, `moonstone/VirtualList.VirtualGridList`, and `moonstone/VirtualList.VirtualList` support for scrolling via voice control on webOS
- `moonstone/Scroller.Scroller`, `moonstone/VirtualList.VirtualGridList`, and `moonstone/VirtualList.VirtualList` overscroll effect when the edges are reached

### Changed

- `moonstone/Divider` property `marqueeOn` default value to `render`
- `moonstone/Scroller.Scroller`, `moonstone/VirtualList.VirtualGridList`, and `moonstone/VirtualList.VirtualList` scrollbar button to move a previous or next page when pressing a page up or down key instead of releasing it

### Fixed

- `moonstone/VideoPlayer` to prevent updating state when the source is changed to the preload source, but the current preload source is the same
- `moonstone/MediaOverlay` to marquee correctly
- `moonstone/MediaOverlay` to match UX guidelines

## [2.0.0-beta.7] - 2018-06-11

### Removed

- `moonstone/Dialog` properties `preserveCase` and `showDivider`, replaced by `casing` and `noDivider` respectively
- `moonstone/Divider` property `preserveCase`, replaced by `casing`
- `moonstone/ExpandableInput` property `onInputChange`, replaced by `onChange`
- `moonstone/MoonstoneDecorator.TextSizeDecorator`, replaced by `moonstone/MoonstoneDecorator.AccessibilityDecorator`
- `moonstone/Panels.Header` property `preserveCase`, replaced by `casing`
- `moonstone/Panels.Panel` property `noAutoFocus`, replaced by `autoFocus`
- `moonstone/TooltipDecorator` property `tooltipPreserveCase`, replaced by `tooltipCasing`

### Changed

- `moonstone/VideoPlayer` to allow spotlight focus to move left and right from `MediaControls`
- `moonstone/VideoPlayer` to disable bottom controls when loading until it's playable

### Fixed

- `moonstone/EditableIntegerPicker` to disable itself when on a range consisting of a single static value
- `moonstone/Picker` to disable itself when containing fewer than two items
- `moonstone/Popup` to spot its content correctly when `open` by default
- `moonstone/RangePicker` to disable itself when on a range consisting of a single static value
- `moonstone/TooltipDecorator` to hide when `onDismiss` has been invoked
- `moonstone/VideoPlayer` to show media controls when pressing down in pointer mode
- `moonstone/VideoPlayer` to provide a more natural 5-way focus behavior
- `moonstone/VideoPlayer.MediaControls` to handle left and right key to jump when `moonstone/VideoPlayer` is focused

## [2.0.0-beta.6] - 2018-06-04

### Removed

- `moonstone/IncrementSlider` prop `children` which was no longer supported for setting the tooltip (since 2.0.0-beta.1)

### Fixed

- `moonstone/ContextualPopupDecorator` to allow focusing components under a popup without any focusable components
- `moonstone/Scroller` ordering of logic for Scroller focus to check focus possibilities first then go to fallback at the top of the container
- `moonstone/Scroller` to check focus possibilities first then go to fallback at the top of the container of focused item
- `moonstone/Scroller` to scroll by page when focus was at the edge of the viewport
- `moonstone/ToggleButton` padding and orientation for RTL
- `moonstone/VideoPlayer` to not hide title and info section when showing more components
- `moonstone/VideoPlayer` to select a position in slider to seek in 5-way mode
- `moonstone/VideoPlayer` to show thumbnail only when focused on slider

## [2.0.0-beta.5] - 2018-05-29

### Removed

- `moonstone/Popup`, `moonstone/Dialog` and `moonstone/Notification` property `spotlightRestrict` option `'none'`
- `moonstone/VideoPlayer` prop `preloadSource`, to be replaced by `moonstone/VideoPlayer.Video` prop `preloadSource`
- `moonstone/Button` and `moonstone/IconButton` allowed value `'opaque'` from prop `backgroundOpacity` which was the default and therefore has the same effect as omitting the prop

### Added

- `moonstone/VideoPlayer` props `selection` and `onSeekOutsideRange` to support selecting a range and notification of interactions outside of that range
- `moonstone/VideoPlayer.Video` component to support preloading video sources

### Changed

- `moonstone/VideoPlayer.videoComponent` prop to default to `ui/Media.Media` instead of `'video'`. As a result, to use a custom video element, one must pass an instance of `ui/Media` with its `mediaComponent` prop set to the desired element.

### Fixed

- `moonstone/ContextualPopupDecorator` to properly stop propagating keydown event if fired from the popup container
- `moonstone/Slider` to read when knob gains focus or for a change in value
- `moonstone/Scroller` to not cut off Expandables when scrollbar appears
- `moonstone/VideoPlayer` to correctly read out when play button is pressed
- `moonstone/Divider` to always use a fixed height, regardless of locale

## [2.0.0-beta.4] - 2018-05-21

### Added

- `moonstone/Button` and `moonstone/IconButton` class name `small` to the list of allowed `css` overrides
- `moonstone/VideoPlayer.MediaControls` property `onClose` to handle back key
- `moonstone/ProgressBar` prop `highlighted` for when the UX needs to call special attention to a progress bar

### Changed

- `moonstone/VideoPlayer` to disable media slider when source is unavailable

### Fixed

- `moonstone/ContextualPopupDecorator` to not set focus to activator when closing if focus was set elsewhere
- `moonstone/IconButton` to allow external customization of vertical alignment of its `Icon` by setting `line-height`
- `moonstone/Marquee.MarqueeController` to not cancel valid animations
- `moonstone/VideoPlayer` feedback and feedback icon to hide properly on play/pause/fast forward/rewind
- `moonstone/VideoPlayer` to correctly focus to default media controls component
- `moonstone/VideoPlayer` to close opened popup components when media controls hide
- `moonstone/VideoPlayer` to show controls on mount and when playing next preload video

## [2.0.0-beta.3] - 2018-05-14

### Added

- `moonstone/SelectableItem.SelectableItemDecorator`

### Changed

- `moonstone/ToggleItem` to forward native events on `onFocus` and `onBlur`
- `moonstone/Input` and `moonstone/ExpandableInput` to support forwarding valid `<input>` props to the contained `<input>` node
- `moonstone/ToggleButton` to fire `onToggle` when toggled

### Fixed

- `moonstone/VirtualList.VirtualList` and `moonstone/VirtualList.VirtualGridList` to scroll properly with all enabled items via a page up or down key
- `moonstone/VirtualList.VirtualList`, `moonstone/VirtualList.VirtualGridList`, and `moonstone/Scroller.Scroller` to ignore any user key events in pointer mode
- `moonstone/VirtualList.VirtualList`, `moonstone/VirtualList.VirtualGridList`, and `moonstone/Scroller.Scroller` to pass `data-spotlight-container-disabled` prop to their outer DOM element
- `moonstone/Image` so it automatically swaps the `src` to the appropriate resolution dynamically as the screen resizes
- `moonstone/Popup` to support all `spotlightRestrict` options
- `moonstone` component `disabled` colors to match the most recent design guidelines (from 30% to 60% opacity)
- `moonstone/ExpandableInput` spotlight behavior when leaving the component via 5-way

## [2.0.0-beta.2] - 2018-05-07

### Fixed

- `moonstone/IconButton` to allow theme-style customization, like it claimed was possible
- `moonstone/ExpandableItem` and related expandables to deal with disabled items and the `autoClose`, `lockBottom` and `noLockBottom` props
- `moonstone/Slider` not to fire `onChange` event when 5-ways out of boundary
- `moonstone/ToggleButton` layout for RTL locales
- `moonstone/Item`, `moonstone/SlotItem`, `moonstone/ToggleItem` to not apply duplicate `className` values
- `moonstone/VirtualList.VirtualList`, `moonstone/VirtualList.VirtualGridList`, and `moonstone/Scroller.Scroller` scrollbar button's aria-label in RTL
- `moonstone/VirtualList.VirtualList` and `moonstone/VirtualList.VirtualGridList` to scroll properly with all disabled items
- `moonstone/VirtualList.VirtualList` and `moonstone/VirtualList.VirtualGridList` to not scroll on focus when jumping

## [2.0.0-beta.1] - 2018-04-29

### Removed

- `moonstone/IncrementSlider` and `moonstone/Slider` props `tooltipAsPercent`, `tooltipSide`, and `tooltipForceSide`, to be replaced by `moonstone/IncrementSlider.IncrementSliderTooltip` and `moonstone/Slider.SliderTooltip` props `percent`, and `side`
- `moonstone/IncrementSlider` props `detachedKnob`, `onDecrement`, `onIncrement`, and `scrubbing`
- `moonstone/ProgressBar` props `tooltipSide` and `tooltipForceSide`, to be replaced by `moonstone/ProgressBar.ProgressBarTooltip` prop `side`
- `moonstone/Slider` props `detachedKnob`, `onDecrement`, `onIncrement`, `scrubbing`, and `onKnobMove`
- `moonstone/VideoPlayer` property `tooltipHideDelay`
- `moonstone/VideoPlayer` props `backwardIcon`, `forwardIcon`, `initialJumpDelay`, `jumpBackwardIcon`, `jumpButtonsDisabled`, `jumpDelay`, `jumpForwadIcon`, `leftComponents`, `moreButtonCloseLabel`, `moreButtonColor`, `moreButtonDisabled`, `moreButtonLabel`, `no5WayJump`, `noJumpButtons`, `noRateButtons`, `pauseIcon`, `playIcon`, `rateButtonsDisabled`, and `rightComponents`, replaced by corresponding props on `moonstone/VideoPlayer.MediaControls`
- `moonstone/VideoPlayer` props `onBackwardButtonClick`, `onForwardButtonClick`, `onJumpBackwardButtonClick`, `onJumpForwardButtonClick`, and `onPlayButtonClick`, replaced by `onRewind`, `onFastForward`, `onJumpBackward`, `onJumpForward`, `onPause`, and `onPlay`, respectively

### Added

- `moonstone/DatePicker` props `dayAriaLabel`, `dayLabel`, `monthAriaLabel`, `monthLabel`, `yearAriaLabel` and `yearLabel` to configure the label set on date pickers
- `moonstone/DayPicker` and `moonstone/DaySelector` props `dayNameLength`, `everyDayText`, `everyWeekdayText`, and `everyWeekendText`
- `moonstone/ExpandablePicker` props `checkButtonAriaLabel`, `decrementAriaLabel`, `incrementAriaLabel`, and `pickerAriaLabel` to configure the label set on each button and picker
- `moonstone/MediaOverlay` component
- `moonstone/Picker` props `aria-label`, `decrementAriaLabel`, and `incrementAriaLabel` to configure the label set on each button
- `moonstone/Popup` property `closeButtonAriaLabel` to configure the label set on popup close button
- `moonstone/ProgressBar.ProgressBarTooltip` props `percent` to format the value as a percent and `visible` to control display of the tooltip
- `moonstone/TimePicker` props `hourAriaLabel`, `hourLabel`, `meridiemAriaLabel`, `meridiemLabel`, `minuteAriaLabel`, and `minuteLabel` to configure the label set on time pickers
- `moonstone/VideoPlayer.MediaControls` component to support additional customization of the playback controls
- `moonstone/VideoPlayer` props `mediaControlsComponent`, `onRewind`, `onFastForward`, `onJumpBackward`, `onJumpForward`, `onPause`, `onPlay`, and `preloadSource`
- `moonstone/VirtualList.VirtualList` and `moonstone/VirtualList.VirtualGridList` `role="list"`
- `moonstone/VirtualList.VirtualList` and `moonstone/VirtualList.VirtualGridList` prop `wrap` to support wrap-around spotlight navigation
- `moonstone/VirtualList`, `moonstone/VirtualGridList` and `moonstone/Scroller` props `scrollRightAriaLabel`, `scrollLeftAriaLabel`, `scrollDownAriaLabel`, and `scrollUpAriaLabel` to configure the aria-label set on scroll buttons in the scrollbars

### Changed

- `moonstone/IncrementSlider` and `moonstone/Slider` prop `tooltip` to support either a boolean for the default tooltip or an element or component for a custom tooltip
- `moonstone/Input` to prevent pointer actions on other component when the input has focus
- `moonstone/ProgressBar.ProgressBarTooltip` prop `side` to support either locale-aware or locale-independent positioning
- `moonstone/ProgressBar.ProgressBarTooltip` prop `tooltip` to support custom tooltip components
- `moonstone/Scroller`, `moonstone/Picker`, and `moonstone/IncrementSlider` to retain focus on `moonstone/IconButton` when it becomes disabled

### Fixed

- `moonstone/ExpandableItem` and related expandable components to expand smoothly when used in a scroller
- `moonstone/GridListImageItem` to show proper `placeholder` and `selectionOverlay`
- `moonstone/MoonstoneDecorator` to optimize localized font loading performance
- `moonstone/Scroller` and `moonstone/VirtualList` navigation via 5-way from paging controls
- `moonstone/VideoPlayer` to render bottom controls at idle after mounting
- `moonstone/VirtualList.VirtualList` and `moonstone/VirtualList.VirtualGridList` to give initial focus
- `moonstone/VirtualList.VirtualList` and `moonstone/VirtualList.VirtualGridList` to have the default value for `dataSize`, `pageScroll`, and `spacing` props

## [2.0.0-alpha.8] - 2018-04-17

### Added

- `moonstone/Panels` property `closeButtonAriaLabel` to configure the label set on application close button

### Changed

- `moonstone/VirtualList.VirtualList` and `moonstone/VirtualList.VirtualGridList` to set its ARIA `role` to `"list"`
- `moonstone/VideoPlayer` property `title` to accept node type

### Fixed

- `moonstone/TimePicker` to show `meridiem` correctly in all locales
- `moonstone/Scrollable` scroll buttons to read out out audio guidance when button pressed down
- `moonstone/ExpandableItem` to show label properly when open and disabled
- `moonstone/Notification` to position properly in RTL locales
- `moonstone/VideoPlayer` to show controls when pressing 5-way select

## [2.0.0-alpha.7] - 2018-04-03

### Removed

- `moonstone/VirtualList.VirtualList` and `moonstone/VirtualList.VirtualGridList` prop `data` to eliminate the misunderstanding caused by the ambiguity of `data`

### Added

- `moonstone/VideoPlayer` property `noSpinner` to allow apps to show/hide spinner while loading video

### Changed

- `moonstone/VideoPlayer` to disable play/pause button when media controls are disabled
- `moonstone/VideoPlayer` property `moreButtonColor` to allow setting underline colors for more button
- `moonstone/VirtualList.VirtualList` and `moonstone/VirtualList.VirtualGridList` prop `isItemDisabled`, which accepts a function that checks if the item at the supplied index is disabled
- `moonstone/Panels.Header` support for `headerInput` so the Header can be used as an Input. See documentation for usage examples.
- `moonstone/ProgressBar` property `tooltipSide` to configure tooltip position relative to the progress bar
- `moonstone/ProgressBar` colors (affecting `moonstone/Slider` as well) for light and dark theme to match the latest designs and make them more visible when drawn over arbitrary background colors

### Fixed

- `moonstone/VideoPlayer` to correctly adjust spaces when the number of components changes in `leftComponents` and `rightComponents`
- `moonstone/VideoPlayer` to read out audio guidance every time `source` changes
- `moonstone/VideoPlayer` to display custom thumbnail node
- `moonstone/VideoPlayer` to hide more icon when right components are removed
- `moonstone/Picker` to correctly update pressed state when dragging off buttons
- `moonstone/Notification` to display when it's opened
- `moonstone/VirtualList` and `moonstone/VirtualGridList` to show Spotlight properly while navigating with page up and down keys
- `moonstone/Input` to allow navigating via left or right to other components when the input is active and the selection is at start or end of the text, respectively
- `moonstone/Panels.ActivityPanels` to correctly lay out the existing panel after adding additional panels

## [2.0.0-alpha.6] - 2018-03-22

### Removed

- `moonstone/Slider` exports `SliderFactory` and `SliderBaseFactory`
- `moonstone/IncrementSlider` exports `IncrementSliderFactory` and `IncrementSliderBaseFactory`
- `moonstone/ProgressBar`, `moonstone/Slider`, `moonstone/Slider.SliderTooltip`, `moonstone/IncrementSlider` components' `vertical` property and replaced it with `orientation`

### Added

- `moonstone/VideoPlayer` property `component` to handle custom video element
- `moonstone/IncrementSlider` properties `incrementAriaLabel` and `decrementAriaLabel` to configure the label set on each button
- `moonstone/Input` support for `small` prop
- `moonstone/ProgressBar` support for `tooltip` and `tooltipForceSide`
- `moonstone/ProgressBar`, `moonstone/Slider`, `moonstone/Slider.SliderTooltip`, `moonstone/IncrementSlider` property `orientation` to accept orientation strings like "vertical" and "horizontal" (replaced old `vertical` prop)

### Changed

- `moonstone/Input` input `height`, `vertical-align`, and `margins`. Please verify your layouts to ensure everything lines up correctly; this change may require removal of old sizing and positioning CSS which is no longer necessary.
- `moonstone/FormCheckbox` to have a small border around the circle, according to new GUI designs
- `moonstone/RadioItem` dot size and added an inner-dot to selected-focused state, according to new GUI designs
- `moonstone/ContextualPopup` prop `popupContainerId` to `popupSpotlightId`
- `moonstone/Popup` prop `containerId` to `spotlightId`
- `moonstone/VideoPlayer` prop `containerId` to `spotlightId`
- `moonstone/VirtualList.VirtualList` and `moonstone/VirtualList.VirtualGridList` prop `component` to be replaced by `itemRenderer`

### Fixed

- `moonstone/ExpandableItem` to be more performant when animating
- `moonstone/GridListImageItem` to hide overlay checkmark icon on focus when unselected
- `moonstone/GridListImageItem` to use `ui/GridListImageItem`
- `moonstone/VirtualList`, `moonstone/VirtualGridList` and `moonstone/Scroller` components to use their base UI components
- `moonstone/VirtualList` to show the selected state on hovered paging controls properly
- `moonstone/Slider` to highlight knob when selected
- `moonstone/Slider` to handle updates to its `value` prop correctly
- `moonstone/ToggleItem` to accept HTML DOM node tag names as strings for its `component` property
- `moonstone/Popup` to properly pause and resume spotlight when animating

## [2.0.0-alpha.5] - 2018-03-07

### Removed

- `moonstone/Marquee.MarqueeText`, replaced by `moonstone/Marquee.Marquee`
- `moonstone/VirtualGridList.GridListImageItem`, replaced by `moonstone/GridListImageItem`

### Changed

- `moonstone/Marquee.Marquee` to be `moonstone/Marquee.MarqueeBase`
- `moonstone/ContextualPopupDecorator` to not restore last-focused child
- `moonstone/ExpandableList` to restore focus to the first selected item after opening

### Fixed

- `moonstone/Slider` to correctly show localized percentage value in tooltip when `tooltipAsPercent` is true
- `moonstone/VirtualGridList` to show or hide its scrollbars properly
- `moonstone/Button` text to be properly centered
- `moonstone/Input` to not clip some glyphs at the start of the value

## [2.0.0-alpha.4] - 2018-02-13

### Added

- `moonstone/SlotItem` replacing `moonstone/Item.ItemOverlay`

### Removed

- `moonstone/VirtualFlexList` to be replaced by `ui/VirtualFlexList`
- `moonstone/Button` and `moonstone/IconButton` prop `noAnimation`
- `moonstone/Item.OverlayDecorator`, `moonstone/Item.Overlay`, and `moonstone/Item.ItemOverlay` to be replaced by `moonstone/SlotItem`

### Changed

- `moonstone/Marquee` to do less-costly calculations during measurement and optimized the applied styles
- `moonstone/ExpandableList` to require a unique key for each object type data

### Fixed

- `moonstone/VirtualList` to render properly with fiber reconciler
- `moonstone/VirtualList` focus option in scrollTo api
- `moonstone/ExpandableSpotlightDecorator` to not spot the title upon collapse when in `pointerMode`
- `moonstone/Spinner` to not unpause Spotlight unless it was the one to pause it
- `moonstone/Marquee` to stop when becoming disabled
- `moonstone/Input`, `moonstone/MarqueeDecorator`, and `moonstone/Slider` to prevent unnecessary focus-based updates

## [2.0.0-alpha.3] - 2018-01-18

### Removed

- `moonstone/Scroller` and `moonstone/VirtualList` option `indexToFocus` in `scrollTo` method which is deprecated from 1.2.0
- `moonstone/Scroller` props `horizontal` and `vertical` which are deprecated from 1.3.0 and replaced with `direction` prop
- `moonstone/Button` exports `ButtonFactory` and `ButtonBaseFactory`
- `moonstone/IconButton` exports `IconButtonFactory` and `IconButtonBaseFactory`

### Fixed

- `moonstone/MoonstoneDecorator` root node to fill the entire space available, which simplifies positioning and sizing for child elements (previously always measured 0 in height)
- `moonstone/VirtualList` to prevent infinite function call when a size of contents is slightly longer than a client size without a scrollbar
- `moonstone/VirtualList` to sync scroll position when clientSize changed

## [2.0.0-alpha.2] - 2017-08-29

No significant changes.

## [2.0.0-alpha.1] - 2017-08-27

### Changed

- `moonstone/Button`, `moonstone/Checkbox`, `moonstone/FormCheckbox`, `moonstone/IconButton`, `moonstone/IncrementSlider`, `moonstone/Item`, `moonstone/Picker`, and `moonstone/RangePicker`, `moonstone/Switch` and `moonstone/VideoPlayer` to use `ui/Touchable`

## [1.15.0] - 2018-02-28

### Deprecated

- `moonstone/Marquee.Marquee`, to be moved to `moonstone/Marquee.MarqueeBase` in 2.0.0
- `moonstone/Marquee.MarqueeText`, to be moved to `moonstone/Marquee.Marquee` in 2.0.0

### Fixed

- `moonstone/GridListImageItem` to display correctly

## [1.14.0] - 2018-02-23

### Deprecated

- `moonstone/VirtualFlexList`, to be replaced by `ui/VirtualFlexList` in 2.0.0
- `moonstone/VirtualGridList.GridListImageItem`, to be replaced by `moonstone/GridListImageItem` in 2.0.0
- `moonstone/Button` and `moonstone/IconButton` prop `noAnimation`, to be removed in 2.0.0
- `moonstone/Button.ButtonFactory`, `moonstone/Button.ButtonBaseFactory`, `moonstone/IconButton.IconButtonFactory`, `moonstone/IconButton.IconButtonBaseFactory`, `moonstone/IncrementSlider.IncrementSliderFactory`, `moonstone/IncrementSlider.IncrementSliderBaseFactory`, `moonstone/Slider.SliderFactory`, and `moonstone/Slider.SliderBaseFactory`, to be removed in 2.0.0
- `moonstone/Item.ItemOverlay`, to be replaced by `ui/SlotItem` in 2.0.0
- `moonstone/Item.Overlay` and `moonstone/Item.OverlayDecorator`, to be removed in 2.0.0

### Added

- `moonstone/DaySelector` component
- `moonstone/EditableIntegerPicker` component
- `moonstone/GridListImageItem` component

## [1.13.4] - 2018-07-30

### Fixed

- `moonstone/DatePicker` to calculate min and max year in the current calender

## [1.13.3] - 2018-01-16

### Fixed

- `moonstone/TimePicker` to not read out meridiem label when meridiem picker gets a focus
- `moonstone/Scroller` to correctly update scrollbars when the scroller's contents change

## [1.13.2] - 2017-12-14

### Fixed

- `moonstone/Panels` to maintain spotlight focus when `noAnimation` is set
- `moonstone/Panels` to not accept back key presses during transition
- `moonstone/Panels` to revert 1.13.0 fix that blurred Spotlight when transitioning panels
- `moonstone/Scroller` and other scrolling components to not show scroll thumb when only child item is updated
- `moonstone/Scroller` and other scrolling components to not hide scroll thumb immediately after scroll position reaches the top or the bottom
- `moonstone/Scroller` and other scrolling components to show scroll thumb properly when scroll position reaches the top or the bottom by paging controls

## [1.13.1] - 2017-12-06

### Fixed

- `moonstone/Slider` to not unnecessarily fire `onChange` if the initial value has not changed

## [1.13.0] - 2017-11-28

### Added

- `moonstone/VideoPlayer` props `disabled`, `loading`, `miniFeedbackHideDelay`, and `thumbnailComponent` as well as new APIs: `areControlsVisible`, `getVideoNode`, `showFeedback`, and `toggleControls`

### Fixed

- `moonstone/VirtualList` to render items from a correct index on edge cases at the top of a list
- `moonstone/VirtualList` to handle focus properly via page up at the first page and via page down at the last page
- `moonstone/Expandable` and derivatives to use the new `ease-out-quart` animation timing function to better match the aesthetic of Enyo's Expandables
- `moonstone/TooltipDecorator` to correctly display tooltip direction when locale changes
- `moonstone/Marquee` to restart animation on every resize update
- `moonstone/LabeledItem` to start marquee when hovering while disabled
- `moonstone/Marquee` to correctly start when hovering on disabled spottable components
- `moonstone/Marquee.MarqueeController` to not abort marquee when moving among components
- `moonstone/Picker` marquee issues with disabled buttons or Picker
- `moonstone/Panels` to prevent loss of spotlight issue when moving between panels
- `moonstone/VideoPlayer` to bring it in line with real-world use-cases
- `moonstone/Slider` by removing unnecessary repaints to the screen
- `moonstone/Slider` to fire `onChange` events when the knob is pressed near the boundaries
- `moonstone/VideoPlayer` to correctly position knob when interacting with media slider
- `moonstone/VideoPlayer` to not read out the focused button when the media controls hide
- `moonstone/MarqueeDecorator` to stop when unhovering a disabled component using `marqueeOn` `'focus'`
- `moonstone/Slider` to not forward `onChange` when `disabled` on `mouseUp/click`
- `moonstone/VideoPlayer` to defer rendering playback controls until needed

## [1.12.2] - 2017-11-15

### Fixed

- `moonstone/VirtualList` to scroll and focus properly by pageUp and pageDown when disabled items are in it
- `moonstone/Button` to correctly specify minimum width when in large text mode
- `moonstone/Scroller` and other scrolling components to restore last focused index when panel is changed
- `moonstone/VideoPlayer` to display time correctly in RTL locale
- `moonstone/VirtualList` to scroll correctly using page down key with disabled items
- `moonstone/Scroller` and other scrolling components to not cause a script error when scrollbar is not rendered
- `moonstone/Picker` incrementer and decrementer to not change size when focused
- `moonstone/Header` to use a slightly smaller font size for `title` in non-latin locales and a line-height for `titleBelow` and `subTitleBelow` that better meets the needs of tall-glyph languages like Tamil and Thai, as well as latin locales
- `moonstone/Scroller` and `moonstone/VirtualList` to keep spotlight when pressing a 5-way control while scrolling
- `moonstone/Panels` to prevent user interaction with panel contents during transition
- `moonstone/Slider` and related components to correctly position knob for `detachedKnob` on mouse down and fire value where mouse was positioned on mouse up
- `moonstone/DayPicker` to update day names when changing locale
- `moonstone/ExpandableItem` and all other `Expandable` components to revert 1.12.1 change to pull down from the top

## [1.12.1] - 2017-11-07

### Fixed

- `moonstone/ExpandableItem` and all other `Expandable` components to now pull down from the top instead of being revealed from the bottom, matching Enyo's design
- `moonstone/VirtualListNative` to scroll properly with page up/down keys if there is a disabled item
- `moonstone/RangePicker` to display negative values correctly in RTL
- `moonstone/Scroller` and other scrolling components to not blur scroll buttons when wheeling
- `moonstone/Scrollbar` to hide scroll thumb immediately without delay after scroll position reaches min or max
- `moonstone/Divider` to pass `marqueeOn` prop
- `moonstone/Slider` to fire `onChange` on mouse up and key up
- `moonstone/VideoPlayer` to show knob when pressed
- `moonstone/Header` to layout `titleBelow` and `subTitleBelow` correctly
- `moonstone/Header` to use correct font-weight for `subTitleBelow`
- `moonstone/VirtualList` to restore focus correctly for lists only slightly larger than the viewport

## [1.12.0] - 2017-10-27

### Fixed

- `moonstone/Scroller` and other scrolling components to prevent focusing outside the viewport when pressing a 5-way key during wheeling
- `moonstone/Scroller` to called scrollToBoundary once when focus is moved using holding child item
- `moonstone/VideoPlayer` to apply skin correctly
- `moonstone/Popup` from `last-focused` to `default-element` in `SpotlightContainerDecorator` config
- `moonstone/Panels` to retain focus when back key is pressed on breadcrumb
- `moonstone/Input` to correctly hide VKB when dismissing

## [1.11.0] - 2017-10-24

### Added

- `moonstone/VideoPlayer` properties `seekDisabled` and `onSeekFailed` to disable seek function

### Changed

- `moonstone/ExpandableList` to become `disabled` if there are no children

### Fixed

- `moonstone/Picker` to read out customized accessibility value when picker prop has `joined` and `aria-valuetext`
- `moonstone/Scroller` to apply scroll position on vertical or horizontal Scroller when child gets a focus
- `moonstone/Scroller` and other scrolling components to scroll without animation when panel is changed
- `moonstone/ContextualPopup` padding to not overlap close button
- `moonstone/Scroller` and other scrolling components to change focus via page up/down only when the scrollbar is visible
- `moonstone/Picker` to only increment one value on hold
- `moonstone/ItemOverlay` to remeasure when focused

## [1.10.1] - 2017-10-16

### Fixed

- `moonstone/Scroller` and other scrolling components to scroll via page up/down when focus is inside a Spotlight container
- `moonstone/VirtualList` and `moonstone/VirtualGridList` to scroll by 5-way keys right after wheeling
- `moonstone/VirtualList` not to move focus when a current item and the last item are located at the same line and pressing a page down key
- `moonstone/Slider` knob to follow while dragging for detached knob
- `moonstone/Header` to layout header row correctly in `standard` type
- `moonstone/Input` to not dismiss on-screen keyboard when dragging cursor out of input box
- `moonstone/Header` RTL `line-height` issue
- `moonstone/Panels` to render children on idle
- `moonstone/Scroller` and other scrolling components to limit muted spotlight container scrims to their bounds
- `moonstone/Input` to always forward `onKeyUp` event

## [1.10.0] - 2017-10-09

### Added

- `moonstone/VideoPlayer` support for designating components with `.spottable-default` as the default focus target when pressing 5-way down from the slider
- `moonstone/Slider` property `activateOnFocus` which when enabled, allows 5-way directional key interaction with the `Slider` value without pressing [Enter] first
- `moonstone/VideoPlayer` property `noMiniFeedback` to support controlling the visibility of mini feedback
- `ui/Layout`, which provides a technique for laying-out components on the screen using `Cells`, in rows or columns

### Changed

- `moonstone/Popup` to focus on mount if it’s initially opened and non-animating and to always pass an object to `onHide` and `onShow`
- `moonstone/VideoPlayer` to emit `onScrub` event and provide audio guidance when setting focus to slider

### Fixed

- `moonstone/ExpandableItem` and derivatives to restore focus to the Item if the contents were last focused when closed
- `moonstone/Slider` toggling activated state when holding enter/select key
- `moonstone/TimePicker` picker icons shifting slightly when focusing an adjacent picker
- `moonstone/Icon` so it handles color the same way generic text does, by inheriting from the parent's color. This applies to all instances of `Icon`, `IconButton`, and `Icon` inside `Button`.
- `moonstone/fonts` Museo Sans font to correct "Ti" kerning
- `moonstone/VideoPlayer` to correctly position knob on mouse click
- `moonstone/Panels.Header` to show an ellipsis for long titles with RTL text
- `moonstone/Marquee` to restart when invalidated by a prop change and managed by a `moonstone/Marquee.MarqueeController`
- `spotlight.Spotlight` method `focus()` to verify that the target element matches its container's selector rules prior to setting focus
- `moonstone/Picker` to only change picker values `onWheel` when spotted
- `moonstone/VideoPlayer` to hide descendant floating components (tooltips, contextual popups) when the media controls hide

## [1.9.3] - 2017-10-03

### Added

- `moonstone/Button` property value to `backgroundOpacity` called "lightTranslucent" to better serve colorful image backgrounds behind Buttons. This also affects `moonstone/IconButton` and `moonstone/Panels/ApplicationCloseButton`.
- `moonstone/Panels` property `closeButtonBackgroundOpacity` to support `moonstone/Panels/ApplicationCloseButton`'s `backgroundOpacity` prop

### Changed

- `Moonstone Icons` font file to include the latest designs for several icons
- `moonstone/Panels/ApplicationCloseButton` to expose its `backgroundOpacity` prop

### Fixed

- `moonstone/VirtualList` to apply "position: absolute" inline style to items
- `moonstone/Picker` to increment and decrement normally at the edges of joined picker
- `moonstone/Icon` not to read out image characters
- `moonstone/Scroller` and other scrolling components to not accumulate paging scroll by pressing page up/down in scrollbar
- `moonstone/Icon` to correctly display focused state when using external image
- `moonstone/Button` and `moonstone/IconButton` to be properly visually muted when in a muted container

## [1.9.2] - 2017-09-26

### Fixed

- `moonstone/ExpandableList` preventing updates when its children had changed

## [1.9.1] - 2017-09-25

### Fixed

- `moonstone/ExpandableList` run-time error when using an array of objects as children
- `moonstone/VideoPlayer` blocking pointer events when the controls were hidden

## [1.9.0] - 2017-09-22

### Added

- `moonstone/styles/mixins.less` mixins: `.moon-spotlight-margin()` and `.moon-spotlight-padding()`
- `moonstone/Button` property `noAnimation` to support non-animating pressed visual

### Changed

- `moonstone/TimePicker` to use "AM/PM" instead of "meridiem" for label under meridiem picker
- `moonstone/IconButton` default style to not animate on press. NOTE: This behavior will change back to its previous setting in release 2.0.0.
- `moonstone/Popup` to warn when using `scrimType` `'none'` and `spotlightRestrict` `'self-only'`
- `moonstone/Scroller` to block spotlight during scroll
- `moonstone/ExpandableItem` and derivatives to always pause spotlight before animation

### Fixed

- `moonstone/VirtualGridList` to not move focus to wrong column when scrolled from the bottom by holding the "up" key
- `moonstone/VirtualList` to focus an item properly when moving to a next or previous page
- `moonstone/Scroller` and other scrolling components to move focus toward first or last child when page up or down key is pressed if the number of children is small
- `moonstone/VirtualList` to scroll to preserved index when it exists within dataSize for preserving focus
- `moonstone/Picker` buttons to not change size
- `moonstone/Panel` to move key navigation to application close button on holding the "up" key.
- `moonstone/Picker` to show numbers when changing values rapidly
- `moonstone/Popup` layout in large text mode to show close button correctly
- `moonstone/Picker` from moving scroller when pressing 5-way keys in `joined` Picker
- `moonstone/Input` so it displays all locales the same way, without cutting off the edges of characters
- `moonstone/TooltipDecorator` to hide tooltip when 5-way keys are pressed for disabled components
- `moonstone/Picker` to not tremble in width when changing values while using a numeric width prop value
- `moonstone/Picker` to not overlap values when changing values in `vertical`
- `moonstone/ContextualPopup` pointer mode focus behavior for `spotlightRestrict='self-only'`
- `moonstone/VideoPlayer` to prevent interacting with more components in pointer mode when hidden
- `moonstone/Scroller` to not repaint its entire contents whenever partial content is updated
- `moonstone/Slider` knob positioning after its container is resized
- `moonstone/VideoPlayer` to maintain focus when media controls are hidden
- `moonstone/Scroller` to scroll expandable components into view when opening when pointer has moved elsewhere

## [1.8.0] - 2017-09-07

### Deprecated

- `moonstone/Dialog` property `showDivider`, will be replaced by `noDivider` property in 2.0.0

### Added

- `moonstone/Popup` callback property `onShow` which fires after popup appears for both animating and non-animating popups

### Changed

- `moonstone/Popup` callback property `onHide` to run on both animating and non-animating popups
- `moonstone/VideoPlayer` state `playbackRate` to media events
- `moonstone/VideoPlayer` support for `spotlightDisabled`
- `moonstone/VideoPlayer` thumbnail positioning and style
- `moonstone/VirtualList` to render when dataSize increased or decreased
- `moonstone/Dialog` style
- `moonstone/Popup`, `moonstone/Dialog`, and `moonstone/Notification` to support `node` type for children
- `moonstone/Scroller` to forward `onKeyDown` events

### Fixed

- `moonstone/Scroller` and other scrolling components to enable focus when wheel scroll is stopped
- `moonstone/VirtualList` to show scroll thumb when a preserved item is focused in a Panel
- `moonstone/Scroller` to navigate properly with 5-way when expandable child is opened
- `moonstone/VirtualList` to stop scrolling when focus is moved on an item from paging controls or outside
- `moonstone/VirtualList` to move out with 5-way navigation when the first or the last item is disabled
- `moonstone/IconButton` Tooltip position when disabled
- `moonstone/VideoPlayer` Tooltip time after unhovering
- `moonstone/VirtualList` to not show invisible items
- `moonstone/IconButton` Tooltip position when disabled
- `moonstone/VideoPlayer` to display feedback tooltip correctly when navigating in 5-way
- `moonstone/MarqueeDecorator` to work with synchronized `marqueeOn` `'render'` and hovering as well as `marqueOn` `'hover'` when moving rapidly among synchronized marquees
- `moonstone/Input` aria-label for translation
- `moonstone/Marquee` to recalculate inside `moonstone/Scroller` and `moonstone/SelectableItem` by bypassing `shouldComponentUpdate`
- `moonstone/Picker` to marquee when incrementing and decrementing values with the prop `noAnimation`

## [1.7.0] - 2017-08-23

### Deprecated

- `moonstone/TextSizeDecorator` and it will be replaced by `moonstone/AccessibilityDecorator`
- `moonstone/MarqueeDecorator` property `marqueeCentered` and `moonstone/Marquee` property `centered` will be replaced by `alignment` property in 2.0.0

### Added

- `moonstone/TooltipDecorator` config property to direct tooltip into a property instead of adding to `children`
- `moonstone/VideoPlayer` prop `thumbnailUnavailable` to fade thumbnail
- `moonstone/AccessibilityDecorator` with `highContrast` and `textSize`
- `moonstone/VideoPlayer` high contrast scrim
- `moonstone/MarqueeDecorator`and `moonstone/Marquee` property `alignment` to allow setting  alignment of marquee content

### Changed

- `moonstone/Scrollbar` to disable paging control down button properly at the bottom when a scroller size is a non-integer value
- `moonstone/VirtualList`, `moonstone/VirtualGridList`, and `moonstone/Scroller` to scroll on `keydown` event instead of `keyup` event of page up and page down keys
- `moonstone/VirtualGridList` to scroll by item via 5 way key
- `moonstone/VideoPlayer` to read target time when jump by left/right key
- `moonstone/IconButton` to not use `MarqueeDecorator` and `Uppercase`

### Fixed

- `moonstone/VirtualList` and `moonstone/VirtualGridList` to focus the correct item when page up and page down keys are pressed
- `moonstone/VirtualList` to not lose focus when moving out from the first item via 5way when it has disabled items
- `moonstone/Slider` to align tooltip with detached knob
- `moonstone/FormCheckbox` to display correct colors in light skin
- `moonstone/Picker` and `moonstone/RangePicker` to forward `onKeyDown` events when not `joined`
- `moonstone/SelectableItem` to display correct icon width and alignment
- `moonstone/LabeledItem` to always match alignment with the locale
- `moonstone/Scroller` to properly 5-way navigate from scroll buttons
- `moonstone/ExpandableList` to display correct font weight and size for list items
- `moonstone/Divider` to not italicize in non-italic locales
- `moonstone/VideoPlayer` slider knob to follow progress after being selected when seeking
- `moonstone/LabeledItem` to correctly position its icon. This affects all of the `Expandables`, `moonstone/DatePicker` and `moonstone/TimePicker`.
- `moonstone/Panels.Header` and `moonstone/Item` to prevent them from allowing their contents to overflow unexpectedly
- `moonstone/Marquee` to recalculate when vertical scrollbar appears
- `moonstone/SelectableItem` to recalculate marquee when toggled

### Removed

- `moonstone/Input` large-text mode

## [1.6.1] - 2017-08-07

### Changed

- `moonstone/Icon` and `moonstone/IconButton` to no longer fit image source to the icon's boundary

## [1.6.0] - 2017-08-04

### Added

- `moonstone/VideoPlayer` ability to seek when holding down the right and left keys. Sensitivity can be adjusted using throttling options `jumpDelay` and `initialJumpDelay`.
- `moonstone/VideoPlayer` property `no5WayJump` to disable jumping done by 5-way
- `moonstone/VideoPlayer` support for the "More" button to use tooltips
- `moonstone/VideoPlayer` properties `moreButtonLabel` and `moreButtonCloseLabel` to allow customization of the "More" button's tooltip and Aria labels
- `moonstone/VideoPlayer` property `moreButtonDisabled` to disable the "More" button
- `moonstone/Picker` and `moonstone/RangePicker` prop `aria-valuetext` to support reading custom text instead of value
- `moonstone/VideoPlayer` methods `showControls` and `hideControls` to allow external interaction with the player
- `moonstone/Scroller` support for Page Up/Page Down keys in pointer mode when no item has focus

### Changed

- `moonstone/VideoPlayer` to handle play, pause, stop, fast forward and rewind on remote controller
- `moonstone/Marquee` to also start when hovered if `marqueeOnRender` is set

### Fixed

- `moonstone/IconButton` to fit image source within `IconButton`
- `moonstone` icon font sizes for wide icons
- `moonstone/ContextualPopupDecorator` to prefer setting focus to the appropriate popup instead of other underlying controls when using 5-way from the activating control
- `moonstone/Scroller` not scrolled via 5 way when `moonstone/ExpandableList` is opened
- `moonstone/VirtualList` to not let the focus move outside of container even if there are children left when navigating with 5way
- `moonstone/Scroller` and other scrolling components to update disability of paging controls when the scrollbar is set to `visible` and the content becomes shorter
- `moonstone/VideoPlayer` to focus on hover over play/pause button when video is loading
- `moonstone/VideoPlayer` to update and display proper time while moving knob when video is paused
- `moonstone/VideoPlayer` long title overlap issues
- `moonstone/Header` to apply `marqueeOn` prop to `subTitleBelow` and `titleBelow`
- `moonstone/Picker` wheeling in `moonstone/Scroller`
- `moonstone/IncrementSlider` and `moonstone/Picker` to read value changes when selecting buttons

## [1.5.0] - 2017-07-19

### Added

- `moonstone/Slider` and `moonstone/IncrementSlider` prop `aria-valuetext` to support reading custom text instead of value
- `moonstone/TooltipDecorator` property `tooltipProps` to attach props to tooltip component
- `moonstone/Scroller` and `moonstone/VirtualList` ability to scroll via page up and page down keys
- `moonstone/VideoPlayer` tooltip-thumbnail support with the `thumbnailSrc` prop and the `onScrub` callback to fire when the knob moves and a new thumbnail is needed
- `moonstone/VirtualList` ability to navigate via 5way when there are disabled items
- `moonstone/ContextualPopupDecorator` property `popupContainerId` to support configuration of the popup's spotlight container
- `moonstone/ContextualPopupDecorator` property `onOpen` to notify containers when the popup has been opened
- `moonstone/ContextualPopupDecorator` config option `openProp` to support mapping the value of `open` property to the chosen property of wrapped component

### Changed

- `moonstone/ExpandableList` to use 'radio' as the default, and adapt 'single' mode to render as a `moonstone/RadioItem` instead of a `moonstone/CheckboxItem`
- `moonstone/VideoPlayer` to not hide pause icon when it appears
- `moonstone/ContextualPopupDecorator` to set accessibility-related props onto the container node rather than the popup node
- `moonstone/ExpandableItem`, `moonstone/ExpandableList`, `moonstone/ExpandablePicker`, `moonstone/DatePicker`, and `moonstone/TimePicker` to pause spotlight when animating in 5-way mode
- `moonstone/Spinner` to position the text content under the spinner, rather than to the right side
- `moonstone/VideoPlayer` to include hour when announcing the time while scrubbing
- `moonstone/GridListImageItem` to require a `source` prop and not have a default value

### Fixed

- `moonstone/Input` ellipsis to show if placeholder is changed dynamically and is too long
- `moonstone/Marquee` to re-evaluate RTL orientation when its content changes
- `moonstone/VirtualList` to restore focus on short lists
- `moonstone/ExpandableInput` to expand the width of its contained `moonstone/Input`
- `moonstone/Input` support for `dismissOnEnter`
- `moonstone/Input` focus management to prevent stealing focus when programmatically moved elsewhere
- `moonstone/Input` 5-way spot behavior
- `moonstone` international fonts to always be used, even when unsupported font-weights or font-styles are requested
- `moonstone/Panels.Panel` support for selecting components with `.spottable-default` as the default focus target
- `moonstone/Panels` layout in RTL locales
- `moonstone` spottable components to support `onSpotlightDown`, `onSpotlightLeft`, `onSpotlightRight`, and `onSpotlightUp` event property
- `moonstone/VirtualList` losing spotlight when the list is empty
- `moonstone/FormCheckbox` in focused state to have the correct "check" color
- `moonstone/Scroller` and other scrolling components' bug in `navigableFilter` when passed a container id

## [1.4.1] - 2017-07-05

### Changed

- `moonstone/Popup` to only call `onKeyDown` when there is a focused item in the `Popup`
- `moonstone/Scroller`, `moonstone/Picker`, and `moonstone/IncrementSlider` to automatically move focus when the currently focused `moonstone/IconButton` becomes disabled

### Fixed

- `moonstone/ContextualPopupDecorator` close button to account for large text size
- `moonstone/ContextualPopupDecorator` to not spot controls other than its activator when navigating out via 5-way
- `moonstone/Header` to set the value of `marqueeOn` for all types of headers

## [1.4.0] - 2017-06-29

### Deprecated

- `moonstone/Input` prop `noDecorator` is being replaced by `autoFocus` in 2.0.0

### Added

- `moonstone/Scrollbar` property `corner` to add the corner between vertical and horizontal scrollbars
- `moonstone/ScrollThumb` for a thumb of `moonstone/Scrollbar`
- `moonstone/styles/text.less` mixin `.locale-japanese-line-break()` to apply the correct  Japanese language line-break rules for the following multi-line components: `moonstone/BodyText`, `moonstone/Dialog`, `moonstone/Notification`, `moonstone/Popup`, and `moonstone/Tooltip`
- `moonstone/ContextualPopupDecorator` property `popupProps` to attach props to popup component
- `moonstone/VideoPlayer` property `pauseAtEnd` to control forward/backward seeking
- `moonstone/Panels/Header` prop `marqueeOn` to control marquee of header

### Changed

- `moonstone/Panels/Header` to expose its `marqueeOn` prop
- `moonstone/VideoPlayer` to automatically adjust the width of the allocated space for the side components so the media controls have more space to appear on smaller screens
- `moonstone/VideoPlayer` properties `autoCloseTimeout` and `titleHideDelay` default value to `5000`
- `moonstone/VirtualList` to support restoring focus to the last focused item
- `moonstone/Scroller` and other scrolling components to call `onScrollStop` before unmounting if a scroll is in progress
- `moonstone/Scroller` to reveal non-spottable content when navigating out of a scroller

### Fixed

- `moonstone/Dialog` to properly focus via pointer on child components
- `moonstone/VirtualList`, `moonstone/VirtualGridList`, and `moonstone/Scroller` not to be slower when scrolled to the first or the last position by wheeling
- `moonstone` component hold delay time
- `moonstone/VideoPlayer` to show its controls when pressing down the first time
- `moonstone/Panel` autoFocus logic to only focus on initial render
- `moonstone/Input` text colors
- `moonstone/ExpandableInput` to focus its decorator when leaving by 5-way left/right

## [1.3.1] - 2017-06-14

### Fixed

- `moonstone/Picker` support for large text
- `moonstone/Scroller` support for focusing paging controls with the pointer
- `moonstone` CSS rules for unskinned spottable components

## [1.3.0] - 2017-06-12

### Deprecated

- `moonstone/Scroller` props `horizontal` and `vertical`. Deprecated props are replaced with `direction` prop. `horizontal` and `vertical` will be removed in 2.0.0.
- `moonstone/Panel` prop `noAutoFocus` in favor of `autoFocus="none"`

### Added

- `moonstone/Image` support for `children` prop inside images
- `moonstone/Scroller` prop `direction` which replaces `horizontal` and `vertical` props
- `moonstone/VideoPlayer` property `tooltipHideDelay` to hide tooltip with a given amount of time
- `moonstone/VideoPlayer` property `pauseAtEnd` to pause when it reaches either the start or the end of the video
- `moonstone/VideoPlayer` methods `fastForward`, `getMediaState`, `jump`, `pause`, `play`, `rewind`, and `seek` to allow external interaction with the player. See docs for example usage.

### Changed

- `moonstone/Skinnable` to support context and allow it to be added to any component to be individually skinned. This includes a further optimization in skinning which consolidates all color assignments into a single block, so non-color rules aren't unnecessarily duplicated.
- `moonstone/Skinnable` light and dark skin names ("moonstone-light" and "moonstone") to "light" and "dark", respectively
- `moonstone/VideoPlayer` to set play/pause icon to display "play" when rewinding or fast forwarding
- `moonstone/VideoPlayer` to rewind or fast forward when previous command is slow-forward or slow-rewind respectively
- `moonstone/VideoPlayer` to fast forward when previous command is slow-forward and it reaches the last of its play rate
- `moonstone/VideoPlayer` to not play video on reload when `noAutoPlay` is `true`
- `moonstone/VideoPlayer` property `feedbackHideDelay`'s default value to `3000`
- `moonstone/Notification` to break line in characters in ja and zh locale
- `moonstone/Notification` to align texts left in LTR locale and right in RTL locale
- `moonstone/VideoPlayer` to simulate rewind functionality on non-webOS platforms only

### Fixed

- `moonstone/ExpandableItem` to correct the `titleIcon` when using `open` and `disabled`
- `moonstone/GridListImageItem` to center its selection icon on the image instead of the item
- `moonstone/Input` to have correct `Tooltip` position in `RTL`
- `moonstone/SwitchItem` to not unintentionally overflow `Scroller` containers, causing them to jump to the side when focusing
- `moonstone/VideoPlayer` to fast forward properly when video is at paused state
- `moonstone/VideoPlayer` to correctly change sources
- `moonstone/VideoPlayer` to show or hide feedback tooltip properly
- `moonstone/DateTimeDecorator` to work properly with `RadioControllerDecorator`
- `moonstone/Picker` in joined, large text mode so the arrows are properly aligned and sized
- `moonstone/Icon` to reflect the same proportion in relation to its size in large-text mode

## [1.2.0] - 2017-05-17

### Deprecated

- `moonstone/Scroller` and other scrolling components option `indexToFocus` in `scrollTo` method to be removed in 2.0.0

### Added

- `moonstone/Slider` and `moonstone/IncrementSlider` prop `noFill` to support a style without the fill
- `moonstone/Marquee` property `rtl` to set directionality to right-to-left
- `moonstone/VirtualList.GridListImageItem` property `selectionOverlay` to add custom component for selection overlay
- `moonstone/MoonstoneDecorator` property `skin` to let an app choose its skin: "moonstone" and "moonstone-light" are now available
- `moonstone/FormCheckboxItem`
- `moonstone/FormCheckbox`, a standalone checkbox, to support `moonstone/FormCheckboxItem`
- `moonstone/Input` props `invalid` and `invalidMessage` to display a tooltip when input value is invalid
- `moonstone/Scroller` and other scrolling components option `focus` in `scrollTo()` method
- `moonstone/Scroller` and other scrolling components property `spottableScrollbar`
- `moonstone/Icon.IconList` icons: `arrowshrinkleft` and `arrowshrinkright`

### Changed

- `moonstone/Picker` arrow icon for `joined` picker: small when not spotted, hidden when it reaches the end of the picker
- `moonstone/Checkbox` and `moonstone/CheckboxItem` to reflect the latest design
- `moonstone/MoonstoneDecorator/fontGenerator` was refactored to use the browser's FontFace API to dynamically load locale fonts
- `moonstone/VideoPlayer` space allotment on both sides of the playback controls to support 4 buttons; consequently the "more" controls area has shrunk by the same amount
- `moonstone/VideoPlayer` to not disable media button (play/pause)
- `moonstone/Scroller` and other scrolling components so that paging controls are not spottable by default with 5-way
- `moonstone/VideoPlayer`'s more/less button to use updated arrow icon

### Fixed

- `moonstone/MarqueeDecorator` to properly stop marquee on items with `'marqueeOnHover'`
- `moonstone/ExpandableList` to work properly with object-based children
- `moonstone/styles/fonts.less` to restore the Moonstone Icon font to request the local system font by default. Remember to update your webOS build to get the latest version of the font so you don't see empty boxes for your icons.
- `moonstone/Picker` and `moonstone/RangePicker` to now use the correct size from Enyo (60px v.s. 84px) for icon buttons
- `moonstone/Scroller` and other scrolling components to apply ri.scale properly
- `moonstone/Panel` to not cover a `Panels`'s `ApplicationCloseButton` when not using a `Header`
- `moonstone/IncrementSlider` to show tooltip when buttons focused

## [1.1.0] - 2017-04-21

### Deprecated

- `moonstone/ExpandableInput` property `onInputChange`

### Added

- `moonstone/Panels.Panel` prop and `moonstone/MoonstoneDecorator` config option: `noAutoFocus` to support prevention of setting automatic focus after render
- `moonstone/VideoPlayer` props: `backwardIcon`, `forwardIcon`, `jumpBackwardIcon`, `jumpForwardIcon`, `pauseIcon`, and `playIcon` to support icon customization of the player
- `moonstone/VideoPlayer` props `jumpButtonsDisabled` and `rateButtonsDisabled` for disabling the pairs of buttons when it's inappropriate for the playing media
- `moonstone/VideoPlayer` property `playbackRateHash` to support custom playback rates
- `moonstone/VideoPlayer` callback prop `onControlsAvailable` which fires when the players controls show or hide
- `moonstone/Image` support for `onLoad` and `onError` events
- `moonstone/VirtualList.GridListImageItem` prop `placeholder`
- `moonstone/Divider` property `preserveCase` to display text without capitalizing it

### Changed

- `moonstone/Slider` colors and sizing to match the latest designs
- `moonstone/ProgressBar` to position correctly with other components nearby
- `moonstone/Panels` breadcrumb to no longer have a horizontal line above it
- `moonstone/Transition` to measure itself when the CPU is idle
- style for disabled opacity from 0.4 to 0.3
- `moonstone/Button` colors for transparent and translucent background opacity when disabled
- `moonstone/ExpandableInput` property `onInputChange` to fire along with `onChange`. `onInputChange` is deprecated and will be removed in a future update.
- `Moonstone.ttf` font to include new icons
- `moonstone/Icon` to reference additional icons

### Fixed

- `moonstone/Popup` and `moonstone/ContextualPopupDecorator` 5-way navigation behavior
- `moonstone/Input` to not spot its own input decorator on 5-way out
- `moonstone/VideoPlayer` to no longer render its `children` in multiple places
- `moonstone/Button` text color when used on a neutral (light) background in some cases
- `moonstone/Popup` background opacity
- `moonstone/Marquee` to recalculate properly when its contents change
- `moonstone/TimePicker` to display time in correct order
- `moonstone/Scroller` to prefer spotlight navigation to its internal components

## [1.0.0] - 2017-03-31

> NOTE: We have also modified most form components to be usable in a controlled (app manages component
> state) or uncontrolled (Enact manages component state) manner. To put a component into a
> controlled state, pass in `value` (or other appropriate state property such as `selected` or
> `open`) at component creation and then respond to events and update the value as needed. To put a
> component into an uncontrolled state, do not set `value` (or equivalent), at creation. From this
> point on, Enact will manage the state and events will be sent when the state is updated. To
> specify an initial value, use the `defaultValue` (or, `defaultSelected, `defaultOpen, etc.)
> property.  See the documentation for individual components for more information.

### Added

- `moonstone/Button` property `icon` to support a built-in icon next to the text content. The Icon supports everything that `moonstone/Icon` supports, as well as a custom icon.
- `moonstone/MoonstoneDecorator` property `textSize` to resize several components to requested CMR sizes. Simply add `textSize="large"` to your `App` and the new sizes will automatically take effect.

### Changed

- `moonstone/Slider` to use the property `tooltip` instead of `noTooltip`, so the built-in tooltip is not enabled by default
- `moonstone/IncrementSlider` to include tooltip documentation
- `moonstone/ExpandableList` to accept an array of objects as children which are spread onto the generated components
- `moonstone/CheckboxItem` style to match the latest designs, with support for the `moonstone/Checkbox` to be on either the left or the right side by using the `iconPosition` property
- `moonstone/VideoPlayer` to supply every event callback-method with an object representing the VideoPlayer's current state, including: `currentTime`, `duration`, `paused`, `proportionLoaded`, and `proportionPlayed`

### Fixed

- `moonstone/Panels.Panel` behavior for remembering focus on unmount and setting focus after render
- `moonstone/VirtualList.VirtualGridList` showing empty items when items are continuously added dynamically
- `moonstone/Picker` to marquee on focus once again

## [1.0.0-beta.4] - 2017-03-10

### Added

- `moonstone/VirtualList` `indexToFocus` option to `scrollTo` method to focus on item with specified index
- `moonstone/IconButton` and `moonstone/Button` `color` property to add a remote control key color to the button
- `moonstone/Scrollbar` property `disabled` to disable both paging controls when it is true
- `moonstone/VirtualList` parameter `moreInfo` to pass `firstVisibleIndex` and `lastVisibleIndex` when scroll events are firing
- Accessibility support to UI components
- `moonstone/VideoPlayer` property `onUMSMediaInfo` to support the custom webOS “umsmediainfo” event
- `moonstone/Region` component which encourages wrapping components for improved accessibility rather than only preceding the components with a `moonstone/Divider`
- `moonstone/Slider` tooltip. It's enabled by default and comes with options like `noTooltip`, `tooltipAsPercent`, and `tooltipSide`. See the component docs for more details.
- `moonstone/Panels.Panel` property `hideChildren` to defer rendering children
- `moonstone/Spinner` properties `blockClickOn` and `scrim` to block click events behind spinner
- `moonstone/VirtualList` property `clientSize` to specify item dimensions instead of measuring them

### Changed

- `moonstone/VirtualGridImageItem` styles to reduce redundant style code app side
- `moonstone/VirtualList` and `moonstone/VirtualGridList` to add essential CSS for list items automatically
- `moonstone/VirtualList` and `moonstone/VirtualGridList` to not add `data-index` to their item DOM elements directly, but to pass `data-index` as the parameter of their `component` prop like the `key` parameter of their `component` prop
- `moonstone/ExpandableItem` and derivatives to defer focusing the contents until animation completes
- `moonstone/LabeledItem`, `moonstone/ExpandableItem`, `moonstone/ExpandableList` to each support the `node` type in their `label` property. Best used with `ui/Slottable`.

### Fixed

- `moonstone/VirtualList.GridListImageItem` to have proper padding size according to the existence of caption/subcaption
- `moonstone/Scroller` and other scrolling components to display scrollbars with proper size
- `moonstone/VirtualGridList` to not be truncated

### Removed

- `moonstone/Scroller` and other scrolling components property `hideScrollbars` and replaced it with `horizontalScrollbar` and `verticalScrollbar`

## [1.0.0-beta.3] - 2017-02-21

### Added

- `moonstone/VideoPlayer` support for 5-way show/hide of media playback controls
- `moonstone/VideoPlayer` property `feedbackHideDelay`
- `moonstone/Slider` property `onKnobMove` to fire when the knob position changes, independently from the `moonstone/Slider` value
- `moonstone/Slider` properties `active`, `disabled`, `knobStep`, `onActivate`, `onDecrement`, and `onIncrement` as part of enabling 5-way support to `moonstone/Slider`, `moonstone/IncrementSlider` and the media slider for `moonstone/VideoPlayer`
- `moonstone/Slider` now supports `children` which are added to the `Slider`'s knob, and follow it as it moves
- `moonstone/ExpandableInput` properties `iconAfter` and `iconBefore` to display icons after and before the input, respectively
- `moonstone/Dialog` property `preserveCase`, which affects `title` text

### Changed

- `moonstone/IncrementSlider` to change when the buttons are held down
- `moonstone/Marquee` to allow disabled marquees to animate
- `moonstone/Dialog` to marquee `title` and `titleBelow`
- `moonstone/Marquee.MarqueeController` config option `startOnFocus` to `marqueeOnFocus`. `startOnFocus` is deprecated and will be removed in a future update.
- `moonstone/Button`, `moonstone/IconButton`, `moonstone/Item` to not forward `onClick` when `disabled`

### Fixed

- `moonstone/Marquee.MarqueeController` to start marquee on newly registered components when controller has focus and to restart synced marquees after completion
- `moonstone/Scroller` to recalculate when an expandable child opens
- `spotlightDisabled` property support for spottable moonstone components
- `moonstone/Popup` and `moonstone/ContextualPopupDecorator` so that when the popup is closed, spotlight focus returns to the control that had focus prior to the popup opening
- `moonstone/Input` to not get focus when disabled

## [1.0.0-beta.2] - 2017-01-30

### Added

- `moonstone/Panels.Panel` property `showChildren` to support deferring rendering the panel body until animation completes
- `moonstone/MarqueeDecorator` property `invalidateProps` that specifies which props cause the marquee distance to be invalidated
- developer-mode warnings to several components to warn when values are out-of-range
- `moonstone/Divider` property `spacing` which adjusts the amount of empty space above and below the `Divider`. `'normal'`, `'small'`, `'medium'`, `'large'`, and `'none'` are available.
- `moonstone/Picker` when `joined` the ability to be incremented and decremented by arrow keys
- `onSpotlightDisappear` event property support for spottable moonstone components
- `moonstone/VideoPlayer` property `titleHideDelay`

### Changed

- `moonstone/Panels.Panels` and variations to defer rendering the children of contained `Panel` instances until animation completes
- `moonstone/ProgressBar` properties `progress` and `backgroundProgress` to accept a number between 0 and 1
- `moonstone/Slider` and `moonstone/IncrementSlider` property `backgroundPercent` to `backgroundProgress` which now accepts a number between 0 and 1
- `moonstone/Slider` to not ignore `value` prop when it is the same as the previous value
- `moonstone/Picker` component's buttons to reverse their operation such that 'up' selects the previous item and 'down' the next
- `moonstone/Picker` and derivatives may now use numeric width, which represents the amount of characters to use for sizing. `width={4}` represents four characters, `2` for two characters, etc. `width` still accepts the size-name strings.
- `moonstone/Divider` to now behave as a simple horizontal line when no text content is provided
- `moonstone/Scroller` and other scrolling components to not display scrollbar controls by default
- `moonstone/DatePicker` and `moonstone/TimePicker` to emit `onChange` event whenever the value is changed, not just when the component is closed

### Removed

- `moonstone/ProgressBar` properties `min` and `max`

### Fixed

- `moonstone/IncrementSlider` so that the knob is spottable via pointer, and 5-way navigation between the knob and the increment/decrement buttons is functional
- `moonstone/Slider` and `moonstone/IncrementSlider` to not fire `onChange` for value changes from props

## [1.0.0-beta.1] - 2016-12-30

### Added

- `moonstone/VideoPlayer` and `moonstone/TooltipDecorator` components and samples
- `moonstone/Panels.Panels` property `onBack` to support `ui/Cancelable`
- `moonstone/VirtualFlexList` Work-In-Progress component to support variably sized rows or columns
- `moonstone/ExpandableItem` properties `autoClose` and `lockBottom`
- `moonstone/ExpandableList` properties `noAutoClose` and `noLockBottom`
- `moonstone/Picker` property `reverse`
- `moonstone/ContextualPopup` property `noAutoDismiss`
- `moonstone/Dialog` property `scrimType`
- `moonstone/Popup` property `spotlightRestrict`

### Changed

- `moonstone/Panels.Routable` to require a `navigate` configuration property indicating the event callback for back or cancel actions
- `moonstone/MarqueeController` focus/blur handling to start and stop synchronized `moonstone/Marquee` components
- `moonstone/ExpandableList` property `autoClose` to `closeOnSelect` to disambiguate it from the added `autoClose` on 5-way up
- `moonstone/ContextualPopupDecorator.ContextualPopupDecorator` component's `onCloseButtonClick` property to `onClose`
- `moonstone/Dialog` component's `onCloseButtonClicked` property to `onClose`
- `moonstone/Spinner` component's `center` and `middle` properties to a single `centered` property
	that applies both horizontal and vertical centering
- `moonstone/Popup.PopupBase` component's `onCloseButtonClicked` property to `onCloseButtonClick`
- `moonstone/Item.ItemOverlay` component's `autoHide` property to remove the `'no'` option. The same
	effect can be achieved by omitting the property or passing `null`.
- `moonstone/VirtualGridList` to be scrolled by page when navigating with a 5-way direction key
- `moonstone/Scroller`, `moonstone/VirtualList`, `moonstone/VirtualGridList` to no longer respond to mouse down/move/up events
- all Expandables to include a state arrow UI element
- `moonstone/LabeledItem` to support a `titleIcon` property which positions just after the title text
- `moonstone/Button` to include `moonstone/TooltipDecorator`
- `moonstone/Expandable` to support being managed, radio group-style, by a component wrapped with `RadioControllerDecorator` from `ui/RadioDecorator`
- `moonstone/Picker` to animate `moonstone/Marquee` children when any part of the `moonstone/Picker` is focused
- `moonstone/VirtualList` to mute its container instead of disabling it during scroll events
- `moonstone/VirtualList`, `moonstone/VirtualGridList`, and `moonstone/Scroller` to continue scrolling when holding down the paging controls
- `moonstone/VirtualList` to require a `component` prop and not have a default value
- `moonstone/Picker` to continuously change when a button is held down by adding `ui/Holdable`.

### Fixed

- `moonstone/Popup` and `moonstone/ContextualPopup` 5-way navigation behavior using spotlight.
- Bug where a synchronized marquee whose content fit the available space would prevent restarting of the marquees
- `moonstone/Input` to show an ellipsis on the correct side based on the text directionality of the `value` or `placeholder` content.
- `moonstone/VirtualList` and `moonstone/VirtualGridList` to prevent unwanted scrolling when focused with the pointer
- `moonstone/Picker` to remove fingernail when a the pointer is held down, but the pointer is moved off the `joined` picker.
- `moonstone/LabeledItem` to include marquee on both `title` and `label`, and be synchronized

## [1.0.0-alpha.5] - 2016-12-16

No changes.

## [1.0.0-alpha.4] - 2016-12-2

### Added

- `moonstone/Popup`, `moonstone/ContextualPopupDecorator`, `moonstone/Notification`, `moonstone/Dialog` and `moonstone/ExpandableInput` components
- `ItemOverlay` component to `moonstone/Item` module
- `marqueeCentered` prop to `moonstone/MarqueeDecorator` and `moonstone/MarqueeText`
- `placeholder` prop to `moonstone/Image`
- `moonstone/MarqueeController` component to synchronize multiple `moonstone/Marquee` components
- Non-latin locale support to all existing Moonstone components
- Language-specific font support
- `moonstone/IncrementSlider` now accepts customizable increment and decrement icons, as well as `moonstone/Slider` being more responsive to external styling

### Changed

- `moonstone/Input` component's `iconStart` and `iconEnd` properties to be `iconBefore` and `iconAfter`, respectively, for consistency with `moonstone/Item.ItemOverlay` naming
- `moonstone/Icon` and `moonstone/IconButton` so the `children` property supports both font-based icons and images
- the `checked` property to `selected` for consistency across the whole framework. This allows better interoperability when switching between various components.  Affects the following: `CheckboxItem`, `RadioItem`, `SelectableItem`, `Switch`, `SwitchItem`, and `ToggleItem`. Additionally, these now use `moonstone/Item.ItemOverlay` to position and handle their Icons.
- `moonstone/Slider` and `moonstone/IncrementSlider` to be more performant. No changes were made to
	the public API.
- `moonstone/GridListImageItem` so that a placeholder image displays while loading the image, and the caption and subcaption support marqueeing
- `moonstone/MoonstoneDecorator` to add `FloatingLayerDecorator`
- `moonstone/IncrementSlider` in vertical mode looks and works as expected.

### Removed

- LESS mixins that belong in `@enact/ui`, so that only moonstone-specific mixins are contained in
this module. When authoring components and importing mixins, only the local mixins need to be
imported, as they already import the general mixins.
- the `src` property from `moonstone/Icon` and `moonston/IconButton`. Use the support for URLs in
	the `children` property as noted above.
- the `height` property from `moonstone/IncrementSlider` and `moonstone/Slider`

### Fixed

- Joined picker so that it now has correct animation when using the mouse wheel
- Bug in DatePicker/TimePicker that prevented setting of value earlier than 1969

## [1.0.0-alpha.3] - 2016-11-8

### Added

- `moonstone/BodyText`, `moonstone/DatePicker`, `moonstone/DayPicker`, `moonstone/ExpandableItem`, `moonstone/Image`, and `moonstone/TimePicker` components
- `fullBleed` prop to `moonstone/Panels/Header`. When `true`, the header content is indented and the header lines are removed.
- Application close button to `moonstone/Panels`. Fires `onApplicationClose` when clicked. Can be omitted with the `noCloseButton` prop.
- `marqueeDisabled` prop to `moonstone/Picker`
- `padded` prop to `moonstone/RangePicker`
- `forceDirection` prop to `moonstone/Marquee`. Forces the direction of `moonstone/Marquee`. Useful for when `RTL` content cannot be auto detected.

### Changed

- `data` parameter passed to `component` prop of `VirtualList`.
- `moonstone/Expandable` into a submodule of `moonstone/ExpandableItem`
- `ExpandableList` to properly support selection
- `moonstone/Divider`'s `children` property to be optional
- `moonstone/ToggleItem`'s `inline` version to have a `max-width` of `240px`
- `moonstone/Input` to use `<div>` instead of `<label>` for wrapping components. No change to
	functionality, only markup.

### Removed

- `moonstone/ExpandableCheckboxItemGroup` in favor of `ExpandableList`

## [1.0.0-alpha.2] - 2016-10-21

This version includes a lot of refactoring from the previous release. Developers need to switch to the new enact-dev command-line tool.

### Added

- New components and HOCs: `moonstone/Scroller`, `moonstone/VirtualList`, `moonstone/VirtualGridList`, `moonstone/MarqueeText`, `moonstone/Spinner`, `moonstone/ExpandableCheckboxItemGroup`, `moonstone/MarqueeDecorator`
- New options for `ui/Toggleable` HOC
- Marquee support to many components
- Image support to `moonstone/Icon` and `moonstone/IconButton`
- `dismissOnEnter` prop for `moonstone/Input`
- Many more unit tests

### Changed

- Some props for UI state were renamed to have `default` prefix where state was managed by the component. (e.g. `defaultOpen`)

### Fixed

- Many components were fixed, polished, updated and documented
- Inline docs updated to be more consistent and comprehensive<|MERGE_RESOLUTION|>--- conflicted
+++ resolved
@@ -13,12 +13,9 @@
 - `moonstone/Panels` to set child's `autoFocus` prop to `default-element` when `index` increases
 - `moonstone/Slider` to prevent gaining focus when clicked when disabled
 - `moonstone/Slider` to prevent default browser scroll behavior when 5-way directional key is pressed on an active knob
-<<<<<<< HEAD
 - `moonstone/DatePicker` and `moonstone/TimePicker` to close with back/ESC
 - `moonstone/DatePicker` and `moonstone/TimePicker` value handling when open on mount
-=======
 - `moonstone/ContextualPopupDecorator` to correctly focus on popup content when opened
->>>>>>> 627de5fc
 
 ## [2.3.0] - 2019-02-11
 
