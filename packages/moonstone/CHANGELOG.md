--- conflicted
+++ resolved
@@ -10,15 +10,12 @@
 
 ### Fixed
 
-<<<<<<< HEAD
-- `moonstone/Scroller` not to jump to the top when right key is pressed in the right most item of vertical scroller
-=======
 - `moonstone/Dropdown` button to not animate
 - `moonstone/FormCheckboxItem` so it doesn't change size between normal and large text mode
 - `moonstone/LabeledItem` to pass `marqueeOn` prop to its contents
+- `moonstone/Scroller` not to jump to the top when right key is pressed in the right most item of vertical scroller
 - `moonstone/Spinner` to use the latest designs
 - `moonstone/Tooltip` layer order so it doesn't interfere with other positioned elements, like `ContextualPopup`
->>>>>>> d94d091f
 
 ## [3.0.0-beta.1] - 2019-07-15
 
