# Change Log

The following is a curated list of changes in the Enact moonstone module, newest changes on the top.

## [unreleased]

<<<<<<< HEAD
### Changed

- `moonstone/Spinner` component's `center` and `middle` properties to a single `centered` property
	that applies both horizontal and vertical centering
- `moonstone/Popup.PopupBase` component's `onCloseButtonClicked` property to `onCloseButtonClick`
- `moonstone/Item.ItemOverlay` component's `autoHide` property to remove the `'no'` option. The same
	effect can be achieved by omitting the property or passing `null`.
=======
### Added

### Changed

- `moonstone/VirtualGridList` to be scrolled by page when navigating with a 5-way direction key
- `moonstone/Scroller`, `moonstone/VirtualList`, `moonstone/VirtualGridList`, and `moonstone/Scrollable` to no longer respond to mouse down/move/up events

### Removed

### Fixed

- `moonstone/Input` to show an ellipsis on the correct side based on the text directionality of the `value` or `placeholder` content.
- `moonstone/VirtualList` and `moonstone/VirtualGridList` to prevent unwanted scrolling when focused with the pointer
>>>>>>> becb05d3

## [1.0.0-alpha.4] - 2016-12-2

### Added

- `moonstone/Popup`, `moonstone/ContextualPopupDecorator`, `moonstone/Notification`, `moonstone/Dialog` and `moonstone/ExpandableInput` components
- `ItemOverlay` component to `moonstone/Item` module
- `marqueeCentered` prop to `moonstone/MarqueeDecorator` and `moonstone/MarqueeText`
- `placeholder` prop to `moonstone/Image`
- `moonstone/MarqueeController` component to synchronize multiple `moonstone/Marquee` components
- Non-latin locale support to all existing Moonstone components
- Language-specific font support
- `moonstone/IncrementSlider` now accepts customizable increment and decrement icons, as well as `moonstone/Slider` being more responsive to external styling

### Changed

- `moonstone/Input` component's `iconStart` and `iconEnd` properties to be `iconBefore` and `iconAfter`, respectively, for consistency with `moonstone/Item.ItemOverlay` naming
- `moonstone/Icon` and `moonstone/IconButton` so the `children` property supports both font-based icons and images
- the `checked` property to `selected` for consistency across the whole framework. This allows better interoperability when switching between various components.  Affects the following: `CheckboxItem`, `RadioItem`, `SelectableItem`, `Switch`, `SwitchItem`, and `ToggleItem`. Additionally, these now use `moonstone/Item.ItemOverlay` to position and handle their Icons.
- `moonstone/Slider` and `moonstone/IncrementSlider` to be more performant. No changes were made to
	the public API.
- `moonstone/GridListImageItem` so that a placeholder image displays while loading the image, and the caption and subcaption support marqueeing
- `moonstone/MoonstoneDecorator` to add `FloatingLayerDecorator`
- `moonstone/IncrementSlider` in vertical mode looks and works as expected.

### Removed

- LESS mixins that belong in `@enact/ui`, so that only moonstone-specific mixins are contained in
this module. When authoring components and importing mixins, only the local mixins need to be
imported, as they already import the general mixins.
- the `src` property from `moonstone/Icon` and `moonston/IconButton`. Use the support for URLs in
	the `children` property as noted above.
- the `height` property from `moonstone/IncrementSlider` and `moonstone/Slider`

### Fixed

- Joined picker so that it now has correct animation when using the mouse wheel
- Bug in DatePicker/TimePicker that prevented setting of value earlier than 1969

## [1.0.0-alpha.3] - 2016-11-8

### Added

- `moonstone/BodyText`, `moonstone/DatePicker`, `moonstone/DayPicker`, `moonstone/ExpandableItem`, `moonstone/Image`, and `moonstone/TimePicker` components
- `fullBleed` prop to `moonstone/Panels/Header`. When `true`, the header content is indented and the header lines are removed.
- Application close button to `moonstone/Panels`. Fires `onApplicationClose` when clicked. Can be omitted with the `noCloseButton` prop.
- `marqueeDisabled` prop to `moonstone/Picker`
- `padded` prop to `moonstone/RangePicker`
- `forceDirection` prop to `moonstone/Marquee`. Forces the direction of `moonstone/Marquee`. Useful for when `RTL` content cannot be auto detected.

### Changed

- `data` parameter passed to `component` prop of `VirtualList`.
- `moonstone/Expandable` into a submodule of `moonstone/ExpandableItem`
- `ExpandableList` to properly support selection
- `moonstone/Divider`'s `children` property to be optional
- `moonstone/ToggleItem`'s `inline` version to have a `max-width` of `240px`
- `moonstone/Input` to use `<div>` instead of `<label>` for wrapping components. No change to
	functionality, only markup.

### Removed

- `moonstone/ExpandableCheckboxItemGroup` in favor of `ExpandableList`

## [1.0.0-alpha.2] - 2016-10-21

This version includes a lot of refactoring from the previous release. Developers need to switch to the new enact-dev command-line tool.

### Added

- New components and HOCs: `moonstone/Scroller`, `moonstone/VirtualList`, `moonstone/VirtualGridList`, `moonstone/Scrollable`, `moonstone/MarqueeText`, `moonstone/Spinner`, `moonstone/ExpandableCheckboxItemGroup`, `moonstone/MarqueeDecorator`
- New options for `ui/Toggleable` HOC
- Marquee support to many components
- Image support to `moonstone/Icon` and `moonstone/IconButton`
- `dismissOnEnter` prop for `moonstone/Input`
- Many more unit tests

### Changed

- Some props for UI state were renamed to have `default` prefix where state was managed by the component. (e.g. `defaultOpen`)

### Fixed

- Many components were fixed, polished, updated and documented
- Inline docs updated to be more consistent and comprehensive<|MERGE_RESOLUTION|>--- conflicted
+++ resolved
@@ -4,7 +4,6 @@
 
 ## [unreleased]
 
-<<<<<<< HEAD
 ### Changed
 
 - `moonstone/Spinner` component's `center` and `middle` properties to a single `centered` property
@@ -12,21 +11,13 @@
 - `moonstone/Popup.PopupBase` component's `onCloseButtonClicked` property to `onCloseButtonClick`
 - `moonstone/Item.ItemOverlay` component's `autoHide` property to remove the `'no'` option. The same
 	effect can be achieved by omitting the property or passing `null`.
-=======
-### Added
-
-### Changed
-
 - `moonstone/VirtualGridList` to be scrolled by page when navigating with a 5-way direction key
 - `moonstone/Scroller`, `moonstone/VirtualList`, `moonstone/VirtualGridList`, and `moonstone/Scrollable` to no longer respond to mouse down/move/up events
-
-### Removed
 
 ### Fixed
 
 - `moonstone/Input` to show an ellipsis on the correct side based on the text directionality of the `value` or `placeholder` content.
 - `moonstone/VirtualList` and `moonstone/VirtualGridList` to prevent unwanted scrolling when focused with the pointer
->>>>>>> becb05d3
 
 ## [1.0.0-alpha.4] - 2016-12-2
 
