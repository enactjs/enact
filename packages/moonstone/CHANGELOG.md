# Change Log

The following is a curated list of changes in the Enact moonstone module, newest changes on the top.

## [unreleased]

### Added

- `moonstone/ExpandableInput` properties `iconAfter` and `iconBefore` to display icons after and before the input, respectively

<<<<<<< HEAD
### Fixed

- `moonstone/marquee.MarqueeController` to start marquee on newly registered components when controller has focus
=======
### Changed

- `moonstone/IncrementSlider` to change when the buttons are held down
>>>>>>> f4c744bf

## [1.0.0-beta.2] - 2017-01-30

### Added

- `moonstone/Panels.Panel` property `showChildren` to support deferring rendering the panel body until animation completes
- `moonstone/MarqueeDecorator` property `invalidateProps` that specifies which props cause the marquee distance to be invalidated
- developer-mode warnings to several components to warn when values are out-of-range
- `moonstone/Divider` property `spacing` which adjusts the amount of empty space above and below the `Divider`. `'normal'`, `'small'`, `'medium'`, `'large'`, and `'none'` are available.
- `moonstone/Picker` when `joined` the ability to be incremented and decremented by arrow keys
- `onSpotlightDisappear` event property support for spottable moonstone components
- `moonstone/VideoPlayer` property `titleHideDelay`

### Changed

- `moonstone/Panels.Panels` and variations to defer rendering the children of contained `Panel` instances until animation completes
- `moonstone/ProgressBar` properties `progress` and `backgroundProgress` to accept a number between 0 and 1
- `moonstone/Slider` and `moonstone/IncrementSlider` property `backgroundPercent` to `backgroundProgress` which now accepts a number between 0 and 1
- `moonstone/Slider` to not ignore `value` prop when it is the same as the previous value
- `moonstone/Picker` component's buttons to reverse their operation such that 'up' selects the previous item and 'down' the next
- `moonstone/Picker` and derivatives may now use numeric width, which represents the amount of characters to use for sizing. `width={4}` represents four characters, `2` for two characters, etc. `width` still accepts the size-name strings.
- `moonstone/Divider` to now behave as a simple horizontal line when no text content is provided
- `moonstone/Scrollable` to not display scrollbar controls by default
- `moonstone/DatePicker` and `moonstone/TimePicker` to emit `onChange` event whenever the value is changed, not just when the component is closed

### Removed

- `moonstone/ProgressBar` properties `min` and `max`

### Fixed

- `moonstone/IncrementSlider` so that the knob is spottable via pointer, and 5-way navigation between the knob and the increment/decrement buttons is functional
- `moonstone/Slider` and `moonstone/IncrementSlider` to not fire `onChange` for value changes from props
- `spotlightDisabled` property support for spottable moonstone components

## [1.0.0-beta.1] - 2016-12-30

### Added

- `moonstone/VideoPlayer` and `moonstone/TooltipDecorator` components and samples
- `moonstone/Panels.Panels` property `onBack` to support `ui/Cancelable`
- `moonstone/VirtualFlexList` Work-In-Progress component to support variably sized rows or columns
- `moonstone/ExpandableItem` properties `autoClose` and `lockBottom`
- `moonstone/ExpandableList` properties `noAutoClose` and `noLockBottom`
- `moonstone/Picker` property `reverse`
- `moonstone/ContextualPopup` property `noAutoDismiss`
- `moonstone/Dialog` property `scrimType`
- `moonstone/Popup` property `spotlightRestrict`

### Changed

- `moonstone/Panels.Routable` to require a `navigate` configuration property indicating the event callback for back or cancel actions
- `moonstone/MarqueeController` focus/blur handling to start and stop synchronized `moonstone/Marquee` components
- `moonstone/ExpandableList` property `autoClose` to `closeOnSelect` to disambiguate it from the added `autoClose` on 5-way up
- `moonstone/ContextualPopupDecorator.ContextualPopupDecorator` component's `onCloseButtonClick` property to `onClose`
- `moonstone/Dialog` component's `onCloseButtonClicked` property to `onClose`
- `moonstone/Spinner` component's `center` and `middle` properties to a single `centered` property
	that applies both horizontal and vertical centering
- `moonstone/Popup.PopupBase` component's `onCloseButtonClicked` property to `onCloseButtonClick`
- `moonstone/Item.ItemOverlay` component's `autoHide` property to remove the `'no'` option. The same
	effect can be achieved by omitting the property or passing `null`.
- `moonstone/VirtualGridList` to be scrolled by page when navigating with a 5-way direction key
- `moonstone/Scroller`, `moonstone/VirtualList`, `moonstone/VirtualGridList`, and `moonstone/Scrollable` to no longer respond to mouse down/move/up events
- all Expandables to include a state arrow UI element
- `moonstone/LabeledItem` to support a `titleIcon` property which positions just after the title text
- `moonstone/Button` to include `moonstone/TooltipDecorator`
- `moonstone/Expandable` to support being managed, radio group-style, by a component wrapped with `RadioControllerDecorator` from `ui/RadioDecorator`
- `moonstone/Picker` to animate `moonstone/Marquee` children when any part of the `moonstone/Picker` is focused
- `moonstone/VirtualList` to mute its container instead of disabling it during scroll events
- `moonstone/VirtualList`, `moonstone/VirtualGridList`, and `moonstone/Scroller` to continue scrolling when holding down the paging controls
- `moonstone/VirtualList` to require a `component` prop and not have a default value
- `moonstone/Picker` to continuously change when a button is held down by adding `ui/Holdable`.

### Fixed

- `moonstone/Popup` and `moonstone/ContextualPopup` 5-way navigation behavior using spotlight.
- Bug where a synchronized marquee whose content fit the available space would prevent restarting of the marquees
- `moonstone/Input` to show an ellipsis on the correct side based on the text directionality of the `value` or `placeholder` content.
- `moonstone/VirtualList` and `moonstone/VirtualGridList` to prevent unwanted scrolling when focused with the pointer
- `moonstone/Picker` to remove fingernail when a the pointer is held down, but the pointer is moved off the `joined` picker.
- `moonstone/LabeledItem` to include marquee on both `title` and `label`, and be synchronized

## [1.0.0-alpha.5] - 2016-12-16

No changes.

## [1.0.0-alpha.4] - 2016-12-2

### Added

- `moonstone/Popup`, `moonstone/ContextualPopupDecorator`, `moonstone/Notification`, `moonstone/Dialog` and `moonstone/ExpandableInput` components
- `ItemOverlay` component to `moonstone/Item` module
- `marqueeCentered` prop to `moonstone/MarqueeDecorator` and `moonstone/MarqueeText`
- `placeholder` prop to `moonstone/Image`
- `moonstone/MarqueeController` component to synchronize multiple `moonstone/Marquee` components
- Non-latin locale support to all existing Moonstone components
- Language-specific font support
- `moonstone/IncrementSlider` now accepts customizable increment and decrement icons, as well as `moonstone/Slider` being more responsive to external styling

### Changed

- `moonstone/Input` component's `iconStart` and `iconEnd` properties to be `iconBefore` and `iconAfter`, respectively, for consistency with `moonstone/Item.ItemOverlay` naming
- `moonstone/Icon` and `moonstone/IconButton` so the `children` property supports both font-based icons and images
- the `checked` property to `selected` for consistency across the whole framework. This allows better interoperability when switching between various components.  Affects the following: `CheckboxItem`, `RadioItem`, `SelectableItem`, `Switch`, `SwitchItem`, and `ToggleItem`. Additionally, these now use `moonstone/Item.ItemOverlay` to position and handle their Icons.
- `moonstone/Slider` and `moonstone/IncrementSlider` to be more performant. No changes were made to
	the public API.
- `moonstone/GridListImageItem` so that a placeholder image displays while loading the image, and the caption and subcaption support marqueeing
- `moonstone/MoonstoneDecorator` to add `FloatingLayerDecorator`
- `moonstone/IncrementSlider` in vertical mode looks and works as expected.

### Removed

- LESS mixins that belong in `@enact/ui`, so that only moonstone-specific mixins are contained in
this module. When authoring components and importing mixins, only the local mixins need to be
imported, as they already import the general mixins.
- the `src` property from `moonstone/Icon` and `moonston/IconButton`. Use the support for URLs in
	the `children` property as noted above.
- the `height` property from `moonstone/IncrementSlider` and `moonstone/Slider`

### Fixed

- Joined picker so that it now has correct animation when using the mouse wheel
- Bug in DatePicker/TimePicker that prevented setting of value earlier than 1969

## [1.0.0-alpha.3] - 2016-11-8

### Added

- `moonstone/BodyText`, `moonstone/DatePicker`, `moonstone/DayPicker`, `moonstone/ExpandableItem`, `moonstone/Image`, and `moonstone/TimePicker` components
- `fullBleed` prop to `moonstone/Panels/Header`. When `true`, the header content is indented and the header lines are removed.
- Application close button to `moonstone/Panels`. Fires `onApplicationClose` when clicked. Can be omitted with the `noCloseButton` prop.
- `marqueeDisabled` prop to `moonstone/Picker`
- `padded` prop to `moonstone/RangePicker`
- `forceDirection` prop to `moonstone/Marquee`. Forces the direction of `moonstone/Marquee`. Useful for when `RTL` content cannot be auto detected.

### Changed

- `data` parameter passed to `component` prop of `VirtualList`.
- `moonstone/Expandable` into a submodule of `moonstone/ExpandableItem`
- `ExpandableList` to properly support selection
- `moonstone/Divider`'s `children` property to be optional
- `moonstone/ToggleItem`'s `inline` version to have a `max-width` of `240px`
- `moonstone/Input` to use `<div>` instead of `<label>` for wrapping components. No change to
	functionality, only markup.

### Removed

- `moonstone/ExpandableCheckboxItemGroup` in favor of `ExpandableList`

## [1.0.0-alpha.2] - 2016-10-21

This version includes a lot of refactoring from the previous release. Developers need to switch to the new enact-dev command-line tool.

### Added

- New components and HOCs: `moonstone/Scroller`, `moonstone/VirtualList`, `moonstone/VirtualGridList`, `moonstone/Scrollable`, `moonstone/MarqueeText`, `moonstone/Spinner`, `moonstone/ExpandableCheckboxItemGroup`, `moonstone/MarqueeDecorator`
- New options for `ui/Toggleable` HOC
- Marquee support to many components
- Image support to `moonstone/Icon` and `moonstone/IconButton`
- `dismissOnEnter` prop for `moonstone/Input`
- Many more unit tests

### Changed

- Some props for UI state were renamed to have `default` prefix where state was managed by the component. (e.g. `defaultOpen`)

### Fixed

- Many components were fixed, polished, updated and documented
- Inline docs updated to be more consistent and comprehensive<|MERGE_RESOLUTION|>--- conflicted
+++ resolved
@@ -8,15 +8,13 @@
 
 - `moonstone/ExpandableInput` properties `iconAfter` and `iconBefore` to display icons after and before the input, respectively
 
-<<<<<<< HEAD
-### Fixed
-
-- `moonstone/marquee.MarqueeController` to start marquee on newly registered components when controller has focus
-=======
 ### Changed
 
 - `moonstone/IncrementSlider` to change when the buttons are held down
->>>>>>> f4c744bf
+
+### Fixed
+
+- `moonstone/marquee.MarqueeController` to start marquee on newly registered components when controller has focus and to restart synced marquees after completion
 
 ## [1.0.0-beta.2] - 2017-01-30
 
