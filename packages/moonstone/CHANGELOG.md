# Change Log

The following is a curated list of changes in the Enact moonstone module, newest changes on the top.

## [2.0.2] - 2018-13-01

### Added

- `moonstone/VideoPlayer.MediaControls` property `playPauseButtonDisabled`

### Fixed

- `moonstone/DatePicker` to correctly change year when `minYear` and `maxYear` aren't provided
- `moonstone/EditableIntegerPicker` management of spotlight pointer mode
- `moonstone/LabeledIcon` and `moonstone/LabeledIconButton` to have proper spacing and label-alignment with all label positions
- `moonstone/Popup` to prevent duplicate 5-way navigation when `spotlightRestrict="self-first"`
- `moonstone/Scroller` not to scroll to wrong position via 5way navigation in RTL languages
<<<<<<< HEAD
- `moonstone/VideoPlayer` to fallback focusing on available media buttons if default spotlight component is disabled
=======
- `moonstone/Scroller` not to scroll when focusing in pointer mode
>>>>>>> de162bdf
- `moonstone/Slider` to forward `onActivate` event
- `moonstone/VideoPlayer` to reset key down hold when media becomes unavailable

## [2.0.1] - 2018-08-01

### Fixed

- `moonstone/Dialog` read order of dialog contents
- `moonstone/Scroller` to go to next page properly via page up/down keys

## [2.0.0] - 2018-07-30

### Added

- `moonstone/LabeledIcon` and `moonstone/LabeledIconButton` components for a lightweight `Icon` or `IconButton` with a label
- `moonstone/VideoPlayer` property `noAutoShowMediaControls`

### Fixed

- `moonstone/Scroller` to prevent scrolling via page up/down keys if there is no spottable component in that direction
- `moonstone/Dialog` to hide `titleBelow` when `title` is not set
- `moonstone/Image` to suppress drag and drop support by default
- `moonstone/VideoPlayer` audio guidance behavior of More button
- `moonstone/VirtualList.VirtualGridList` and `moonstone/VirtualList.VirtualList` to handle focus properly via page up/down keys when switching to 5-way mode
- `moonstone/Popup` to spot the content after it's mounted
- `moonstone/Scroller`, `moonstone/VirtualList.VirtualGridList`, and `moonstone/VirtualList.VirtualList` to scroll properly via voice control in RTL locales

## [2.0.0-rc.3] - 2018-07-23

### Changed

- `moonstone/Scroller.Scroller`, `moonstone/VirtualList.VirtualGridList`, and `moonstone/VirtualList.VirtualList` overscroll effect color more recognizable on the focused element

### Fixed

- `moonstone/ContextualPopup` to refocus its activator on close when the popup lacks spottable children
- `moonstone/Scroller`, `moonstone/VirtualList.VirtualGridList`, and `moonstone/VirtualList.VirtualList` to scroll properly when holding down paging control buttons
- `moonstone/ExpandableItem` spotlight behavior when leaving the component via 5-way
- `moonstone/RadioItem` circle thickness to be 2px, matching the design
- `moonstone/Slider` to correctly prevent 5-way actions when activated
- `moonstone/ExpandableItem` and other expandable components to spotlight correctly when switching from pointer mode to 5-way with `closeOnSelect`

## [2.0.0-rc.2] - 2018-07-16

### Fixed

- `moonstone/Input` to not focus by *tab* key
- `moonstone/Picker` to properly set focus when navigating between buttons
- `moonstone/Popup` to set correct open state while transitioning
- `moonstone/ProgressBar.ProgressBarTooltip` unknown props warning
- `moonstone/Scrollable` to disable spotlight container during flick events only when contents can scroll
- `moonstone/Scroller`, `moonstone/VirtualList.VirtualGridList`, and `moonstone/VirtualList.VirtualList` to scroll properly when `animate` is false via `scrollTo`
- `moonstone/Scroller`, `moonstone/VirtualList.VirtualGridList`, and `moonstone/VirtualList.VirtualList` page controls to stop propagating an event when the event is handled
- `moonstone/Scroller`, `moonstone/VirtualList.VirtualGridList`, and `moonstone/VirtualList.VirtualList` to hide overscroll effect when focus is moved from a disabled paging control button to the opposite button
- `moonstone/Scroller`, `moonstone/VirtualList.VirtualGridList`, and `moonstone/VirtualList.VirtualList` to show overscroll effect when reaching the edge for the first time by wheel
- `moonstone/VideoPlayer` to display feedback tooltip when pointer leaves slider while playing
- `moonstone/VirtualList` and `moonstone/VirtualGridList` to restore focus on items focused by pointer

## [2.0.0-rc.1] - 2018-07-09

### Added

- `moonstone/VirtualList.VirtualList` and `moonstone/VirtualList.VirtualGridList` support `data-webos-voice-focused` and `data-webos-voice-group-label`

### Removed

- `moonstone/Button` built-in support for tooltips

### Changed

- `moonstone/Spinner` to blur Spotlight when the spinner is active

### Fixed

- `moonstone/Scroller.Scroller`, `moonstone/VirtualList.VirtualGridList`, and `moonstone/VirtualList.VirtualList` to handle direction, page up, and page down keys properly on page controls them when `focusableScrollbar` is false
- `moonstone/Scroller.Scroller`, `moonstone/VirtualList.VirtualGridList`, and `moonstone/VirtualList.VirtualList` to handle a page up or down key in pointer mode
- `moonstone/VideoPlayer.MediaControls` to correctly handle more button color when the prop is not specified
- `VirtualList.VirtualList` to handle focus properly when switching to 5-way mode

## [2.0.0-beta.9] - 2018-07-02

### Added

- `moonstone/ContextualPopupDecorator` instance method `positionContextualPopup()`
- `moonstone/MoonstoneDecorator` config property `disableFullscreen` to prevent the decorator from filling the entire screen
- `moonstone/Scroller` prop `onUpdate`

### Fixed

- `moonstone/Scrollable` to update scroll properly on pointer click
- `moonstone/TooltipDecorator` to prevent unnecessary re-renders when losing focus
- `moonstone/TooltipDecorator` to not dismiss the tooltip on pointer click

## [2.0.0-beta.8] - 2018-06-25

### Added

- `moonstone/Scroller.Scroller`, `moonstone/VirtualList.VirtualGridList`, and `moonstone/VirtualList.VirtualList` support for scrolling via voice control on webOS
- `moonstone/Scroller.Scroller`, `moonstone/VirtualList.VirtualGridList`, and `moonstone/VirtualList.VirtualList` overscroll effect when the edges are reached

### Changed

- `moonstone/Divider` property `marqueeOn` default value to `render`
- `moonstone/Scroller.Scroller`, `moonstone/VirtualList.VirtualGridList`, and `moonstone/VirtualList.VirtualList` scrollbar button to move a previous or next page when pressing a page up or down key instead of releasing it

### Fixed

- `moonstone/VideoPlayer` to prevent updating state when the source is changed to the preload source, but the current preload source is the same
- `moonstone/MediaOverlay` to marquee correctly
- `moonstone/MediaOverlay` to match UX guidelines

## [2.0.0-beta.7] - 2018-06-11

### Removed

- `moonstone/Dialog` properties `preserveCase` and `showDivider`, replaced by `casing` and `noDivider` respectively
- `moonstone/Divider` property `preserveCase`, replaced by `casing`
- `moonstone/ExpandableInput` property `onInputChange`, replaced by `onChange`
- `moonstone/MoonstoneDecorator.TextSizeDecorator`, replaced by `moonstone/MoonstoneDecorator.AccessibilityDecorator`
- `moonstone/Panels.Header` property `preserveCase`, replaced by `casing`
- `moonstone/Panels.Panel` property `noAutoFocus`, replaced by `autoFocus`
- `moonstone/TooltipDecorator` property `tooltipPreserveCase`, replaced by `tooltipCasing`

### Changed

- `moonstone/VideoPlayer` to allow spotlight focus to move left and right from `MediaControls`
- `moonstone/VideoPlayer` to disable bottom controls when loading until it's playable

### Fixed

- `moonstone/EditableIntegerPicker` to disable itself when on a range consisting of a single static value
- `moonstone/Picker` to disable itself when containing fewer than two items
- `moonstone/Popup` to spot its content correctly when `open` by default
- `moonstone/RangePicker` to disable itself when on a range consisting of a single static value
- `moonstone/TooltipDecorator` to hide when `onDismiss` has been invoked
- `moonstone/VideoPlayer` to show media controls when pressing down in pointer mode
- `moonstone/VideoPlayer` to provide a more natural 5-way focus behavior
- `moonstone/VideoPlayer.MediaControls` to handle left and right key to jump when `moonstone/VideoPlayer` is focused

## [2.0.0-beta.6] - 2018-06-04

### Removed

- `moonstone/IncrementSlider` prop `children` which was no longer supported for setting the tooltip (since 2.0.0-beta.1)

### Fixed

- `moonstone/ContextualPopupDecorator` to allow focusing components under a popup without any focusable components
- `moonstone/Scroller` ordering of logic for Scroller focus to check focus possibilities first then go to fallback at the top of the container
- `moonstone/Scroller` to check focus possibilities first then go to fallback at the top of the container of focused item
- `moonstone/Scroller` to scroll by page when focus was at the edge of the viewport
- `moonstone/ToggleButton` padding and orientation for RTL
- `moonstone/VideoPlayer` to not hide title and info section when showing more components
- `moonstone/VideoPlayer` to select a position in slider to seek in 5-way mode
- `moonstone/VideoPlayer` to show thumbnail only when focused on slider

## [2.0.0-beta.5] - 2018-05-29

### Removed

- `moonstone/Popup`, `moonstone/Dialog` and `moonstone/Notification` property `spotlightRestrict` option `'none'`
- `moonstone/VideoPlayer` prop `preloadSource`, to be replaced by `moonstone/VideoPlayer.Video` prop `preloadSource`
- `moonstone/Button` and `moonstone/IconButton` allowed value `'opaque'` from prop `backgroundOpacity` which was the default and therefore has the same effect as omitting the prop

### Added

- `moonstone/VideoPlayer` props `selection` and `onSeekOutsideRange` to support selecting a range and notification of interactions outside of that range
- `moonstone/VideoPlayer.Video` component to support preloading video sources

### Changed

- `moonstone/VideoPlayer.videoComponent` prop to default to `ui/Media.Media` instead of `'video'`. As a result, to use a custom video element, one must pass an instance of `ui/Media` with its `mediaComponent` prop set to the desired element.

### Fixed

- `moonstone/ContextualPopupDecorator` to properly stop propagating keydown event if fired from the popup container
- `moonstone/Slider` to read when knob gains focus or for a change in value
- `moonstone/Scroller` to not cut off Expandables when scrollbar appears
- `moonstone/VideoPlayer` to correctly read out when play button is pressed
- `moonstone/Divider` to always use a fixed height, regardless of locale

## [2.0.0-beta.4] - 2018-05-21

### Added

- `moonstone/Button` and `moonstone/IconButton` class name `small` to the list of allowed `css` overrides
- `moonstone/VideoPlayer.MediaControls` property `onClose` to handle back key
- `moonstone/ProgressBar` prop `highlighted` for when the UX needs to call special attention to a progress bar

### Changed

- `moonstone/VideoPlayer` to disable media slider when source is unavailable

### Fixed

- `moonstone/ContextualPopupDecorator` to not set focus to activator when closing if focus was set elsewhere
- `moonstone/IconButton` to allow external customization of vertical alignment of its `Icon` by setting `line-height`
- `moonstone/Marquee.MarqueeController` to not cancel valid animations
- `moonstone/VideoPlayer` feedback and feedback icon to hide properly on play/pause/fast forward/rewind
- `moonstone/VideoPlayer` to correctly focus to default media controls component
- `moonstone/VideoPlayer` to close opened popup components when media controls hide
- `moonstone/VideoPlayer` to show controls on mount and when playing next preload video

## [2.0.0-beta.3] - 2018-05-14

### Added

- `moonstone/SelectableItem.SelectableItemDecorator`

### Changed

- `moonstone/ToggleItem` to forward native events on `onFocus` and `onBlur`
- `moonstone/Input` and `moonstone/ExpandableInput` to support forwarding valid `<input>` props to the contained `<input>` node
- `moonstone/ToggleButton` to fire `onToggle` when toggled

### Fixed

- `moonstone/VirtualList.VirtualList` and `moonstone/VirtualList.VirtualGridList` to scroll properly with all enabled items via a page up or down key
- `moonstone/VirtualList.VirtualList`, `moonstone/VirtualList.VirtualGridList`, and `moonstone/Scroller.Scroller` to ignore any user key events in pointer mode
- `moonstone/VirtualList.VirtualList`, `moonstone/VirtualList.VirtualGridList`, and `moonstone/Scroller.Scroller` to pass `data-spotlight-container-disabled` prop to their outer DOM element
- `moonstone/Image` so it automatically swaps the `src` to the appropriate resolution dynamically as the screen resizes
- `moonstone/Popup` to support all `spotlightRestrict` options
- `moonstone` component `disabled` colors to match the most recent design guidelines (from 30% to 60% opacity)
- `moonstone/ExpandableInput` spotlight behavior when leaving the component via 5-way

## [2.0.0-beta.2] - 2018-05-07

### Fixed

- `moonstone/IconButton` to allow theme-style customization, like it claimed was possible
- `moonstone/ExpandableItem` and related expandables to deal with disabled items and the `autoClose`, `lockBottom` and `noLockBottom` props
- `moonstone/Slider` not to fire `onChange` event when 5-ways out of boundary
- `moonstone/ToggleButton` layout for RTL locales
- `moonstone/Item`, `moonstone/SlotItem`, `moonstone/ToggleItem` to not apply duplicate `className` values
- `moonstone/VirtualList.VirtualList`, `moonstone/VirtualList.VirtualGridList`, and `moonstone/Scroller.Scroller` scrollbar button's aria-label in RTL
- `moonstone/VirtualList.VirtualList` and `moonstone/VirtualList.VirtualGridList` to scroll properly with all disabled items
- `moonstone/VirtualList.VirtualList` and `moonstone/VirtualList.VirtualGridList` to not scroll on focus when jumping

## [2.0.0-beta.1] - 2018-04-29

### Removed

- `moonstone/IncrementSlider` and `moonstone/Slider` props `tooltipAsPercent`, `tooltipSide`, and `tooltipForceSide`, to be replaced by `moonstone/IncrementSlider.IncrementSliderTooltip` and `moonstone/Slider.SliderTooltip` props `percent`, and `side`
- `moonstone/IncrementSlider` props `detachedKnob`, `onDecrement`, `onIncrement`, and `scrubbing`
- `moonstone/ProgressBar` props `tooltipSide` and `tooltipForceSide`, to be replaced by `moonstone/ProgressBar.ProgressBarTooltip` prop `side`
- `moonstone/Slider` props `detachedKnob`, `onDecrement`, `onIncrement`, `scrubbing`, and `onKnobMove`
- `moonstone/VideoPlayer` property `tooltipHideDelay`
- `moonstone/VideoPlayer` props `backwardIcon`, `forwardIcon`, `initialJumpDelay`, `jumpBackwardIcon`, `jumpButtonsDisabled`, `jumpDelay`, `jumpForwadIcon`, `leftComponents`, `moreButtonCloseLabel`, `moreButtonColor`, `moreButtonDisabled`, `moreButtonLabel`, `no5WayJump`, `noJumpButtons`, `noRateButtons`, `pauseIcon`, `playIcon`, `rateButtonsDisabled`, and `rightComponents`, replaced by corresponding props on `moonstone/VideoPlayer.MediaControls`
- `moonstone/VideoPlayer` props `onBackwardButtonClick`, `onForwardButtonClick`, `onJumpBackwardButtonClick`, `onJumpForwardButtonClick`, and `onPlayButtonClick`, replaced by `onRewind`, `onFastForward`, `onJumpBackward`, `onJumpForward`, `onPause`, and `onPlay`, respectively

### Added

- `moonstone/DatePicker` props `dayAriaLabel`, `dayLabel`, `monthAriaLabel`, `monthLabel`, `yearAriaLabel` and `yearLabel` to configure the label set on date pickers
- `moonstone/DayPicker` and `moonstone/DaySelector` props `dayNameLength`, `everyDayText`, `everyWeekdayText`, and `everyWeekendText`
- `moonstone/ExpandablePicker` props `checkButtonAriaLabel`, `decrementAriaLabel`, `incrementAriaLabel`, and `pickerAriaLabel` to configure the label set on each button and picker
- `moonstone/MediaOverlay` component
- `moonstone/Picker` props `aria-label`, `decrementAriaLabel`, and `incrementAriaLabel` to configure the label set on each button
- `moonstone/Popup` property `closeButtonAriaLabel` to configure the label set on popup close button
- `moonstone/ProgressBar.ProgressBarTooltip` props `percent` to format the value as a percent and `visible` to control display of the tooltip
- `moonstone/TimePicker` props `hourAriaLabel`, `hourLabel`, `meridiemAriaLabel`, `meridiemLabel`, `minuteAriaLabel`, and `minuteLabel` to configure the label set on time pickers
- `moonstone/VideoPlayer.MediaControls` component to support additional customization of the playback controls
- `moonstone/VideoPlayer` props `mediaControlsComponent`, `onRewind`, `onFastForward`, `onJumpBackward`, `onJumpForward`, `onPause`, `onPlay`, and `preloadSource`
- `moonstone/VirtualList.VirtualList` and `moonstone/VirtualList.VirtualGridList` `role="list"`
- `moonstone/VirtualList.VirtualList` and `moonstone/VirtualList.VirtualGridList` prop `wrap` to support wrap-around spotlight navigation
- `moonstone/VirtualList`, `moonstone/VirtualGridList` and `moonstone/Scroller` props `scrollRightAriaLabel`, `scrollLeftAriaLabel`, `scrollDownAriaLabel`, and `scrollUpAriaLabel` to configure the aria-label set on scroll buttons in the scrollbars

### Changed

- `moonstone/IncrementSlider` and `moonstone/Slider` prop `tooltip` to support either a boolean for the default tooltip or an element or component for a custom tooltip
- `moonstone/Input` to prevent pointer actions on other component when the input has focus
- `moonstone/ProgressBar.ProgressBarTooltip` prop `side` to support either locale-aware or locale-independent positioning
- `moonstone/ProgressBar.ProgressBarTooltip` prop `tooltip` to support custom tooltip components
- `moonstone/Scroller`, `moonstone/Picker`, and `moonstone/IncrementSlider` to retain focus on `moonstone/IconButton` when it becomes disabled

### Fixed

- `moonstone/ExpandableItem` and related expandable components to expand smoothly when used in a scroller
- `moonstone/GridListImageItem` to show proper `placeholder` and `selectionOverlay`
- `moonstone/MoonstoneDecorator` to optimize localized font loading performance
- `moonstone/Scroller` and `moonstone/VirtualList` navigation via 5-way from paging controls
- `moonstone/VideoPlayer` to render bottom controls at idle after mounting
- `moonstone/VirtualList.VirtualList` and `moonstone/VirtualList.VirtualGridList` to give initial focus
- `moonstone/VirtualList.VirtualList` and `moonstone/VirtualList.VirtualGridList` to have the default value for `dataSize`, `pageScroll`, and `spacing` props

## [2.0.0-alpha.8] - 2018-04-17

### Added

- `moonstone/Panels` property `closeButtonAriaLabel` to configure the label set on application close button

### Changed

- `moonstone/VirtualList.VirtualList` and `moonstone/VirtualList.VirtualGridList` to set its ARIA `role` to `"list"`
- `moonstone/VideoPlayer` property `title` to accept node type

### Fixed

- `moonstone/TimePicker` to show `meridiem` correctly in all locales
- `moonstone/Scrollable` scroll buttons to read out out audio guidance when button pressed down
- `moonstone/ExpandableItem` to show label properly when open and disabled
- `moonstone/Notification` to position properly in RTL locales
- `moonstone/VideoPlayer` to show controls when pressing 5-way select

## [2.0.0-alpha.7] - 2018-04-03

### Removed

- `moonstone/VirtualList.VirtualList` and `moonstone/VirtualList.VirtualGridList` prop `data` to eliminate the misunderstanding caused by the ambiguity of `data`

### Added

- `moonstone/VideoPlayer` property `noSpinner` to allow apps to show/hide spinner while loading video

### Changed

- `moonstone/VideoPlayer` to disable play/pause button when media controls are disabled
- `moonstone/VideoPlayer` property `moreButtonColor` to allow setting underline colors for more button
- `moonstone/VirtualList.VirtualList` and `moonstone/VirtualList.VirtualGridList` prop `isItemDisabled`, which accepts a function that checks if the item at the supplied index is disabled
- `moonstone/Panels.Header` support for `headerInput` so the Header can be used as an Input. See documentation for usage examples.
- `moonstone/ProgressBar` property `tooltipSide` to configure tooltip position relative to the progress bar
- `moonstone/ProgressBar` colors (affecting `moonstone/Slider` as well) for light and dark theme to match the latest designs and make them more visible when drawn over arbitrary background colors

### Fixed

- `moonstone/VideoPlayer` to correctly adjust spaces when the number of components changes in `leftComponents` and `rightComponents`
- `moonstone/VideoPlayer` to read out audio guidance every time `source` changes
- `moonstone/VideoPlayer` to display custom thumbnail node
- `moonstone/VideoPlayer` to hide more icon when right components are removed
- `moonstone/Picker` to correctly update pressed state when dragging off buttons
- `moonstone/Notification` to display when it's opened
- `moonstone/VirtualList` and `moonstone/VirtualGridList` to show Spotlight properly while navigating with page up and down keys
- `moonstone/Input` to allow navigating via left or right to other components when the input is active and the selection is at start or end of the text, respectively
- `moonstone/Panels.ActivityPanels` to correctly lay out the existing panel after adding additional panels

## [2.0.0-alpha.6] - 2018-03-22

### Removed

- `moonstone/Slider` exports `SliderFactory` and `SliderBaseFactory`
- `moonstone/IncrementSlider` exports `IncrementSliderFactory` and `IncrementSliderBaseFactory`
- `moonstone/ProgressBar`, `moonstone/Slider`, `moonstone/Slider.SliderTooltip`, `moonstone/IncrementSlider` components' `vertical` property and replaced it with `orientation`

### Added

- `moonstone/VideoPlayer` property `component` to handle custom video element
- `moonstone/IncrementSlider` properties `incrementAriaLabel` and `decrementAriaLabel` to configure the label set on each button
- `moonstone/Input` support for `small` prop
- `moonstone/ProgressBar` support for `tooltip` and `tooltipForceSide`
- `moonstone/ProgressBar`, `moonstone/Slider`, `moonstone/Slider.SliderTooltip`, `moonstone/IncrementSlider` property `orientation` to accept orientation strings like "vertical" and "horizontal" (replaced old `vertical` prop)

### Changed

- `moonstone/Input` input `height`, `vertical-align`, and `margins`. Please verify your layouts to ensure everything lines up correctly; this change may require removal of old sizing and positioning CSS which is no longer necessary.
- `moonstone/FormCheckbox` to have a small border around the circle, according to new GUI designs
- `moonstone/RadioItem` dot size and added an inner-dot to selected-focused state, according to new GUI designs
- `moonstone/ContextualPopup` prop `popupContainerId` to `popupSpotlightId`
- `moonstone/Popup` prop `containerId` to `spotlightId`
- `moonstone/VideoPlayer` prop `containerId` to `spotlightId`
- `moonstone/VirtualList.VirtualList` and `moonstone/VirtualList.VirtualGridList` prop `component` to be replaced by `itemRenderer`

### Fixed

- `moonstone/ExpandableItem` to be more performant when animating
- `moonstone/GridListImageItem` to hide overlay checkmark icon on focus when unselected
- `moonstone/GridListImageItem` to use `ui/GridListImageItem`
- `moonstone/VirtualList`, `moonstone/VirtualGridList` and `moonstone/Scroller` components to use their base UI components
- `moonstone/VirtualList` to show the selected state on hovered paging controls properly
- `moonstone/Slider` to highlight knob when selected
- `moonstone/Slider` to handle updates to its `value` prop correctly
- `moonstone/ToggleItem` to accept HTML DOM node tag names as strings for its `component` property
- `moonstone/Popup` to properly pause and resume spotlight when animating

## [2.0.0-alpha.5] - 2018-03-07

### Removed

- `moonstone/Marquee.MarqueeText`, replaced by `moonstone/Marquee.Marquee`
- `moonstone/VirtualGridList.GridListImageItem`, replaced by `moonstone/GridListImageItem`

### Changed

- `moonstone/Marquee.Marquee` to be `moonstone/Marquee.MarqueeBase`
- `moonstone/ContextualPopupDecorator` to not restore last-focused child
- `moonstone/ExpandableList` to restore focus to the first selected item after opening

### Fixed

- `moonstone/Slider` to correctly show localized percentage value in tooltip when `tooltipAsPercent` is true
- `moonstone/VirtualGridList` to show or hide its scrollbars properly
- `moonstone/Button` text to be properly centered
- `moonstone/Input` to not clip some glyphs at the start of the value

## [2.0.0-alpha.4] - 2018-02-13

### Added

- `moonstone/SlotItem` replacing `moonstone/Item.ItemOverlay`

### Removed

- `moonstone/VirtualFlexList` to be replaced by `ui/VirtualFlexList`
- `moonstone/Button` and `moonstone/IconButton` prop `noAnimation`
- `moonstone/Item.OverlayDecorator`, `moonstone/Item.Overlay`, and `moonstone/Item.ItemOverlay` to be replaced by `moonstone/SlotItem`

### Changed

- `moonstone/Marquee` to do less-costly calculations during measurement and optimized the applied styles
- `moonstone/ExpandableList` to require a unique key for each object type data

### Fixed

- `moonstone/VirtualList` to render properly with fiber reconciler
- `moonstone/VirtualList` focus option in scrollTo api
- `moonstone/ExpandableSpotlightDecorator` to not spot the title upon collapse when in `pointerMode`
- `moonstone/Spinner` to not unpause Spotlight unless it was the one to pause it
- `moonstone/Marquee` to stop when becoming disabled
- `moonstone/Input`, `moonstone/MarqueeDecorator`, and `moonstone/Slider` to prevent unnecessary focus-based updates

## [2.0.0-alpha.3] - 2018-01-18

### Removed

- `moonstone/Scroller` and `moonstone/VirtualList` option `indexToFocus` in `scrollTo` method which is deprecated from 1.2.0
- `moonstone/Scroller` props `horizontal` and `vertical` which are deprecated from 1.3.0 and replaced with `direction` prop
- `moonstone/Button` exports `ButtonFactory` and `ButtonBaseFactory`
- `moonstone/IconButton` exports `IconButtonFactory` and `IconButtonBaseFactory`

### Fixed

- `moonstone/MoonstoneDecorator` root node to fill the entire space available, which simplifies positioning and sizing for child elements (previously always measured 0 in height)
- `moonstone/VirtualList` to prevent infinite function call when a size of contents is slightly longer than a client size without a scrollbar
- `moonstone/VirtualList` to sync scroll position when clientSize changed

## [2.0.0-alpha.2] - 2017-08-29

No significant changes.

## [2.0.0-alpha.1] - 2017-08-27

### Changed

- `moonstone/Button`, `moonstone/Checkbox`, `moonstone/FormCheckbox`, `moonstone/IconButton`, `moonstone/IncrementSlider`, `moonstone/Item`, `moonstone/Picker`, and `moonstone/RangePicker`, `moonstone/Switch` and `moonstone/VideoPlayer` to use `ui/Touchable`

## [1.15.0] - 2018-02-28

### Deprecated

- `moonstone/Marquee.Marquee`, to be moved to `moonstone/Marquee.MarqueeBase` in 2.0.0
- `moonstone/Marquee.MarqueeText`, to be moved to `moonstone/Marquee.Marquee` in 2.0.0

### Fixed

- `moonstone/GridListImageItem` to display correctly

## [1.14.0] - 2018-02-23

### Deprecated

- `moonstone/VirtualFlexList`, to be replaced by `ui/VirtualFlexList` in 2.0.0
- `moonstone/VirtualGridList.GridListImageItem`, to be replaced by `moonstone/GridListImageItem` in 2.0.0
- `moonstone/Button` and `moonstone/IconButton` prop `noAnimation`, to be removed in 2.0.0
- `moonstone/Button.ButtonFactory`, `moonstone/Button.ButtonBaseFactory`, `moonstone/IconButton.IconButtonFactory`, `moonstone/IconButton.IconButtonBaseFactory`, `moonstone/IncrementSlider.IncrementSliderFactory`, `moonstone/IncrementSlider.IncrementSliderBaseFactory`, `moonstone/Slider.SliderFactory`, and `moonstone/Slider.SliderBaseFactory`, to be removed in 2.0.0
- `moonstone/Item.ItemOverlay`, to be replaced by `ui/SlotItem` in 2.0.0
- `moonstone/Item.Overlay` and `moonstone/Item.OverlayDecorator`, to be removed in 2.0.0

### Added

- `moonstone/DaySelector` component
- `moonstone/EditableIntegerPicker` component
- `moonstone/GridListImageItem` component

## [1.13.4] - 2018-07-30

### Fixed

- `moonstone/DatePicker` to calculate min and max year in the current calender

## [1.13.3] - 2018-01-16

### Fixed

- `moonstone/TimePicker` to not read out meridiem label when meridiem picker gets a focus
- `moonstone/Scroller` to correctly update scrollbars when the scroller's contents change

## [1.13.2] - 2017-12-14

### Fixed

- `moonstone/Panels` to maintain spotlight focus when `noAnimation` is set
- `moonstone/Panels` to not accept back key presses during transition
- `moonstone/Panels` to revert 1.13.0 fix that blurred Spotlight when transitioning panels
- `moonstone/Scroller` and other scrolling components to not show scroll thumb when only child item is updated
- `moonstone/Scroller` and other scrolling components to not hide scroll thumb immediately after scroll position reaches the top or the bottom
- `moonstone/Scroller` and other scrolling components to show scroll thumb properly when scroll position reaches the top or the bottom by paging controls

## [1.13.1] - 2017-12-06

### Fixed

- `moonstone/Slider` to not unnecessarily fire `onChange` if the initial value has not changed

## [1.13.0] - 2017-11-28

### Added

- `moonstone/VideoPlayer` props `disabled`, `loading`, `miniFeedbackHideDelay`, and `thumbnailComponent` as well as new APIs: `areControlsVisible`, `getVideoNode`, `showFeedback`, and `toggleControls`

### Fixed

- `moonstone/VirtualList` to render items from a correct index on edge cases at the top of a list
- `moonstone/VirtualList` to handle focus properly via page up at the first page and via page down at the last page
- `moonstone/Expandable` and derivatives to use the new `ease-out-quart` animation timing function to better match the aesthetic of Enyo's Expandables
- `moonstone/TooltipDecorator` to correctly display tooltip direction when locale changes
- `moonstone/Marquee` to restart animation on every resize update
- `moonstone/LabeledItem` to start marquee when hovering while disabled
- `moonstone/Marquee` to correctly start when hovering on disabled spottable components
- `moonstone/Marquee.MarqueeController` to not abort marquee when moving among components
- `moonstone/Picker` marquee issues with disabled buttons or Picker
- `moonstone/Panels` to prevent loss of spotlight issue when moving between panels
- `moonstone/VideoPlayer` to bring it in line with real-world use-cases
- `moonstone/Slider` by removing unnecessary repaints to the screen
- `moonstone/Slider` to fire `onChange` events when the knob is pressed near the boundaries
- `moonstone/VideoPlayer` to correctly position knob when interacting with media slider
- `moonstone/VideoPlayer` to not read out the focused button when the media controls hide
- `moonstone/MarqueeDecorator` to stop when unhovering a disabled component using `marqueeOn` `'focus'`
- `moonstone/Slider` to not forward `onChange` when `disabled` on `mouseUp/click`
- `moonstone/VideoPlayer` to defer rendering playback controls until needed

## [1.12.2] - 2017-11-15

### Fixed

- `moonstone/VirtualList` to scroll and focus properly by pageUp and pageDown when disabled items are in it
- `moonstone/Button` to correctly specify minimum width when in large text mode
- `moonstone/Scroller` and other scrolling components to restore last focused index when panel is changed
- `moonstone/VideoPlayer` to display time correctly in RTL locale
- `moonstone/VirtualList` to scroll correctly using page down key with disabled items
- `moonstone/Scroller` and other scrolling components to not cause a script error when scrollbar is not rendered
- `moonstone/Picker` incrementer and decrementer to not change size when focused
- `moonstone/Header` to use a slightly smaller font size for `title` in non-latin locales and a line-height for `titleBelow` and `subTitleBelow` that better meets the needs of tall-glyph languages like Tamil and Thai, as well as latin locales
- `moonstone/Scroller` and `moonstone/VirtualList` to keep spotlight when pressing a 5-way control while scrolling
- `moonstone/Panels` to prevent user interaction with panel contents during transition
- `moonstone/Slider` and related components to correctly position knob for `detachedKnob` on mouse down and fire value where mouse was positioned on mouse up
- `moonstone/DayPicker` to update day names when changing locale
- `moonstone/ExpandableItem` and all other `Expandable` components to revert 1.12.1 change to pull down from the top

## [1.12.1] - 2017-11-07

### Fixed

- `moonstone/ExpandableItem` and all other `Expandable` components to now pull down from the top instead of being revealed from the bottom, matching Enyo's design
- `moonstone/VirtualListNative` to scroll properly with page up/down keys if there is a disabled item
- `moonstone/RangePicker` to display negative values correctly in RTL
- `moonstone/Scroller` and other scrolling components to not blur scroll buttons when wheeling
- `moonstone/Scrollbar` to hide scroll thumb immediately without delay after scroll position reaches min or max
- `moonstone/Divider` to pass `marqueeOn` prop
- `moonstone/Slider` to fire `onChange` on mouse up and key up
- `moonstone/VideoPlayer` to show knob when pressed
- `moonstone/Header` to layout `titleBelow` and `subTitleBelow` correctly
- `moonstone/Header` to use correct font-weight for `subTitleBelow`
- `moonstone/VirtualList` to restore focus correctly for lists only slightly larger than the viewport

## [1.12.0] - 2017-10-27

### Fixed

- `moonstone/Scroller` and other scrolling components to prevent focusing outside the viewport when pressing a 5-way key during wheeling
- `moonstone/Scroller` to called scrollToBoundary once when focus is moved using holding child item
- `moonstone/VideoPlayer` to apply skin correctly
- `moonstone/Popup` from `last-focused` to `default-element` in `SpotlightContainerDecorator` config
- `moonstone/Panels` to retain focus when back key is pressed on breadcrumb
- `moonstone/Input` to correctly hide VKB when dismissing

## [1.11.0] - 2017-10-24

### Added

- `moonstone/VideoPlayer` properties `seekDisabled` and `onSeekFailed` to disable seek function

### Changed

- `moonstone/ExpandableList` to become `disabled` if there are no children

### Fixed

- `moonstone/Picker` to read out customized accessibility value when picker prop has `joined` and `aria-valuetext`
- `moonstone/Scroller` to apply scroll position on vertical or horizontal Scroller when child gets a focus
- `moonstone/Scroller` and other scrolling components to scroll without animation when panel is changed
- `moonstone/ContextualPopup` padding to not overlap close button
- `moonstone/Scroller` and other scrolling components to change focus via page up/down only when the scrollbar is visible
- `moonstone/Picker` to only increment one value on hold
- `moonstone/ItemOverlay` to remeasure when focused

## [1.10.1] - 2017-10-16

### Fixed

- `moonstone/Scroller` and other scrolling components to scroll via page up/down when focus is inside a Spotlight container
- `moonstone/VirtualList` and `moonstone/VirtualGridList` to scroll by 5-way keys right after wheeling
- `moonstone/VirtualList` not to move focus when a current item and the last item are located at the same line and pressing a page down key
- `moonstone/Slider` knob to follow while dragging for detached knob
- `moonstone/Header` to layout header row correctly in `standard` type
- `moonstone/Input` to not dismiss on-screen keyboard when dragging cursor out of input box
- `moonstone/Header` RTL `line-height` issue
- `moonstone/Panels` to render children on idle
- `moonstone/Scroller` and other scrolling components to limit muted spotlight container scrims to their bounds
- `moonstone/Input` to always forward `onKeyUp` event

## [1.10.0] - 2017-10-09

### Added

- `moonstone/VideoPlayer` support for designating components with `.spottable-default` as the default focus target when pressing 5-way down from the slider
- `moonstone/Slider` property `activateOnFocus` which when enabled, allows 5-way directional key interaction with the `Slider` value without pressing [Enter] first
- `moonstone/VideoPlayer` property `noMiniFeedback` to support controlling the visibility of mini feedback
- `ui/Layout`, which provides a technique for laying-out components on the screen using `Cells`, in rows or columns

### Changed

- `moonstone/Popup` to focus on mount if it’s initially opened and non-animating and to always pass an object to `onHide` and `onShow`
- `moonstone/VideoPlayer` to emit `onScrub` event and provide audio guidance when setting focus to slider

### Fixed

- `moonstone/ExpandableItem` and derivatives to restore focus to the Item if the contents were last focused when closed
- `moonstone/Slider` toggling activated state when holding enter/select key
- `moonstone/TimePicker` picker icons shifting slightly when focusing an adjacent picker
- `moonstone/Icon` so it handles color the same way generic text does, by inheriting from the parent's color. This applies to all instances of `Icon`, `IconButton`, and `Icon` inside `Button`.
- `moonstone/fonts` Museo Sans font to correct "Ti" kerning
- `moonstone/VideoPlayer` to correctly position knob on mouse click
- `moonstone/Panels.Header` to show an ellipsis for long titles with RTL text
- `moonstone/Marquee` to restart when invalidated by a prop change and managed by a `moonstone/Marquee.MarqueeController`
- `spotlight.Spotlight` method `focus()` to verify that the target element matches its container's selector rules prior to setting focus
- `moonstone/Picker` to only change picker values `onWheel` when spotted
- `moonstone/VideoPlayer` to hide descendant floating components (tooltips, contextual popups) when the media controls hide

## [1.9.3] - 2017-10-03

### Added

- `moonstone/Button` property value to `backgroundOpacity` called "lightTranslucent" to better serve colorful image backgrounds behind Buttons. This also affects `moonstone/IconButton` and `moonstone/Panels/ApplicationCloseButton`.
- `moonstone/Panels` property `closeButtonBackgroundOpacity` to support `moonstone/Panels/ApplicationCloseButton`'s `backgroundOpacity` prop

### Changed

- `Moonstone Icons` font file to include the latest designs for several icons
- `moonstone/Panels/ApplicationCloseButton` to expose its `backgroundOpacity` prop

### Fixed

- `moonstone/VirtualList` to apply "position: absolute" inline style to items
- `moonstone/Picker` to increment and decrement normally at the edges of joined picker
- `moonstone/Icon` not to read out image characters
- `moonstone/Scroller` and other scrolling components to not accumulate paging scroll by pressing page up/down in scrollbar
- `moonstone/Icon` to correctly display focused state when using external image
- `moonstone/Button` and `moonstone/IconButton` to be properly visually muted when in a muted container

## [1.9.2] - 2017-09-26

### Fixed

- `moonstone/ExpandableList` preventing updates when its children had changed

## [1.9.1] - 2017-09-25

### Fixed

- `moonstone/ExpandableList` run-time error when using an array of objects as children
- `moonstone/VideoPlayer` blocking pointer events when the controls were hidden

## [1.9.0] - 2017-09-22

### Added

- `moonstone/styles/mixins.less` mixins: `.moon-spotlight-margin()` and `.moon-spotlight-padding()`
- `moonstone/Button` property `noAnimation` to support non-animating pressed visual

### Changed

- `moonstone/TimePicker` to use "AM/PM" instead of "meridiem" for label under meridiem picker
- `moonstone/IconButton` default style to not animate on press. NOTE: This behavior will change back to its previous setting in release 2.0.0.
- `moonstone/Popup` to warn when using `scrimType` `'none'` and `spotlightRestrict` `'self-only'`
- `moonstone/Scroller` to block spotlight during scroll
- `moonstone/ExpandableItem` and derivatives to always pause spotlight before animation

### Fixed

- `moonstone/VirtualGridList` to not move focus to wrong column when scrolled from the bottom by holding the "up" key
- `moonstone/VirtualList` to focus an item properly when moving to a next or previous page
- `moonstone/Scroller` and other scrolling components to move focus toward first or last child when page up or down key is pressed if the number of children is small
- `moonstone/VirtualList` to scroll to preserved index when it exists within dataSize for preserving focus
- `moonstone/Picker` buttons to not change size
- `moonstone/Panel` to move key navigation to application close button on holding the "up" key.
- `moonstone/Picker` to show numbers when changing values rapidly
- `moonstone/Popup` layout in large text mode to show close button correctly
- `moonstone/Picker` from moving scroller when pressing 5-way keys in `joined` Picker
- `moonstone/Input` so it displays all locales the same way, without cutting off the edges of characters
- `moonstone/TooltipDecorator` to hide tooltip when 5-way keys are pressed for disabled components
- `moonstone/Picker` to not tremble in width when changing values while using a numeric width prop value
- `moonstone/Picker` to not overlap values when changing values in `vertical`
- `moonstone/ContextualPopup` pointer mode focus behavior for `spotlightRestrict='self-only'`
- `moonstone/VideoPlayer` to prevent interacting with more components in pointer mode when hidden
- `moonstone/Scroller` to not repaint its entire contents whenever partial content is updated
- `moonstone/Slider` knob positioning after its container is resized
- `moonstone/VideoPlayer` to maintain focus when media controls are hidden
- `moonstone/Scroller` to scroll expandable components into view when opening when pointer has moved elsewhere

## [1.8.0] - 2017-09-07

### Deprecated

- `moonstone/Dialog` property `showDivider`, will be replaced by `noDivider` property in 2.0.0

### Added

- `moonstone/Popup` callback property `onShow` which fires after popup appears for both animating and non-animating popups

### Changed

- `moonstone/Popup` callback property `onHide` to run on both animating and non-animating popups
- `moonstone/VideoPlayer` state `playbackRate` to media events
- `moonstone/VideoPlayer` support for `spotlightDisabled`
- `moonstone/VideoPlayer` thumbnail positioning and style
- `moonstone/VirtualList` to render when dataSize increased or decreased
- `moonstone/Dialog` style
- `moonstone/Popup`, `moonstone/Dialog`, and `moonstone/Notification` to support `node` type for children
- `moonstone/Scroller` to forward `onKeyDown` events

### Fixed

- `moonstone/Scroller` and other scrolling components to enable focus when wheel scroll is stopped
- `moonstone/VirtualList` to show scroll thumb when a preserved item is focused in a Panel
- `moonstone/Scroller` to navigate properly with 5-way when expandable child is opened
- `moonstone/VirtualList` to stop scrolling when focus is moved on an item from paging controls or outside
- `moonstone/VirtualList` to move out with 5-way navigation when the first or the last item is disabled
- `moonstone/IconButton` Tooltip position when disabled
- `moonstone/VideoPlayer` Tooltip time after unhovering
- `moonstone/VirtualList` to not show invisible items
- `moonstone/IconButton` Tooltip position when disabled
- `moonstone/VideoPlayer` to display feedback tooltip correctly when navigating in 5-way
- `moonstone/MarqueeDecorator` to work with synchronized `marqueeOn` `'render'` and hovering as well as `marqueOn` `'hover'` when moving rapidly among synchronized marquees
- `moonstone/Input` aria-label for translation
- `moonstone/Marquee` to recalculate inside `moonstone/Scroller` and `moonstone/SelectableItem` by bypassing `shouldComponentUpdate`
- `moonstone/Picker` to marquee when incrementing and decrementing values with the prop `noAnimation`

## [1.7.0] - 2017-08-23

### Deprecated

- `moonstone/TextSizeDecorator` and it will be replaced by `moonstone/AccessibilityDecorator`
- `moonstone/MarqueeDecorator` property `marqueeCentered` and `moonstone/Marquee` property `centered` will be replaced by `alignment` property in 2.0.0

### Added

- `moonstone/TooltipDecorator` config property to direct tooltip into a property instead of adding to `children`
- `moonstone/VideoPlayer` prop `thumbnailUnavailable` to fade thumbnail
- `moonstone/AccessibilityDecorator` with `highContrast` and `textSize`
- `moonstone/VideoPlayer` high contrast scrim
- `moonstone/MarqueeDecorator`and `moonstone/Marquee` property `alignment` to allow setting  alignment of marquee content

### Changed

- `moonstone/Scrollbar` to disable paging control down button properly at the bottom when a scroller size is a non-integer value
- `moonstone/VirtualList`, `moonstone/VirtualGridList`, and `moonstone/Scroller` to scroll on `keydown` event instead of `keyup` event of page up and page down keys
- `moonstone/VirtualGridList` to scroll by item via 5 way key
- `moonstone/VideoPlayer` to read target time when jump by left/right key
- `moonstone/IconButton` to not use `MarqueeDecorator` and `Uppercase`

### Fixed

- `moonstone/VirtualList` and `moonstone/VirtualGridList` to focus the correct item when page up and page down keys are pressed
- `moonstone/VirtualList` to not lose focus when moving out from the first item via 5way when it has disabled items
- `moonstone/Slider` to align tooltip with detached knob
- `moonstone/FormCheckbox` to display correct colors in light skin
- `moonstone/Picker` and `moonstone/RangePicker` to forward `onKeyDown` events when not `joined`
- `moonstone/SelectableItem` to display correct icon width and alignment
- `moonstone/LabeledItem` to always match alignment with the locale
- `moonstone/Scroller` to properly 5-way navigate from scroll buttons
- `moonstone/ExpandableList` to display correct font weight and size for list items
- `moonstone/Divider` to not italicize in non-italic locales
- `moonstone/VideoPlayer` slider knob to follow progress after being selected when seeking
- `moonstone/LabeledItem` to correctly position its icon. This affects all of the `Expandables`, `moonstone/DatePicker` and `moonstone/TimePicker`.
- `moonstone/Panels.Header` and `moonstone/Item` to prevent them from allowing their contents to overflow unexpectedly
- `moonstone/Marquee` to recalculate when vertical scrollbar appears
- `moonstone/SelectableItem` to recalculate marquee when toggled

### Removed

- `moonstone/Input` large-text mode

## [1.6.1] - 2017-08-07

### Changed

- `moonstone/Icon` and `moonstone/IconButton` to no longer fit image source to the icon's boundary

## [1.6.0] - 2017-08-04

### Added

- `moonstone/VideoPlayer` ability to seek when holding down the right and left keys. Sensitivity can be adjusted using throttling options `jumpDelay` and `initialJumpDelay`.
- `moonstone/VideoPlayer` property `no5WayJump` to disable jumping done by 5-way
- `moonstone/VideoPlayer` support for the "More" button to use tooltips
- `moonstone/VideoPlayer` properties `moreButtonLabel` and `moreButtonCloseLabel` to allow customization of the "More" button's tooltip and Aria labels
- `moonstone/VideoPlayer` property `moreButtonDisabled` to disable the "More" button
- `moonstone/Picker` and `moonstone/RangePicker` prop `aria-valuetext` to support reading custom text instead of value
- `moonstone/VideoPlayer` methods `showControls` and `hideControls` to allow external interaction with the player
- `moonstone/Scroller` support for Page Up/Page Down keys in pointer mode when no item has focus

### Changed

- `moonstone/VideoPlayer` to handle play, pause, stop, fast forward and rewind on remote controller
- `moonstone/Marquee` to also start when hovered if `marqueeOnRender` is set

### Fixed

- `moonstone/IconButton` to fit image source within `IconButton`
- `moonstone` icon font sizes for wide icons
- `moonstone/ContextualPopupDecorator` to prefer setting focus to the appropriate popup instead of other underlying controls when using 5-way from the activating control
- `moonstone/Scroller` not scrolled via 5 way when `moonstone/ExpandableList` is opened
- `moonstone/VirtualList` to not let the focus move outside of container even if there are children left when navigating with 5way
- `moonstone/Scroller` and other scrolling components to update disability of paging controls when the scrollbar is set to `visible` and the content becomes shorter
- `moonstone/VideoPlayer` to focus on hover over play/pause button when video is loading
- `moonstone/VideoPlayer` to update and display proper time while moving knob when video is paused
- `moonstone/VideoPlayer` long title overlap issues
- `moonstone/Header` to apply `marqueeOn` prop to `subTitleBelow` and `titleBelow`
- `moonstone/Picker` wheeling in `moonstone/Scroller`
- `moonstone/IncrementSlider` and `moonstone/Picker` to read value changes when selecting buttons

## [1.5.0] - 2017-07-19

### Added

- `moonstone/Slider` and `moonstone/IncrementSlider` prop `aria-valuetext` to support reading custom text instead of value
- `moonstone/TooltipDecorator` property `tooltipProps` to attach props to tooltip component
- `moonstone/Scroller` and `moonstone/VirtualList` ability to scroll via page up and page down keys
- `moonstone/VideoPlayer` tooltip-thumbnail support with the `thumbnailSrc` prop and the `onScrub` callback to fire when the knob moves and a new thumbnail is needed
- `moonstone/VirtualList` ability to navigate via 5way when there are disabled items
- `moonstone/ContextualPopupDecorator` property `popupContainerId` to support configuration of the popup's spotlight container
- `moonstone/ContextualPopupDecorator` property `onOpen` to notify containers when the popup has been opened
- `moonstone/ContextualPopupDecorator` config option `openProp` to support mapping the value of `open` property to the chosen property of wrapped component

### Changed

- `moonstone/ExpandableList` to use 'radio' as the default, and adapt 'single' mode to render as a `moonstone/RadioItem` instead of a `moonstone/CheckboxItem`
- `moonstone/VideoPlayer` to not hide pause icon when it appears
- `moonstone/ContextualPopupDecorator` to set accessibility-related props onto the container node rather than the popup node
- `moonstone/ExpandableItem`, `moonstone/ExpandableList`, `moonstone/ExpandablePicker`, `moonstone/DatePicker`, and `moonstone/TimePicker` to pause spotlight when animating in 5-way mode
- `moonstone/Spinner` to position the text content under the spinner, rather than to the right side
- `moonstone/VideoPlayer` to include hour when announcing the time while scrubbing
- `moonstone/GridListImageItem` to require a `source` prop and not have a default value

### Fixed

- `moonstone/Input` ellipsis to show if placeholder is changed dynamically and is too long
- `moonstone/Marquee` to re-evaluate RTL orientation when its content changes
- `moonstone/VirtualList` to restore focus on short lists
- `moonstone/ExpandableInput` to expand the width of its contained `moonstone/Input`
- `moonstone/Input` support for `dismissOnEnter`
- `moonstone/Input` focus management to prevent stealing focus when programmatically moved elsewhere
- `moonstone/Input` 5-way spot behavior
- `moonstone` international fonts to always be used, even when unsupported font-weights or font-styles are requested
- `moonstone/Panels.Panel` support for selecting components with `.spottable-default` as the default focus target
- `moonstone/Panels` layout in RTL locales
- `moonstone` spottable components to support `onSpotlightDown`, `onSpotlightLeft`, `onSpotlightRight`, and `onSpotlightUp` event property
- `moonstone/VirtualList` losing spotlight when the list is empty
- `moonstone/FormCheckbox` in focused state to have the correct "check" color
- `moonstone/Scroller` and other scrolling components' bug in `navigableFilter` when passed a container id

## [1.4.1] - 2017-07-05

### Changed

- `moonstone/Popup` to only call `onKeyDown` when there is a focused item in the `Popup`
- `moonstone/Scroller`, `moonstone/Picker`, and `moonstone/IncrementSlider` to automatically move focus when the currently focused `moonstone/IconButton` becomes disabled

### Fixed

- `moonstone/ContextualPopupDecorator` close button to account for large text size
- `moonstone/ContextualPopupDecorator` to not spot controls other than its activator when navigating out via 5-way
- `moonstone/Header` to set the value of `marqueeOn` for all types of headers

## [1.4.0] - 2017-06-29

### Deprecated

- `moonstone/Input` prop `noDecorator` is being replaced by `autoFocus` in 2.0.0

### Added

- `moonstone/Scrollbar` property `corner` to add the corner between vertical and horizontal scrollbars
- `moonstone/ScrollThumb` for a thumb of `moonstone/Scrollbar`
- `moonstone/styles/text.less` mixin `.locale-japanese-line-break()` to apply the correct  Japanese language line-break rules for the following multi-line components: `moonstone/BodyText`, `moonstone/Dialog`, `moonstone/Notification`, `moonstone/Popup`, and `moonstone/Tooltip`
- `moonstone/ContextualPopupDecorator` property `popupProps` to attach props to popup component
- `moonstone/VideoPlayer` property `pauseAtEnd` to control forward/backward seeking
- `moonstone/Panels/Header` prop `marqueeOn` to control marquee of header

### Changed

- `moonstone/Panels/Header` to expose its `marqueeOn` prop
- `moonstone/VideoPlayer` to automatically adjust the width of the allocated space for the side components so the media controls have more space to appear on smaller screens
- `moonstone/VideoPlayer` properties `autoCloseTimeout` and `titleHideDelay` default value to `5000`
- `moonstone/VirtualList` to support restoring focus to the last focused item
- `moonstone/Scroller` and other scrolling components to call `onScrollStop` before unmounting if a scroll is in progress
- `moonstone/Scroller` to reveal non-spottable content when navigating out of a scroller

### Fixed

- `moonstone/Dialog` to properly focus via pointer on child components
- `moonstone/VirtualList`, `moonstone/VirtualGridList`, and `moonstone/Scroller` not to be slower when scrolled to the first or the last position by wheeling
- `moonstone` component hold delay time
- `moonstone/VideoPlayer` to show its controls when pressing down the first time
- `moonstone/Panel` autoFocus logic to only focus on initial render
- `moonstone/Input` text colors
- `moonstone/ExpandableInput` to focus its decorator when leaving by 5-way left/right

## [1.3.1] - 2017-06-14

### Fixed

- `moonstone/Picker` support for large text
- `moonstone/Scroller` support for focusing paging controls with the pointer
- `moonstone` CSS rules for unskinned spottable components

## [1.3.0] - 2017-06-12

### Deprecated

- `moonstone/Scroller` props `horizontal` and `vertical`. Deprecated props are replaced with `direction` prop. `horizontal` and `vertical` will be removed in 2.0.0.
- `moonstone/Panel` prop `noAutoFocus` in favor of `autoFocus="none"`

### Added

- `moonstone/Image` support for `children` prop inside images
- `moonstone/Scroller` prop `direction` which replaces `horizontal` and `vertical` props
- `moonstone/VideoPlayer` property `tooltipHideDelay` to hide tooltip with a given amount of time
- `moonstone/VideoPlayer` property `pauseAtEnd` to pause when it reaches either the start or the end of the video
- `moonstone/VideoPlayer` methods `fastForward`, `getMediaState`, `jump`, `pause`, `play`, `rewind`, and `seek` to allow external interaction with the player. See docs for example usage.

### Changed

- `moonstone/Skinnable` to support context and allow it to be added to any component to be individually skinned. This includes a further optimization in skinning which consolidates all color assignments into a single block, so non-color rules aren't unnecessarily duplicated.
- `moonstone/Skinnable` light and dark skin names ("moonstone-light" and "moonstone") to "light" and "dark", respectively
- `moonstone/VideoPlayer` to set play/pause icon to display "play" when rewinding or fast forwarding
- `moonstone/VideoPlayer` to rewind or fast forward when previous command is slow-forward or slow-rewind respectively
- `moonstone/VideoPlayer` to fast forward when previous command is slow-forward and it reaches the last of its play rate
- `moonstone/VideoPlayer` to not play video on reload when `noAutoPlay` is `true`
- `moonstone/VideoPlayer` property `feedbackHideDelay`'s default value to `3000`
- `moonstone/Notification` to break line in characters in ja and zh locale
- `moonstone/Notification` to align texts left in LTR locale and right in RTL locale
- `moonstone/VideoPlayer` to simulate rewind functionality on non-webOS platforms only

### Fixed

- `moonstone/ExpandableItem` to correct the `titleIcon` when using `open` and `disabled`
- `moonstone/GridListImageItem` to center its selection icon on the image instead of the item
- `moonstone/Input` to have correct `Tooltip` position in `RTL`
- `moonstone/SwitchItem` to not unintentionally overflow `Scroller` containers, causing them to jump to the side when focusing
- `moonstone/VideoPlayer` to fast forward properly when video is at paused state
- `moonstone/VideoPlayer` to correctly change sources
- `moonstone/VideoPlayer` to show or hide feedback tooltip properly
- `moonstone/DateTimeDecorator` to work properly with `RadioControllerDecorator`
- `moonstone/Picker` in joined, large text mode so the arrows are properly aligned and sized
- `moonstone/Icon` to reflect the same proportion in relation to its size in large-text mode

## [1.2.0] - 2017-05-17

### Deprecated

- `moonstone/Scroller` and other scrolling components option `indexToFocus` in `scrollTo` method to be removed in 2.0.0

### Added

- `moonstone/Slider` and `moonstone/IncrementSlider` prop `noFill` to support a style without the fill
- `moonstone/Marquee` property `rtl` to set directionality to right-to-left
- `moonstone/VirtualList.GridListImageItem` property `selectionOverlay` to add custom component for selection overlay
- `moonstone/MoonstoneDecorator` property `skin` to let an app choose its skin: "moonstone" and "moonstone-light" are now available
- `moonstone/FormCheckboxItem`
- `moonstone/FormCheckbox`, a standalone checkbox, to support `moonstone/FormCheckboxItem`
- `moonstone/Input` props `invalid` and `invalidMessage` to display a tooltip when input value is invalid
- `moonstone/Scroller` and other scrolling components option `focus` in `scrollTo()` method
- `moonstone/Scroller` and other scrolling components property `spottableScrollbar`
- `moonstone/Icon.IconList` icons: `arrowshrinkleft` and `arrowshrinkright`

### Changed

- `moonstone/Picker` arrow icon for `joined` picker: small when not spotted, hidden when it reaches the end of the picker
- `moonstone/Checkbox` and `moonstone/CheckboxItem` to reflect the latest design
- `moonstone/MoonstoneDecorator/fontGenerator` was refactored to use the browser's FontFace API to dynamically load locale fonts
- `moonstone/VideoPlayer` space allotment on both sides of the playback controls to support 4 buttons; consequently the "more" controls area has shrunk by the same amount
- `moonstone/VideoPlayer` to not disable media button (play/pause)
- `moonstone/Scroller` and other scrolling components so that paging controls are not spottable by default with 5-way
- `moonstone/VideoPlayer`'s more/less button to use updated arrow icon

### Fixed

- `moonstone/MarqueeDecorator` to properly stop marquee on items with `'marqueeOnHover'`
- `moonstone/ExpandableList` to work properly with object-based children
- `moonstone/styles/fonts.less` to restore the Moonstone Icon font to request the local system font by default. Remember to update your webOS build to get the latest version of the font so you don't see empty boxes for your icons.
- `moonstone/Picker` and `moonstone/RangePicker` to now use the correct size from Enyo (60px v.s. 84px) for icon buttons
- `moonstone/Scroller` and other scrolling components to apply ri.scale properly
- `moonstone/Panel` to not cover a `Panels`'s `ApplicationCloseButton` when not using a `Header`
- `moonstone/IncrementSlider` to show tooltip when buttons focused

## [1.1.0] - 2017-04-21

### Deprecated

- `moonstone/ExpandableInput` property `onInputChange`

### Added

- `moonstone/Panels.Panel` prop and `moonstone/MoonstoneDecorator` config option: `noAutoFocus` to support prevention of setting automatic focus after render
- `moonstone/VideoPlayer` props: `backwardIcon`, `forwardIcon`, `jumpBackwardIcon`, `jumpForwardIcon`, `pauseIcon`, and `playIcon` to support icon customization of the player
- `moonstone/VideoPlayer` props `jumpButtonsDisabled` and `rateButtonsDisabled` for disabling the pairs of buttons when it's inappropriate for the playing media
- `moonstone/VideoPlayer` property `playbackRateHash` to support custom playback rates
- `moonstone/VideoPlayer` callback prop `onControlsAvailable` which fires when the players controls show or hide
- `moonstone/Image` support for `onLoad` and `onError` events
- `moonstone/VirtualList.GridListImageItem` prop `placeholder`
- `moonstone/Divider` property `preserveCase` to display text without capitalizing it

### Changed

- `moonstone/Slider` colors and sizing to match the latest designs
- `moonstone/ProgressBar` to position correctly with other components nearby
- `moonstone/Panels` breadcrumb to no longer have a horizontal line above it
- `moonstone/Transition` to measure itself when the CPU is idle
- style for disabled opacity from 0.4 to 0.3
- `moonstone/Button` colors for transparent and translucent background opacity when disabled
- `moonstone/ExpandableInput` property `onInputChange` to fire along with `onChange`. `onInputChange` is deprecated and will be removed in a future update.
- `Moonstone.ttf` font to include new icons
- `moonstone/Icon` to reference additional icons

### Fixed

- `moonstone/Popup` and `moonstone/ContextualPopupDecorator` 5-way navigation behavior
- `moonstone/Input` to not spot its own input decorator on 5-way out
- `moonstone/VideoPlayer` to no longer render its `children` in multiple places
- `moonstone/Button` text color when used on a neutral (light) background in some cases
- `moonstone/Popup` background opacity
- `moonstone/Marquee` to recalculate properly when its contents change
- `moonstone/TimePicker` to display time in correct order
- `moonstone/Scroller` to prefer spotlight navigation to its internal components

## [1.0.0] - 2017-03-31

> NOTE: We have also modified most form components to be usable in a controlled (app manages component
> state) or uncontrolled (Enact manages component state) manner. To put a component into a
> controlled state, pass in `value` (or other appropriate state property such as `selected` or
> `open`) at component creation and then respond to events and update the value as needed. To put a
> component into an uncontrolled state, do not set `value` (or equivalent), at creation. From this
> point on, Enact will manage the state and events will be sent when the state is updated. To
> specify an initial value, use the `defaultValue` (or, `defaultSelected, `defaultOpen, etc.)
> property.  See the documentation for individual components for more information.

### Added

- `moonstone/Button` property `icon` to support a built-in icon next to the text content. The Icon supports everything that `moonstone/Icon` supports, as well as a custom icon.
- `moonstone/MoonstoneDecorator` property `textSize` to resize several components to requested CMR sizes. Simply add `textSize="large"` to your `App` and the new sizes will automatically take effect.

### Changed

- `moonstone/Slider` to use the property `tooltip` instead of `noTooltip`, so the built-in tooltip is not enabled by default
- `moonstone/IncrementSlider` to include tooltip documentation
- `moonstone/ExpandableList` to accept an array of objects as children which are spread onto the generated components
- `moonstone/CheckboxItem` style to match the latest designs, with support for the `moonstone/Checkbox` to be on either the left or the right side by using the `iconPosition` property
- `moonstone/VideoPlayer` to supply every event callback-method with an object representing the VideoPlayer's current state, including: `currentTime`, `duration`, `paused`, `proportionLoaded`, and `proportionPlayed`

### Fixed

- `moonstone/Panels.Panel` behavior for remembering focus on unmount and setting focus after render
- `moonstone/VirtualList.VirtualGridList` showing empty items when items are continuously added dynamically
- `moonstone/Picker` to marquee on focus once again

## [1.0.0-beta.4] - 2017-03-10

### Added

- `moonstone/VirtualList` `indexToFocus` option to `scrollTo` method to focus on item with specified index
- `moonstone/IconButton` and `moonstone/Button` `color` property to add a remote control key color to the button
- `moonstone/Scrollbar` property `disabled` to disable both paging controls when it is true
- `moonstone/VirtualList` parameter `moreInfo` to pass `firstVisibleIndex` and `lastVisibleIndex` when scroll events are firing
- Accessibility support to UI components
- `moonstone/VideoPlayer` property `onUMSMediaInfo` to support the custom webOS “umsmediainfo” event
- `moonstone/Region` component which encourages wrapping components for improved accessibility rather than only preceding the components with a `moonstone/Divider`
- `moonstone/Slider` tooltip. It's enabled by default and comes with options like `noTooltip`, `tooltipAsPercent`, and `tooltipSide`. See the component docs for more details.
- `moonstone/Panels.Panel` property `hideChildren` to defer rendering children
- `moonstone/Spinner` properties `blockClickOn` and `scrim` to block click events behind spinner
- `moonstone/VirtualList` property `clientSize` to specify item dimensions instead of measuring them

### Changed

- `moonstone/VirtualGridImageItem` styles to reduce redundant style code app side
- `moonstone/VirtualList` and `moonstone/VirtualGridList` to add essential CSS for list items automatically
- `moonstone/VirtualList` and `moonstone/VirtualGridList` to not add `data-index` to their item DOM elements directly, but to pass `data-index` as the parameter of their `component` prop like the `key` parameter of their `component` prop
- `moonstone/ExpandableItem` and derivatives to defer focusing the contents until animation completes
- `moonstone/LabeledItem`, `moonstone/ExpandableItem`, `moonstone/ExpandableList` to each support the `node` type in their `label` property. Best used with `ui/Slottable`.

### Fixed

- `moonstone/VirtualList.GridListImageItem` to have proper padding size according to the existence of caption/subcaption
- `moonstone/Scroller` and other scrolling components to display scrollbars with proper size
- `moonstone/VirtualGridList` to not be truncated

### Removed

- `moonstone/Scroller` and other scrolling components property `hideScrollbars` and replaced it with `horizontalScrollbar` and `verticalScrollbar`

## [1.0.0-beta.3] - 2017-02-21

### Added

- `moonstone/VideoPlayer` support for 5-way show/hide of media playback controls
- `moonstone/VideoPlayer` property `feedbackHideDelay`
- `moonstone/Slider` property `onKnobMove` to fire when the knob position changes, independently from the `moonstone/Slider` value
- `moonstone/Slider` properties `active`, `disabled`, `knobStep`, `onActivate`, `onDecrement`, and `onIncrement` as part of enabling 5-way support to `moonstone/Slider`, `moonstone/IncrementSlider` and the media slider for `moonstone/VideoPlayer`
- `moonstone/Slider` now supports `children` which are added to the `Slider`'s knob, and follow it as it moves
- `moonstone/ExpandableInput` properties `iconAfter` and `iconBefore` to display icons after and before the input, respectively
- `moonstone/Dialog` property `preserveCase`, which affects `title` text

### Changed

- `moonstone/IncrementSlider` to change when the buttons are held down
- `moonstone/Marquee` to allow disabled marquees to animate
- `moonstone/Dialog` to marquee `title` and `titleBelow`
- `moonstone/Marquee.MarqueeController` config option `startOnFocus` to `marqueeOnFocus`. `startOnFocus` is deprecated and will be removed in a future update.
- `moonstone/Button`, `moonstone/IconButton`, `moonstone/Item` to not forward `onClick` when `disabled`

### Fixed

- `moonstone/Marquee.MarqueeController` to start marquee on newly registered components when controller has focus and to restart synced marquees after completion
- `moonstone/Scroller` to recalculate when an expandable child opens
- `spotlightDisabled` property support for spottable moonstone components
- `moonstone/Popup` and `moonstone/ContextualPopupDecorator` so that when the popup is closed, spotlight focus returns to the control that had focus prior to the popup opening
- `moonstone/Input` to not get focus when disabled

## [1.0.0-beta.2] - 2017-01-30

### Added

- `moonstone/Panels.Panel` property `showChildren` to support deferring rendering the panel body until animation completes
- `moonstone/MarqueeDecorator` property `invalidateProps` that specifies which props cause the marquee distance to be invalidated
- developer-mode warnings to several components to warn when values are out-of-range
- `moonstone/Divider` property `spacing` which adjusts the amount of empty space above and below the `Divider`. `'normal'`, `'small'`, `'medium'`, `'large'`, and `'none'` are available.
- `moonstone/Picker` when `joined` the ability to be incremented and decremented by arrow keys
- `onSpotlightDisappear` event property support for spottable moonstone components
- `moonstone/VideoPlayer` property `titleHideDelay`

### Changed

- `moonstone/Panels.Panels` and variations to defer rendering the children of contained `Panel` instances until animation completes
- `moonstone/ProgressBar` properties `progress` and `backgroundProgress` to accept a number between 0 and 1
- `moonstone/Slider` and `moonstone/IncrementSlider` property `backgroundPercent` to `backgroundProgress` which now accepts a number between 0 and 1
- `moonstone/Slider` to not ignore `value` prop when it is the same as the previous value
- `moonstone/Picker` component's buttons to reverse their operation such that 'up' selects the previous item and 'down' the next
- `moonstone/Picker` and derivatives may now use numeric width, which represents the amount of characters to use for sizing. `width={4}` represents four characters, `2` for two characters, etc. `width` still accepts the size-name strings.
- `moonstone/Divider` to now behave as a simple horizontal line when no text content is provided
- `moonstone/Scroller` and other scrolling components to not display scrollbar controls by default
- `moonstone/DatePicker` and `moonstone/TimePicker` to emit `onChange` event whenever the value is changed, not just when the component is closed

### Removed

- `moonstone/ProgressBar` properties `min` and `max`

### Fixed

- `moonstone/IncrementSlider` so that the knob is spottable via pointer, and 5-way navigation between the knob and the increment/decrement buttons is functional
- `moonstone/Slider` and `moonstone/IncrementSlider` to not fire `onChange` for value changes from props

## [1.0.0-beta.1] - 2016-12-30

### Added

- `moonstone/VideoPlayer` and `moonstone/TooltipDecorator` components and samples
- `moonstone/Panels.Panels` property `onBack` to support `ui/Cancelable`
- `moonstone/VirtualFlexList` Work-In-Progress component to support variably sized rows or columns
- `moonstone/ExpandableItem` properties `autoClose` and `lockBottom`
- `moonstone/ExpandableList` properties `noAutoClose` and `noLockBottom`
- `moonstone/Picker` property `reverse`
- `moonstone/ContextualPopup` property `noAutoDismiss`
- `moonstone/Dialog` property `scrimType`
- `moonstone/Popup` property `spotlightRestrict`

### Changed

- `moonstone/Panels.Routable` to require a `navigate` configuration property indicating the event callback for back or cancel actions
- `moonstone/MarqueeController` focus/blur handling to start and stop synchronized `moonstone/Marquee` components
- `moonstone/ExpandableList` property `autoClose` to `closeOnSelect` to disambiguate it from the added `autoClose` on 5-way up
- `moonstone/ContextualPopupDecorator.ContextualPopupDecorator` component's `onCloseButtonClick` property to `onClose`
- `moonstone/Dialog` component's `onCloseButtonClicked` property to `onClose`
- `moonstone/Spinner` component's `center` and `middle` properties to a single `centered` property
	that applies both horizontal and vertical centering
- `moonstone/Popup.PopupBase` component's `onCloseButtonClicked` property to `onCloseButtonClick`
- `moonstone/Item.ItemOverlay` component's `autoHide` property to remove the `'no'` option. The same
	effect can be achieved by omitting the property or passing `null`.
- `moonstone/VirtualGridList` to be scrolled by page when navigating with a 5-way direction key
- `moonstone/Scroller`, `moonstone/VirtualList`, `moonstone/VirtualGridList` to no longer respond to mouse down/move/up events
- all Expandables to include a state arrow UI element
- `moonstone/LabeledItem` to support a `titleIcon` property which positions just after the title text
- `moonstone/Button` to include `moonstone/TooltipDecorator`
- `moonstone/Expandable` to support being managed, radio group-style, by a component wrapped with `RadioControllerDecorator` from `ui/RadioDecorator`
- `moonstone/Picker` to animate `moonstone/Marquee` children when any part of the `moonstone/Picker` is focused
- `moonstone/VirtualList` to mute its container instead of disabling it during scroll events
- `moonstone/VirtualList`, `moonstone/VirtualGridList`, and `moonstone/Scroller` to continue scrolling when holding down the paging controls
- `moonstone/VirtualList` to require a `component` prop and not have a default value
- `moonstone/Picker` to continuously change when a button is held down by adding `ui/Holdable`.

### Fixed

- `moonstone/Popup` and `moonstone/ContextualPopup` 5-way navigation behavior using spotlight.
- Bug where a synchronized marquee whose content fit the available space would prevent restarting of the marquees
- `moonstone/Input` to show an ellipsis on the correct side based on the text directionality of the `value` or `placeholder` content.
- `moonstone/VirtualList` and `moonstone/VirtualGridList` to prevent unwanted scrolling when focused with the pointer
- `moonstone/Picker` to remove fingernail when a the pointer is held down, but the pointer is moved off the `joined` picker.
- `moonstone/LabeledItem` to include marquee on both `title` and `label`, and be synchronized

## [1.0.0-alpha.5] - 2016-12-16

No changes.

## [1.0.0-alpha.4] - 2016-12-2

### Added

- `moonstone/Popup`, `moonstone/ContextualPopupDecorator`, `moonstone/Notification`, `moonstone/Dialog` and `moonstone/ExpandableInput` components
- `ItemOverlay` component to `moonstone/Item` module
- `marqueeCentered` prop to `moonstone/MarqueeDecorator` and `moonstone/MarqueeText`
- `placeholder` prop to `moonstone/Image`
- `moonstone/MarqueeController` component to synchronize multiple `moonstone/Marquee` components
- Non-latin locale support to all existing Moonstone components
- Language-specific font support
- `moonstone/IncrementSlider` now accepts customizable increment and decrement icons, as well as `moonstone/Slider` being more responsive to external styling

### Changed

- `moonstone/Input` component's `iconStart` and `iconEnd` properties to be `iconBefore` and `iconAfter`, respectively, for consistency with `moonstone/Item.ItemOverlay` naming
- `moonstone/Icon` and `moonstone/IconButton` so the `children` property supports both font-based icons and images
- the `checked` property to `selected` for consistency across the whole framework. This allows better interoperability when switching between various components.  Affects the following: `CheckboxItem`, `RadioItem`, `SelectableItem`, `Switch`, `SwitchItem`, and `ToggleItem`. Additionally, these now use `moonstone/Item.ItemOverlay` to position and handle their Icons.
- `moonstone/Slider` and `moonstone/IncrementSlider` to be more performant. No changes were made to
	the public API.
- `moonstone/GridListImageItem` so that a placeholder image displays while loading the image, and the caption and subcaption support marqueeing
- `moonstone/MoonstoneDecorator` to add `FloatingLayerDecorator`
- `moonstone/IncrementSlider` in vertical mode looks and works as expected.

### Removed

- LESS mixins that belong in `@enact/ui`, so that only moonstone-specific mixins are contained in
this module. When authoring components and importing mixins, only the local mixins need to be
imported, as they already import the general mixins.
- the `src` property from `moonstone/Icon` and `moonston/IconButton`. Use the support for URLs in
	the `children` property as noted above.
- the `height` property from `moonstone/IncrementSlider` and `moonstone/Slider`

### Fixed

- Joined picker so that it now has correct animation when using the mouse wheel
- Bug in DatePicker/TimePicker that prevented setting of value earlier than 1969

## [1.0.0-alpha.3] - 2016-11-8

### Added

- `moonstone/BodyText`, `moonstone/DatePicker`, `moonstone/DayPicker`, `moonstone/ExpandableItem`, `moonstone/Image`, and `moonstone/TimePicker` components
- `fullBleed` prop to `moonstone/Panels/Header`. When `true`, the header content is indented and the header lines are removed.
- Application close button to `moonstone/Panels`. Fires `onApplicationClose` when clicked. Can be omitted with the `noCloseButton` prop.
- `marqueeDisabled` prop to `moonstone/Picker`
- `padded` prop to `moonstone/RangePicker`
- `forceDirection` prop to `moonstone/Marquee`. Forces the direction of `moonstone/Marquee`. Useful for when `RTL` content cannot be auto detected.

### Changed

- `data` parameter passed to `component` prop of `VirtualList`.
- `moonstone/Expandable` into a submodule of `moonstone/ExpandableItem`
- `ExpandableList` to properly support selection
- `moonstone/Divider`'s `children` property to be optional
- `moonstone/ToggleItem`'s `inline` version to have a `max-width` of `240px`
- `moonstone/Input` to use `<div>` instead of `<label>` for wrapping components. No change to
	functionality, only markup.

### Removed

- `moonstone/ExpandableCheckboxItemGroup` in favor of `ExpandableList`

## [1.0.0-alpha.2] - 2016-10-21

This version includes a lot of refactoring from the previous release. Developers need to switch to the new enact-dev command-line tool.

### Added

- New components and HOCs: `moonstone/Scroller`, `moonstone/VirtualList`, `moonstone/VirtualGridList`, `moonstone/MarqueeText`, `moonstone/Spinner`, `moonstone/ExpandableCheckboxItemGroup`, `moonstone/MarqueeDecorator`
- New options for `ui/Toggleable` HOC
- Marquee support to many components
- Image support to `moonstone/Icon` and `moonstone/IconButton`
- `dismissOnEnter` prop for `moonstone/Input`
- Many more unit tests

### Changed

- Some props for UI state were renamed to have `default` prefix where state was managed by the component. (e.g. `defaultOpen`)

### Fixed

- Many components were fixed, polished, updated and documented
- Inline docs updated to be more consistent and comprehensive<|MERGE_RESOLUTION|>--- conflicted
+++ resolved
@@ -15,11 +15,8 @@
 - `moonstone/LabeledIcon` and `moonstone/LabeledIconButton` to have proper spacing and label-alignment with all label positions
 - `moonstone/Popup` to prevent duplicate 5-way navigation when `spotlightRestrict="self-first"`
 - `moonstone/Scroller` not to scroll to wrong position via 5way navigation in RTL languages
-<<<<<<< HEAD
 - `moonstone/VideoPlayer` to fallback focusing on available media buttons if default spotlight component is disabled
-=======
 - `moonstone/Scroller` not to scroll when focusing in pointer mode
->>>>>>> de162bdf
 - `moonstone/Slider` to forward `onActivate` event
 - `moonstone/VideoPlayer` to reset key down hold when media becomes unavailable
 
