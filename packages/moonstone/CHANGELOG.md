# Change Log

The following is a curated list of changes in the Enact moonstone module, newest changes on the top.

## [unreleased]

### Added

<<<<<<< HEAD
- `moonstone/VideoPlayer.MediaControls` property `playPauseButtonDisabled`

### Fixed

- `moonstone/VideoPlayer` to fallback focusing on available media buttons if default spotlight component is disabled
=======
- `moonstone/VideoPlayer` property `noMediaSliderFeedback`

### Fixed

- `moonstone/VideoPlayer` to round the time displayed down to nearest second
>>>>>>> f2093f34

## [2.0.2] - 2018-13-01

### Fixed

- `moonstone/DatePicker` to correctly change year when `minYear` and `maxYear` aren't provided
- `moonstone/EditableIntegerPicker` management of spotlight pointer mode
- `moonstone/LabeledIcon` and `moonstone/LabeledIconButton` to have proper spacing and label-alignment with all label positions
- `moonstone/Popup` to prevent duplicate 5-way navigation when `spotlightRestrict="self-first"`
- `moonstone/Scroller` not to scroll to wrong position via 5way navigation in RTL languages
- `moonstone/Scroller` not to scroll when focusing in pointer mode
- `moonstone/Slider` to forward `onActivate` event
- `moonstone/VideoPlayer` to reset key down hold when media becomes unavailable

## [2.0.1] - 2018-08-01

### Fixed

- `moonstone/Dialog` read order of dialog contents
- `moonstone/Scroller` to go to next page properly via page up/down keys

## [2.0.0] - 2018-07-30

### Added

- `moonstone/LabeledIcon` and `moonstone/LabeledIconButton` components for a lightweight `Icon` or `IconButton` with a label
- `moonstone/VideoPlayer` property `noAutoShowMediaControls`

### Fixed

- `moonstone/Scroller` to prevent scrolling via page up/down keys if there is no spottable component in that direction
- `moonstone/Dialog` to hide `titleBelow` when `title` is not set
- `moonstone/Image` to suppress drag and drop support by default
- `moonstone/VideoPlayer` audio guidance behavior of More button
- `moonstone/VirtualList.VirtualGridList` and `moonstone/VirtualList.VirtualList` to handle focus properly via page up/down keys when switching to 5-way mode
- `moonstone/Popup` to spot the content after it's mounted
- `moonstone/Scroller`, `moonstone/VirtualList.VirtualGridList`, and `moonstone/VirtualList.VirtualList` to scroll properly via voice control in RTL locales

## [2.0.0-rc.3] - 2018-07-23

### Changed

- `moonstone/Scroller.Scroller`, `moonstone/VirtualList.VirtualGridList`, and `moonstone/VirtualList.VirtualList` overscroll effect color more recognizable on the focused element

### Fixed

- `moonstone/ContextualPopup` to refocus its activator on close when the popup lacks spottable children
- `moonstone/Scroller`, `moonstone/VirtualList.VirtualGridList`, and `moonstone/VirtualList.VirtualList` to scroll properly when holding down paging control buttons
- `moonstone/ExpandableItem` spotlight behavior when leaving the component via 5-way
- `moonstone/RadioItem` circle thickness to be 2px, matching the design
- `moonstone/Slider` to correctly prevent 5-way actions when activated
- `moonstone/ExpandableItem` and other expandable components to spotlight correctly when switching from pointer mode to 5-way with `closeOnSelect`

## [2.0.0-rc.2] - 2018-07-16

### Fixed

- `moonstone/Input` to not focus by *tab* key
- `moonstone/Picker` to properly set focus when navigating between buttons
- `moonstone/Popup` to set correct open state while transitioning
- `moonstone/ProgressBar.ProgressBarTooltip` unknown props warning
- `moonstone/Scrollable` to disable spotlight container during flick events only when contents can scroll
- `moonstone/Scroller`, `moonstone/VirtualList.VirtualGridList`, and `moonstone/VirtualList.VirtualList` to scroll properly when `animate` is false via `scrollTo`
- `moonstone/Scroller`, `moonstone/VirtualList.VirtualGridList`, and `moonstone/VirtualList.VirtualList` page controls to stop propagating an event when the event is handled
- `moonstone/Scroller`, `moonstone/VirtualList.VirtualGridList`, and `moonstone/VirtualList.VirtualList` to hide overscroll effect when focus is moved from a disabled paging control button to the opposite button
- `moonstone/Scroller`, `moonstone/VirtualList.VirtualGridList`, and `moonstone/VirtualList.VirtualList` to show overscroll effect when reaching the edge for the first time by wheel
- `moonstone/VideoPlayer` to display feedback tooltip when pointer leaves slider while playing
- `moonstone/VirtualList` and `moonstone/VirtualGridList` to restore focus on items focused by pointer

## [2.0.0-rc.1] - 2018-07-09

### Added

- `moonstone/VirtualList.VirtualList` and `moonstone/VirtualList.VirtualGridList` support `data-webos-voice-focused` and `data-webos-voice-group-label`

### Removed

- `moonstone/Button` built-in support for tooltips

### Changed

- `moonstone/Spinner` to blur Spotlight when the spinner is active

### Fixed

- `moonstone/Scroller.Scroller`, `moonstone/VirtualList.VirtualGridList`, and `moonstone/VirtualList.VirtualList` to handle direction, page up, and page down keys properly on page controls them when `focusableScrollbar` is false
- `moonstone/Scroller.Scroller`, `moonstone/VirtualList.VirtualGridList`, and `moonstone/VirtualList.VirtualList` to handle a page up or down key in pointer mode
- `moonstone/VideoPlayer.MediaControls` to correctly handle more button color when the prop is not specified
- `VirtualList.VirtualList` to handle focus properly when switching to 5-way mode

## [2.0.0-beta.9] - 2018-07-02

### Added

- `moonstone/ContextualPopupDecorator` instance method `positionContextualPopup()`
- `moonstone/MoonstoneDecorator` config property `disableFullscreen` to prevent the decorator from filling the entire screen
- `moonstone/Scroller` prop `onUpdate`

### Fixed

- `moonstone/Scrollable` to update scroll properly on pointer click
- `moonstone/TooltipDecorator` to prevent unnecessary re-renders when losing focus
- `moonstone/TooltipDecorator` to not dismiss the tooltip on pointer click

## [2.0.0-beta.8] - 2018-06-25

### Added

- `moonstone/Scroller.Scroller`, `moonstone/VirtualList.VirtualGridList`, and `moonstone/VirtualList.VirtualList` support for scrolling via voice control on webOS
- `moonstone/Scroller.Scroller`, `moonstone/VirtualList.VirtualGridList`, and `moonstone/VirtualList.VirtualList` overscroll effect when the edges are reached

### Changed

- `moonstone/Divider` property `marqueeOn` default value to `render`
- `moonstone/Scroller.Scroller`, `moonstone/VirtualList.VirtualGridList`, and `moonstone/VirtualList.VirtualList` scrollbar button to move a previous or next page when pressing a page up or down key instead of releasing it

### Fixed

- `moonstone/VideoPlayer` to prevent updating state when the source is changed to the preload source, but the current preload source is the same
- `moonstone/MediaOverlay` to marquee correctly
- `moonstone/MediaOverlay` to match UX guidelines

## [2.0.0-beta.7] - 2018-06-11

### Removed

- `moonstone/Dialog` properties `preserveCase` and `showDivider`, replaced by `casing` and `noDivider` respectively
- `moonstone/Divider` property `preserveCase`, replaced by `casing`
- `moonstone/ExpandableInput` property `onInputChange`, replaced by `onChange`
- `moonstone/MoonstoneDecorator.TextSizeDecorator`, replaced by `moonstone/MoonstoneDecorator.AccessibilityDecorator`
- `moonstone/Panels.Header` property `preserveCase`, replaced by `casing`
- `moonstone/Panels.Panel` property `noAutoFocus`, replaced by `autoFocus`
- `moonstone/TooltipDecorator` property `tooltipPreserveCase`, replaced by `tooltipCasing`

### Changed

- `moonstone/VideoPlayer` to allow spotlight focus to move left and right from `MediaControls`
- `moonstone/VideoPlayer` to disable bottom controls when loading until it's playable

### Fixed

- `moonstone/EditableIntegerPicker` to disable itself when on a range consisting of a single static value
- `moonstone/Picker` to disable itself when containing fewer than two items
- `moonstone/Popup` to spot its content correctly when `open` by default
- `moonstone/RangePicker` to disable itself when on a range consisting of a single static value
- `moonstone/TooltipDecorator` to hide when `onDismiss` has been invoked
- `moonstone/VideoPlayer` to show media controls when pressing down in pointer mode
- `moonstone/VideoPlayer` to provide a more natural 5-way focus behavior
- `moonstone/VideoPlayer.MediaControls` to handle left and right key to jump when `moonstone/VideoPlayer` is focused

## [2.0.0-beta.6] - 2018-06-04

### Removed

- `moonstone/IncrementSlider` prop `children` which was no longer supported for setting the tooltip (since 2.0.0-beta.1)

### Fixed

- `moonstone/ContextualPopupDecorator` to allow focusing components under a popup without any focusable components
- `moonstone/Scroller` ordering of logic for Scroller focus to check focus possibilities first then go to fallback at the top of the container
- `moonstone/Scroller` to check focus possibilities first then go to fallback at the top of the container of focused item
- `moonstone/Scroller` to scroll by page when focus was at the edge of the viewport
- `moonstone/ToggleButton` padding and orientation for RTL
- `moonstone/VideoPlayer` to not hide title and info section when showing more components
- `moonstone/VideoPlayer` to select a position in slider to seek in 5-way mode
- `moonstone/VideoPlayer` to show thumbnail only when focused on slider

## [2.0.0-beta.5] - 2018-05-29

### Removed

- `moonstone/Popup`, `moonstone/Dialog` and `moonstone/Notification` property `spotlightRestrict` option `'none'`
- `moonstone/VideoPlayer` prop `preloadSource`, to be replaced by `moonstone/VideoPlayer.Video` prop `preloadSource`
- `moonstone/Button` and `moonstone/IconButton` allowed value `'opaque'` from prop `backgroundOpacity` which was the default and therefore has the same effect as omitting the prop

### Added

- `moonstone/VideoPlayer` props `selection` and `onSeekOutsideRange` to support selecting a range and notification of interactions outside of that range
- `moonstone/VideoPlayer.Video` component to support preloading video sources

### Changed

- `moonstone/VideoPlayer.videoComponent` prop to default to `ui/Media.Media` instead of `'video'`. As a result, to use a custom video element, one must pass an instance of `ui/Media` with its `mediaComponent` prop set to the desired element.

### Fixed

- `moonstone/ContextualPopupDecorator` to properly stop propagating keydown event if fired from the popup container
- `moonstone/Slider` to read when knob gains focus or for a change in value
- `moonstone/Scroller` to not cut off Expandables when scrollbar appears
- `moonstone/VideoPlayer` to correctly read out when play button is pressed
- `moonstone/Divider` to always use a fixed height, regardless of locale

## [2.0.0-beta.4] - 2018-05-21

### Added

- `moonstone/Button` and `moonstone/IconButton` class name `small` to the list of allowed `css` overrides
- `moonstone/VideoPlayer.MediaControls` property `onClose` to handle back key
- `moonstone/ProgressBar` prop `highlighted` for when the UX needs to call special attention to a progress bar

### Changed

- `moonstone/VideoPlayer` to disable media slider when source is unavailable

### Fixed

- `moonstone/ContextualPopupDecorator` to not set focus to activator when closing if focus was set elsewhere
- `moonstone/IconButton` to allow external customization of vertical alignment of its `Icon` by setting `line-height`
- `moonstone/Marquee.MarqueeController` to not cancel valid animations
- `moonstone/VideoPlayer` feedback and feedback icon to hide properly on play/pause/fast forward/rewind
- `moonstone/VideoPlayer` to correctly focus to default media controls component
- `moonstone/VideoPlayer` to close opened popup components when media controls hide
- `moonstone/VideoPlayer` to show controls on mount and when playing next preload video

## [2.0.0-beta.3] - 2018-05-14

### Added

- `moonstone/SelectableItem.SelectableItemDecorator`

### Changed

- `moonstone/ToggleItem` to forward native events on `onFocus` and `onBlur`
- `moonstone/Input` and `moonstone/ExpandableInput` to support forwarding valid `<input>` props to the contained `<input>` node
- `moonstone/ToggleButton` to fire `onToggle` when toggled

### Fixed

- `moonstone/VirtualList.VirtualList` and `moonstone/VirtualList.VirtualGridList` to scroll properly with all enabled items via a page up or down key
- `moonstone/VirtualList.VirtualList`, `moonstone/VirtualList.VirtualGridList`, and `moonstone/Scroller.Scroller` to ignore any user key events in pointer mode
- `moonstone/VirtualList.VirtualList`, `moonstone/VirtualList.VirtualGridList`, and `moonstone/Scroller.Scroller` to pass `data-spotlight-container-disabled` prop to their outer DOM element
- `moonstone/Image` so it automatically swaps the `src` to the appropriate resolution dynamically as the screen resizes
- `moonstone/Popup` to support all `spotlightRestrict` options
- `moonstone` component `disabled` colors to match the most recent design guidelines (from 30% to 60% opacity)
- `moonstone/ExpandableInput` spotlight behavior when leaving the component via 5-way

## [2.0.0-beta.2] - 2018-05-07

### Fixed

- `moonstone/IconButton` to allow theme-style customization, like it claimed was possible
- `moonstone/ExpandableItem` and related expandables to deal with disabled items and the `autoClose`, `lockBottom` and `noLockBottom` props
- `moonstone/Slider` not to fire `onChange` event when 5-ways out of boundary
- `moonstone/ToggleButton` layout for RTL locales
- `moonstone/Item`, `moonstone/SlotItem`, `moonstone/ToggleItem` to not apply duplicate `className` values
- `moonstone/VirtualList.VirtualList`, `moonstone/VirtualList.VirtualGridList`, and `moonstone/Scroller.Scroller` scrollbar button's aria-label in RTL
- `moonstone/VirtualList.VirtualList` and `moonstone/VirtualList.VirtualGridList` to scroll properly with all disabled items
- `moonstone/VirtualList.VirtualList` and `moonstone/VirtualList.VirtualGridList` to not scroll on focus when jumping

## [2.0.0-beta.1] - 2018-04-29

### Removed

- `moonstone/IncrementSlider` and `moonstone/Slider` props `tooltipAsPercent`, `tooltipSide`, and `tooltipForceSide`, to be replaced by `moonstone/IncrementSlider.IncrementSliderTooltip` and `moonstone/Slider.SliderTooltip` props `percent`, and `side`
- `moonstone/IncrementSlider` props `detachedKnob`, `onDecrement`, `onIncrement`, and `scrubbing`
- `moonstone/ProgressBar` props `tooltipSide` and `tooltipForceSide`, to be replaced by `moonstone/ProgressBar.ProgressBarTooltip` prop `side`
- `moonstone/Slider` props `detachedKnob`, `onDecrement`, `onIncrement`, `scrubbing`, and `onKnobMove`
- `moonstone/VideoPlayer` property `tooltipHideDelay`
- `moonstone/VideoPlayer` props `backwardIcon`, `forwardIcon`, `initialJumpDelay`, `jumpBackwardIcon`, `jumpButtonsDisabled`, `jumpDelay`, `jumpForwadIcon`, `leftComponents`, `moreButtonCloseLabel`, `moreButtonColor`, `moreButtonDisabled`, `moreButtonLabel`, `no5WayJump`, `noJumpButtons`, `noRateButtons`, `pauseIcon`, `playIcon`, `rateButtonsDisabled`, and `rightComponents`, replaced by corresponding props on `moonstone/VideoPlayer.MediaControls`
- `moonstone/VideoPlayer` props `onBackwardButtonClick`, `onForwardButtonClick`, `onJumpBackwardButtonClick`, `onJumpForwardButtonClick`, and `onPlayButtonClick`, replaced by `onRewind`, `onFastForward`, `onJumpBackward`, `onJumpForward`, `onPause`, and `onPlay`, respectively

### Added

- `moonstone/DatePicker` props `dayAriaLabel`, `dayLabel`, `monthAriaLabel`, `monthLabel`, `yearAriaLabel` and `yearLabel` to configure the label set on date pickers
- `moonstone/DayPicker` and `moonstone/DaySelector` props `dayNameLength`, `everyDayText`, `everyWeekdayText`, and `everyWeekendText`
- `moonstone/ExpandablePicker` props `checkButtonAriaLabel`, `decrementAriaLabel`, `incrementAriaLabel`, and `pickerAriaLabel` to configure the label set on each button and picker
- `moonstone/MediaOverlay` component
- `moonstone/Picker` props `aria-label`, `decrementAriaLabel`, and `incrementAriaLabel` to configure the label set on each button
- `moonstone/Popup` property `closeButtonAriaLabel` to configure the label set on popup close button
- `moonstone/ProgressBar.ProgressBarTooltip` props `percent` to format the value as a percent and `visible` to control display of the tooltip
- `moonstone/TimePicker` props `hourAriaLabel`, `hourLabel`, `meridiemAriaLabel`, `meridiemLabel`, `minuteAriaLabel`, and `minuteLabel` to configure the label set on time pickers
- `moonstone/VideoPlayer.MediaControls` component to support additional customization of the playback controls
- `moonstone/VideoPlayer` props `mediaControlsComponent`, `onRewind`, `onFastForward`, `onJumpBackward`, `onJumpForward`, `onPause`, `onPlay`, and `preloadSource`
- `moonstone/VirtualList.VirtualList` and `moonstone/VirtualList.VirtualGridList` `role="list"`
- `moonstone/VirtualList.VirtualList` and `moonstone/VirtualList.VirtualGridList` prop `wrap` to support wrap-around spotlight navigation
- `moonstone/VirtualList`, `moonstone/VirtualGridList` and `moonstone/Scroller` props `scrollRightAriaLabel`, `scrollLeftAriaLabel`, `scrollDownAriaLabel`, and `scrollUpAriaLabel` to configure the aria-label set on scroll buttons in the scrollbars

### Changed

- `moonstone/IncrementSlider` and `moonstone/Slider` prop `tooltip` to support either a boolean for the default tooltip or an element or component for a custom tooltip
- `moonstone/Input` to prevent pointer actions on other component when the input has focus
- `moonstone/ProgressBar.ProgressBarTooltip` prop `side` to support either locale-aware or locale-independent positioning
- `moonstone/ProgressBar.ProgressBarTooltip` prop `tooltip` to support custom tooltip components
- `moonstone/Scroller`, `moonstone/Picker`, and `moonstone/IncrementSlider` to retain focus on `moonstone/IconButton` when it becomes disabled

### Fixed

- `moonstone/ExpandableItem` and related expandable components to expand smoothly when used in a scroller
- `moonstone/GridListImageItem` to show proper `placeholder` and `selectionOverlay`
- `moonstone/MoonstoneDecorator` to optimize localized font loading performance
- `moonstone/Scroller` and `moonstone/VirtualList` navigation via 5-way from paging controls
- `moonstone/VideoPlayer` to render bottom controls at idle after mounting
- `moonstone/VirtualList.VirtualList` and `moonstone/VirtualList.VirtualGridList` to give initial focus
- `moonstone/VirtualList.VirtualList` and `moonstone/VirtualList.VirtualGridList` to have the default value for `dataSize`, `pageScroll`, and `spacing` props

## [2.0.0-alpha.8] - 2018-04-17

### Added

- `moonstone/Panels` property `closeButtonAriaLabel` to configure the label set on application close button

### Changed

- `moonstone/VirtualList.VirtualList` and `moonstone/VirtualList.VirtualGridList` to set its ARIA `role` to `"list"`
- `moonstone/VideoPlayer` property `title` to accept node type

### Fixed

- `moonstone/TimePicker` to show `meridiem` correctly in all locales
- `moonstone/Scrollable` scroll buttons to read out out audio guidance when button pressed down
- `moonstone/ExpandableItem` to show label properly when open and disabled
- `moonstone/Notification` to position properly in RTL locales
- `moonstone/VideoPlayer` to show controls when pressing 5-way select

## [2.0.0-alpha.7] - 2018-04-03

### Removed

- `moonstone/VirtualList.VirtualList` and `moonstone/VirtualList.VirtualGridList` prop `data` to eliminate the misunderstanding caused by the ambiguity of `data`

### Added

- `moonstone/VideoPlayer` property `noSpinner` to allow apps to show/hide spinner while loading video

### Changed

- `moonstone/VideoPlayer` to disable play/pause button when media controls are disabled
- `moonstone/VideoPlayer` property `moreButtonColor` to allow setting underline colors for more button
- `moonstone/VirtualList.VirtualList` and `moonstone/VirtualList.VirtualGridList` prop `isItemDisabled`, which accepts a function that checks if the item at the supplied index is disabled
- `moonstone/Panels.Header` support for `headerInput` so the Header can be used as an Input. See documentation for usage examples.
- `moonstone/ProgressBar` property `tooltipSide` to configure tooltip position relative to the progress bar
- `moonstone/ProgressBar` colors (affecting `moonstone/Slider` as well) for light and dark theme to match the latest designs and make them more visible when drawn over arbitrary background colors

### Fixed

- `moonstone/VideoPlayer` to correctly adjust spaces when the number of components changes in `leftComponents` and `rightComponents`
- `moonstone/VideoPlayer` to read out audio guidance every time `source` changes
- `moonstone/VideoPlayer` to display custom thumbnail node
- `moonstone/VideoPlayer` to hide more icon when right components are removed
- `moonstone/Picker` to correctly update pressed state when dragging off buttons
- `moonstone/Notification` to display when it's opened
- `moonstone/VirtualList` and `moonstone/VirtualGridList` to show Spotlight properly while navigating with page up and down keys
- `moonstone/Input` to allow navigating via left or right to other components when the input is active and the selection is at start or end of the text, respectively
- `moonstone/Panels.ActivityPanels` to correctly lay out the existing panel after adding additional panels

## [2.0.0-alpha.6] - 2018-03-22

### Removed

- `moonstone/Slider` exports `SliderFactory` and `SliderBaseFactory`
- `moonstone/IncrementSlider` exports `IncrementSliderFactory` and `IncrementSliderBaseFactory`
- `moonstone/ProgressBar`, `moonstone/Slider`, `moonstone/Slider.SliderTooltip`, `moonstone/IncrementSlider` components' `vertical` property and replaced it with `orientation`

### Added

- `moonstone/VideoPlayer` property `component` to handle custom video element
- `moonstone/IncrementSlider` properties `incrementAriaLabel` and `decrementAriaLabel` to configure the label set on each button
- `moonstone/Input` support for `small` prop
- `moonstone/ProgressBar` support for `tooltip` and `tooltipForceSide`
- `moonstone/ProgressBar`, `moonstone/Slider`, `moonstone/Slider.SliderTooltip`, `moonstone/IncrementSlider` property `orientation` to accept orientation strings like "vertical" and "horizontal" (replaced old `vertical` prop)

### Changed

- `moonstone/Input` input `height`, `vertical-align`, and `margins`. Please verify your layouts to ensure everything lines up correctly; this change may require removal of old sizing and positioning CSS which is no longer necessary.
- `moonstone/FormCheckbox` to have a small border around the circle, according to new GUI designs
- `moonstone/RadioItem` dot size and added an inner-dot to selected-focused state, according to new GUI designs
- `moonstone/ContextualPopup` prop `popupContainerId` to `popupSpotlightId`
- `moonstone/Popup` prop `containerId` to `spotlightId`
- `moonstone/VideoPlayer` prop `containerId` to `spotlightId`
- `moonstone/VirtualList.VirtualList` and `moonstone/VirtualList.VirtualGridList` prop `component` to be replaced by `itemRenderer`

### Fixed

- `moonstone/ExpandableItem` to be more performant when animating
- `moonstone/GridListImageItem` to hide overlay checkmark icon on focus when unselected
- `moonstone/GridListImageItem` to use `ui/GridListImageItem`
- `moonstone/VirtualList`, `moonstone/VirtualGridList` and `moonstone/Scroller` components to use their base UI components
- `moonstone/VirtualList` to show the selected state on hovered paging controls properly
- `moonstone/Slider` to highlight knob when selected
- `moonstone/Slider` to handle updates to its `value` prop correctly
- `moonstone/ToggleItem` to accept HTML DOM node tag names as strings for its `component` property
- `moonstone/Popup` to properly pause and resume spotlight when animating

## [2.0.0-alpha.5] - 2018-03-07

### Removed

- `moonstone/Marquee.MarqueeText`, replaced by `moonstone/Marquee.Marquee`
- `moonstone/VirtualGridList.GridListImageItem`, replaced by `moonstone/GridListImageItem`

### Changed

- `moonstone/Marquee.Marquee` to be `moonstone/Marquee.MarqueeBase`
- `moonstone/ContextualPopupDecorator` to not restore last-focused child
- `moonstone/ExpandableList` to restore focus to the first selected item after opening

### Fixed

- `moonstone/Slider` to correctly show localized percentage value in tooltip when `tooltipAsPercent` is true
- `moonstone/VirtualGridList` to show or hide its scrollbars properly
- `moonstone/Button` text to be properly centered
- `moonstone/Input` to not clip some glyphs at the start of the value

## [2.0.0-alpha.4] - 2018-02-13

### Added

- `moonstone/SlotItem` replacing `moonstone/Item.ItemOverlay`

### Removed

- `moonstone/VirtualFlexList` to be replaced by `ui/VirtualFlexList`
- `moonstone/Button` and `moonstone/IconButton` prop `noAnimation`
- `moonstone/Item.OverlayDecorator`, `moonstone/Item.Overlay`, and `moonstone/Item.ItemOverlay` to be replaced by `moonstone/SlotItem`

### Changed

- `moonstone/Marquee` to do less-costly calculations during measurement and optimized the applied styles
- `moonstone/ExpandableList` to require a unique key for each object type data

### Fixed

- `moonstone/VirtualList` to render properly with fiber reconciler
- `moonstone/VirtualList` focus option in scrollTo api
- `moonstone/ExpandableSpotlightDecorator` to not spot the title upon collapse when in `pointerMode`
- `moonstone/Spinner` to not unpause Spotlight unless it was the one to pause it
- `moonstone/Marquee` to stop when becoming disabled
- `moonstone/Input`, `moonstone/MarqueeDecorator`, and `moonstone/Slider` to prevent unnecessary focus-based updates

## [2.0.0-alpha.3] - 2018-01-18

### Removed

- `moonstone/Scroller` and `moonstone/VirtualList` option `indexToFocus` in `scrollTo` method which is deprecated from 1.2.0
- `moonstone/Scroller` props `horizontal` and `vertical` which are deprecated from 1.3.0 and replaced with `direction` prop
- `moonstone/Button` exports `ButtonFactory` and `ButtonBaseFactory`
- `moonstone/IconButton` exports `IconButtonFactory` and `IconButtonBaseFactory`

### Fixed

- `moonstone/MoonstoneDecorator` root node to fill the entire space available, which simplifies positioning and sizing for child elements (previously always measured 0 in height)
- `moonstone/VirtualList` to prevent infinite function call when a size of contents is slightly longer than a client size without a scrollbar
- `moonstone/VirtualList` to sync scroll position when clientSize changed

## [2.0.0-alpha.2] - 2017-08-29

No significant changes.

## [2.0.0-alpha.1] - 2017-08-27

### Changed

- `moonstone/Button`, `moonstone/Checkbox`, `moonstone/FormCheckbox`, `moonstone/IconButton`, `moonstone/IncrementSlider`, `moonstone/Item`, `moonstone/Picker`, and `moonstone/RangePicker`, `moonstone/Switch` and `moonstone/VideoPlayer` to use `ui/Touchable`

## [1.15.0] - 2018-02-28

### Deprecated

- `moonstone/Marquee.Marquee`, to be moved to `moonstone/Marquee.MarqueeBase` in 2.0.0
- `moonstone/Marquee.MarqueeText`, to be moved to `moonstone/Marquee.Marquee` in 2.0.0

### Fixed

- `moonstone/GridListImageItem` to display correctly

## [1.14.0] - 2018-02-23

### Deprecated

- `moonstone/VirtualFlexList`, to be replaced by `ui/VirtualFlexList` in 2.0.0
- `moonstone/VirtualGridList.GridListImageItem`, to be replaced by `moonstone/GridListImageItem` in 2.0.0
- `moonstone/Button` and `moonstone/IconButton` prop `noAnimation`, to be removed in 2.0.0
- `moonstone/Button.ButtonFactory`, `moonstone/Button.ButtonBaseFactory`, `moonstone/IconButton.IconButtonFactory`, `moonstone/IconButton.IconButtonBaseFactory`, `moonstone/IncrementSlider.IncrementSliderFactory`, `moonstone/IncrementSlider.IncrementSliderBaseFactory`, `moonstone/Slider.SliderFactory`, and `moonstone/Slider.SliderBaseFactory`, to be removed in 2.0.0
- `moonstone/Item.ItemOverlay`, to be replaced by `ui/SlotItem` in 2.0.0
- `moonstone/Item.Overlay` and `moonstone/Item.OverlayDecorator`, to be removed in 2.0.0

### Added

- `moonstone/DaySelector` component
- `moonstone/EditableIntegerPicker` component
- `moonstone/GridListImageItem` component

## [1.13.4] - 2018-07-30

### Fixed

- `moonstone/DatePicker` to calculate min and max year in the current calender

## [1.13.3] - 2018-01-16

### Fixed

- `moonstone/TimePicker` to not read out meridiem label when meridiem picker gets a focus
- `moonstone/Scroller` to correctly update scrollbars when the scroller's contents change

## [1.13.2] - 2017-12-14

### Fixed

- `moonstone/Panels` to maintain spotlight focus when `noAnimation` is set
- `moonstone/Panels` to not accept back key presses during transition
- `moonstone/Panels` to revert 1.13.0 fix that blurred Spotlight when transitioning panels
- `moonstone/Scroller` and other scrolling components to not show scroll thumb when only child item is updated
- `moonstone/Scroller` and other scrolling components to not hide scroll thumb immediately after scroll position reaches the top or the bottom
- `moonstone/Scroller` and other scrolling components to show scroll thumb properly when scroll position reaches the top or the bottom by paging controls

## [1.13.1] - 2017-12-06

### Fixed

- `moonstone/Slider` to not unnecessarily fire `onChange` if the initial value has not changed

## [1.13.0] - 2017-11-28

### Added

- `moonstone/VideoPlayer` props `disabled`, `loading`, `miniFeedbackHideDelay`, and `thumbnailComponent` as well as new APIs: `areControlsVisible`, `getVideoNode`, `showFeedback`, and `toggleControls`

### Fixed

- `moonstone/VirtualList` to render items from a correct index on edge cases at the top of a list
- `moonstone/VirtualList` to handle focus properly via page up at the first page and via page down at the last page
- `moonstone/Expandable` and derivatives to use the new `ease-out-quart` animation timing function to better match the aesthetic of Enyo's Expandables
- `moonstone/TooltipDecorator` to correctly display tooltip direction when locale changes
- `moonstone/Marquee` to restart animation on every resize update
- `moonstone/LabeledItem` to start marquee when hovering while disabled
- `moonstone/Marquee` to correctly start when hovering on disabled spottable components
- `moonstone/Marquee.MarqueeController` to not abort marquee when moving among components
- `moonstone/Picker` marquee issues with disabled buttons or Picker
- `moonstone/Panels` to prevent loss of spotlight issue when moving between panels
- `moonstone/VideoPlayer` to bring it in line with real-world use-cases
- `moonstone/Slider` by removing unnecessary repaints to the screen
- `moonstone/Slider` to fire `onChange` events when the knob is pressed near the boundaries
- `moonstone/VideoPlayer` to correctly position knob when interacting with media slider
- `moonstone/VideoPlayer` to not read out the focused button when the media controls hide
- `moonstone/MarqueeDecorator` to stop when unhovering a disabled component using `marqueeOn` `'focus'`
- `moonstone/Slider` to not forward `onChange` when `disabled` on `mouseUp/click`
- `moonstone/VideoPlayer` to defer rendering playback controls until needed

## [1.12.2] - 2017-11-15

### Fixed

- `moonstone/VirtualList` to scroll and focus properly by pageUp and pageDown when disabled items are in it
- `moonstone/Button` to correctly specify minimum width when in large text mode
- `moonstone/Scroller` and other scrolling components to restore last focused index when panel is changed
- `moonstone/VideoPlayer` to display time correctly in RTL locale
- `moonstone/VirtualList` to scroll correctly using page down key with disabled items
- `moonstone/Scroller` and other scrolling components to not cause a script error when scrollbar is not rendered
- `moonstone/Picker` incrementer and decrementer to not change size when focused
- `moonstone/Header` to use a slightly smaller font size for `title` in non-latin locales and a line-height for `titleBelow` and `subTitleBelow` that better meets the needs of tall-glyph languages like Tamil and Thai, as well as latin locales
- `moonstone/Scroller` and `moonstone/VirtualList` to keep spotlight when pressing a 5-way control while scrolling
- `moonstone/Panels` to prevent user interaction with panel contents during transition
- `moonstone/Slider` and related components to correctly position knob for `detachedKnob` on mouse down and fire value where mouse was positioned on mouse up
- `moonstone/DayPicker` to update day names when changing locale
- `moonstone/ExpandableItem` and all other `Expandable` components to revert 1.12.1 change to pull down from the top

## [1.12.1] - 2017-11-07

### Fixed

- `moonstone/ExpandableItem` and all other `Expandable` components to now pull down from the top instead of being revealed from the bottom, matching Enyo's design
- `moonstone/VirtualListNative` to scroll properly with page up/down keys if there is a disabled item
- `moonstone/RangePicker` to display negative values correctly in RTL
- `moonstone/Scroller` and other scrolling components to not blur scroll buttons when wheeling
- `moonstone/Scrollbar` to hide scroll thumb immediately without delay after scroll position reaches min or max
- `moonstone/Divider` to pass `marqueeOn` prop
- `moonstone/Slider` to fire `onChange` on mouse up and key up
- `moonstone/VideoPlayer` to show knob when pressed
- `moonstone/Header` to layout `titleBelow` and `subTitleBelow` correctly
- `moonstone/Header` to use correct font-weight for `subTitleBelow`
- `moonstone/VirtualList` to restore focus correctly for lists only slightly larger than the viewport

## [1.12.0] - 2017-10-27

### Fixed

- `moonstone/Scroller` and other scrolling components to prevent focusing outside the viewport when pressing a 5-way key during wheeling
- `moonstone/Scroller` to called scrollToBoundary once when focus is moved using holding child item
- `moonstone/VideoPlayer` to apply skin correctly
- `moonstone/Popup` from `last-focused` to `default-element` in `SpotlightContainerDecorator` config
- `moonstone/Panels` to retain focus when back key is pressed on breadcrumb
- `moonstone/Input` to correctly hide VKB when dismissing

## [1.11.0] - 2017-10-24

### Added

- `moonstone/VideoPlayer` properties `seekDisabled` and `onSeekFailed` to disable seek function

### Changed

- `moonstone/ExpandableList` to become `disabled` if there are no children

### Fixed

- `moonstone/Picker` to read out customized accessibility value when picker prop has `joined` and `aria-valuetext`
- `moonstone/Scroller` to apply scroll position on vertical or horizontal Scroller when child gets a focus
- `moonstone/Scroller` and other scrolling components to scroll without animation when panel is changed
- `moonstone/ContextualPopup` padding to not overlap close button
- `moonstone/Scroller` and other scrolling components to change focus via page up/down only when the scrollbar is visible
- `moonstone/Picker` to only increment one value on hold
- `moonstone/ItemOverlay` to remeasure when focused

## [1.10.1] - 2017-10-16

### Fixed

- `moonstone/Scroller` and other scrolling components to scroll via page up/down when focus is inside a Spotlight container
- `moonstone/VirtualList` and `moonstone/VirtualGridList` to scroll by 5-way keys right after wheeling
- `moonstone/VirtualList` not to move focus when a current item and the last item are located at the same line and pressing a page down key
- `moonstone/Slider` knob to follow while dragging for detached knob
- `moonstone/Header` to layout header row correctly in `standard` type
- `moonstone/Input` to not dismiss on-screen keyboard when dragging cursor out of input box
- `moonstone/Header` RTL `line-height` issue
- `moonstone/Panels` to render children on idle
- `moonstone/Scroller` and other scrolling components to limit muted spotlight container scrims to their bounds
- `moonstone/Input` to always forward `onKeyUp` event

## [1.10.0] - 2017-10-09

### Added

- `moonstone/VideoPlayer` support for designating components with `.spottable-default` as the default focus target when pressing 5-way down from the slider
- `moonstone/Slider` property `activateOnFocus` which when enabled, allows 5-way directional key interaction with the `Slider` value without pressing [Enter] first
- `moonstone/VideoPlayer` property `noMiniFeedback` to support controlling the visibility of mini feedback
- `ui/Layout`, which provides a technique for laying-out components on the screen using `Cells`, in rows or columns

### Changed

- `moonstone/Popup` to focus on mount if it’s initially opened and non-animating and to always pass an object to `onHide` and `onShow`
- `moonstone/VideoPlayer` to emit `onScrub` event and provide audio guidance when setting focus to slider

### Fixed

- `moonstone/ExpandableItem` and derivatives to restore focus to the Item if the contents were last focused when closed
- `moonstone/Slider` toggling activated state when holding enter/select key
- `moonstone/TimePicker` picker icons shifting slightly when focusing an adjacent picker
- `moonstone/Icon` so it handles color the same way generic text does, by inheriting from the parent's color. This applies to all instances of `Icon`, `IconButton`, and `Icon` inside `Button`.
- `moonstone/fonts` Museo Sans font to correct "Ti" kerning
- `moonstone/VideoPlayer` to correctly position knob on mouse click
- `moonstone/Panels.Header` to show an ellipsis for long titles with RTL text
- `moonstone/Marquee` to restart when invalidated by a prop change and managed by a `moonstone/Marquee.MarqueeController`
- `spotlight.Spotlight` method `focus()` to verify that the target element matches its container's selector rules prior to setting focus
- `moonstone/Picker` to only change picker values `onWheel` when spotted
- `moonstone/VideoPlayer` to hide descendant floating components (tooltips, contextual popups) when the media controls hide

## [1.9.3] - 2017-10-03

### Added

- `moonstone/Button` property value to `backgroundOpacity` called "lightTranslucent" to better serve colorful image backgrounds behind Buttons. This also affects `moonstone/IconButton` and `moonstone/Panels/ApplicationCloseButton`.
- `moonstone/Panels` property `closeButtonBackgroundOpacity` to support `moonstone/Panels/ApplicationCloseButton`'s `backgroundOpacity` prop

### Changed

- `Moonstone Icons` font file to include the latest designs for several icons
- `moonstone/Panels/ApplicationCloseButton` to expose its `backgroundOpacity` prop

### Fixed

- `moonstone/VirtualList` to apply "position: absolute" inline style to items
- `moonstone/Picker` to increment and decrement normally at the edges of joined picker
- `moonstone/Icon` not to read out image characters
- `moonstone/Scroller` and other scrolling components to not accumulate paging scroll by pressing page up/down in scrollbar
- `moonstone/Icon` to correctly display focused state when using external image
- `moonstone/Button` and `moonstone/IconButton` to be properly visually muted when in a muted container

## [1.9.2] - 2017-09-26

### Fixed

- `moonstone/ExpandableList` preventing updates when its children had changed

## [1.9.1] - 2017-09-25

### Fixed

- `moonstone/ExpandableList` run-time error when using an array of objects as children
- `moonstone/VideoPlayer` blocking pointer events when the controls were hidden

## [1.9.0] - 2017-09-22

### Added

- `moonstone/styles/mixins.less` mixins: `.moon-spotlight-margin()` and `.moon-spotlight-padding()`
- `moonstone/Button` property `noAnimation` to support non-animating pressed visual

### Changed

- `moonstone/TimePicker` to use "AM/PM" instead of "meridiem" for label under meridiem picker
- `moonstone/IconButton` default style to not animate on press. NOTE: This behavior will change back to its previous setting in release 2.0.0.
- `moonstone/Popup` to warn when using `scrimType` `'none'` and `spotlightRestrict` `'self-only'`
- `moonstone/Scroller` to block spotlight during scroll
- `moonstone/ExpandableItem` and derivatives to always pause spotlight before animation

### Fixed

- `moonstone/VirtualGridList` to not move focus to wrong column when scrolled from the bottom by holding the "up" key
- `moonstone/VirtualList` to focus an item properly when moving to a next or previous page
- `moonstone/Scroller` and other scrolling components to move focus toward first or last child when page up or down key is pressed if the number of children is small
- `moonstone/VirtualList` to scroll to preserved index when it exists within dataSize for preserving focus
- `moonstone/Picker` buttons to not change size
- `moonstone/Panel` to move key navigation to application close button on holding the "up" key.
- `moonstone/Picker` to show numbers when changing values rapidly
- `moonstone/Popup` layout in large text mode to show close button correctly
- `moonstone/Picker` from moving scroller when pressing 5-way keys in `joined` Picker
- `moonstone/Input` so it displays all locales the same way, without cutting off the edges of characters
- `moonstone/TooltipDecorator` to hide tooltip when 5-way keys are pressed for disabled components
- `moonstone/Picker` to not tremble in width when changing values while using a numeric width prop value
- `moonstone/Picker` to not overlap values when changing values in `vertical`
- `moonstone/ContextualPopup` pointer mode focus behavior for `spotlightRestrict='self-only'`
- `moonstone/VideoPlayer` to prevent interacting with more components in pointer mode when hidden
- `moonstone/Scroller` to not repaint its entire contents whenever partial content is updated
- `moonstone/Slider` knob positioning after its container is resized
- `moonstone/VideoPlayer` to maintain focus when media controls are hidden
- `moonstone/Scroller` to scroll expandable components into view when opening when pointer has moved elsewhere

## [1.8.0] - 2017-09-07

### Deprecated

- `moonstone/Dialog` property `showDivider`, will be replaced by `noDivider` property in 2.0.0

### Added

- `moonstone/Popup` callback property `onShow` which fires after popup appears for both animating and non-animating popups

### Changed

- `moonstone/Popup` callback property `onHide` to run on both animating and non-animating popups
- `moonstone/VideoPlayer` state `playbackRate` to media events
- `moonstone/VideoPlayer` support for `spotlightDisabled`
- `moonstone/VideoPlayer` thumbnail positioning and style
- `moonstone/VirtualList` to render when dataSize increased or decreased
- `moonstone/Dialog` style
- `moonstone/Popup`, `moonstone/Dialog`, and `moonstone/Notification` to support `node` type for children
- `moonstone/Scroller` to forward `onKeyDown` events

### Fixed

- `moonstone/Scroller` and other scrolling components to enable focus when wheel scroll is stopped
- `moonstone/VirtualList` to show scroll thumb when a preserved item is focused in a Panel
- `moonstone/Scroller` to navigate properly with 5-way when expandable child is opened
- `moonstone/VirtualList` to stop scrolling when focus is moved on an item from paging controls or outside
- `moonstone/VirtualList` to move out with 5-way navigation when the first or the last item is disabled
- `moonstone/IconButton` Tooltip position when disabled
- `moonstone/VideoPlayer` Tooltip time after unhovering
- `moonstone/VirtualList` to not show invisible items
- `moonstone/IconButton` Tooltip position when disabled
- `moonstone/VideoPlayer` to display feedback tooltip correctly when navigating in 5-way
- `moonstone/MarqueeDecorator` to work with synchronized `marqueeOn` `'render'` and hovering as well as `marqueOn` `'hover'` when moving rapidly among synchronized marquees
- `moonstone/Input` aria-label for translation
- `moonstone/Marquee` to recalculate inside `moonstone/Scroller` and `moonstone/SelectableItem` by bypassing `shouldComponentUpdate`
- `moonstone/Picker` to marquee when incrementing and decrementing values with the prop `noAnimation`

## [1.7.0] - 2017-08-23

### Deprecated

- `moonstone/TextSizeDecorator` and it will be replaced by `moonstone/AccessibilityDecorator`
- `moonstone/MarqueeDecorator` property `marqueeCentered` and `moonstone/Marquee` property `centered` will be replaced by `alignment` property in 2.0.0

### Added

- `moonstone/TooltipDecorator` config property to direct tooltip into a property instead of adding to `children`
- `moonstone/VideoPlayer` prop `thumbnailUnavailable` to fade thumbnail
- `moonstone/AccessibilityDecorator` with `highContrast` and `textSize`
- `moonstone/VideoPlayer` high contrast scrim
- `moonstone/MarqueeDecorator`and `moonstone/Marquee` property `alignment` to allow setting  alignment of marquee content

### Changed

- `moonstone/Scrollbar` to disable paging control down button properly at the bottom when a scroller size is a non-integer value
- `moonstone/VirtualList`, `moonstone/VirtualGridList`, and `moonstone/Scroller` to scroll on `keydown` event instead of `keyup` event of page up and page down keys
- `moonstone/VirtualGridList` to scroll by item via 5 way key
- `moonstone/VideoPlayer` to read target time when jump by left/right key
- `moonstone/IconButton` to not use `MarqueeDecorator` and `Uppercase`

### Fixed

- `moonstone/VirtualList` and `moonstone/VirtualGridList` to focus the correct item when page up and page down keys are pressed
- `moonstone/VirtualList` to not lose focus when moving out from the first item via 5way when it has disabled items
- `moonstone/Slider` to align tooltip with detached knob
- `moonstone/FormCheckbox` to display correct colors in light skin
- `moonstone/Picker` and `moonstone/RangePicker` to forward `onKeyDown` events when not `joined`
- `moonstone/SelectableItem` to display correct icon width and alignment
- `moonstone/LabeledItem` to always match alignment with the locale
- `moonstone/Scroller` to properly 5-way navigate from scroll buttons
- `moonstone/ExpandableList` to display correct font weight and size for list items
- `moonstone/Divider` to not italicize in non-italic locales
- `moonstone/VideoPlayer` slider knob to follow progress after being selected when seeking
- `moonstone/LabeledItem` to correctly position its icon. This affects all of the `Expandables`, `moonstone/DatePicker` and `moonstone/TimePicker`.
- `moonstone/Panels.Header` and `moonstone/Item` to prevent them from allowing their contents to overflow unexpectedly
- `moonstone/Marquee` to recalculate when vertical scrollbar appears
- `moonstone/SelectableItem` to recalculate marquee when toggled

### Removed

- `moonstone/Input` large-text mode

## [1.6.1] - 2017-08-07

### Changed

- `moonstone/Icon` and `moonstone/IconButton` to no longer fit image source to the icon's boundary

## [1.6.0] - 2017-08-04

### Added

- `moonstone/VideoPlayer` ability to seek when holding down the right and left keys. Sensitivity can be adjusted using throttling options `jumpDelay` and `initialJumpDelay`.
- `moonstone/VideoPlayer` property `no5WayJump` to disable jumping done by 5-way
- `moonstone/VideoPlayer` support for the "More" button to use tooltips
- `moonstone/VideoPlayer` properties `moreButtonLabel` and `moreButtonCloseLabel` to allow customization of the "More" button's tooltip and Aria labels
- `moonstone/VideoPlayer` property `moreButtonDisabled` to disable the "More" button
- `moonstone/Picker` and `moonstone/RangePicker` prop `aria-valuetext` to support reading custom text instead of value
- `moonstone/VideoPlayer` methods `showControls` and `hideControls` to allow external interaction with the player
- `moonstone/Scroller` support for Page Up/Page Down keys in pointer mode when no item has focus

### Changed

- `moonstone/VideoPlayer` to handle play, pause, stop, fast forward and rewind on remote controller
- `moonstone/Marquee` to also start when hovered if `marqueeOnRender` is set

### Fixed

- `moonstone/IconButton` to fit image source within `IconButton`
- `moonstone` icon font sizes for wide icons
- `moonstone/ContextualPopupDecorator` to prefer setting focus to the appropriate popup instead of other underlying controls when using 5-way from the activating control
- `moonstone/Scroller` not scrolled via 5 way when `moonstone/ExpandableList` is opened
- `moonstone/VirtualList` to not let the focus move outside of container even if there are children left when navigating with 5way
- `moonstone/Scroller` and other scrolling components to update disability of paging controls when the scrollbar is set to `visible` and the content becomes shorter
- `moonstone/VideoPlayer` to focus on hover over play/pause button when video is loading
- `moonstone/VideoPlayer` to update and display proper time while moving knob when video is paused
- `moonstone/VideoPlayer` long title overlap issues
- `moonstone/Header` to apply `marqueeOn` prop to `subTitleBelow` and `titleBelow`
- `moonstone/Picker` wheeling in `moonstone/Scroller`
- `moonstone/IncrementSlider` and `moonstone/Picker` to read value changes when selecting buttons

## [1.5.0] - 2017-07-19

### Added

- `moonstone/Slider` and `moonstone/IncrementSlider` prop `aria-valuetext` to support reading custom text instead of value
- `moonstone/TooltipDecorator` property `tooltipProps` to attach props to tooltip component
- `moonstone/Scroller` and `moonstone/VirtualList` ability to scroll via page up and page down keys
- `moonstone/VideoPlayer` tooltip-thumbnail support with the `thumbnailSrc` prop and the `onScrub` callback to fire when the knob moves and a new thumbnail is needed
- `moonstone/VirtualList` ability to navigate via 5way when there are disabled items
- `moonstone/ContextualPopupDecorator` property `popupContainerId` to support configuration of the popup's spotlight container
- `moonstone/ContextualPopupDecorator` property `onOpen` to notify containers when the popup has been opened
- `moonstone/ContextualPopupDecorator` config option `openProp` to support mapping the value of `open` property to the chosen property of wrapped component

### Changed

- `moonstone/ExpandableList` to use 'radio' as the default, and adapt 'single' mode to render as a `moonstone/RadioItem` instead of a `moonstone/CheckboxItem`
- `moonstone/VideoPlayer` to not hide pause icon when it appears
- `moonstone/ContextualPopupDecorator` to set accessibility-related props onto the container node rather than the popup node
- `moonstone/ExpandableItem`, `moonstone/ExpandableList`, `moonstone/ExpandablePicker`, `moonstone/DatePicker`, and `moonstone/TimePicker` to pause spotlight when animating in 5-way mode
- `moonstone/Spinner` to position the text content under the spinner, rather than to the right side
- `moonstone/VideoPlayer` to include hour when announcing the time while scrubbing
- `moonstone/GridListImageItem` to require a `source` prop and not have a default value

### Fixed

- `moonstone/Input` ellipsis to show if placeholder is changed dynamically and is too long
- `moonstone/Marquee` to re-evaluate RTL orientation when its content changes
- `moonstone/VirtualList` to restore focus on short lists
- `moonstone/ExpandableInput` to expand the width of its contained `moonstone/Input`
- `moonstone/Input` support for `dismissOnEnter`
- `moonstone/Input` focus management to prevent stealing focus when programmatically moved elsewhere
- `moonstone/Input` 5-way spot behavior
- `moonstone` international fonts to always be used, even when unsupported font-weights or font-styles are requested
- `moonstone/Panels.Panel` support for selecting components with `.spottable-default` as the default focus target
- `moonstone/Panels` layout in RTL locales
- `moonstone` spottable components to support `onSpotlightDown`, `onSpotlightLeft`, `onSpotlightRight`, and `onSpotlightUp` event property
- `moonstone/VirtualList` losing spotlight when the list is empty
- `moonstone/FormCheckbox` in focused state to have the correct "check" color
- `moonstone/Scroller` and other scrolling components' bug in `navigableFilter` when passed a container id

## [1.4.1] - 2017-07-05

### Changed

- `moonstone/Popup` to only call `onKeyDown` when there is a focused item in the `Popup`
- `moonstone/Scroller`, `moonstone/Picker`, and `moonstone/IncrementSlider` to automatically move focus when the currently focused `moonstone/IconButton` becomes disabled

### Fixed

- `moonstone/ContextualPopupDecorator` close button to account for large text size
- `moonstone/ContextualPopupDecorator` to not spot controls other than its activator when navigating out via 5-way
- `moonstone/Header` to set the value of `marqueeOn` for all types of headers

## [1.4.0] - 2017-06-29

### Deprecated

- `moonstone/Input` prop `noDecorator` is being replaced by `autoFocus` in 2.0.0

### Added

- `moonstone/Scrollbar` property `corner` to add the corner between vertical and horizontal scrollbars
- `moonstone/ScrollThumb` for a thumb of `moonstone/Scrollbar`
- `moonstone/styles/text.less` mixin `.locale-japanese-line-break()` to apply the correct  Japanese language line-break rules for the following multi-line components: `moonstone/BodyText`, `moonstone/Dialog`, `moonstone/Notification`, `moonstone/Popup`, and `moonstone/Tooltip`
- `moonstone/ContextualPopupDecorator` property `popupProps` to attach props to popup component
- `moonstone/VideoPlayer` property `pauseAtEnd` to control forward/backward seeking
- `moonstone/Panels/Header` prop `marqueeOn` to control marquee of header

### Changed

- `moonstone/Panels/Header` to expose its `marqueeOn` prop
- `moonstone/VideoPlayer` to automatically adjust the width of the allocated space for the side components so the media controls have more space to appear on smaller screens
- `moonstone/VideoPlayer` properties `autoCloseTimeout` and `titleHideDelay` default value to `5000`
- `moonstone/VirtualList` to support restoring focus to the last focused item
- `moonstone/Scroller` and other scrolling components to call `onScrollStop` before unmounting if a scroll is in progress
- `moonstone/Scroller` to reveal non-spottable content when navigating out of a scroller

### Fixed

- `moonstone/Dialog` to properly focus via pointer on child components
- `moonstone/VirtualList`, `moonstone/VirtualGridList`, and `moonstone/Scroller` not to be slower when scrolled to the first or the last position by wheeling
- `moonstone` component hold delay time
- `moonstone/VideoPlayer` to show its controls when pressing down the first time
- `moonstone/Panel` autoFocus logic to only focus on initial render
- `moonstone/Input` text colors
- `moonstone/ExpandableInput` to focus its decorator when leaving by 5-way left/right

## [1.3.1] - 2017-06-14

### Fixed

- `moonstone/Picker` support for large text
- `moonstone/Scroller` support for focusing paging controls with the pointer
- `moonstone` CSS rules for unskinned spottable components

## [1.3.0] - 2017-06-12

### Deprecated

- `moonstone/Scroller` props `horizontal` and `vertical`. Deprecated props are replaced with `direction` prop. `horizontal` and `vertical` will be removed in 2.0.0.
- `moonstone/Panel` prop `noAutoFocus` in favor of `autoFocus="none"`

### Added

- `moonstone/Image` support for `children` prop inside images
- `moonstone/Scroller` prop `direction` which replaces `horizontal` and `vertical` props
- `moonstone/VideoPlayer` property `tooltipHideDelay` to hide tooltip with a given amount of time
- `moonstone/VideoPlayer` property `pauseAtEnd` to pause when it reaches either the start or the end of the video
- `moonstone/VideoPlayer` methods `fastForward`, `getMediaState`, `jump`, `pause`, `play`, `rewind`, and `seek` to allow external interaction with the player. See docs for example usage.

### Changed

- `moonstone/Skinnable` to support context and allow it to be added to any component to be individually skinned. This includes a further optimization in skinning which consolidates all color assignments into a single block, so non-color rules aren't unnecessarily duplicated.
- `moonstone/Skinnable` light and dark skin names ("moonstone-light" and "moonstone") to "light" and "dark", respectively
- `moonstone/VideoPlayer` to set play/pause icon to display "play" when rewinding or fast forwarding
- `moonstone/VideoPlayer` to rewind or fast forward when previous command is slow-forward or slow-rewind respectively
- `moonstone/VideoPlayer` to fast forward when previous command is slow-forward and it reaches the last of its play rate
- `moonstone/VideoPlayer` to not play video on reload when `noAutoPlay` is `true`
- `moonstone/VideoPlayer` property `feedbackHideDelay`'s default value to `3000`
- `moonstone/Notification` to break line in characters in ja and zh locale
- `moonstone/Notification` to align texts left in LTR locale and right in RTL locale
- `moonstone/VideoPlayer` to simulate rewind functionality on non-webOS platforms only

### Fixed

- `moonstone/ExpandableItem` to correct the `titleIcon` when using `open` and `disabled`
- `moonstone/GridListImageItem` to center its selection icon on the image instead of the item
- `moonstone/Input` to have correct `Tooltip` position in `RTL`
- `moonstone/SwitchItem` to not unintentionally overflow `Scroller` containers, causing them to jump to the side when focusing
- `moonstone/VideoPlayer` to fast forward properly when video is at paused state
- `moonstone/VideoPlayer` to correctly change sources
- `moonstone/VideoPlayer` to show or hide feedback tooltip properly
- `moonstone/DateTimeDecorator` to work properly with `RadioControllerDecorator`
- `moonstone/Picker` in joined, large text mode so the arrows are properly aligned and sized
- `moonstone/Icon` to reflect the same proportion in relation to its size in large-text mode

## [1.2.0] - 2017-05-17

### Deprecated

- `moonstone/Scroller` and other scrolling components option `indexToFocus` in `scrollTo` method to be removed in 2.0.0

### Added

- `moonstone/Slider` and `moonstone/IncrementSlider` prop `noFill` to support a style without the fill
- `moonstone/Marquee` property `rtl` to set directionality to right-to-left
- `moonstone/VirtualList.GridListImageItem` property `selectionOverlay` to add custom component for selection overlay
- `moonstone/MoonstoneDecorator` property `skin` to let an app choose its skin: "moonstone" and "moonstone-light" are now available
- `moonstone/FormCheckboxItem`
- `moonstone/FormCheckbox`, a standalone checkbox, to support `moonstone/FormCheckboxItem`
- `moonstone/Input` props `invalid` and `invalidMessage` to display a tooltip when input value is invalid
- `moonstone/Scroller` and other scrolling components option `focus` in `scrollTo()` method
- `moonstone/Scroller` and other scrolling components property `spottableScrollbar`
- `moonstone/Icon.IconList` icons: `arrowshrinkleft` and `arrowshrinkright`

### Changed

- `moonstone/Picker` arrow icon for `joined` picker: small when not spotted, hidden when it reaches the end of the picker
- `moonstone/Checkbox` and `moonstone/CheckboxItem` to reflect the latest design
- `moonstone/MoonstoneDecorator/fontGenerator` was refactored to use the browser's FontFace API to dynamically load locale fonts
- `moonstone/VideoPlayer` space allotment on both sides of the playback controls to support 4 buttons; consequently the "more" controls area has shrunk by the same amount
- `moonstone/VideoPlayer` to not disable media button (play/pause)
- `moonstone/Scroller` and other scrolling components so that paging controls are not spottable by default with 5-way
- `moonstone/VideoPlayer`'s more/less button to use updated arrow icon

### Fixed

- `moonstone/MarqueeDecorator` to properly stop marquee on items with `'marqueeOnHover'`
- `moonstone/ExpandableList` to work properly with object-based children
- `moonstone/styles/fonts.less` to restore the Moonstone Icon font to request the local system font by default. Remember to update your webOS build to get the latest version of the font so you don't see empty boxes for your icons.
- `moonstone/Picker` and `moonstone/RangePicker` to now use the correct size from Enyo (60px v.s. 84px) for icon buttons
- `moonstone/Scroller` and other scrolling components to apply ri.scale properly
- `moonstone/Panel` to not cover a `Panels`'s `ApplicationCloseButton` when not using a `Header`
- `moonstone/IncrementSlider` to show tooltip when buttons focused

## [1.1.0] - 2017-04-21

### Deprecated

- `moonstone/ExpandableInput` property `onInputChange`

### Added

- `moonstone/Panels.Panel` prop and `moonstone/MoonstoneDecorator` config option: `noAutoFocus` to support prevention of setting automatic focus after render
- `moonstone/VideoPlayer` props: `backwardIcon`, `forwardIcon`, `jumpBackwardIcon`, `jumpForwardIcon`, `pauseIcon`, and `playIcon` to support icon customization of the player
- `moonstone/VideoPlayer` props `jumpButtonsDisabled` and `rateButtonsDisabled` for disabling the pairs of buttons when it's inappropriate for the playing media
- `moonstone/VideoPlayer` property `playbackRateHash` to support custom playback rates
- `moonstone/VideoPlayer` callback prop `onControlsAvailable` which fires when the players controls show or hide
- `moonstone/Image` support for `onLoad` and `onError` events
- `moonstone/VirtualList.GridListImageItem` prop `placeholder`
- `moonstone/Divider` property `preserveCase` to display text without capitalizing it

### Changed

- `moonstone/Slider` colors and sizing to match the latest designs
- `moonstone/ProgressBar` to position correctly with other components nearby
- `moonstone/Panels` breadcrumb to no longer have a horizontal line above it
- `moonstone/Transition` to measure itself when the CPU is idle
- style for disabled opacity from 0.4 to 0.3
- `moonstone/Button` colors for transparent and translucent background opacity when disabled
- `moonstone/ExpandableInput` property `onInputChange` to fire along with `onChange`. `onInputChange` is deprecated and will be removed in a future update.
- `Moonstone.ttf` font to include new icons
- `moonstone/Icon` to reference additional icons

### Fixed

- `moonstone/Popup` and `moonstone/ContextualPopupDecorator` 5-way navigation behavior
- `moonstone/Input` to not spot its own input decorator on 5-way out
- `moonstone/VideoPlayer` to no longer render its `children` in multiple places
- `moonstone/Button` text color when used on a neutral (light) background in some cases
- `moonstone/Popup` background opacity
- `moonstone/Marquee` to recalculate properly when its contents change
- `moonstone/TimePicker` to display time in correct order
- `moonstone/Scroller` to prefer spotlight navigation to its internal components

## [1.0.0] - 2017-03-31

> NOTE: We have also modified most form components to be usable in a controlled (app manages component
> state) or uncontrolled (Enact manages component state) manner. To put a component into a
> controlled state, pass in `value` (or other appropriate state property such as `selected` or
> `open`) at component creation and then respond to events and update the value as needed. To put a
> component into an uncontrolled state, do not set `value` (or equivalent), at creation. From this
> point on, Enact will manage the state and events will be sent when the state is updated. To
> specify an initial value, use the `defaultValue` (or, `defaultSelected, `defaultOpen, etc.)
> property.  See the documentation for individual components for more information.

### Added

- `moonstone/Button` property `icon` to support a built-in icon next to the text content. The Icon supports everything that `moonstone/Icon` supports, as well as a custom icon.
- `moonstone/MoonstoneDecorator` property `textSize` to resize several components to requested CMR sizes. Simply add `textSize="large"` to your `App` and the new sizes will automatically take effect.

### Changed

- `moonstone/Slider` to use the property `tooltip` instead of `noTooltip`, so the built-in tooltip is not enabled by default
- `moonstone/IncrementSlider` to include tooltip documentation
- `moonstone/ExpandableList` to accept an array of objects as children which are spread onto the generated components
- `moonstone/CheckboxItem` style to match the latest designs, with support for the `moonstone/Checkbox` to be on either the left or the right side by using the `iconPosition` property
- `moonstone/VideoPlayer` to supply every event callback-method with an object representing the VideoPlayer's current state, including: `currentTime`, `duration`, `paused`, `proportionLoaded`, and `proportionPlayed`

### Fixed

- `moonstone/Panels.Panel` behavior for remembering focus on unmount and setting focus after render
- `moonstone/VirtualList.VirtualGridList` showing empty items when items are continuously added dynamically
- `moonstone/Picker` to marquee on focus once again

## [1.0.0-beta.4] - 2017-03-10

### Added

- `moonstone/VirtualList` `indexToFocus` option to `scrollTo` method to focus on item with specified index
- `moonstone/IconButton` and `moonstone/Button` `color` property to add a remote control key color to the button
- `moonstone/Scrollbar` property `disabled` to disable both paging controls when it is true
- `moonstone/VirtualList` parameter `moreInfo` to pass `firstVisibleIndex` and `lastVisibleIndex` when scroll events are firing
- Accessibility support to UI components
- `moonstone/VideoPlayer` property `onUMSMediaInfo` to support the custom webOS “umsmediainfo” event
- `moonstone/Region` component which encourages wrapping components for improved accessibility rather than only preceding the components with a `moonstone/Divider`
- `moonstone/Slider` tooltip. It's enabled by default and comes with options like `noTooltip`, `tooltipAsPercent`, and `tooltipSide`. See the component docs for more details.
- `moonstone/Panels.Panel` property `hideChildren` to defer rendering children
- `moonstone/Spinner` properties `blockClickOn` and `scrim` to block click events behind spinner
- `moonstone/VirtualList` property `clientSize` to specify item dimensions instead of measuring them

### Changed

- `moonstone/VirtualGridImageItem` styles to reduce redundant style code app side
- `moonstone/VirtualList` and `moonstone/VirtualGridList` to add essential CSS for list items automatically
- `moonstone/VirtualList` and `moonstone/VirtualGridList` to not add `data-index` to their item DOM elements directly, but to pass `data-index` as the parameter of their `component` prop like the `key` parameter of their `component` prop
- `moonstone/ExpandableItem` and derivatives to defer focusing the contents until animation completes
- `moonstone/LabeledItem`, `moonstone/ExpandableItem`, `moonstone/ExpandableList` to each support the `node` type in their `label` property. Best used with `ui/Slottable`.

### Fixed

- `moonstone/VirtualList.GridListImageItem` to have proper padding size according to the existence of caption/subcaption
- `moonstone/Scroller` and other scrolling components to display scrollbars with proper size
- `moonstone/VirtualGridList` to not be truncated

### Removed

- `moonstone/Scroller` and other scrolling components property `hideScrollbars` and replaced it with `horizontalScrollbar` and `verticalScrollbar`

## [1.0.0-beta.3] - 2017-02-21

### Added

- `moonstone/VideoPlayer` support for 5-way show/hide of media playback controls
- `moonstone/VideoPlayer` property `feedbackHideDelay`
- `moonstone/Slider` property `onKnobMove` to fire when the knob position changes, independently from the `moonstone/Slider` value
- `moonstone/Slider` properties `active`, `disabled`, `knobStep`, `onActivate`, `onDecrement`, and `onIncrement` as part of enabling 5-way support to `moonstone/Slider`, `moonstone/IncrementSlider` and the media slider for `moonstone/VideoPlayer`
- `moonstone/Slider` now supports `children` which are added to the `Slider`'s knob, and follow it as it moves
- `moonstone/ExpandableInput` properties `iconAfter` and `iconBefore` to display icons after and before the input, respectively
- `moonstone/Dialog` property `preserveCase`, which affects `title` text

### Changed

- `moonstone/IncrementSlider` to change when the buttons are held down
- `moonstone/Marquee` to allow disabled marquees to animate
- `moonstone/Dialog` to marquee `title` and `titleBelow`
- `moonstone/Marquee.MarqueeController` config option `startOnFocus` to `marqueeOnFocus`. `startOnFocus` is deprecated and will be removed in a future update.
- `moonstone/Button`, `moonstone/IconButton`, `moonstone/Item` to not forward `onClick` when `disabled`

### Fixed

- `moonstone/Marquee.MarqueeController` to start marquee on newly registered components when controller has focus and to restart synced marquees after completion
- `moonstone/Scroller` to recalculate when an expandable child opens
- `spotlightDisabled` property support for spottable moonstone components
- `moonstone/Popup` and `moonstone/ContextualPopupDecorator` so that when the popup is closed, spotlight focus returns to the control that had focus prior to the popup opening
- `moonstone/Input` to not get focus when disabled

## [1.0.0-beta.2] - 2017-01-30

### Added

- `moonstone/Panels.Panel` property `showChildren` to support deferring rendering the panel body until animation completes
- `moonstone/MarqueeDecorator` property `invalidateProps` that specifies which props cause the marquee distance to be invalidated
- developer-mode warnings to several components to warn when values are out-of-range
- `moonstone/Divider` property `spacing` which adjusts the amount of empty space above and below the `Divider`. `'normal'`, `'small'`, `'medium'`, `'large'`, and `'none'` are available.
- `moonstone/Picker` when `joined` the ability to be incremented and decremented by arrow keys
- `onSpotlightDisappear` event property support for spottable moonstone components
- `moonstone/VideoPlayer` property `titleHideDelay`

### Changed

- `moonstone/Panels.Panels` and variations to defer rendering the children of contained `Panel` instances until animation completes
- `moonstone/ProgressBar` properties `progress` and `backgroundProgress` to accept a number between 0 and 1
- `moonstone/Slider` and `moonstone/IncrementSlider` property `backgroundPercent` to `backgroundProgress` which now accepts a number between 0 and 1
- `moonstone/Slider` to not ignore `value` prop when it is the same as the previous value
- `moonstone/Picker` component's buttons to reverse their operation such that 'up' selects the previous item and 'down' the next
- `moonstone/Picker` and derivatives may now use numeric width, which represents the amount of characters to use for sizing. `width={4}` represents four characters, `2` for two characters, etc. `width` still accepts the size-name strings.
- `moonstone/Divider` to now behave as a simple horizontal line when no text content is provided
- `moonstone/Scroller` and other scrolling components to not display scrollbar controls by default
- `moonstone/DatePicker` and `moonstone/TimePicker` to emit `onChange` event whenever the value is changed, not just when the component is closed

### Removed

- `moonstone/ProgressBar` properties `min` and `max`

### Fixed

- `moonstone/IncrementSlider` so that the knob is spottable via pointer, and 5-way navigation between the knob and the increment/decrement buttons is functional
- `moonstone/Slider` and `moonstone/IncrementSlider` to not fire `onChange` for value changes from props

## [1.0.0-beta.1] - 2016-12-30

### Added

- `moonstone/VideoPlayer` and `moonstone/TooltipDecorator` components and samples
- `moonstone/Panels.Panels` property `onBack` to support `ui/Cancelable`
- `moonstone/VirtualFlexList` Work-In-Progress component to support variably sized rows or columns
- `moonstone/ExpandableItem` properties `autoClose` and `lockBottom`
- `moonstone/ExpandableList` properties `noAutoClose` and `noLockBottom`
- `moonstone/Picker` property `reverse`
- `moonstone/ContextualPopup` property `noAutoDismiss`
- `moonstone/Dialog` property `scrimType`
- `moonstone/Popup` property `spotlightRestrict`

### Changed

- `moonstone/Panels.Routable` to require a `navigate` configuration property indicating the event callback for back or cancel actions
- `moonstone/MarqueeController` focus/blur handling to start and stop synchronized `moonstone/Marquee` components
- `moonstone/ExpandableList` property `autoClose` to `closeOnSelect` to disambiguate it from the added `autoClose` on 5-way up
- `moonstone/ContextualPopupDecorator.ContextualPopupDecorator` component's `onCloseButtonClick` property to `onClose`
- `moonstone/Dialog` component's `onCloseButtonClicked` property to `onClose`
- `moonstone/Spinner` component's `center` and `middle` properties to a single `centered` property
	that applies both horizontal and vertical centering
- `moonstone/Popup.PopupBase` component's `onCloseButtonClicked` property to `onCloseButtonClick`
- `moonstone/Item.ItemOverlay` component's `autoHide` property to remove the `'no'` option. The same
	effect can be achieved by omitting the property or passing `null`.
- `moonstone/VirtualGridList` to be scrolled by page when navigating with a 5-way direction key
- `moonstone/Scroller`, `moonstone/VirtualList`, `moonstone/VirtualGridList` to no longer respond to mouse down/move/up events
- all Expandables to include a state arrow UI element
- `moonstone/LabeledItem` to support a `titleIcon` property which positions just after the title text
- `moonstone/Button` to include `moonstone/TooltipDecorator`
- `moonstone/Expandable` to support being managed, radio group-style, by a component wrapped with `RadioControllerDecorator` from `ui/RadioDecorator`
- `moonstone/Picker` to animate `moonstone/Marquee` children when any part of the `moonstone/Picker` is focused
- `moonstone/VirtualList` to mute its container instead of disabling it during scroll events
- `moonstone/VirtualList`, `moonstone/VirtualGridList`, and `moonstone/Scroller` to continue scrolling when holding down the paging controls
- `moonstone/VirtualList` to require a `component` prop and not have a default value
- `moonstone/Picker` to continuously change when a button is held down by adding `ui/Holdable`.

### Fixed

- `moonstone/Popup` and `moonstone/ContextualPopup` 5-way navigation behavior using spotlight.
- Bug where a synchronized marquee whose content fit the available space would prevent restarting of the marquees
- `moonstone/Input` to show an ellipsis on the correct side based on the text directionality of the `value` or `placeholder` content.
- `moonstone/VirtualList` and `moonstone/VirtualGridList` to prevent unwanted scrolling when focused with the pointer
- `moonstone/Picker` to remove fingernail when a the pointer is held down, but the pointer is moved off the `joined` picker.
- `moonstone/LabeledItem` to include marquee on both `title` and `label`, and be synchronized

## [1.0.0-alpha.5] - 2016-12-16

No changes.

## [1.0.0-alpha.4] - 2016-12-2

### Added

- `moonstone/Popup`, `moonstone/ContextualPopupDecorator`, `moonstone/Notification`, `moonstone/Dialog` and `moonstone/ExpandableInput` components
- `ItemOverlay` component to `moonstone/Item` module
- `marqueeCentered` prop to `moonstone/MarqueeDecorator` and `moonstone/MarqueeText`
- `placeholder` prop to `moonstone/Image`
- `moonstone/MarqueeController` component to synchronize multiple `moonstone/Marquee` components
- Non-latin locale support to all existing Moonstone components
- Language-specific font support
- `moonstone/IncrementSlider` now accepts customizable increment and decrement icons, as well as `moonstone/Slider` being more responsive to external styling

### Changed

- `moonstone/Input` component's `iconStart` and `iconEnd` properties to be `iconBefore` and `iconAfter`, respectively, for consistency with `moonstone/Item.ItemOverlay` naming
- `moonstone/Icon` and `moonstone/IconButton` so the `children` property supports both font-based icons and images
- the `checked` property to `selected` for consistency across the whole framework. This allows better interoperability when switching between various components.  Affects the following: `CheckboxItem`, `RadioItem`, `SelectableItem`, `Switch`, `SwitchItem`, and `ToggleItem`. Additionally, these now use `moonstone/Item.ItemOverlay` to position and handle their Icons.
- `moonstone/Slider` and `moonstone/IncrementSlider` to be more performant. No changes were made to
	the public API.
- `moonstone/GridListImageItem` so that a placeholder image displays while loading the image, and the caption and subcaption support marqueeing
- `moonstone/MoonstoneDecorator` to add `FloatingLayerDecorator`
- `moonstone/IncrementSlider` in vertical mode looks and works as expected.

### Removed

- LESS mixins that belong in `@enact/ui`, so that only moonstone-specific mixins are contained in
this module. When authoring components and importing mixins, only the local mixins need to be
imported, as they already import the general mixins.
- the `src` property from `moonstone/Icon` and `moonston/IconButton`. Use the support for URLs in
	the `children` property as noted above.
- the `height` property from `moonstone/IncrementSlider` and `moonstone/Slider`

### Fixed

- Joined picker so that it now has correct animation when using the mouse wheel
- Bug in DatePicker/TimePicker that prevented setting of value earlier than 1969

## [1.0.0-alpha.3] - 2016-11-8

### Added

- `moonstone/BodyText`, `moonstone/DatePicker`, `moonstone/DayPicker`, `moonstone/ExpandableItem`, `moonstone/Image`, and `moonstone/TimePicker` components
- `fullBleed` prop to `moonstone/Panels/Header`. When `true`, the header content is indented and the header lines are removed.
- Application close button to `moonstone/Panels`. Fires `onApplicationClose` when clicked. Can be omitted with the `noCloseButton` prop.
- `marqueeDisabled` prop to `moonstone/Picker`
- `padded` prop to `moonstone/RangePicker`
- `forceDirection` prop to `moonstone/Marquee`. Forces the direction of `moonstone/Marquee`. Useful for when `RTL` content cannot be auto detected.

### Changed

- `data` parameter passed to `component` prop of `VirtualList`.
- `moonstone/Expandable` into a submodule of `moonstone/ExpandableItem`
- `ExpandableList` to properly support selection
- `moonstone/Divider`'s `children` property to be optional
- `moonstone/ToggleItem`'s `inline` version to have a `max-width` of `240px`
- `moonstone/Input` to use `<div>` instead of `<label>` for wrapping components. No change to
	functionality, only markup.

### Removed

- `moonstone/ExpandableCheckboxItemGroup` in favor of `ExpandableList`

## [1.0.0-alpha.2] - 2016-10-21

This version includes a lot of refactoring from the previous release. Developers need to switch to the new enact-dev command-line tool.

### Added

- New components and HOCs: `moonstone/Scroller`, `moonstone/VirtualList`, `moonstone/VirtualGridList`, `moonstone/MarqueeText`, `moonstone/Spinner`, `moonstone/ExpandableCheckboxItemGroup`, `moonstone/MarqueeDecorator`
- New options for `ui/Toggleable` HOC
- Marquee support to many components
- Image support to `moonstone/Icon` and `moonstone/IconButton`
- `dismissOnEnter` prop for `moonstone/Input`
- Many more unit tests

### Changed

- Some props for UI state were renamed to have `default` prefix where state was managed by the component. (e.g. `defaultOpen`)

### Fixed

- Many components were fixed, polished, updated and documented
- Inline docs updated to be more consistent and comprehensive<|MERGE_RESOLUTION|>--- conflicted
+++ resolved
@@ -6,19 +6,16 @@
 
 ### Added
 
-<<<<<<< HEAD
 - `moonstone/VideoPlayer.MediaControls` property `playPauseButtonDisabled`
 
 ### Fixed
 
 - `moonstone/VideoPlayer` to fallback focusing on available media buttons if default spotlight component is disabled
-=======
 - `moonstone/VideoPlayer` property `noMediaSliderFeedback`
 
 ### Fixed
 
 - `moonstone/VideoPlayer` to round the time displayed down to nearest second
->>>>>>> f2093f34
 
 ## [2.0.2] - 2018-13-01
 
