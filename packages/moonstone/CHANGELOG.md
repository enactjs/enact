--- conflicted
+++ resolved
@@ -26,12 +26,9 @@
 - `moonstone/VideoPlayer` property `onUMSMediaInfo` to support the custom webOS “umsmediainfo” event
 - `moonstone/Region` component which encourages wrapping components for improved accessibility rather than only preceding the components with a `moonstone/Divider`
 - `moonstone/Slider` tooltip. It's enabled by default and comes with options like `noTooltip`, `tooltipAsPercent`, and `tooltipSide`. See the component docs for more details.
-<<<<<<< HEAD
-- `moonstone/VirtualList` property `clientSize` to specify item dimensions instead of measuring them
-=======
 - `moonstone/Panels.Panel` property `hideChildren` to defer rendering children
 - `moonstone/Spinner` properties `blockClickOn` and `scrim` to block click events behind spinner
->>>>>>> 7d6687f0
+- `moonstone/VirtualList` property `clientSize` to specify item dimensions instead of measuring them
 
 ### Changed
 
