# Change Log

The following is a curated list of changes in the Enact moonstone module, newest changes on the top.

## [unreleased]

### Fixed

<<<<<<< HEAD
- `moonstone/VideoPlayer` prop `infoComponents` to be read out when selecting more button on media control.
=======
- `moonstone/Slider` to forward `onActivate` event
- `moonstone/GridListImageItem` to properly vertically align when the content varies in size
- `moonstone/VideoPlayer` to not read out infoComponent when select more button on mediaContorls
>>>>>>> 7f7f4774

## [2.0.1] - 2018-08-01

### Fixed

- `moonstone/Dialog` read order of dialog contents
- `moonstone/Scroller` to go to next page properly via page up/down keys

## [2.0.0] - 2018-07-30

### Added

- `moonstone/LabeledIcon` and `moonstone/LabeledIconButton` components for a lightweight `Icon` or `IconButton` with a label
- `moonstone/VideoPlayer` property `noAutoShowMediaControls`

### Fixed

- `moonstone/Scroller` to prevent scrolling via page up/down keys if there is no spottable component in that direction
- `moonstone/Dialog` to hide `titleBelow` when `title` is not set
- `moonstone/Image` to suppress drag and drop support by default
- `moonstone/VideoPlayer` audio guidance behavior of More button
- `moonstone/VirtualList.VirtualGridList` and `moonstone/VirtualList.VirtualList` to handle focus properly via page up/down keys when switching to 5-way mode
- `moonstone/Popup` to spot the content after it's mounted
- `moonstone/Scroller`, `moonstone/VirtualList.VirtualGridList`, and `moonstone/VirtualList.VirtualList` to scroll properly via voice control in RTL locales

## [2.0.0-rc.3] - 2018-07-23

### Changed

- `moonstone/Scroller.Scroller`, `moonstone/VirtualList.VirtualGridList`, and `moonstone/VirtualList.VirtualList` overscroll effect color more recognizable on the focused element

### Fixed

- `moonstone/ContextualPopup` to refocus its activator on close when the popup lacks spottable children
- `moonstone/Scroller`, `moonstone/VirtualList.VirtualGridList`, and `moonstone/VirtualList.VirtualList` to scroll properly when holding down paging control buttons
- `moonstone/ExpandableItem` spotlight behavior when leaving the component via 5-way
- `moonstone/RadioItem` circle thickness to be 2px, matching the design
- `moonstone/Slider` to correctly prevent 5-way actions when activated
- `moonstone/ExpandableItem` and other expandable components to spotlight correctly when switching from pointer mode to 5-way with `closeOnSelect`

## [2.0.0-rc.2] - 2018-07-16

### Fixed

- `moonstone/Input` to not focus by *tab* key
- `moonstone/Picker` to properly set focus when navigating between buttons
- `moonstone/Popup` to set correct open state while transitioning
- `moonstone/ProgressBar.ProgressBarTooltip` unknown props warning
- `moonstone/Scrollable` to disable spotlight container during flick events only when contents can scroll
- `moonstone/Scroller`, `moonstone/VirtualList.VirtualGridList`, and `moonstone/VirtualList.VirtualList` to scroll properly when `animate` is false via `scrollTo`
- `moonstone/Scroller`, `moonstone/VirtualList.VirtualGridList`, and `moonstone/VirtualList.VirtualList` page controls to stop propagating an event when the event is handled
- `moonstone/Scroller`, `moonstone/VirtualList.VirtualGridList`, and `moonstone/VirtualList.VirtualList` to hide overscroll effect when focus is moved from a disabled paging control button to the opposite button
- `moonstone/Scroller`, `moonstone/VirtualList.VirtualGridList`, and `moonstone/VirtualList.VirtualList` to show overscroll effect when reaching the edge for the first time by wheel
- `moonstone/VideoPlayer` to display feedback tooltip when pointer leaves slider while playing
- `moonstone/VirtualList` and `moonstone/VirtualGridList` to restore focus on items focused by pointer

## [2.0.0-rc.1] - 2018-07-09

### Added

- `moonstone/VirtualList.VirtualList` and `moonstone/VirtualList.VirtualGridList` support `data-webos-voice-focused` and `data-webos-voice-group-label`

### Removed

- `moonstone/Button` built-in support for tooltips

### Changed

- `moonstone/Spinner` to blur Spotlight when the spinner is active

### Fixed

- `moonstone/Scroller.Scroller`, `moonstone/VirtualList.VirtualGridList`, and `moonstone/VirtualList.VirtualList` to handle direction, page up, and page down keys properly on page controls them when `focusableScrollbar` is false
- `moonstone/Scroller.Scroller`, `moonstone/VirtualList.VirtualGridList`, and `moonstone/VirtualList.VirtualList` to handle a page up or down key in pointer mode
- `moonstone/VideoPlayer.MediaControls` to correctly handle more button color when the prop is not specified
- `VirtualList.VirtualList` to handle focus properly when switching to 5-way mode

## [2.0.0-beta.9] - 2018-07-02

### Added

- `moonstone/ContextualPopupDecorator` instance method `positionContextualPopup()`
- `moonstone/MoonstoneDecorator` config property `disableFullscreen` to prevent the decorator from filling the entire screen
- `moonstone/Scroller` prop `onUpdate`

### Fixed

- `moonstone/Scrollable` to update scroll properly on pointer click
- `moonstone/TooltipDecorator` to prevent unnecessary re-renders when losing focus
- `moonstone/TooltipDecorator` to not dismiss the tooltip on pointer click

## [2.0.0-beta.8] - 2018-06-25

### Added

- `moonstone/Scroller.Scroller`, `moonstone/VirtualList.VirtualGridList`, and `moonstone/VirtualList.VirtualList` support for scrolling via voice control on webOS
- `moonstone/Scroller.Scroller`, `moonstone/VirtualList.VirtualGridList`, and `moonstone/VirtualList.VirtualList` overscroll effect when the edges are reached

### Changed

- `moonstone/Divider` property `marqueeOn` default value to `render`
- `moonstone/Scroller.Scroller`, `moonstone/VirtualList.VirtualGridList`, and `moonstone/VirtualList.VirtualList` scrollbar button to move a previous or next page when pressing a page up or down key instead of releasing it

### Fixed

- `moonstone/VideoPlayer` to prevent updating state when the source is changed to the preload source, but the current preload source is the same
- `moonstone/MediaOverlay` to marquee correctly
- `moonstone/MediaOverlay` to match UX guidelines

## [2.0.0-beta.7] - 2018-06-11

### Removed

- `moonstone/Dialog` properties `preserveCase` and `showDivider`, replaced by `casing` and `noDivider` respectively
- `moonstone/Divider` property `preserveCase`, replaced by `casing`
- `moonstone/ExpandableInput` property `onInputChange`, replaced by `onChange`
- `moonstone/MoonstoneDecorator.TextSizeDecorator`, replaced by `moonstone/MoonstoneDecorator.AccessibilityDecorator`
- `moonstone/Panels.Header` property `preserveCase`, replaced by `casing`
- `moonstone/Panels.Panel` property `noAutoFocus`, replaced by `autoFocus`
- `moonstone/TooltipDecorator` property `tooltipPreserveCase`, replaced by `tooltipCasing`

### Changed

- `moonstone/VideoPlayer` to allow spotlight focus to move left and right from `MediaControls`
- `moonstone/VideoPlayer` to disable bottom controls when loading until it's playable

### Fixed

- `moonstone/EditableIntegerPicker` to disable itself when on a range consisting of a single static value
- `moonstone/Picker` to disable itself when containing fewer than two items
- `moonstone/Popup` to spot its content correctly when `open` by default
- `moonstone/RangePicker` to disable itself when on a range consisting of a single static value
- `moonstone/TooltipDecorator` to hide when `onDismiss` has been invoked
- `moonstone/VideoPlayer` to show media controls when pressing down in pointer mode
- `moonstone/VideoPlayer` to provide a more natural 5-way focus behavior
- `moonstone/VideoPlayer.MediaControls` to handle left and right key to jump when `moonstone/VideoPlayer` is focused

## [2.0.0-beta.6] - 2018-06-04

### Removed

- `moonstone/IncrementSlider` prop `children` which was no longer supported for setting the tooltip (since 2.0.0-beta.1)

### Fixed

- `moonstone/ContextualPopupDecorator` to allow focusing components under a popup without any focusable components
- `moonstone/Scroller` ordering of logic for Scroller focus to check focus possibilities first then go to fallback at the top of the container
- `moonstone/Scroller` to check focus possibilities first then go to fallback at the top of the container of focused item
- `moonstone/Scroller` to scroll by page when focus was at the edge of the viewport
- `moonstone/ToggleButton` padding and orientation for RTL
- `moonstone/VideoPlayer` to not hide title and info section when showing more components
- `moonstone/VideoPlayer` to select a position in slider to seek in 5-way mode
- `moonstone/VideoPlayer` to show thumbnail only when focused on slider

## [2.0.0-beta.5] - 2018-05-29

### Removed

- `moonstone/Popup`, `moonstone/Dialog` and `moonstone/Notification` property `spotlightRestrict` option `'none'`
- `moonstone/VideoPlayer` prop `preloadSource`, to be replaced by `moonstone/VideoPlayer.Video` prop `preloadSource`
- `moonstone/Button` and `moonstone/IconButton` allowed value `'opaque'` from prop `backgroundOpacity` which was the default and therefore has the same effect as omitting the prop

### Added

- `moonstone/VideoPlayer` props `selection` and `onSeekOutsideRange` to support selecting a range and notification of interactions outside of that range
- `moonstone/VideoPlayer.Video` component to support preloading video sources

### Changed

- `moonstone/VideoPlayer.videoComponent` prop to default to `ui/Media.Media` instead of `'video'`. As a result, to use a custom video element, one must pass an instance of `ui/Media` with its `mediaComponent` prop set to the desired element.

### Fixed

- `moonstone/ContextualPopupDecorator` to properly stop propagating keydown event if fired from the popup container
- `moonstone/Slider` to read when knob gains focus or for a change in value
- `moonstone/Scroller` to not cut off Expandables when scrollbar appears
- `moonstone/VideoPlayer` to correctly read out when play button is pressed
- `moonstone/Divider` to always use a fixed height, regardless of locale

## [2.0.0-beta.4] - 2018-05-21

### Added

- `moonstone/Button` and `moonstone/IconButton` class name `small` to the list of allowed `css` overrides
- `moonstone/VideoPlayer.MediaControls` property `onClose` to handle back key
- `moonstone/ProgressBar` prop `highlighted` for when the UX needs to call special attention to a progress bar

### Changed

- `moonstone/VideoPlayer` to disable media slider when source is unavailable

### Fixed

- `moonstone/ContextualPopupDecorator` to not set focus to activator when closing if focus was set elsewhere
- `moonstone/IconButton` to allow external customization of vertical alignment of its `Icon` by setting `line-height`
- `moonstone/Marquee.MarqueeController` to not cancel valid animations
- `moonstone/VideoPlayer` feedback and feedback icon to hide properly on play/pause/fast forward/rewind
- `moonstone/VideoPlayer` to correctly focus to default media controls component
- `moonstone/VideoPlayer` to close opened popup components when media controls hide
- `moonstone/VideoPlayer` to show controls on mount and when playing next preload video

## [2.0.0-beta.3] - 2018-05-14

### Added

- `moonstone/SelectableItem.SelectableItemDecorator`

### Changed

- `moonstone/ToggleItem` to forward native events on `onFocus` and `onBlur`
- `moonstone/Input` and `moonstone/ExpandableInput` to support forwarding valid `<input>` props to the contained `<input>` node
- `moonstone/ToggleButton` to fire `onToggle` when toggled

### Fixed

- `moonstone/VirtualList.VirtualList` and `moonstone/VirtualList.VirtualGridList` to scroll properly with all enabled items via a page up or down key
- `moonstone/VirtualList.VirtualList`, `moonstone/VirtualList.VirtualGridList`, and `moonstone/Scroller.Scroller` to ignore any user key events in pointer mode
- `moonstone/VirtualList.VirtualList`, `moonstone/VirtualList.VirtualGridList`, and `moonstone/Scroller.Scroller` to pass `data-spotlight-container-disabled` prop to their outer DOM element
- `moonstone/Image` so it automatically swaps the `src` to the appropriate resolution dynamically as the screen resizes
- `moonstone/Popup` to support all `spotlightRestrict` options
- `moonstone` component `disabled` colors to match the most recent design guidelines (from 30% to 60% opacity)
- `moonstone/ExpandableInput` spotlight behavior when leaving the component via 5-way

## [2.0.0-beta.2] - 2018-05-07

### Fixed

- `moonstone/IconButton` to allow theme-style customization, like it claimed was possible
- `moonstone/ExpandableItem` and related expandables to deal with disabled items and the `autoClose`, `lockBottom` and `noLockBottom` props
- `moonstone/Slider` not to fire `onChange` event when 5-ways out of boundary
- `moonstone/ToggleButton` layout for RTL locales
- `moonstone/Item`, `moonstone/SlotItem`, `moonstone/ToggleItem` to not apply duplicate `className` values
- `moonstone/VirtualList.VirtualList`, `moonstone/VirtualList.VirtualGridList`, and `moonstone/Scroller.Scroller` scrollbar button's aria-label in RTL
- `moonstone/VirtualList.VirtualList` and `moonstone/VirtualList.VirtualGridList` to scroll properly with all disabled items
- `moonstone/VirtualList.VirtualList` and `moonstone/VirtualList.VirtualGridList` to not scroll on focus when jumping

## [2.0.0-beta.1] - 2018-04-29

### Removed

- `moonstone/IncrementSlider` and `moonstone/Slider` props `tooltipAsPercent`, `tooltipSide`, and `tooltipForceSide`, to be replaced by `moonstone/IncrementSlider.IncrementSliderTooltip` and `moonstone/Slider.SliderTooltip` props `percent`, and `side`
- `moonstone/IncrementSlider` props `detachedKnob`, `onDecrement`, `onIncrement`, and `scrubbing`
- `moonstone/ProgressBar` props `tooltipSide` and `tooltipForceSide`, to be replaced by `moonstone/ProgressBar.ProgressBarTooltip` prop `side`
- `moonstone/Slider` props `detachedKnob`, `onDecrement`, `onIncrement`, `scrubbing`, and `onKnobMove`
- `moonstone/VideoPlayer` property `tooltipHideDelay`
- `moonstone/VideoPlayer` props `backwardIcon`, `forwardIcon`, `initialJumpDelay`, `jumpBackwardIcon`, `jumpButtonsDisabled`, `jumpDelay`, `jumpForwadIcon`, `leftComponents`, `moreButtonCloseLabel`, `moreButtonColor`, `moreButtonDisabled`, `moreButtonLabel`, `no5WayJump`, `noJumpButtons`, `noRateButtons`, `pauseIcon`, `playIcon`, `rateButtonsDisabled`, and `rightComponents`, replaced by corresponding props on `moonstone/VideoPlayer.MediaControls`
- `moonstone/VideoPlayer` props `onBackwardButtonClick`, `onForwardButtonClick`, `onJumpBackwardButtonClick`, `onJumpForwardButtonClick`, and `onPlayButtonClick`, replaced by `onRewind`, `onFastForward`, `onJumpBackward`, `onJumpForward`, `onPause`, and `onPlay`, respectively

### Added

- `moonstone/DatePicker` props `dayAriaLabel`, `dayLabel`, `monthAriaLabel`, `monthLabel`, `yearAriaLabel` and `yearLabel` to configure the label set on date pickers
- `moonstone/DayPicker` and `moonstone/DaySelector` props `dayNameLength`, `everyDayText`, `everyWeekdayText`, and `everyWeekendText`
- `moonstone/ExpandablePicker` props `checkButtonAriaLabel`, `decrementAriaLabel`, `incrementAriaLabel`, and `pickerAriaLabel` to configure the label set on each button and picker
- `moonstone/MediaOverlay` component
- `moonstone/Picker` props `aria-label`, `decrementAriaLabel`, and `incrementAriaLabel` to configure the label set on each button
- `moonstone/Popup` property `closeButtonAriaLabel` to configure the label set on popup close button
- `moonstone/ProgressBar.ProgressBarTooltip` props `percent` to format the value as a percent and `visible` to control display of the tooltip
- `moonstone/TimePicker` props `hourAriaLabel`, `hourLabel`, `meridiemAriaLabel`, `meridiemLabel`, `minuteAriaLabel`, and `minuteLabel` to configure the label set on time pickers
- `moonstone/VideoPlayer.MediaControls` component to support additional customization of the playback controls
- `moonstone/VideoPlayer` props `mediaControlsComponent`, `onRewind`, `onFastForward`, `onJumpBackward`, `onJumpForward`, `onPause`, `onPlay`, and `preloadSource`
- `moonstone/VirtualList.VirtualList` and `moonstone/VirtualList.VirtualGridList` `role="list"`
- `moonstone/VirtualList.VirtualList` and `moonstone/VirtualList.VirtualGridList` prop `wrap` to support wrap-around spotlight navigation
- `moonstone/VirtualList`, `moonstone/VirtualGridList` and `moonstone/Scroller` props `scrollRightAriaLabel`, `scrollLeftAriaLabel`, `scrollDownAriaLabel`, and `scrollUpAriaLabel` to configure the aria-label set on scroll buttons in the scrollbars

### Changed

- `moonstone/IncrementSlider` and `moonstone/Slider` prop `tooltip` to support either a boolean for the default tooltip or an element or component for a custom tooltip
- `moonstone/Input` to prevent pointer actions on other component when the input has focus
- `moonstone/ProgressBar.ProgressBarTooltip` prop `side` to support either locale-aware or locale-independent positioning
- `moonstone/ProgressBar.ProgressBarTooltip` prop `tooltip` to support custom tooltip components
- `moonstone/Scroller`, `moonstone/Picker`, and `moonstone/IncrementSlider` to retain focus on `moonstone/IconButton` when it becomes disabled

### Fixed

- `moonstone/ExpandableItem` and related expandable components to expand smoothly when used in a scroller
- `moonstone/GridListImageItem` to show proper `placeholder` and `selectionOverlay`
- `moonstone/MoonstoneDecorator` to optimize localized font loading performance
- `moonstone/Scroller` and `moonstone/VirtualList` navigation via 5-way from paging controls
- `moonstone/VideoPlayer` to render bottom controls at idle after mounting
- `moonstone/VirtualList.VirtualList` and `moonstone/VirtualList.VirtualGridList` to give initial focus
- `moonstone/VirtualList.VirtualList` and `moonstone/VirtualList.VirtualGridList` to have the default value for `dataSize`, `pageScroll`, and `spacing` props

## [2.0.0-alpha.8] - 2018-04-17

### Added

- `moonstone/Panels` property `closeButtonAriaLabel` to configure the label set on application close button

### Changed

- `moonstone/VirtualList.VirtualList` and `moonstone/VirtualList.VirtualGridList` to set its ARIA `role` to `"list"`
- `moonstone/VideoPlayer` property `title` to accept node type

### Fixed

- `moonstone/TimePicker` to show `meridiem` correctly in all locales
- `moonstone/Scrollable` scroll buttons to read out out audio guidance when button pressed down
- `moonstone/ExpandableItem` to show label properly when open and disabled
- `moonstone/Notification` to position properly in RTL locales
- `moonstone/VideoPlayer` to show controls when pressing 5-way select

## [2.0.0-alpha.7] - 2018-04-03

### Removed

- `moonstone/VirtualList.VirtualList` and `moonstone/VirtualList.VirtualGridList` prop `data` to eliminate the misunderstanding caused by the ambiguity of `data`

### Added

- `moonstone/VideoPlayer` property `noSpinner` to allow apps to show/hide spinner while loading video

### Changed

- `moonstone/VideoPlayer` to disable play/pause button when media controls are disabled
- `moonstone/VideoPlayer` property `moreButtonColor` to allow setting underline colors for more button
- `moonstone/VirtualList.VirtualList` and `moonstone/VirtualList.VirtualGridList` prop `isItemDisabled`, which accepts a function that checks if the item at the supplied index is disabled
- `moonstone/Panels.Header` support for `headerInput` so the Header can be used as an Input. See documentation for usage examples.
- `moonstone/ProgressBar` property `tooltipSide` to configure tooltip position relative to the progress bar
- `moonstone/ProgressBar` colors (affecting `moonstone/Slider` as well) for light and dark theme to match the latest designs and make them more visible when drawn over arbitrary background colors

### Fixed

- `moonstone/VideoPlayer` to correctly adjust spaces when the number of components changes in `leftComponents` and `rightComponents`
- `moonstone/VideoPlayer` to read out audio guidance every time `source` changes
- `moonstone/VideoPlayer` to display custom thumbnail node
- `moonstone/VideoPlayer` to hide more icon when right components are removed
- `moonstone/Picker` to correctly update pressed state when dragging off buttons
- `moonstone/Notification` to display when it's opened
- `moonstone/VirtualList` and `moonstone/VirtualGridList` to show Spotlight properly while navigating with page up and down keys
- `moonstone/Input` to allow navigating via left or right to other components when the input is active and the selection is at start or end of the text, respectively
- `moonstone/Panels.ActivityPanels` to correctly lay out the existing panel after adding additional panels

## [2.0.0-alpha.6] - 2018-03-22

### Removed

- `moonstone/Slider` exports `SliderFactory` and `SliderBaseFactory`
- `moonstone/IncrementSlider` exports `IncrementSliderFactory` and `IncrementSliderBaseFactory`
- `moonstone/ProgressBar`, `moonstone/Slider`, `moonstone/Slider.SliderTooltip`, `moonstone/IncrementSlider` components' `vertical` property and replaced it with `orientation`

### Added

- `moonstone/VideoPlayer` property `component` to handle custom video element
- `moonstone/IncrementSlider` properties `incrementAriaLabel` and `decrementAriaLabel` to configure the label set on each button
- `moonstone/Input` support for `small` prop
- `moonstone/ProgressBar` support for `tooltip` and `tooltipForceSide`
- `moonstone/ProgressBar`, `moonstone/Slider`, `moonstone/Slider.SliderTooltip`, `moonstone/IncrementSlider` property `orientation` to accept orientation strings like "vertical" and "horizontal" (replaced old `vertical` prop)

### Changed

- `moonstone/Input` input `height`, `vertical-align`, and `margins`. Please verify your layouts to ensure everything lines up correctly; this change may require removal of old sizing and positioning CSS which is no longer necessary.
- `moonstone/FormCheckbox` to have a small border around the circle, according to new GUI designs
- `moonstone/RadioItem` dot size and added an inner-dot to selected-focused state, according to new GUI designs
- `moonstone/ContextualPopup` prop `popupContainerId` to `popupSpotlightId`
- `moonstone/Popup` prop `containerId` to `spotlightId`
- `moonstone/VideoPlayer` prop `containerId` to `spotlightId`
- `moonstone/VirtualList.VirtualList` and `moonstone/VirtualList.VirtualGridList` prop `component` to be replaced by `itemRenderer`

### Fixed

- `moonstone/ExpandableItem` to be more performant when animating
- `moonstone/GridListImageItem` to hide overlay checkmark icon on focus when unselected
- `moonstone/GridListImageItem` to use `ui/GridListImageItem`
- `moonstone/VirtualList`, `moonstone/VirtualGridList` and `moonstone/Scroller` components to use their base UI components
- `moonstone/VirtualList` to show the selected state on hovered paging controls properly
- `moonstone/Slider` to highlight knob when selected
- `moonstone/Slider` to handle updates to its `value` prop correctly
- `moonstone/ToggleItem` to accept HTML DOM node tag names as strings for its `component` property
- `moonstone/Popup` to properly pause and resume spotlight when animating

## [2.0.0-alpha.5] - 2018-03-07

### Removed

- `moonstone/Marquee.MarqueeText`, replaced by `moonstone/Marquee.Marquee`
- `moonstone/VirtualGridList.GridListImageItem`, replaced by `moonstone/GridListImageItem`

### Changed

- `moonstone/Marquee.Marquee` to be `moonstone/Marquee.MarqueeBase`
- `moonstone/ContextualPopupDecorator` to not restore last-focused child
- `moonstone/ExpandableList` to restore focus to the first selected item after opening

### Fixed

- `moonstone/Slider` to correctly show localized percentage value in tooltip when `tooltipAsPercent` is true
- `moonstone/VirtualGridList` to show or hide its scrollbars properly
- `moonstone/Button` text to be properly centered
- `moonstone/Input` to not clip some glyphs at the start of the value

## [2.0.0-alpha.4] - 2018-02-13

### Added

- `moonstone/SlotItem` replacing `moonstone/Item.ItemOverlay`

### Removed

- `moonstone/VirtualFlexList` to be replaced by `ui/VirtualFlexList`
- `moonstone/Button` and `moonstone/IconButton` prop `noAnimation`
- `moonstone/Item.OverlayDecorator`, `moonstone/Item.Overlay`, and `moonstone/Item.ItemOverlay` to be replaced by `moonstone/SlotItem`

### Changed

- `moonstone/Marquee` to do less-costly calculations during measurement and optimized the applied styles
- `moonstone/ExpandableList` to require a unique key for each object type data

### Fixed

- `moonstone/VirtualList` to render properly with fiber reconciler
- `moonstone/VirtualList` focus option in scrollTo api
- `moonstone/ExpandableSpotlightDecorator` to not spot the title upon collapse when in `pointerMode`
- `moonstone/Spinner` to not unpause Spotlight unless it was the one to pause it
- `moonstone/Marquee` to stop when becoming disabled
- `moonstone/Input`, `moonstone/MarqueeDecorator`, and `moonstone/Slider` to prevent unnecessary focus-based updates

## [2.0.0-alpha.3] - 2018-01-18

### Removed

- `moonstone/Scroller` and `moonstone/VirtualList` option `indexToFocus` in `scrollTo` method which is deprecated from 1.2.0
- `moonstone/Scroller` props `horizontal` and `vertical` which are deprecated from 1.3.0 and replaced with `direction` prop
- `moonstone/Button` exports `ButtonFactory` and `ButtonBaseFactory`
- `moonstone/IconButton` exports `IconButtonFactory` and `IconButtonBaseFactory`

### Fixed

- `moonstone/MoonstoneDecorator` root node to fill the entire space available, which simplifies positioning and sizing for child elements (previously always measured 0 in height)
- `moonstone/VirtualList` to prevent infinite function call when a size of contents is slightly longer than a client size without a scrollbar
- `moonstone/VirtualList` to sync scroll position when clientSize changed

## [2.0.0-alpha.2] - 2017-08-29

No significant changes.

## [2.0.0-alpha.1] - 2017-08-27

### Changed

- `moonstone/Button`, `moonstone/Checkbox`, `moonstone/FormCheckbox`, `moonstone/IconButton`, `moonstone/IncrementSlider`, `moonstone/Item`, `moonstone/Picker`, and `moonstone/RangePicker`, `moonstone/Switch` and `moonstone/VideoPlayer` to use `ui/Touchable`

## [1.15.0] - 2018-02-28

### Deprecated

- `moonstone/Marquee.Marquee`, to be moved to `moonstone/Marquee.MarqueeBase` in 2.0.0
- `moonstone/Marquee.MarqueeText`, to be moved to `moonstone/Marquee.Marquee` in 2.0.0

### Fixed

- `moonstone/GridListImageItem` to display correctly

## [1.14.0] - 2018-02-23

### Deprecated

- `moonstone/VirtualFlexList`, to be replaced by `ui/VirtualFlexList` in 2.0.0
- `moonstone/VirtualGridList.GridListImageItem`, to be replaced by `moonstone/GridListImageItem` in 2.0.0
- `moonstone/Button` and `moonstone/IconButton` prop `noAnimation`, to be removed in 2.0.0
- `moonstone/Button.ButtonFactory`, `moonstone/Button.ButtonBaseFactory`, `moonstone/IconButton.IconButtonFactory`, `moonstone/IconButton.IconButtonBaseFactory`, `moonstone/IncrementSlider.IncrementSliderFactory`, `moonstone/IncrementSlider.IncrementSliderBaseFactory`, `moonstone/Slider.SliderFactory`, and `moonstone/Slider.SliderBaseFactory`, to be removed in 2.0.0
- `moonstone/Item.ItemOverlay`, to be replaced by `ui/SlotItem` in 2.0.0
- `moonstone/Item.Overlay` and `moonstone/Item.OverlayDecorator`, to be removed in 2.0.0

### Added

- `moonstone/DaySelector` component
- `moonstone/EditableIntegerPicker` component
- `moonstone/GridListImageItem` component

## [1.13.4] - 2018-07-30

### Fixed

- `moonstone/DatePicker` to calculate min and max year in the current calender

## [1.13.3] - 2018-01-16

### Fixed

- `moonstone/TimePicker` to not read out meridiem label when meridiem picker gets a focus
- `moonstone/Scroller` to correctly update scrollbars when the scroller's contents change

## [1.13.2] - 2017-12-14

### Fixed

- `moonstone/Panels` to maintain spotlight focus when `noAnimation` is set
- `moonstone/Panels` to not accept back key presses during transition
- `moonstone/Panels` to revert 1.13.0 fix that blurred Spotlight when transitioning panels
- `moonstone/Scroller` and other scrolling components to not show scroll thumb when only child item is updated
- `moonstone/Scroller` and other scrolling components to not hide scroll thumb immediately after scroll position reaches the top or the bottom
- `moonstone/Scroller` and other scrolling components to show scroll thumb properly when scroll position reaches the top or the bottom by paging controls

## [1.13.1] - 2017-12-06

### Fixed

- `moonstone/Slider` to not unnecessarily fire `onChange` if the initial value has not changed

## [1.13.0] - 2017-11-28

### Added

- `moonstone/VideoPlayer` props `disabled`, `loading`, `miniFeedbackHideDelay`, and `thumbnailComponent` as well as new APIs: `areControlsVisible`, `getVideoNode`, `showFeedback`, and `toggleControls`

### Fixed

- `moonstone/VirtualList` to render items from a correct index on edge cases at the top of a list
- `moonstone/VirtualList` to handle focus properly via page up at the first page and via page down at the last page
- `moonstone/Expandable` and derivatives to use the new `ease-out-quart` animation timing function to better match the aesthetic of Enyo's Expandables
- `moonstone/TooltipDecorator` to correctly display tooltip direction when locale changes
- `moonstone/Marquee` to restart animation on every resize update
- `moonstone/LabeledItem` to start marquee when hovering while disabled
- `moonstone/Marquee` to correctly start when hovering on disabled spottable components
- `moonstone/Marquee.MarqueeController` to not abort marquee when moving among components
- `moonstone/Picker` marquee issues with disabled buttons or Picker
- `moonstone/Panels` to prevent loss of spotlight issue when moving between panels
- `moonstone/VideoPlayer` to bring it in line with real-world use-cases
- `moonstone/Slider` by removing unnecessary repaints to the screen
- `moonstone/Slider` to fire `onChange` events when the knob is pressed near the boundaries
- `moonstone/VideoPlayer` to correctly position knob when interacting with media slider
- `moonstone/VideoPlayer` to not read out the focused button when the media controls hide
- `moonstone/MarqueeDecorator` to stop when unhovering a disabled component using `marqueeOn` `'focus'`
- `moonstone/Slider` to not forward `onChange` when `disabled` on `mouseUp/click`
- `moonstone/VideoPlayer` to defer rendering playback controls until needed

## [1.12.2] - 2017-11-15

### Fixed

- `moonstone/VirtualList` to scroll and focus properly by pageUp and pageDown when disabled items are in it
- `moonstone/Button` to correctly specify minimum width when in large text mode
- `moonstone/Scroller` and other scrolling components to restore last focused index when panel is changed
- `moonstone/VideoPlayer` to display time correctly in RTL locale
- `moonstone/VirtualList` to scroll correctly using page down key with disabled items
- `moonstone/Scroller` and other scrolling components to not cause a script error when scrollbar is not rendered
- `moonstone/Picker` incrementer and decrementer to not change size when focused
- `moonstone/Header` to use a slightly smaller font size for `title` in non-latin locales and a line-height for `titleBelow` and `subTitleBelow` that better meets the needs of tall-glyph languages like Tamil and Thai, as well as latin locales
- `moonstone/Scroller` and `moonstone/VirtualList` to keep spotlight when pressing a 5-way control while scrolling
- `moonstone/Panels` to prevent user interaction with panel contents during transition
- `moonstone/Slider` and related components to correctly position knob for `detachedKnob` on mouse down and fire value where mouse was positioned on mouse up
- `moonstone/DayPicker` to update day names when changing locale
- `moonstone/ExpandableItem` and all other `Expandable` components to revert 1.12.1 change to pull down from the top

## [1.12.1] - 2017-11-07

### Fixed

- `moonstone/ExpandableItem` and all other `Expandable` components to now pull down from the top instead of being revealed from the bottom, matching Enyo's design
- `moonstone/VirtualListNative` to scroll properly with page up/down keys if there is a disabled item
- `moonstone/RangePicker` to display negative values correctly in RTL
- `moonstone/Scroller` and other scrolling components to not blur scroll buttons when wheeling
- `moonstone/Scrollbar` to hide scroll thumb immediately without delay after scroll position reaches min or max
- `moonstone/Divider` to pass `marqueeOn` prop
- `moonstone/Slider` to fire `onChange` on mouse up and key up
- `moonstone/VideoPlayer` to show knob when pressed
- `moonstone/Header` to layout `titleBelow` and `subTitleBelow` correctly
- `moonstone/Header` to use correct font-weight for `subTitleBelow`
- `moonstone/VirtualList` to restore focus correctly for lists only slightly larger than the viewport

## [1.12.0] - 2017-10-27

### Fixed

- `moonstone/Scroller` and other scrolling components to prevent focusing outside the viewport when pressing a 5-way key during wheeling
- `moonstone/Scroller` to called scrollToBoundary once when focus is moved using holding child item
- `moonstone/VideoPlayer` to apply skin correctly
- `moonstone/Popup` from `last-focused` to `default-element` in `SpotlightContainerDecorator` config
- `moonstone/Panels` to retain focus when back key is pressed on breadcrumb
- `moonstone/Input` to correctly hide VKB when dismissing

## [1.11.0] - 2017-10-24

### Added

- `moonstone/VideoPlayer` properties `seekDisabled` and `onSeekFailed` to disable seek function

### Changed

- `moonstone/ExpandableList` to become `disabled` if there are no children

### Fixed

- `moonstone/Picker` to read out customized accessibility value when picker prop has `joined` and `aria-valuetext`
- `moonstone/Scroller` to apply scroll position on vertical or horizontal Scroller when child gets a focus
- `moonstone/Scroller` and other scrolling components to scroll without animation when panel is changed
- `moonstone/ContextualPopup` padding to not overlap close button
- `moonstone/Scroller` and other scrolling components to change focus via page up/down only when the scrollbar is visible
- `moonstone/Picker` to only increment one value on hold
- `moonstone/ItemOverlay` to remeasure when focused

## [1.10.1] - 2017-10-16

### Fixed

- `moonstone/Scroller` and other scrolling components to scroll via page up/down when focus is inside a Spotlight container
- `moonstone/VirtualList` and `moonstone/VirtualGridList` to scroll by 5-way keys right after wheeling
- `moonstone/VirtualList` not to move focus when a current item and the last item are located at the same line and pressing a page down key
- `moonstone/Slider` knob to follow while dragging for detached knob
- `moonstone/Header` to layout header row correctly in `standard` type
- `moonstone/Input` to not dismiss on-screen keyboard when dragging cursor out of input box
- `moonstone/Header` RTL `line-height` issue
- `moonstone/Panels` to render children on idle
- `moonstone/Scroller` and other scrolling components to limit muted spotlight container scrims to their bounds
- `moonstone/Input` to always forward `onKeyUp` event

## [1.10.0] - 2017-10-09

### Added

- `moonstone/VideoPlayer` support for designating components with `.spottable-default` as the default focus target when pressing 5-way down from the slider
- `moonstone/Slider` property `activateOnFocus` which when enabled, allows 5-way directional key interaction with the `Slider` value without pressing [Enter] first
- `moonstone/VideoPlayer` property `noMiniFeedback` to support controlling the visibility of mini feedback
- `ui/Layout`, which provides a technique for laying-out components on the screen using `Cells`, in rows or columns

### Changed

- `moonstone/Popup` to focus on mount if it’s initially opened and non-animating and to always pass an object to `onHide` and `onShow`
- `moonstone/VideoPlayer` to emit `onScrub` event and provide audio guidance when setting focus to slider

### Fixed

- `moonstone/ExpandableItem` and derivatives to restore focus to the Item if the contents were last focused when closed
- `moonstone/Slider` toggling activated state when holding enter/select key
- `moonstone/TimePicker` picker icons shifting slightly when focusing an adjacent picker
- `moonstone/Icon` so it handles color the same way generic text does, by inheriting from the parent's color. This applies to all instances of `Icon`, `IconButton`, and `Icon` inside `Button`.
- `moonstone/fonts` Museo Sans font to correct "Ti" kerning
- `moonstone/VideoPlayer` to correctly position knob on mouse click
- `moonstone/Panels.Header` to show an ellipsis for long titles with RTL text
- `moonstone/Marquee` to restart when invalidated by a prop change and managed by a `moonstone/Marquee.MarqueeController`
- `spotlight.Spotlight` method `focus()` to verify that the target element matches its container's selector rules prior to setting focus
- `moonstone/Picker` to only change picker values `onWheel` when spotted
- `moonstone/VideoPlayer` to hide descendant floating components (tooltips, contextual popups) when the media controls hide

## [1.9.3] - 2017-10-03

### Added

- `moonstone/Button` property value to `backgroundOpacity` called "lightTranslucent" to better serve colorful image backgrounds behind Buttons. This also affects `moonstone/IconButton` and `moonstone/Panels/ApplicationCloseButton`.
- `moonstone/Panels` property `closeButtonBackgroundOpacity` to support `moonstone/Panels/ApplicationCloseButton`'s `backgroundOpacity` prop

### Changed

- `Moonstone Icons` font file to include the latest designs for several icons
- `moonstone/Panels/ApplicationCloseButton` to expose its `backgroundOpacity` prop

### Fixed

- `moonstone/VirtualList` to apply "position: absolute" inline style to items
- `moonstone/Picker` to increment and decrement normally at the edges of joined picker
- `moonstone/Icon` not to read out image characters
- `moonstone/Scroller` and other scrolling components to not accumulate paging scroll by pressing page up/down in scrollbar
- `moonstone/Icon` to correctly display focused state when using external image
- `moonstone/Button` and `moonstone/IconButton` to be properly visually muted when in a muted container

## [1.9.2] - 2017-09-26

### Fixed

- `moonstone/ExpandableList` preventing updates when its children had changed

## [1.9.1] - 2017-09-25

### Fixed

- `moonstone/ExpandableList` run-time error when using an array of objects as children
- `moonstone/VideoPlayer` blocking pointer events when the controls were hidden

## [1.9.0] - 2017-09-22

### Added

- `moonstone/styles/mixins.less` mixins: `.moon-spotlight-margin()` and `.moon-spotlight-padding()`
- `moonstone/Button` property `noAnimation` to support non-animating pressed visual

### Changed

- `moonstone/TimePicker` to use "AM/PM" instead of "meridiem" for label under meridiem picker
- `moonstone/IconButton` default style to not animate on press. NOTE: This behavior will change back to its previous setting in release 2.0.0.
- `moonstone/Popup` to warn when using `scrimType` `'none'` and `spotlightRestrict` `'self-only'`
- `moonstone/Scroller` to block spotlight during scroll
- `moonstone/ExpandableItem` and derivatives to always pause spotlight before animation

### Fixed

- `moonstone/VirtualGridList` to not move focus to wrong column when scrolled from the bottom by holding the "up" key
- `moonstone/VirtualList` to focus an item properly when moving to a next or previous page
- `moonstone/Scroller` and other scrolling components to move focus toward first or last child when page up or down key is pressed if the number of children is small
- `moonstone/VirtualList` to scroll to preserved index when it exists within dataSize for preserving focus
- `moonstone/Picker` buttons to not change size
- `moonstone/Panel` to move key navigation to application close button on holding the "up" key.
- `moonstone/Picker` to show numbers when changing values rapidly
- `moonstone/Popup` layout in large text mode to show close button correctly
- `moonstone/Picker` from moving scroller when pressing 5-way keys in `joined` Picker
- `moonstone/Input` so it displays all locales the same way, without cutting off the edges of characters
- `moonstone/TooltipDecorator` to hide tooltip when 5-way keys are pressed for disabled components
- `moonstone/Picker` to not tremble in width when changing values while using a numeric width prop value
- `moonstone/Picker` to not overlap values when changing values in `vertical`
- `moonstone/ContextualPopup` pointer mode focus behavior for `spotlightRestrict='self-only'`
- `moonstone/VideoPlayer` to prevent interacting with more components in pointer mode when hidden
- `moonstone/Scroller` to not repaint its entire contents whenever partial content is updated
- `moonstone/Slider` knob positioning after its container is resized
- `moonstone/VideoPlayer` to maintain focus when media controls are hidden
- `moonstone/Scroller` to scroll expandable components into view when opening when pointer has moved elsewhere

## [1.8.0] - 2017-09-07

### Deprecated

- `moonstone/Dialog` property `showDivider`, will be replaced by `noDivider` property in 2.0.0

### Added

- `moonstone/Popup` callback property `onShow` which fires after popup appears for both animating and non-animating popups

### Changed

- `moonstone/Popup` callback property `onHide` to run on both animating and non-animating popups
- `moonstone/VideoPlayer` state `playbackRate` to media events
- `moonstone/VideoPlayer` support for `spotlightDisabled`
- `moonstone/VideoPlayer` thumbnail positioning and style
- `moonstone/VirtualList` to render when dataSize increased or decreased
- `moonstone/Dialog` style
- `moonstone/Popup`, `moonstone/Dialog`, and `moonstone/Notification` to support `node` type for children
- `moonstone/Scroller` to forward `onKeyDown` events

### Fixed

- `moonstone/Scroller` and other scrolling components to enable focus when wheel scroll is stopped
- `moonstone/VirtualList` to show scroll thumb when a preserved item is focused in a Panel
- `moonstone/Scroller` to navigate properly with 5-way when expandable child is opened
- `moonstone/VirtualList` to stop scrolling when focus is moved on an item from paging controls or outside
- `moonstone/VirtualList` to move out with 5-way navigation when the first or the last item is disabled
- `moonstone/IconButton` Tooltip position when disabled
- `moonstone/VideoPlayer` Tooltip time after unhovering
- `moonstone/VirtualList` to not show invisible items
- `moonstone/IconButton` Tooltip position when disabled
- `moonstone/VideoPlayer` to display feedback tooltip correctly when navigating in 5-way
- `moonstone/MarqueeDecorator` to work with synchronized `marqueeOn` `'render'` and hovering as well as `marqueOn` `'hover'` when moving rapidly among synchronized marquees
- `moonstone/Input` aria-label for translation
- `moonstone/Marquee` to recalculate inside `moonstone/Scroller` and `moonstone/SelectableItem` by bypassing `shouldComponentUpdate`
- `moonstone/Picker` to marquee when incrementing and decrementing values with the prop `noAnimation`

## [1.7.0] - 2017-08-23

### Deprecated

- `moonstone/TextSizeDecorator` and it will be replaced by `moonstone/AccessibilityDecorator`
- `moonstone/MarqueeDecorator` property `marqueeCentered` and `moonstone/Marquee` property `centered` will be replaced by `alignment` property in 2.0.0

### Added

- `moonstone/TooltipDecorator` config property to direct tooltip into a property instead of adding to `children`
- `moonstone/VideoPlayer` prop `thumbnailUnavailable` to fade thumbnail
- `moonstone/AccessibilityDecorator` with `highContrast` and `textSize`
- `moonstone/VideoPlayer` high contrast scrim
- `moonstone/MarqueeDecorator`and `moonstone/Marquee` property `alignment` to allow setting  alignment of marquee content

### Changed

- `moonstone/Scrollbar` to disable paging control down button properly at the bottom when a scroller size is a non-integer value
- `moonstone/VirtualList`, `moonstone/VirtualGridList`, and `moonstone/Scroller` to scroll on `keydown` event instead of `keyup` event of page up and page down keys
- `moonstone/VirtualGridList` to scroll by item via 5 way key
- `moonstone/VideoPlayer` to read target time when jump by left/right key
- `moonstone/IconButton` to not use `MarqueeDecorator` and `Uppercase`

### Fixed

- `moonstone/VirtualList` and `moonstone/VirtualGridList` to focus the correct item when page up and page down keys are pressed
- `moonstone/VirtualList` to not lose focus when moving out from the first item via 5way when it has disabled items
- `moonstone/Slider` to align tooltip with detached knob
- `moonstone/FormCheckbox` to display correct colors in light skin
- `moonstone/Picker` and `moonstone/RangePicker` to forward `onKeyDown` events when not `joined`
- `moonstone/SelectableItem` to display correct icon width and alignment
- `moonstone/LabeledItem` to always match alignment with the locale
- `moonstone/Scroller` to properly 5-way navigate from scroll buttons
- `moonstone/ExpandableList` to display correct font weight and size for list items
- `moonstone/Divider` to not italicize in non-italic locales
- `moonstone/VideoPlayer` slider knob to follow progress after being selected when seeking
- `moonstone/LabeledItem` to correctly position its icon. This affects all of the `Expandables`, `moonstone/DatePicker` and `moonstone/TimePicker`.
- `moonstone/Panels.Header` and `moonstone/Item` to prevent them from allowing their contents to overflow unexpectedly
- `moonstone/Marquee` to recalculate when vertical scrollbar appears
- `moonstone/SelectableItem` to recalculate marquee when toggled

### Removed

- `moonstone/Input` large-text mode

## [1.6.1] - 2017-08-07

### Changed

- `moonstone/Icon` and `moonstone/IconButton` to no longer fit image source to the icon's boundary

## [1.6.0] - 2017-08-04

### Added

- `moonstone/VideoPlayer` ability to seek when holding down the right and left keys. Sensitivity can be adjusted using throttling options `jumpDelay` and `initialJumpDelay`.
- `moonstone/VideoPlayer` property `no5WayJump` to disable jumping done by 5-way
- `moonstone/VideoPlayer` support for the "More" button to use tooltips
- `moonstone/VideoPlayer` properties `moreButtonLabel` and `moreButtonCloseLabel` to allow customization of the "More" button's tooltip and Aria labels
- `moonstone/VideoPlayer` property `moreButtonDisabled` to disable the "More" button
- `moonstone/Picker` and `moonstone/RangePicker` prop `aria-valuetext` to support reading custom text instead of value
- `moonstone/VideoPlayer` methods `showControls` and `hideControls` to allow external interaction with the player
- `moonstone/Scroller` support for Page Up/Page Down keys in pointer mode when no item has focus

### Changed

- `moonstone/VideoPlayer` to handle play, pause, stop, fast forward and rewind on remote controller
- `moonstone/Marquee` to also start when hovered if `marqueeOnRender` is set

### Fixed

- `moonstone/IconButton` to fit image source within `IconButton`
- `moonstone` icon font sizes for wide icons
- `moonstone/ContextualPopupDecorator` to prefer setting focus to the appropriate popup instead of other underlying controls when using 5-way from the activating control
- `moonstone/Scroller` not scrolled via 5 way when `moonstone/ExpandableList` is opened
- `moonstone/VirtualList` to not let the focus move outside of container even if there are children left when navigating with 5way
- `moonstone/Scroller` and other scrolling components to update disability of paging controls when the scrollbar is set to `visible` and the content becomes shorter
- `moonstone/VideoPlayer` to focus on hover over play/pause button when video is loading
- `moonstone/VideoPlayer` to update and display proper time while moving knob when video is paused
- `moonstone/VideoPlayer` long title overlap issues
- `moonstone/Header` to apply `marqueeOn` prop to `subTitleBelow` and `titleBelow`
- `moonstone/Picker` wheeling in `moonstone/Scroller`
- `moonstone/IncrementSlider` and `moonstone/Picker` to read value changes when selecting buttons

## [1.5.0] - 2017-07-19

### Added

- `moonstone/Slider` and `moonstone/IncrementSlider` prop `aria-valuetext` to support reading custom text instead of value
- `moonstone/TooltipDecorator` property `tooltipProps` to attach props to tooltip component
- `moonstone/Scroller` and `moonstone/VirtualList` ability to scroll via page up and page down keys
- `moonstone/VideoPlayer` tooltip-thumbnail support with the `thumbnailSrc` prop and the `onScrub` callback to fire when the knob moves and a new thumbnail is needed
- `moonstone/VirtualList` ability to navigate via 5way when there are disabled items
- `moonstone/ContextualPopupDecorator` property `popupContainerId` to support configuration of the popup's spotlight container
- `moonstone/ContextualPopupDecorator` property `onOpen` to notify containers when the popup has been opened
- `moonstone/ContextualPopupDecorator` config option `openProp` to support mapping the value of `open` property to the chosen property of wrapped component

### Changed

- `moonstone/ExpandableList` to use 'radio' as the default, and adapt 'single' mode to render as a `moonstone/RadioItem` instead of a `moonstone/CheckboxItem`
- `moonstone/VideoPlayer` to not hide pause icon when it appears
- `moonstone/ContextualPopupDecorator` to set accessibility-related props onto the container node rather than the popup node
- `moonstone/ExpandableItem`, `moonstone/ExpandableList`, `moonstone/ExpandablePicker`, `moonstone/DatePicker`, and `moonstone/TimePicker` to pause spotlight when animating in 5-way mode
- `moonstone/Spinner` to position the text content under the spinner, rather than to the right side
- `moonstone/VideoPlayer` to include hour when announcing the time while scrubbing
- `moonstone/GridListImageItem` to require a `source` prop and not have a default value

### Fixed

- `moonstone/Input` ellipsis to show if placeholder is changed dynamically and is too long
- `moonstone/Marquee` to re-evaluate RTL orientation when its content changes
- `moonstone/VirtualList` to restore focus on short lists
- `moonstone/ExpandableInput` to expand the width of its contained `moonstone/Input`
- `moonstone/Input` support for `dismissOnEnter`
- `moonstone/Input` focus management to prevent stealing focus when programmatically moved elsewhere
- `moonstone/Input` 5-way spot behavior
- `moonstone` international fonts to always be used, even when unsupported font-weights or font-styles are requested
- `moonstone/Panels.Panel` support for selecting components with `.spottable-default` as the default focus target
- `moonstone/Panels` layout in RTL locales
- `moonstone` spottable components to support `onSpotlightDown`, `onSpotlightLeft`, `onSpotlightRight`, and `onSpotlightUp` event property
- `moonstone/VirtualList` losing spotlight when the list is empty
- `moonstone/FormCheckbox` in focused state to have the correct "check" color
- `moonstone/Scroller` and other scrolling components' bug in `navigableFilter` when passed a container id

## [1.4.1] - 2017-07-05

### Changed

- `moonstone/Popup` to only call `onKeyDown` when there is a focused item in the `Popup`
- `moonstone/Scroller`, `moonstone/Picker`, and `moonstone/IncrementSlider` to automatically move focus when the currently focused `moonstone/IconButton` becomes disabled

### Fixed

- `moonstone/ContextualPopupDecorator` close button to account for large text size
- `moonstone/ContextualPopupDecorator` to not spot controls other than its activator when navigating out via 5-way
- `moonstone/Header` to set the value of `marqueeOn` for all types of headers

## [1.4.0] - 2017-06-29

### Deprecated

- `moonstone/Input` prop `noDecorator` is being replaced by `autoFocus` in 2.0.0

### Added

- `moonstone/Scrollbar` property `corner` to add the corner between vertical and horizontal scrollbars
- `moonstone/ScrollThumb` for a thumb of `moonstone/Scrollbar`
- `moonstone/styles/text.less` mixin `.locale-japanese-line-break()` to apply the correct  Japanese language line-break rules for the following multi-line components: `moonstone/BodyText`, `moonstone/Dialog`, `moonstone/Notification`, `moonstone/Popup`, and `moonstone/Tooltip`
- `moonstone/ContextualPopupDecorator` property `popupProps` to attach props to popup component
- `moonstone/VideoPlayer` property `pauseAtEnd` to control forward/backward seeking
- `moonstone/Panels/Header` prop `marqueeOn` to control marquee of header

### Changed

- `moonstone/Panels/Header` to expose its `marqueeOn` prop
- `moonstone/VideoPlayer` to automatically adjust the width of the allocated space for the side components so the media controls have more space to appear on smaller screens
- `moonstone/VideoPlayer` properties `autoCloseTimeout` and `titleHideDelay` default value to `5000`
- `moonstone/VirtualList` to support restoring focus to the last focused item
- `moonstone/Scroller` and other scrolling components to call `onScrollStop` before unmounting if a scroll is in progress
- `moonstone/Scroller` to reveal non-spottable content when navigating out of a scroller

### Fixed

- `moonstone/Dialog` to properly focus via pointer on child components
- `moonstone/VirtualList`, `moonstone/VirtualGridList`, and `moonstone/Scroller` not to be slower when scrolled to the first or the last position by wheeling
- `moonstone` component hold delay time
- `moonstone/VideoPlayer` to show its controls when pressing down the first time
- `moonstone/Panel` autoFocus logic to only focus on initial render
- `moonstone/Input` text colors
- `moonstone/ExpandableInput` to focus its decorator when leaving by 5-way left/right

## [1.3.1] - 2017-06-14

### Fixed

- `moonstone/Picker` support for large text
- `moonstone/Scroller` support for focusing paging controls with the pointer
- `moonstone` CSS rules for unskinned spottable components

## [1.3.0] - 2017-06-12

### Deprecated

- `moonstone/Scroller` props `horizontal` and `vertical`. Deprecated props are replaced with `direction` prop. `horizontal` and `vertical` will be removed in 2.0.0.
- `moonstone/Panel` prop `noAutoFocus` in favor of `autoFocus="none"`

### Added

- `moonstone/Image` support for `children` prop inside images
- `moonstone/Scroller` prop `direction` which replaces `horizontal` and `vertical` props
- `moonstone/VideoPlayer` property `tooltipHideDelay` to hide tooltip with a given amount of time
- `moonstone/VideoPlayer` property `pauseAtEnd` to pause when it reaches either the start or the end of the video
- `moonstone/VideoPlayer` methods `fastForward`, `getMediaState`, `jump`, `pause`, `play`, `rewind`, and `seek` to allow external interaction with the player. See docs for example usage.

### Changed

- `moonstone/Skinnable` to support context and allow it to be added to any component to be individually skinned. This includes a further optimization in skinning which consolidates all color assignments into a single block, so non-color rules aren't unnecessarily duplicated.
- `moonstone/Skinnable` light and dark skin names ("moonstone-light" and "moonstone") to "light" and "dark", respectively
- `moonstone/VideoPlayer` to set play/pause icon to display "play" when rewinding or fast forwarding
- `moonstone/VideoPlayer` to rewind or fast forward when previous command is slow-forward or slow-rewind respectively
- `moonstone/VideoPlayer` to fast forward when previous command is slow-forward and it reaches the last of its play rate
- `moonstone/VideoPlayer` to not play video on reload when `noAutoPlay` is `true`
- `moonstone/VideoPlayer` property `feedbackHideDelay`'s default value to `3000`
- `moonstone/Notification` to break line in characters in ja and zh locale
- `moonstone/Notification` to align texts left in LTR locale and right in RTL locale
- `moonstone/VideoPlayer` to simulate rewind functionality on non-webOS platforms only

### Fixed

- `moonstone/ExpandableItem` to correct the `titleIcon` when using `open` and `disabled`
- `moonstone/GridListImageItem` to center its selection icon on the image instead of the item
- `moonstone/Input` to have correct `Tooltip` position in `RTL`
- `moonstone/SwitchItem` to not unintentionally overflow `Scroller` containers, causing them to jump to the side when focusing
- `moonstone/VideoPlayer` to fast forward properly when video is at paused state
- `moonstone/VideoPlayer` to correctly change sources
- `moonstone/VideoPlayer` to show or hide feedback tooltip properly
- `moonstone/DateTimeDecorator` to work properly with `RadioControllerDecorator`
- `moonstone/Picker` in joined, large text mode so the arrows are properly aligned and sized
- `moonstone/Icon` to reflect the same proportion in relation to its size in large-text mode

## [1.2.0] - 2017-05-17

### Deprecated

- `moonstone/Scroller` and other scrolling components option `indexToFocus` in `scrollTo` method to be removed in 2.0.0

### Added

- `moonstone/Slider` and `moonstone/IncrementSlider` prop `noFill` to support a style without the fill
- `moonstone/Marquee` property `rtl` to set directionality to right-to-left
- `moonstone/VirtualList.GridListImageItem` property `selectionOverlay` to add custom component for selection overlay
- `moonstone/MoonstoneDecorator` property `skin` to let an app choose its skin: "moonstone" and "moonstone-light" are now available
- `moonstone/FormCheckboxItem`
- `moonstone/FormCheckbox`, a standalone checkbox, to support `moonstone/FormCheckboxItem`
- `moonstone/Input` props `invalid` and `invalidMessage` to display a tooltip when input value is invalid
- `moonstone/Scroller` and other scrolling components option `focus` in `scrollTo()` method
- `moonstone/Scroller` and other scrolling components property `spottableScrollbar`
- `moonstone/Icon.IconList` icons: `arrowshrinkleft` and `arrowshrinkright`

### Changed

- `moonstone/Picker` arrow icon for `joined` picker: small when not spotted, hidden when it reaches the end of the picker
- `moonstone/Checkbox` and `moonstone/CheckboxItem` to reflect the latest design
- `moonstone/MoonstoneDecorator/fontGenerator` was refactored to use the browser's FontFace API to dynamically load locale fonts
- `moonstone/VideoPlayer` space allotment on both sides of the playback controls to support 4 buttons; consequently the "more" controls area has shrunk by the same amount
- `moonstone/VideoPlayer` to not disable media button (play/pause)
- `moonstone/Scroller` and other scrolling components so that paging controls are not spottable by default with 5-way
- `moonstone/VideoPlayer`'s more/less button to use updated arrow icon

### Fixed

- `moonstone/MarqueeDecorator` to properly stop marquee on items with `'marqueeOnHover'`
- `moonstone/ExpandableList` to work properly with object-based children
- `moonstone/styles/fonts.less` to restore the Moonstone Icon font to request the local system font by default. Remember to update your webOS build to get the latest version of the font so you don't see empty boxes for your icons.
- `moonstone/Picker` and `moonstone/RangePicker` to now use the correct size from Enyo (60px v.s. 84px) for icon buttons
- `moonstone/Scroller` and other scrolling components to apply ri.scale properly
- `moonstone/Panel` to not cover a `Panels`'s `ApplicationCloseButton` when not using a `Header`
- `moonstone/IncrementSlider` to show tooltip when buttons focused

## [1.1.0] - 2017-04-21

### Deprecated

- `moonstone/ExpandableInput` property `onInputChange`

### Added

- `moonstone/Panels.Panel` prop and `moonstone/MoonstoneDecorator` config option: `noAutoFocus` to support prevention of setting automatic focus after render
- `moonstone/VideoPlayer` props: `backwardIcon`, `forwardIcon`, `jumpBackwardIcon`, `jumpForwardIcon`, `pauseIcon`, and `playIcon` to support icon customization of the player
- `moonstone/VideoPlayer` props `jumpButtonsDisabled` and `rateButtonsDisabled` for disabling the pairs of buttons when it's inappropriate for the playing media
- `moonstone/VideoPlayer` property `playbackRateHash` to support custom playback rates
- `moonstone/VideoPlayer` callback prop `onControlsAvailable` which fires when the players controls show or hide
- `moonstone/Image` support for `onLoad` and `onError` events
- `moonstone/VirtualList.GridListImageItem` prop `placeholder`
- `moonstone/Divider` property `preserveCase` to display text without capitalizing it

### Changed

- `moonstone/Slider` colors and sizing to match the latest designs
- `moonstone/ProgressBar` to position correctly with other components nearby
- `moonstone/Panels` breadcrumb to no longer have a horizontal line above it
- `moonstone/Transition` to measure itself when the CPU is idle
- style for disabled opacity from 0.4 to 0.3
- `moonstone/Button` colors for transparent and translucent background opacity when disabled
- `moonstone/ExpandableInput` property `onInputChange` to fire along with `onChange`. `onInputChange` is deprecated and will be removed in a future update.
- `Moonstone.ttf` font to include new icons
- `moonstone/Icon` to reference additional icons

### Fixed

- `moonstone/Popup` and `moonstone/ContextualPopupDecorator` 5-way navigation behavior
- `moonstone/Input` to not spot its own input decorator on 5-way out
- `moonstone/VideoPlayer` to no longer render its `children` in multiple places
- `moonstone/Button` text color when used on a neutral (light) background in some cases
- `moonstone/Popup` background opacity
- `moonstone/Marquee` to recalculate properly when its contents change
- `moonstone/TimePicker` to display time in correct order
- `moonstone/Scroller` to prefer spotlight navigation to its internal components

## [1.0.0] - 2017-03-31

> NOTE: We have also modified most form components to be usable in a controlled (app manages component
> state) or uncontrolled (Enact manages component state) manner. To put a component into a
> controlled state, pass in `value` (or other appropriate state property such as `selected` or
> `open`) at component creation and then respond to events and update the value as needed. To put a
> component into an uncontrolled state, do not set `value` (or equivalent), at creation. From this
> point on, Enact will manage the state and events will be sent when the state is updated. To
> specify an initial value, use the `defaultValue` (or, `defaultSelected, `defaultOpen, etc.)
> property.  See the documentation for individual components for more information.

### Added

- `moonstone/Button` property `icon` to support a built-in icon next to the text content. The Icon supports everything that `moonstone/Icon` supports, as well as a custom icon.
- `moonstone/MoonstoneDecorator` property `textSize` to resize several components to requested CMR sizes. Simply add `textSize="large"` to your `App` and the new sizes will automatically take effect.

### Changed

- `moonstone/Slider` to use the property `tooltip` instead of `noTooltip`, so the built-in tooltip is not enabled by default
- `moonstone/IncrementSlider` to include tooltip documentation
- `moonstone/ExpandableList` to accept an array of objects as children which are spread onto the generated components
- `moonstone/CheckboxItem` style to match the latest designs, with support for the `moonstone/Checkbox` to be on either the left or the right side by using the `iconPosition` property
- `moonstone/VideoPlayer` to supply every event callback-method with an object representing the VideoPlayer's current state, including: `currentTime`, `duration`, `paused`, `proportionLoaded`, and `proportionPlayed`

### Fixed

- `moonstone/Panels.Panel` behavior for remembering focus on unmount and setting focus after render
- `moonstone/VirtualList.VirtualGridList` showing empty items when items are continuously added dynamically
- `moonstone/Picker` to marquee on focus once again

## [1.0.0-beta.4] - 2017-03-10

### Added

- `moonstone/VirtualList` `indexToFocus` option to `scrollTo` method to focus on item with specified index
- `moonstone/IconButton` and `moonstone/Button` `color` property to add a remote control key color to the button
- `moonstone/Scrollbar` property `disabled` to disable both paging controls when it is true
- `moonstone/VirtualList` parameter `moreInfo` to pass `firstVisibleIndex` and `lastVisibleIndex` when scroll events are firing
- Accessibility support to UI components
- `moonstone/VideoPlayer` property `onUMSMediaInfo` to support the custom webOS “umsmediainfo” event
- `moonstone/Region` component which encourages wrapping components for improved accessibility rather than only preceding the components with a `moonstone/Divider`
- `moonstone/Slider` tooltip. It's enabled by default and comes with options like `noTooltip`, `tooltipAsPercent`, and `tooltipSide`. See the component docs for more details.
- `moonstone/Panels.Panel` property `hideChildren` to defer rendering children
- `moonstone/Spinner` properties `blockClickOn` and `scrim` to block click events behind spinner
- `moonstone/VirtualList` property `clientSize` to specify item dimensions instead of measuring them

### Changed

- `moonstone/VirtualGridImageItem` styles to reduce redundant style code app side
- `moonstone/VirtualList` and `moonstone/VirtualGridList` to add essential CSS for list items automatically
- `moonstone/VirtualList` and `moonstone/VirtualGridList` to not add `data-index` to their item DOM elements directly, but to pass `data-index` as the parameter of their `component` prop like the `key` parameter of their `component` prop
- `moonstone/ExpandableItem` and derivatives to defer focusing the contents until animation completes
- `moonstone/LabeledItem`, `moonstone/ExpandableItem`, `moonstone/ExpandableList` to each support the `node` type in their `label` property. Best used with `ui/Slottable`.

### Fixed

- `moonstone/VirtualList.GridListImageItem` to have proper padding size according to the existence of caption/subcaption
- `moonstone/Scroller` and other scrolling components to display scrollbars with proper size
- `moonstone/VirtualGridList` to not be truncated

### Removed

- `moonstone/Scroller` and other scrolling components property `hideScrollbars` and replaced it with `horizontalScrollbar` and `verticalScrollbar`

## [1.0.0-beta.3] - 2017-02-21

### Added

- `moonstone/VideoPlayer` support for 5-way show/hide of media playback controls
- `moonstone/VideoPlayer` property `feedbackHideDelay`
- `moonstone/Slider` property `onKnobMove` to fire when the knob position changes, independently from the `moonstone/Slider` value
- `moonstone/Slider` properties `active`, `disabled`, `knobStep`, `onActivate`, `onDecrement`, and `onIncrement` as part of enabling 5-way support to `moonstone/Slider`, `moonstone/IncrementSlider` and the media slider for `moonstone/VideoPlayer`
- `moonstone/Slider` now supports `children` which are added to the `Slider`'s knob, and follow it as it moves
- `moonstone/ExpandableInput` properties `iconAfter` and `iconBefore` to display icons after and before the input, respectively
- `moonstone/Dialog` property `preserveCase`, which affects `title` text

### Changed

- `moonstone/IncrementSlider` to change when the buttons are held down
- `moonstone/Marquee` to allow disabled marquees to animate
- `moonstone/Dialog` to marquee `title` and `titleBelow`
- `moonstone/Marquee.MarqueeController` config option `startOnFocus` to `marqueeOnFocus`. `startOnFocus` is deprecated and will be removed in a future update.
- `moonstone/Button`, `moonstone/IconButton`, `moonstone/Item` to not forward `onClick` when `disabled`

### Fixed

- `moonstone/Marquee.MarqueeController` to start marquee on newly registered components when controller has focus and to restart synced marquees after completion
- `moonstone/Scroller` to recalculate when an expandable child opens
- `spotlightDisabled` property support for spottable moonstone components
- `moonstone/Popup` and `moonstone/ContextualPopupDecorator` so that when the popup is closed, spotlight focus returns to the control that had focus prior to the popup opening
- `moonstone/Input` to not get focus when disabled

## [1.0.0-beta.2] - 2017-01-30

### Added

- `moonstone/Panels.Panel` property `showChildren` to support deferring rendering the panel body until animation completes
- `moonstone/MarqueeDecorator` property `invalidateProps` that specifies which props cause the marquee distance to be invalidated
- developer-mode warnings to several components to warn when values are out-of-range
- `moonstone/Divider` property `spacing` which adjusts the amount of empty space above and below the `Divider`. `'normal'`, `'small'`, `'medium'`, `'large'`, and `'none'` are available.
- `moonstone/Picker` when `joined` the ability to be incremented and decremented by arrow keys
- `onSpotlightDisappear` event property support for spottable moonstone components
- `moonstone/VideoPlayer` property `titleHideDelay`

### Changed

- `moonstone/Panels.Panels` and variations to defer rendering the children of contained `Panel` instances until animation completes
- `moonstone/ProgressBar` properties `progress` and `backgroundProgress` to accept a number between 0 and 1
- `moonstone/Slider` and `moonstone/IncrementSlider` property `backgroundPercent` to `backgroundProgress` which now accepts a number between 0 and 1
- `moonstone/Slider` to not ignore `value` prop when it is the same as the previous value
- `moonstone/Picker` component's buttons to reverse their operation such that 'up' selects the previous item and 'down' the next
- `moonstone/Picker` and derivatives may now use numeric width, which represents the amount of characters to use for sizing. `width={4}` represents four characters, `2` for two characters, etc. `width` still accepts the size-name strings.
- `moonstone/Divider` to now behave as a simple horizontal line when no text content is provided
- `moonstone/Scroller` and other scrolling components to not display scrollbar controls by default
- `moonstone/DatePicker` and `moonstone/TimePicker` to emit `onChange` event whenever the value is changed, not just when the component is closed

### Removed

- `moonstone/ProgressBar` properties `min` and `max`

### Fixed

- `moonstone/IncrementSlider` so that the knob is spottable via pointer, and 5-way navigation between the knob and the increment/decrement buttons is functional
- `moonstone/Slider` and `moonstone/IncrementSlider` to not fire `onChange` for value changes from props

## [1.0.0-beta.1] - 2016-12-30

### Added

- `moonstone/VideoPlayer` and `moonstone/TooltipDecorator` components and samples
- `moonstone/Panels.Panels` property `onBack` to support `ui/Cancelable`
- `moonstone/VirtualFlexList` Work-In-Progress component to support variably sized rows or columns
- `moonstone/ExpandableItem` properties `autoClose` and `lockBottom`
- `moonstone/ExpandableList` properties `noAutoClose` and `noLockBottom`
- `moonstone/Picker` property `reverse`
- `moonstone/ContextualPopup` property `noAutoDismiss`
- `moonstone/Dialog` property `scrimType`
- `moonstone/Popup` property `spotlightRestrict`

### Changed

- `moonstone/Panels.Routable` to require a `navigate` configuration property indicating the event callback for back or cancel actions
- `moonstone/MarqueeController` focus/blur handling to start and stop synchronized `moonstone/Marquee` components
- `moonstone/ExpandableList` property `autoClose` to `closeOnSelect` to disambiguate it from the added `autoClose` on 5-way up
- `moonstone/ContextualPopupDecorator.ContextualPopupDecorator` component's `onCloseButtonClick` property to `onClose`
- `moonstone/Dialog` component's `onCloseButtonClicked` property to `onClose`
- `moonstone/Spinner` component's `center` and `middle` properties to a single `centered` property
	that applies both horizontal and vertical centering
- `moonstone/Popup.PopupBase` component's `onCloseButtonClicked` property to `onCloseButtonClick`
- `moonstone/Item.ItemOverlay` component's `autoHide` property to remove the `'no'` option. The same
	effect can be achieved by omitting the property or passing `null`.
- `moonstone/VirtualGridList` to be scrolled by page when navigating with a 5-way direction key
- `moonstone/Scroller`, `moonstone/VirtualList`, `moonstone/VirtualGridList` to no longer respond to mouse down/move/up events
- all Expandables to include a state arrow UI element
- `moonstone/LabeledItem` to support a `titleIcon` property which positions just after the title text
- `moonstone/Button` to include `moonstone/TooltipDecorator`
- `moonstone/Expandable` to support being managed, radio group-style, by a component wrapped with `RadioControllerDecorator` from `ui/RadioDecorator`
- `moonstone/Picker` to animate `moonstone/Marquee` children when any part of the `moonstone/Picker` is focused
- `moonstone/VirtualList` to mute its container instead of disabling it during scroll events
- `moonstone/VirtualList`, `moonstone/VirtualGridList`, and `moonstone/Scroller` to continue scrolling when holding down the paging controls
- `moonstone/VirtualList` to require a `component` prop and not have a default value
- `moonstone/Picker` to continuously change when a button is held down by adding `ui/Holdable`.

### Fixed

- `moonstone/Popup` and `moonstone/ContextualPopup` 5-way navigation behavior using spotlight.
- Bug where a synchronized marquee whose content fit the available space would prevent restarting of the marquees
- `moonstone/Input` to show an ellipsis on the correct side based on the text directionality of the `value` or `placeholder` content.
- `moonstone/VirtualList` and `moonstone/VirtualGridList` to prevent unwanted scrolling when focused with the pointer
- `moonstone/Picker` to remove fingernail when a the pointer is held down, but the pointer is moved off the `joined` picker.
- `moonstone/LabeledItem` to include marquee on both `title` and `label`, and be synchronized

## [1.0.0-alpha.5] - 2016-12-16

No changes.

## [1.0.0-alpha.4] - 2016-12-2

### Added

- `moonstone/Popup`, `moonstone/ContextualPopupDecorator`, `moonstone/Notification`, `moonstone/Dialog` and `moonstone/ExpandableInput` components
- `ItemOverlay` component to `moonstone/Item` module
- `marqueeCentered` prop to `moonstone/MarqueeDecorator` and `moonstone/MarqueeText`
- `placeholder` prop to `moonstone/Image`
- `moonstone/MarqueeController` component to synchronize multiple `moonstone/Marquee` components
- Non-latin locale support to all existing Moonstone components
- Language-specific font support
- `moonstone/IncrementSlider` now accepts customizable increment and decrement icons, as well as `moonstone/Slider` being more responsive to external styling

### Changed

- `moonstone/Input` component's `iconStart` and `iconEnd` properties to be `iconBefore` and `iconAfter`, respectively, for consistency with `moonstone/Item.ItemOverlay` naming
- `moonstone/Icon` and `moonstone/IconButton` so the `children` property supports both font-based icons and images
- the `checked` property to `selected` for consistency across the whole framework. This allows better interoperability when switching between various components.  Affects the following: `CheckboxItem`, `RadioItem`, `SelectableItem`, `Switch`, `SwitchItem`, and `ToggleItem`. Additionally, these now use `moonstone/Item.ItemOverlay` to position and handle their Icons.
- `moonstone/Slider` and `moonstone/IncrementSlider` to be more performant. No changes were made to
	the public API.
- `moonstone/GridListImageItem` so that a placeholder image displays while loading the image, and the caption and subcaption support marqueeing
- `moonstone/MoonstoneDecorator` to add `FloatingLayerDecorator`
- `moonstone/IncrementSlider` in vertical mode looks and works as expected.

### Removed

- LESS mixins that belong in `@enact/ui`, so that only moonstone-specific mixins are contained in
this module. When authoring components and importing mixins, only the local mixins need to be
imported, as they already import the general mixins.
- the `src` property from `moonstone/Icon` and `moonston/IconButton`. Use the support for URLs in
	the `children` property as noted above.
- the `height` property from `moonstone/IncrementSlider` and `moonstone/Slider`

### Fixed

- Joined picker so that it now has correct animation when using the mouse wheel
- Bug in DatePicker/TimePicker that prevented setting of value earlier than 1969

## [1.0.0-alpha.3] - 2016-11-8

### Added

- `moonstone/BodyText`, `moonstone/DatePicker`, `moonstone/DayPicker`, `moonstone/ExpandableItem`, `moonstone/Image`, and `moonstone/TimePicker` components
- `fullBleed` prop to `moonstone/Panels/Header`. When `true`, the header content is indented and the header lines are removed.
- Application close button to `moonstone/Panels`. Fires `onApplicationClose` when clicked. Can be omitted with the `noCloseButton` prop.
- `marqueeDisabled` prop to `moonstone/Picker`
- `padded` prop to `moonstone/RangePicker`
- `forceDirection` prop to `moonstone/Marquee`. Forces the direction of `moonstone/Marquee`. Useful for when `RTL` content cannot be auto detected.

### Changed

- `data` parameter passed to `component` prop of `VirtualList`.
- `moonstone/Expandable` into a submodule of `moonstone/ExpandableItem`
- `ExpandableList` to properly support selection
- `moonstone/Divider`'s `children` property to be optional
- `moonstone/ToggleItem`'s `inline` version to have a `max-width` of `240px`
- `moonstone/Input` to use `<div>` instead of `<label>` for wrapping components. No change to
	functionality, only markup.

### Removed

- `moonstone/ExpandableCheckboxItemGroup` in favor of `ExpandableList`

## [1.0.0-alpha.2] - 2016-10-21

This version includes a lot of refactoring from the previous release. Developers need to switch to the new enact-dev command-line tool.

### Added

- New components and HOCs: `moonstone/Scroller`, `moonstone/VirtualList`, `moonstone/VirtualGridList`, `moonstone/MarqueeText`, `moonstone/Spinner`, `moonstone/ExpandableCheckboxItemGroup`, `moonstone/MarqueeDecorator`
- New options for `ui/Toggleable` HOC
- Marquee support to many components
- Image support to `moonstone/Icon` and `moonstone/IconButton`
- `dismissOnEnter` prop for `moonstone/Input`
- Many more unit tests

### Changed

- Some props for UI state were renamed to have `default` prefix where state was managed by the component. (e.g. `defaultOpen`)

### Fixed

- Many components were fixed, polished, updated and documented
- Inline docs updated to be more consistent and comprehensive<|MERGE_RESOLUTION|>--- conflicted
+++ resolved
@@ -6,13 +6,10 @@
 
 ### Fixed
 
-<<<<<<< HEAD
 - `moonstone/VideoPlayer` prop `infoComponents` to be read out when selecting more button on media control.
-=======
 - `moonstone/Slider` to forward `onActivate` event
 - `moonstone/GridListImageItem` to properly vertically align when the content varies in size
 - `moonstone/VideoPlayer` to not read out infoComponent when select more button on mediaContorls
->>>>>>> 7f7f4774
 
 ## [2.0.1] - 2018-08-01
 
