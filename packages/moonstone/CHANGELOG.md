# Change Log

The following is a curated list of changes in the Enact moonstone module, newest changes on the top.

<<<<<<< HEAD
## [unreleased]

### Added

- `moonstone/VirtualList.VirtualGridList` and `moonstone/VirtualList.VirtualList` property `childProps` to support additional props included in the object passed to the `itemsRenderer` callback
=======
## [2.2.6] - 2018-11-15

### Fixed

- `moonstone/VideoPlayer` to blur slider when hiding media controls
- `moonstone/VideoPlayer` to disable pointer mode when hiding media controls via 5-way
- `moonstone/VirtualList` and `moonstone/Scroller` to not to animate with 5-way navigation by default
>>>>>>> da2fd0df

## [2.2.5] - 2018-11-05

### Fixed

- `moonstone/ExpandableItem` to not steal focus after closing

## [2.2.4] - 2018-10-29

### Fixed

- `moonstone/MoonstoneDecorator` to apply both Latin and non-Latin rules to the root element so all children inherit the correct default font rules.
- `moonstone/Marquee`, `moonstone/MediaOverlay` to display locale-based font
- `moonstone/DayPicker` separator character used between selected days in the label in fa-IR locale
- `moonstone/Scroller`, `moonstone/VirtualList.VirtualGridList`, and `moonstone/VirtualList.VirtualList` scrolling by voice commands in RTL locales

## [2.2.3] - 2018-10-22

### Fixed

- `moonstone/Scroller` to respect the disabled spotlight container status when handling pointer events
- `moonstone/Scroller` to scroll to the boundary when focusing the first or last element with a minimal margin in 5-way mode
- `moonstone/VideoPlayer` to position the slider knob correctly when beyond the left or right edge of the slider

## [2.2.2] - 2018-10-15

### Fixed

- `moonstone/Scroller` stuttering when page up/down key is pressed

## [2.2.1] - 2018-10-09

### Fixed

- `moonstone/Scroller`, `moonstone/VirtualList.VirtualGridList`, and `moonstone/VirtualList.VirtualList` to notify user when scrolling is not possible via voice command
- `moonstone/TimePicker` to not read out meridiem label when changing the value

## [2.2.0] - 2018-10-02

### Added

- `moonstone/GridListImageItem` voice control feature support

### Fixed

- `moonstone/DayPicker` to prevent closing when selecting days via voice control
- `moonstone/VideoPlayer` to unfocus media controls when hidden
- `moonstone/Scroller` to set correct scroll position when an expandable child is closed
- `moonstone/Scroller` to prevent focusing children while scrolling

## [2.1.4] - 2018-09-17

### Fixed

- `moonstone/Button` and `moonstone/IconButton` to style image-based icons correctly when focused and disabled
- `moonstone/FormCheckboxItem` styling when focused and disabled
- `moonstone/Panels` to always blur breadcrumbs when transitioning to a new panel
- `moonstone/Scroller` to correctly set scroll position when nested item is focused
- `moonstone/Scroller` to not adjust `scrollTop` when nested item is focused
- `moonstone/VideoPlayer` to show correct playback rate feedback on play or pause
- `moonstone/VirtualList.VirtualGridList` and `moonstone/VirtualList.VirtualList` to handle 5way navigation properly when `focusableScrollbar` is true

## [2.1.3] - 2018-09-10

### Fixed

- `moonstone/Scroller`, `moonstone/VirtualList.VirtualGridList`, and `moonstone/VirtualList.VirtualList` to show overscroll effects properly on repeating wheel input
- `moonstone/TooltipDecorator` to handle runtime error when setting `tooltipText` to an empty string
- `moonstone/VideoPlayer` timing to read out `infoComponents` accessibility value when `moreButton` or `moreButtonColor` is pressed

## [2.1.2] - 2018-09-04

### Fixed

- `moonstone/ExpandableItem` to prevent default browser scroll behavior when 5-way key is pressed on the first item or the last item
- `moonstone/Scroller` scrolling behavior for focused items in 5-way mode
- `moonstone/Scroller` to scroll container elements into view
- `moonstone/TooltipDecorator` to update position when `tooltipText` is changed
- `moonstone/VideoPlayer` to prevent default browser scroll behavior when navigating via 5-way
- `moonstone/VirtuaList` to allow `onKeyDown` events to bubble
- `moonstone/VirtualList.VirtualGridList` and `moonstone/VirtualList.VirtualList` scrolling via page up or down keys

## [2.1.1] - 2018-08-27

### Changed

- `moonstone/Scroller`, `moonstone/VirtualList.VirtualGridList`, and `moonstone/VirtualList.VirtualList` to show overscroll effects only by wheel input

### Fixed

- `moonstone/VideoPlayer` so that activity is detected and the `autoCloseTimeout` timer is reset when using 5-way to navigate from the media slider

## [2.1.0] - 2018-08-20

### Added

- `moonstone/VideoPlayer` property `noMediaSliderFeedback`
- `moonstone/VideoPlayer.MediaControls` property `playPauseButtonDisabled`

### Changed

- `moonstone/Picker` key down hold threshold to 800ms before firing the `onChange` event

### Fixed

- `moonstone/GridListImageItem` to properly vertically align when the content varies in size
- `moonstone/Scroller`, `moonstone/VirtualList.VirtualGridList`, and `moonstone/VirtualList.VirtualList` to not scroll by dragging
- `moonstone/Slider` to not emit `onChange` event when `value` has not changed
- `moonstone/VideoPlayer` to focus on available media buttons if the default spotlight component is disabled
- `moonstone/VideoPlayer` to keep media controls visible when interacting with popups
- `moonstone/VideoPlayer` to read out `infoComponents` accessibility value when `moreButtonColor` is pressed
- `moonstone/VideoPlayer` to round the time displayed down to the nearest second
- `moonstone/VirtualList` to restore last focused item correctly

## [2.0.2] - 2018-08-13

### Fixed

- `moonstone/DatePicker` to correctly change year when `minYear` and `maxYear` aren't provided
- `moonstone/EditableIntegerPicker` management of spotlight pointer mode
- `moonstone/LabeledIcon` and `moonstone/LabeledIconButton` to have proper spacing and label-alignment with all label positions
- `moonstone/Popup` to prevent duplicate 5-way navigation when `spotlightRestrict="self-first"`
- `moonstone/Scroller` not to scroll to wrong position via 5way navigation in RTL languages
- `moonstone/Scroller` not to scroll when focusing in pointer mode
- `moonstone/Slider` to forward `onActivate` event
- `moonstone/VideoPlayer` to reset key down hold when media becomes unavailable

## [2.0.1] - 2018-08-01

### Fixed

- `moonstone/Dialog` read order of dialog contents
- `moonstone/Scroller` to go to next page properly via page up/down keys

## [2.0.0] - 2018-07-30

### Added

- `moonstone/LabeledIcon` and `moonstone/LabeledIconButton` components for a lightweight `Icon` or `IconButton` with a label
- `moonstone/VideoPlayer` property `noAutoShowMediaControls`

### Fixed

- `moonstone/Scroller` to prevent scrolling via page up/down keys if there is no spottable component in that direction
- `moonstone/Dialog` to hide `titleBelow` when `title` is not set
- `moonstone/Image` to suppress drag and drop support by default
- `moonstone/VideoPlayer` audio guidance behavior of More button
- `moonstone/VirtualList.VirtualGridList` and `moonstone/VirtualList.VirtualList` to handle focus properly via page up/down keys when switching to 5-way mode
- `moonstone/Popup` to spot the content after it's mounted
- `moonstone/Scroller`, `moonstone/VirtualList.VirtualGridList`, and `moonstone/VirtualList.VirtualList` to scroll properly via voice control in RTL locales

## [2.0.0-rc.3] - 2018-07-23

### Changed

- `moonstone/Scroller.Scroller`, `moonstone/VirtualList.VirtualGridList`, and `moonstone/VirtualList.VirtualList` overscroll effect color more recognizable on the focused element

### Fixed

- `moonstone/ContextualPopup` to refocus its activator on close when the popup lacks spottable children
- `moonstone/Scroller`, `moonstone/VirtualList.VirtualGridList`, and `moonstone/VirtualList.VirtualList` to scroll properly when holding down paging control buttons
- `moonstone/ExpandableItem` spotlight behavior when leaving the component via 5-way
- `moonstone/RadioItem` circle thickness to be 2px, matching the design
- `moonstone/Slider` to correctly prevent 5-way actions when activated
- `moonstone/ExpandableItem` and other expandable components to spotlight correctly when switching from pointer mode to 5-way with `closeOnSelect`

## [2.0.0-rc.2] - 2018-07-16

### Fixed

- `moonstone/Input` to not focus by *tab* key
- `moonstone/Picker` to properly set focus when navigating between buttons
- `moonstone/Popup` to set correct open state while transitioning
- `moonstone/ProgressBar.ProgressBarTooltip` unknown props warning
- `moonstone/Scrollable` to disable spotlight container during flick events only when contents can scroll
- `moonstone/Scroller`, `moonstone/VirtualList.VirtualGridList`, and `moonstone/VirtualList.VirtualList` to scroll properly when `animate` is false via `scrollTo`
- `moonstone/Scroller`, `moonstone/VirtualList.VirtualGridList`, and `moonstone/VirtualList.VirtualList` page controls to stop propagating an event when the event is handled
- `moonstone/Scroller`, `moonstone/VirtualList.VirtualGridList`, and `moonstone/VirtualList.VirtualList` to hide overscroll effect when focus is moved from a disabled paging control button to the opposite button
- `moonstone/Scroller`, `moonstone/VirtualList.VirtualGridList`, and `moonstone/VirtualList.VirtualList` to show overscroll effect when reaching the edge for the first time by wheel
- `moonstone/VideoPlayer` to display feedback tooltip when pointer leaves slider while playing
- `moonstone/VirtualList` and `moonstone/VirtualGridList` to restore focus on items focused by pointer

## [2.0.0-rc.1] - 2018-07-09

### Added

- `moonstone/VirtualList.VirtualList` and `moonstone/VirtualList.VirtualGridList` support `data-webos-voice-focused` and `data-webos-voice-group-label`

### Removed

- `moonstone/Button` built-in support for tooltips

### Changed

- `moonstone/Spinner` to blur Spotlight when the spinner is active

### Fixed

- `moonstone/Scroller.Scroller`, `moonstone/VirtualList.VirtualGridList`, and `moonstone/VirtualList.VirtualList` to handle direction, page up, and page down keys properly on page controls them when `focusableScrollbar` is false
- `moonstone/Scroller.Scroller`, `moonstone/VirtualList.VirtualGridList`, and `moonstone/VirtualList.VirtualList` to handle a page up or down key in pointer mode
- `moonstone/VideoPlayer.MediaControls` to correctly handle more button color when the prop is not specified
- `VirtualList.VirtualList` to handle focus properly when switching to 5-way mode

## [2.0.0-beta.9] - 2018-07-02

### Added

- `moonstone/ContextualPopupDecorator` instance method `positionContextualPopup()`
- `moonstone/MoonstoneDecorator` config property `disableFullscreen` to prevent the decorator from filling the entire screen
- `moonstone/Scroller` prop `onUpdate`

### Fixed

- `moonstone/Scrollable` to update scroll properly on pointer click
- `moonstone/TooltipDecorator` to prevent unnecessary re-renders when losing focus
- `moonstone/TooltipDecorator` to not dismiss the tooltip on pointer click

## [2.0.0-beta.8] - 2018-06-25

### Added

- `moonstone/Scroller.Scroller`, `moonstone/VirtualList.VirtualGridList`, and `moonstone/VirtualList.VirtualList` support for scrolling via voice control on webOS
- `moonstone/Scroller.Scroller`, `moonstone/VirtualList.VirtualGridList`, and `moonstone/VirtualList.VirtualList` overscroll effect when the edges are reached

### Changed

- `moonstone/Divider` property `marqueeOn` default value to `render`
- `moonstone/Scroller.Scroller`, `moonstone/VirtualList.VirtualGridList`, and `moonstone/VirtualList.VirtualList` scrollbar button to move a previous or next page when pressing a page up or down key instead of releasing it

### Fixed

- `moonstone/VideoPlayer` to prevent updating state when the source is changed to the preload source, but the current preload source is the same
- `moonstone/MediaOverlay` to marquee correctly
- `moonstone/MediaOverlay` to match UX guidelines

## [2.0.0-beta.7] - 2018-06-11

### Removed

- `moonstone/Dialog` properties `preserveCase` and `showDivider`, replaced by `casing` and `noDivider` respectively
- `moonstone/Divider` property `preserveCase`, replaced by `casing`
- `moonstone/ExpandableInput` property `onInputChange`, replaced by `onChange`
- `moonstone/MoonstoneDecorator.TextSizeDecorator`, replaced by `moonstone/MoonstoneDecorator.AccessibilityDecorator`
- `moonstone/Panels.Header` property `preserveCase`, replaced by `casing`
- `moonstone/Panels.Panel` property `noAutoFocus`, replaced by `autoFocus`
- `moonstone/TooltipDecorator` property `tooltipPreserveCase`, replaced by `tooltipCasing`

### Changed

- `moonstone/VideoPlayer` to allow spotlight focus to move left and right from `MediaControls`
- `moonstone/VideoPlayer` to disable bottom controls when loading until it's playable

### Fixed

- `moonstone/EditableIntegerPicker` to disable itself when on a range consisting of a single static value
- `moonstone/Picker` to disable itself when containing fewer than two items
- `moonstone/Popup` to spot its content correctly when `open` by default
- `moonstone/RangePicker` to disable itself when on a range consisting of a single static value
- `moonstone/TooltipDecorator` to hide when `onDismiss` has been invoked
- `moonstone/VideoPlayer` to show media controls when pressing down in pointer mode
- `moonstone/VideoPlayer` to provide a more natural 5-way focus behavior
- `moonstone/VideoPlayer.MediaControls` to handle left and right key to jump when `moonstone/VideoPlayer` is focused

## [2.0.0-beta.6] - 2018-06-04

### Removed

- `moonstone/IncrementSlider` prop `children` which was no longer supported for setting the tooltip (since 2.0.0-beta.1)

### Fixed

- `moonstone/ContextualPopupDecorator` to allow focusing components under a popup without any focusable components
- `moonstone/Scroller` ordering of logic for Scroller focus to check focus possibilities first then go to fallback at the top of the container
- `moonstone/Scroller` to check focus possibilities first then go to fallback at the top of the container of focused item
- `moonstone/Scroller` to scroll by page when focus was at the edge of the viewport
- `moonstone/ToggleButton` padding and orientation for RTL
- `moonstone/VideoPlayer` to not hide title and info section when showing more components
- `moonstone/VideoPlayer` to select a position in slider to seek in 5-way mode
- `moonstone/VideoPlayer` to show thumbnail only when focused on slider

## [2.0.0-beta.5] - 2018-05-29

### Removed

- `moonstone/Popup`, `moonstone/Dialog` and `moonstone/Notification` property `spotlightRestrict` option `'none'`
- `moonstone/VideoPlayer` prop `preloadSource`, to be replaced by `moonstone/VideoPlayer.Video` prop `preloadSource`
- `moonstone/Button` and `moonstone/IconButton` allowed value `'opaque'` from prop `backgroundOpacity` which was the default and therefore has the same effect as omitting the prop

### Added

- `moonstone/VideoPlayer` props `selection` and `onSeekOutsideRange` to support selecting a range and notification of interactions outside of that range
- `moonstone/VideoPlayer.Video` component to support preloading video sources

### Changed

- `moonstone/VideoPlayer.videoComponent` prop to default to `ui/Media.Media` instead of `'video'`. As a result, to use a custom video element, one must pass an instance of `ui/Media` with its `mediaComponent` prop set to the desired element.

### Fixed

- `moonstone/ContextualPopupDecorator` to properly stop propagating keydown event if fired from the popup container
- `moonstone/Slider` to read when knob gains focus or for a change in value
- `moonstone/Scroller` to not cut off Expandables when scrollbar appears
- `moonstone/VideoPlayer` to correctly read out when play button is pressed
- `moonstone/Divider` to always use a fixed height, regardless of locale

## [2.0.0-beta.4] - 2018-05-21

### Added

- `moonstone/Button` and `moonstone/IconButton` class name `small` to the list of allowed `css` overrides
- `moonstone/VideoPlayer.MediaControls` property `onClose` to handle back key
- `moonstone/ProgressBar` prop `highlighted` for when the UX needs to call special attention to a progress bar

### Changed

- `moonstone/VideoPlayer` to disable media slider when source is unavailable

### Fixed

- `moonstone/ContextualPopupDecorator` to not set focus to activator when closing if focus was set elsewhere
- `moonstone/IconButton` to allow external customization of vertical alignment of its `Icon` by setting `line-height`
- `moonstone/Marquee.MarqueeController` to not cancel valid animations
- `moonstone/VideoPlayer` feedback and feedback icon to hide properly on play/pause/fast forward/rewind
- `moonstone/VideoPlayer` to correctly focus to default media controls component
- `moonstone/VideoPlayer` to close opened popup components when media controls hide
- `moonstone/VideoPlayer` to show controls on mount and when playing next preload video

## [2.0.0-beta.3] - 2018-05-14

### Added

- `moonstone/SelectableItem.SelectableItemDecorator`

### Changed

- `moonstone/ToggleItem` to forward native events on `onFocus` and `onBlur`
- `moonstone/Input` and `moonstone/ExpandableInput` to support forwarding valid `<input>` props to the contained `<input>` node
- `moonstone/ToggleButton` to fire `onToggle` when toggled

### Fixed

- `moonstone/VirtualList.VirtualList` and `moonstone/VirtualList.VirtualGridList` to scroll properly with all enabled items via a page up or down key
- `moonstone/VirtualList.VirtualList`, `moonstone/VirtualList.VirtualGridList`, and `moonstone/Scroller.Scroller` to ignore any user key events in pointer mode
- `moonstone/VirtualList.VirtualList`, `moonstone/VirtualList.VirtualGridList`, and `moonstone/Scroller.Scroller` to pass `data-spotlight-container-disabled` prop to their outer DOM element
- `moonstone/Image` so it automatically swaps the `src` to the appropriate resolution dynamically as the screen resizes
- `moonstone/Popup` to support all `spotlightRestrict` options
- `moonstone` component `disabled` colors to match the most recent design guidelines (from 30% to 60% opacity)
- `moonstone/ExpandableInput` spotlight behavior when leaving the component via 5-way

## [2.0.0-beta.2] - 2018-05-07

### Fixed

- `moonstone/IconButton` to allow theme-style customization, like it claimed was possible
- `moonstone/ExpandableItem` and related expandables to deal with disabled items and the `autoClose`, `lockBottom` and `noLockBottom` props
- `moonstone/Slider` not to fire `onChange` event when 5-ways out of boundary
- `moonstone/ToggleButton` layout for RTL locales
- `moonstone/Item`, `moonstone/SlotItem`, `moonstone/ToggleItem` to not apply duplicate `className` values
- `moonstone/VirtualList.VirtualList`, `moonstone/VirtualList.VirtualGridList`, and `moonstone/Scroller.Scroller` scrollbar button's aria-label in RTL
- `moonstone/VirtualList.VirtualList` and `moonstone/VirtualList.VirtualGridList` to scroll properly with all disabled items
- `moonstone/VirtualList.VirtualList` and `moonstone/VirtualList.VirtualGridList` to not scroll on focus when jumping

## [2.0.0-beta.1] - 2018-04-29

### Removed

- `moonstone/IncrementSlider` and `moonstone/Slider` props `tooltipAsPercent`, `tooltipSide`, and `tooltipForceSide`, to be replaced by `moonstone/IncrementSlider.IncrementSliderTooltip` and `moonstone/Slider.SliderTooltip` props `percent`, and `side`
- `moonstone/IncrementSlider` props `detachedKnob`, `onDecrement`, `onIncrement`, and `scrubbing`
- `moonstone/ProgressBar` props `tooltipSide` and `tooltipForceSide`, to be replaced by `moonstone/ProgressBar.ProgressBarTooltip` prop `side`
- `moonstone/Slider` props `detachedKnob`, `onDecrement`, `onIncrement`, `scrubbing`, and `onKnobMove`
- `moonstone/VideoPlayer` property `tooltipHideDelay`
- `moonstone/VideoPlayer` props `backwardIcon`, `forwardIcon`, `initialJumpDelay`, `jumpBackwardIcon`, `jumpButtonsDisabled`, `jumpDelay`, `jumpForwadIcon`, `leftComponents`, `moreButtonCloseLabel`, `moreButtonColor`, `moreButtonDisabled`, `moreButtonLabel`, `no5WayJump`, `noJumpButtons`, `noRateButtons`, `pauseIcon`, `playIcon`, `rateButtonsDisabled`, and `rightComponents`, replaced by corresponding props on `moonstone/VideoPlayer.MediaControls`
- `moonstone/VideoPlayer` props `onBackwardButtonClick`, `onForwardButtonClick`, `onJumpBackwardButtonClick`, `onJumpForwardButtonClick`, and `onPlayButtonClick`, replaced by `onRewind`, `onFastForward`, `onJumpBackward`, `onJumpForward`, `onPause`, and `onPlay`, respectively

### Added

- `moonstone/DatePicker` props `dayAriaLabel`, `dayLabel`, `monthAriaLabel`, `monthLabel`, `yearAriaLabel` and `yearLabel` to configure the label set on date pickers
- `moonstone/DayPicker` and `moonstone/DaySelector` props `dayNameLength`, `everyDayText`, `everyWeekdayText`, and `everyWeekendText`
- `moonstone/ExpandablePicker` props `checkButtonAriaLabel`, `decrementAriaLabel`, `incrementAriaLabel`, and `pickerAriaLabel` to configure the label set on each button and picker
- `moonstone/MediaOverlay` component
- `moonstone/Picker` props `aria-label`, `decrementAriaLabel`, and `incrementAriaLabel` to configure the label set on each button
- `moonstone/Popup` property `closeButtonAriaLabel` to configure the label set on popup close button
- `moonstone/ProgressBar.ProgressBarTooltip` props `percent` to format the value as a percent and `visible` to control display of the tooltip
- `moonstone/TimePicker` props `hourAriaLabel`, `hourLabel`, `meridiemAriaLabel`, `meridiemLabel`, `minuteAriaLabel`, and `minuteLabel` to configure the label set on time pickers
- `moonstone/VideoPlayer.MediaControls` component to support additional customization of the playback controls
- `moonstone/VideoPlayer` props `mediaControlsComponent`, `onRewind`, `onFastForward`, `onJumpBackward`, `onJumpForward`, `onPause`, `onPlay`, and `preloadSource`
- `moonstone/VirtualList.VirtualList` and `moonstone/VirtualList.VirtualGridList` `role="list"`
- `moonstone/VirtualList.VirtualList` and `moonstone/VirtualList.VirtualGridList` prop `wrap` to support wrap-around spotlight navigation
- `moonstone/VirtualList`, `moonstone/VirtualGridList` and `moonstone/Scroller` props `scrollRightAriaLabel`, `scrollLeftAriaLabel`, `scrollDownAriaLabel`, and `scrollUpAriaLabel` to configure the aria-label set on scroll buttons in the scrollbars

### Changed

- `moonstone/IncrementSlider` and `moonstone/Slider` prop `tooltip` to support either a boolean for the default tooltip or an element or component for a custom tooltip
- `moonstone/Input` to prevent pointer actions on other component when the input has focus
- `moonstone/ProgressBar.ProgressBarTooltip` prop `side` to support either locale-aware or locale-independent positioning
- `moonstone/ProgressBar.ProgressBarTooltip` prop `tooltip` to support custom tooltip components
- `moonstone/Scroller`, `moonstone/Picker`, and `moonstone/IncrementSlider` to retain focus on `moonstone/IconButton` when it becomes disabled

### Fixed

- `moonstone/ExpandableItem` and related expandable components to expand smoothly when used in a scroller
- `moonstone/GridListImageItem` to show proper `placeholder` and `selectionOverlay`
- `moonstone/MoonstoneDecorator` to optimize localized font loading performance
- `moonstone/Scroller` and `moonstone/VirtualList` navigation via 5-way from paging controls
- `moonstone/VideoPlayer` to render bottom controls at idle after mounting
- `moonstone/VirtualList.VirtualList` and `moonstone/VirtualList.VirtualGridList` to give initial focus
- `moonstone/VirtualList.VirtualList` and `moonstone/VirtualList.VirtualGridList` to have the default value for `dataSize`, `pageScroll`, and `spacing` props

## [2.0.0-alpha.8] - 2018-04-17

### Added

- `moonstone/Panels` property `closeButtonAriaLabel` to configure the label set on application close button

### Changed

- `moonstone/VirtualList.VirtualList` and `moonstone/VirtualList.VirtualGridList` to set its ARIA `role` to `"list"`
- `moonstone/VideoPlayer` property `title` to accept node type

### Fixed

- `moonstone/TimePicker` to show `meridiem` correctly in all locales
- `moonstone/Scrollable` scroll buttons to read out out audio guidance when button pressed down
- `moonstone/ExpandableItem` to show label properly when open and disabled
- `moonstone/Notification` to position properly in RTL locales
- `moonstone/VideoPlayer` to show controls when pressing 5-way select

## [2.0.0-alpha.7] - 2018-04-03

### Removed

- `moonstone/VirtualList.VirtualList` and `moonstone/VirtualList.VirtualGridList` prop `data` to eliminate the misunderstanding caused by the ambiguity of `data`

### Added

- `moonstone/VideoPlayer` property `noSpinner` to allow apps to show/hide spinner while loading video

### Changed

- `moonstone/VideoPlayer` to disable play/pause button when media controls are disabled
- `moonstone/VideoPlayer` property `moreButtonColor` to allow setting underline colors for more button
- `moonstone/VirtualList.VirtualList` and `moonstone/VirtualList.VirtualGridList` prop `isItemDisabled`, which accepts a function that checks if the item at the supplied index is disabled
- `moonstone/Panels.Header` support for `headerInput` so the Header can be used as an Input. See documentation for usage examples.
- `moonstone/ProgressBar` property `tooltipSide` to configure tooltip position relative to the progress bar
- `moonstone/ProgressBar` colors (affecting `moonstone/Slider` as well) for light and dark theme to match the latest designs and make them more visible when drawn over arbitrary background colors

### Fixed

- `moonstone/VideoPlayer` to correctly adjust spaces when the number of components changes in `leftComponents` and `rightComponents`
- `moonstone/VideoPlayer` to read out audio guidance every time `source` changes
- `moonstone/VideoPlayer` to display custom thumbnail node
- `moonstone/VideoPlayer` to hide more icon when right components are removed
- `moonstone/Picker` to correctly update pressed state when dragging off buttons
- `moonstone/Notification` to display when it's opened
- `moonstone/VirtualList` and `moonstone/VirtualGridList` to show Spotlight properly while navigating with page up and down keys
- `moonstone/Input` to allow navigating via left or right to other components when the input is active and the selection is at start or end of the text, respectively
- `moonstone/Panels.ActivityPanels` to correctly lay out the existing panel after adding additional panels

## [2.0.0-alpha.6] - 2018-03-22

### Removed

- `moonstone/Slider` exports `SliderFactory` and `SliderBaseFactory`
- `moonstone/IncrementSlider` exports `IncrementSliderFactory` and `IncrementSliderBaseFactory`
- `moonstone/ProgressBar`, `moonstone/Slider`, `moonstone/Slider.SliderTooltip`, `moonstone/IncrementSlider` components' `vertical` property and replaced it with `orientation`

### Added

- `moonstone/VideoPlayer` property `component` to handle custom video element
- `moonstone/IncrementSlider` properties `incrementAriaLabel` and `decrementAriaLabel` to configure the label set on each button
- `moonstone/Input` support for `small` prop
- `moonstone/ProgressBar` support for `tooltip` and `tooltipForceSide`
- `moonstone/ProgressBar`, `moonstone/Slider`, `moonstone/Slider.SliderTooltip`, `moonstone/IncrementSlider` property `orientation` to accept orientation strings like "vertical" and "horizontal" (replaced old `vertical` prop)

### Changed

- `moonstone/Input` input `height`, `vertical-align`, and `margins`. Please verify your layouts to ensure everything lines up correctly; this change may require removal of old sizing and positioning CSS which is no longer necessary.
- `moonstone/FormCheckbox` to have a small border around the circle, according to new GUI designs
- `moonstone/RadioItem` dot size and added an inner-dot to selected-focused state, according to new GUI designs
- `moonstone/ContextualPopup` prop `popupContainerId` to `popupSpotlightId`
- `moonstone/Popup` prop `containerId` to `spotlightId`
- `moonstone/VideoPlayer` prop `containerId` to `spotlightId`
- `moonstone/VirtualList.VirtualList` and `moonstone/VirtualList.VirtualGridList` prop `component` to be replaced by `itemRenderer`

### Fixed

- `moonstone/ExpandableItem` to be more performant when animating
- `moonstone/GridListImageItem` to hide overlay checkmark icon on focus when unselected
- `moonstone/GridListImageItem` to use `ui/GridListImageItem`
- `moonstone/VirtualList`, `moonstone/VirtualGridList` and `moonstone/Scroller` components to use their base UI components
- `moonstone/VirtualList` to show the selected state on hovered paging controls properly
- `moonstone/Slider` to highlight knob when selected
- `moonstone/Slider` to handle updates to its `value` prop correctly
- `moonstone/ToggleItem` to accept HTML DOM node tag names as strings for its `component` property
- `moonstone/Popup` to properly pause and resume spotlight when animating

## [2.0.0-alpha.5] - 2018-03-07

### Removed

- `moonstone/Marquee.MarqueeText`, replaced by `moonstone/Marquee.Marquee`
- `moonstone/VirtualGridList.GridListImageItem`, replaced by `moonstone/GridListImageItem`

### Changed

- `moonstone/Marquee.Marquee` to be `moonstone/Marquee.MarqueeBase`
- `moonstone/ContextualPopupDecorator` to not restore last-focused child
- `moonstone/ExpandableList` to restore focus to the first selected item after opening

### Fixed

- `moonstone/Slider` to correctly show localized percentage value in tooltip when `tooltipAsPercent` is true
- `moonstone/VirtualGridList` to show or hide its scrollbars properly
- `moonstone/Button` text to be properly centered
- `moonstone/Input` to not clip some glyphs at the start of the value

## [2.0.0-alpha.4] - 2018-02-13

### Added

- `moonstone/SlotItem` replacing `moonstone/Item.ItemOverlay`

### Removed

- `moonstone/VirtualFlexList` to be replaced by `ui/VirtualFlexList`
- `moonstone/Button` and `moonstone/IconButton` prop `noAnimation`
- `moonstone/Item.OverlayDecorator`, `moonstone/Item.Overlay`, and `moonstone/Item.ItemOverlay` to be replaced by `moonstone/SlotItem`

### Changed

- `moonstone/Marquee` to do less-costly calculations during measurement and optimized the applied styles
- `moonstone/ExpandableList` to require a unique key for each object type data

### Fixed

- `moonstone/VirtualList` to render properly with fiber reconciler
- `moonstone/VirtualList` focus option in scrollTo api
- `moonstone/ExpandableSpotlightDecorator` to not spot the title upon collapse when in `pointerMode`
- `moonstone/Spinner` to not unpause Spotlight unless it was the one to pause it
- `moonstone/Marquee` to stop when becoming disabled
- `moonstone/Input`, `moonstone/MarqueeDecorator`, and `moonstone/Slider` to prevent unnecessary focus-based updates

## [2.0.0-alpha.3] - 2018-01-18

### Removed

- `moonstone/Scroller` and `moonstone/VirtualList` option `indexToFocus` in `scrollTo` method which is deprecated from 1.2.0
- `moonstone/Scroller` props `horizontal` and `vertical` which are deprecated from 1.3.0 and replaced with `direction` prop
- `moonstone/Button` exports `ButtonFactory` and `ButtonBaseFactory`
- `moonstone/IconButton` exports `IconButtonFactory` and `IconButtonBaseFactory`

### Fixed

- `moonstone/MoonstoneDecorator` root node to fill the entire space available, which simplifies positioning and sizing for child elements (previously always measured 0 in height)
- `moonstone/VirtualList` to prevent infinite function call when a size of contents is slightly longer than a client size without a scrollbar
- `moonstone/VirtualList` to sync scroll position when clientSize changed

## [2.0.0-alpha.2] - 2017-08-29

No significant changes.

## [2.0.0-alpha.1] - 2017-08-27

### Changed

- `moonstone/Button`, `moonstone/Checkbox`, `moonstone/FormCheckbox`, `moonstone/IconButton`, `moonstone/IncrementSlider`, `moonstone/Item`, `moonstone/Picker`, and `moonstone/RangePicker`, `moonstone/Switch` and `moonstone/VideoPlayer` to use `ui/Touchable`

## [1.15.0] - 2018-02-28

### Deprecated

- `moonstone/Marquee.Marquee`, to be moved to `moonstone/Marquee.MarqueeBase` in 2.0.0
- `moonstone/Marquee.MarqueeText`, to be moved to `moonstone/Marquee.Marquee` in 2.0.0

### Fixed

- `moonstone/GridListImageItem` to display correctly

## [1.14.0] - 2018-02-23

### Deprecated

- `moonstone/VirtualFlexList`, to be replaced by `ui/VirtualFlexList` in 2.0.0
- `moonstone/VirtualGridList.GridListImageItem`, to be replaced by `moonstone/GridListImageItem` in 2.0.0
- `moonstone/Button` and `moonstone/IconButton` prop `noAnimation`, to be removed in 2.0.0
- `moonstone/Button.ButtonFactory`, `moonstone/Button.ButtonBaseFactory`, `moonstone/IconButton.IconButtonFactory`, `moonstone/IconButton.IconButtonBaseFactory`, `moonstone/IncrementSlider.IncrementSliderFactory`, `moonstone/IncrementSlider.IncrementSliderBaseFactory`, `moonstone/Slider.SliderFactory`, and `moonstone/Slider.SliderBaseFactory`, to be removed in 2.0.0
- `moonstone/Item.ItemOverlay`, to be replaced by `ui/SlotItem` in 2.0.0
- `moonstone/Item.Overlay` and `moonstone/Item.OverlayDecorator`, to be removed in 2.0.0

### Added

- `moonstone/DaySelector` component
- `moonstone/EditableIntegerPicker` component
- `moonstone/GridListImageItem` component

## [1.13.4] - 2018-07-30

### Fixed

- `moonstone/DatePicker` to calculate min and max year in the current calender

## [1.13.3] - 2018-01-16

### Fixed

- `moonstone/TimePicker` to not read out meridiem label when meridiem picker gets a focus
- `moonstone/Scroller` to correctly update scrollbars when the scroller's contents change

## [1.13.2] - 2017-12-14

### Fixed

- `moonstone/Panels` to maintain spotlight focus when `noAnimation` is set
- `moonstone/Panels` to not accept back key presses during transition
- `moonstone/Panels` to revert 1.13.0 fix that blurred Spotlight when transitioning panels
- `moonstone/Scroller` and other scrolling components to not show scroll thumb when only child item is updated
- `moonstone/Scroller` and other scrolling components to not hide scroll thumb immediately after scroll position reaches the top or the bottom
- `moonstone/Scroller` and other scrolling components to show scroll thumb properly when scroll position reaches the top or the bottom by paging controls

## [1.13.1] - 2017-12-06

### Fixed

- `moonstone/Slider` to not unnecessarily fire `onChange` if the initial value has not changed

## [1.13.0] - 2017-11-28

### Added

- `moonstone/VideoPlayer` props `disabled`, `loading`, `miniFeedbackHideDelay`, and `thumbnailComponent` as well as new APIs: `areControlsVisible`, `getVideoNode`, `showFeedback`, and `toggleControls`

### Fixed

- `moonstone/VirtualList` to render items from a correct index on edge cases at the top of a list
- `moonstone/VirtualList` to handle focus properly via page up at the first page and via page down at the last page
- `moonstone/Expandable` and derivatives to use the new `ease-out-quart` animation timing function to better match the aesthetic of Enyo's Expandables
- `moonstone/TooltipDecorator` to correctly display tooltip direction when locale changes
- `moonstone/Marquee` to restart animation on every resize update
- `moonstone/LabeledItem` to start marquee when hovering while disabled
- `moonstone/Marquee` to correctly start when hovering on disabled spottable components
- `moonstone/Marquee.MarqueeController` to not abort marquee when moving among components
- `moonstone/Picker` marquee issues with disabled buttons or Picker
- `moonstone/Panels` to prevent loss of spotlight issue when moving between panels
- `moonstone/VideoPlayer` to bring it in line with real-world use-cases
- `moonstone/Slider` by removing unnecessary repaints to the screen
- `moonstone/Slider` to fire `onChange` events when the knob is pressed near the boundaries
- `moonstone/VideoPlayer` to correctly position knob when interacting with media slider
- `moonstone/VideoPlayer` to not read out the focused button when the media controls hide
- `moonstone/MarqueeDecorator` to stop when unhovering a disabled component using `marqueeOn` `'focus'`
- `moonstone/Slider` to not forward `onChange` when `disabled` on `mouseUp/click`
- `moonstone/VideoPlayer` to defer rendering playback controls until needed

## [1.12.2] - 2017-11-15

### Fixed

- `moonstone/VirtualList` to scroll and focus properly by pageUp and pageDown when disabled items are in it
- `moonstone/Button` to correctly specify minimum width when in large text mode
- `moonstone/Scroller` and other scrolling components to restore last focused index when panel is changed
- `moonstone/VideoPlayer` to display time correctly in RTL locale
- `moonstone/VirtualList` to scroll correctly using page down key with disabled items
- `moonstone/Scroller` and other scrolling components to not cause a script error when scrollbar is not rendered
- `moonstone/Picker` incrementer and decrementer to not change size when focused
- `moonstone/Header` to use a slightly smaller font size for `title` in non-latin locales and a line-height for `titleBelow` and `subTitleBelow` that better meets the needs of tall-glyph languages like Tamil and Thai, as well as latin locales
- `moonstone/Scroller` and `moonstone/VirtualList` to keep spotlight when pressing a 5-way control while scrolling
- `moonstone/Panels` to prevent user interaction with panel contents during transition
- `moonstone/Slider` and related components to correctly position knob for `detachedKnob` on mouse down and fire value where mouse was positioned on mouse up
- `moonstone/DayPicker` to update day names when changing locale
- `moonstone/ExpandableItem` and all other `Expandable` components to revert 1.12.1 change to pull down from the top

## [1.12.1] - 2017-11-07

### Fixed

- `moonstone/ExpandableItem` and all other `Expandable` components to now pull down from the top instead of being revealed from the bottom, matching Enyo's design
- `moonstone/VirtualListNative` to scroll properly with page up/down keys if there is a disabled item
- `moonstone/RangePicker` to display negative values correctly in RTL
- `moonstone/Scroller` and other scrolling components to not blur scroll buttons when wheeling
- `moonstone/Scrollbar` to hide scroll thumb immediately without delay after scroll position reaches min or max
- `moonstone/Divider` to pass `marqueeOn` prop
- `moonstone/Slider` to fire `onChange` on mouse up and key up
- `moonstone/VideoPlayer` to show knob when pressed
- `moonstone/Header` to layout `titleBelow` and `subTitleBelow` correctly
- `moonstone/Header` to use correct font-weight for `subTitleBelow`
- `moonstone/VirtualList` to restore focus correctly for lists only slightly larger than the viewport

## [1.12.0] - 2017-10-27

### Fixed

- `moonstone/Scroller` and other scrolling components to prevent focusing outside the viewport when pressing a 5-way key during wheeling
- `moonstone/Scroller` to called scrollToBoundary once when focus is moved using holding child item
- `moonstone/VideoPlayer` to apply skin correctly
- `moonstone/Popup` from `last-focused` to `default-element` in `SpotlightContainerDecorator` config
- `moonstone/Panels` to retain focus when back key is pressed on breadcrumb
- `moonstone/Input` to correctly hide VKB when dismissing

## [1.11.0] - 2017-10-24

### Added

- `moonstone/VideoPlayer` properties `seekDisabled` and `onSeekFailed` to disable seek function

### Changed

- `moonstone/ExpandableList` to become `disabled` if there are no children

### Fixed

- `moonstone/Picker` to read out customized accessibility value when picker prop has `joined` and `aria-valuetext`
- `moonstone/Scroller` to apply scroll position on vertical or horizontal Scroller when child gets a focus
- `moonstone/Scroller` and other scrolling components to scroll without animation when panel is changed
- `moonstone/ContextualPopup` padding to not overlap close button
- `moonstone/Scroller` and other scrolling components to change focus via page up/down only when the scrollbar is visible
- `moonstone/Picker` to only increment one value on hold
- `moonstone/ItemOverlay` to remeasure when focused

## [1.10.1] - 2017-10-16

### Fixed

- `moonstone/Scroller` and other scrolling components to scroll via page up/down when focus is inside a Spotlight container
- `moonstone/VirtualList` and `moonstone/VirtualGridList` to scroll by 5-way keys right after wheeling
- `moonstone/VirtualList` not to move focus when a current item and the last item are located at the same line and pressing a page down key
- `moonstone/Slider` knob to follow while dragging for detached knob
- `moonstone/Header` to layout header row correctly in `standard` type
- `moonstone/Input` to not dismiss on-screen keyboard when dragging cursor out of input box
- `moonstone/Header` RTL `line-height` issue
- `moonstone/Panels` to render children on idle
- `moonstone/Scroller` and other scrolling components to limit muted spotlight container scrims to their bounds
- `moonstone/Input` to always forward `onKeyUp` event

## [1.10.0] - 2017-10-09

### Added

- `moonstone/VideoPlayer` support for designating components with `.spottable-default` as the default focus target when pressing 5-way down from the slider
- `moonstone/Slider` property `activateOnFocus` which when enabled, allows 5-way directional key interaction with the `Slider` value without pressing [Enter] first
- `moonstone/VideoPlayer` property `noMiniFeedback` to support controlling the visibility of mini feedback
- `ui/Layout`, which provides a technique for laying-out components on the screen using `Cells`, in rows or columns

### Changed

- `moonstone/Popup` to focus on mount if it’s initially opened and non-animating and to always pass an object to `onHide` and `onShow`
- `moonstone/VideoPlayer` to emit `onScrub` event and provide audio guidance when setting focus to slider

### Fixed

- `moonstone/ExpandableItem` and derivatives to restore focus to the Item if the contents were last focused when closed
- `moonstone/Slider` toggling activated state when holding enter/select key
- `moonstone/TimePicker` picker icons shifting slightly when focusing an adjacent picker
- `moonstone/Icon` so it handles color the same way generic text does, by inheriting from the parent's color. This applies to all instances of `Icon`, `IconButton`, and `Icon` inside `Button`.
- `moonstone/fonts` Museo Sans font to correct "Ti" kerning
- `moonstone/VideoPlayer` to correctly position knob on mouse click
- `moonstone/Panels.Header` to show an ellipsis for long titles with RTL text
- `moonstone/Marquee` to restart when invalidated by a prop change and managed by a `moonstone/Marquee.MarqueeController`
- `spotlight.Spotlight` method `focus()` to verify that the target element matches its container's selector rules prior to setting focus
- `moonstone/Picker` to only change picker values `onWheel` when spotted
- `moonstone/VideoPlayer` to hide descendant floating components (tooltips, contextual popups) when the media controls hide

## [1.9.3] - 2017-10-03

### Added

- `moonstone/Button` property value to `backgroundOpacity` called "lightTranslucent" to better serve colorful image backgrounds behind Buttons. This also affects `moonstone/IconButton` and `moonstone/Panels/ApplicationCloseButton`.
- `moonstone/Panels` property `closeButtonBackgroundOpacity` to support `moonstone/Panels/ApplicationCloseButton`'s `backgroundOpacity` prop

### Changed

- `Moonstone Icons` font file to include the latest designs for several icons
- `moonstone/Panels/ApplicationCloseButton` to expose its `backgroundOpacity` prop

### Fixed

- `moonstone/VirtualList` to apply "position: absolute" inline style to items
- `moonstone/Picker` to increment and decrement normally at the edges of joined picker
- `moonstone/Icon` not to read out image characters
- `moonstone/Scroller` and other scrolling components to not accumulate paging scroll by pressing page up/down in scrollbar
- `moonstone/Icon` to correctly display focused state when using external image
- `moonstone/Button` and `moonstone/IconButton` to be properly visually muted when in a muted container

## [1.9.2] - 2017-09-26

### Fixed

- `moonstone/ExpandableList` preventing updates when its children had changed

## [1.9.1] - 2017-09-25

### Fixed

- `moonstone/ExpandableList` run-time error when using an array of objects as children
- `moonstone/VideoPlayer` blocking pointer events when the controls were hidden

## [1.9.0] - 2017-09-22

### Added

- `moonstone/styles/mixins.less` mixins: `.moon-spotlight-margin()` and `.moon-spotlight-padding()`
- `moonstone/Button` property `noAnimation` to support non-animating pressed visual

### Changed

- `moonstone/TimePicker` to use "AM/PM" instead of "meridiem" for label under meridiem picker
- `moonstone/IconButton` default style to not animate on press. NOTE: This behavior will change back to its previous setting in release 2.0.0.
- `moonstone/Popup` to warn when using `scrimType` `'none'` and `spotlightRestrict` `'self-only'`
- `moonstone/Scroller` to block spotlight during scroll
- `moonstone/ExpandableItem` and derivatives to always pause spotlight before animation

### Fixed

- `moonstone/VirtualGridList` to not move focus to wrong column when scrolled from the bottom by holding the "up" key
- `moonstone/VirtualList` to focus an item properly when moving to a next or previous page
- `moonstone/Scroller` and other scrolling components to move focus toward first or last child when page up or down key is pressed if the number of children is small
- `moonstone/VirtualList` to scroll to preserved index when it exists within dataSize for preserving focus
- `moonstone/Picker` buttons to not change size
- `moonstone/Panel` to move key navigation to application close button on holding the "up" key.
- `moonstone/Picker` to show numbers when changing values rapidly
- `moonstone/Popup` layout in large text mode to show close button correctly
- `moonstone/Picker` from moving scroller when pressing 5-way keys in `joined` Picker
- `moonstone/Input` so it displays all locales the same way, without cutting off the edges of characters
- `moonstone/TooltipDecorator` to hide tooltip when 5-way keys are pressed for disabled components
- `moonstone/Picker` to not tremble in width when changing values while using a numeric width prop value
- `moonstone/Picker` to not overlap values when changing values in `vertical`
- `moonstone/ContextualPopup` pointer mode focus behavior for `spotlightRestrict='self-only'`
- `moonstone/VideoPlayer` to prevent interacting with more components in pointer mode when hidden
- `moonstone/Scroller` to not repaint its entire contents whenever partial content is updated
- `moonstone/Slider` knob positioning after its container is resized
- `moonstone/VideoPlayer` to maintain focus when media controls are hidden
- `moonstone/Scroller` to scroll expandable components into view when opening when pointer has moved elsewhere

## [1.8.0] - 2017-09-07

### Deprecated

- `moonstone/Dialog` property `showDivider`, will be replaced by `noDivider` property in 2.0.0

### Added

- `moonstone/Popup` callback property `onShow` which fires after popup appears for both animating and non-animating popups

### Changed

- `moonstone/Popup` callback property `onHide` to run on both animating and non-animating popups
- `moonstone/VideoPlayer` state `playbackRate` to media events
- `moonstone/VideoPlayer` support for `spotlightDisabled`
- `moonstone/VideoPlayer` thumbnail positioning and style
- `moonstone/VirtualList` to render when dataSize increased or decreased
- `moonstone/Dialog` style
- `moonstone/Popup`, `moonstone/Dialog`, and `moonstone/Notification` to support `node` type for children
- `moonstone/Scroller` to forward `onKeyDown` events

### Fixed

- `moonstone/Scroller` and other scrolling components to enable focus when wheel scroll is stopped
- `moonstone/VirtualList` to show scroll thumb when a preserved item is focused in a Panel
- `moonstone/Scroller` to navigate properly with 5-way when expandable child is opened
- `moonstone/VirtualList` to stop scrolling when focus is moved on an item from paging controls or outside
- `moonstone/VirtualList` to move out with 5-way navigation when the first or the last item is disabled
- `moonstone/IconButton` Tooltip position when disabled
- `moonstone/VideoPlayer` Tooltip time after unhovering
- `moonstone/VirtualList` to not show invisible items
- `moonstone/IconButton` Tooltip position when disabled
- `moonstone/VideoPlayer` to display feedback tooltip correctly when navigating in 5-way
- `moonstone/MarqueeDecorator` to work with synchronized `marqueeOn` `'render'` and hovering as well as `marqueOn` `'hover'` when moving rapidly among synchronized marquees
- `moonstone/Input` aria-label for translation
- `moonstone/Marquee` to recalculate inside `moonstone/Scroller` and `moonstone/SelectableItem` by bypassing `shouldComponentUpdate`
- `moonstone/Picker` to marquee when incrementing and decrementing values with the prop `noAnimation`

## [1.7.0] - 2017-08-23

### Deprecated

- `moonstone/TextSizeDecorator` and it will be replaced by `moonstone/AccessibilityDecorator`
- `moonstone/MarqueeDecorator` property `marqueeCentered` and `moonstone/Marquee` property `centered` will be replaced by `alignment` property in 2.0.0

### Added

- `moonstone/TooltipDecorator` config property to direct tooltip into a property instead of adding to `children`
- `moonstone/VideoPlayer` prop `thumbnailUnavailable` to fade thumbnail
- `moonstone/AccessibilityDecorator` with `highContrast` and `textSize`
- `moonstone/VideoPlayer` high contrast scrim
- `moonstone/MarqueeDecorator`and `moonstone/Marquee` property `alignment` to allow setting  alignment of marquee content

### Changed

- `moonstone/Scrollbar` to disable paging control down button properly at the bottom when a scroller size is a non-integer value
- `moonstone/VirtualList`, `moonstone/VirtualGridList`, and `moonstone/Scroller` to scroll on `keydown` event instead of `keyup` event of page up and page down keys
- `moonstone/VirtualGridList` to scroll by item via 5 way key
- `moonstone/VideoPlayer` to read target time when jump by left/right key
- `moonstone/IconButton` to not use `MarqueeDecorator` and `Uppercase`

### Fixed

- `moonstone/VirtualList` and `moonstone/VirtualGridList` to focus the correct item when page up and page down keys are pressed
- `moonstone/VirtualList` to not lose focus when moving out from the first item via 5way when it has disabled items
- `moonstone/Slider` to align tooltip with detached knob
- `moonstone/FormCheckbox` to display correct colors in light skin
- `moonstone/Picker` and `moonstone/RangePicker` to forward `onKeyDown` events when not `joined`
- `moonstone/SelectableItem` to display correct icon width and alignment
- `moonstone/LabeledItem` to always match alignment with the locale
- `moonstone/Scroller` to properly 5-way navigate from scroll buttons
- `moonstone/ExpandableList` to display correct font weight and size for list items
- `moonstone/Divider` to not italicize in non-italic locales
- `moonstone/VideoPlayer` slider knob to follow progress after being selected when seeking
- `moonstone/LabeledItem` to correctly position its icon. This affects all of the `Expandables`, `moonstone/DatePicker` and `moonstone/TimePicker`.
- `moonstone/Panels.Header` and `moonstone/Item` to prevent them from allowing their contents to overflow unexpectedly
- `moonstone/Marquee` to recalculate when vertical scrollbar appears
- `moonstone/SelectableItem` to recalculate marquee when toggled

### Removed

- `moonstone/Input` large-text mode

## [1.6.1] - 2017-08-07

### Changed

- `moonstone/Icon` and `moonstone/IconButton` to no longer fit image source to the icon's boundary

## [1.6.0] - 2017-08-04

### Added

- `moonstone/VideoPlayer` ability to seek when holding down the right and left keys. Sensitivity can be adjusted using throttling options `jumpDelay` and `initialJumpDelay`.
- `moonstone/VideoPlayer` property `no5WayJump` to disable jumping done by 5-way
- `moonstone/VideoPlayer` support for the "More" button to use tooltips
- `moonstone/VideoPlayer` properties `moreButtonLabel` and `moreButtonCloseLabel` to allow customization of the "More" button's tooltip and Aria labels
- `moonstone/VideoPlayer` property `moreButtonDisabled` to disable the "More" button
- `moonstone/Picker` and `moonstone/RangePicker` prop `aria-valuetext` to support reading custom text instead of value
- `moonstone/VideoPlayer` methods `showControls` and `hideControls` to allow external interaction with the player
- `moonstone/Scroller` support for Page Up/Page Down keys in pointer mode when no item has focus

### Changed

- `moonstone/VideoPlayer` to handle play, pause, stop, fast forward and rewind on remote controller
- `moonstone/Marquee` to also start when hovered if `marqueeOnRender` is set

### Fixed

- `moonstone/IconButton` to fit image source within `IconButton`
- `moonstone` icon font sizes for wide icons
- `moonstone/ContextualPopupDecorator` to prefer setting focus to the appropriate popup instead of other underlying controls when using 5-way from the activating control
- `moonstone/Scroller` not scrolled via 5 way when `moonstone/ExpandableList` is opened
- `moonstone/VirtualList` to not let the focus move outside of container even if there are children left when navigating with 5way
- `moonstone/Scroller` and other scrolling components to update disability of paging controls when the scrollbar is set to `visible` and the content becomes shorter
- `moonstone/VideoPlayer` to focus on hover over play/pause button when video is loading
- `moonstone/VideoPlayer` to update and display proper time while moving knob when video is paused
- `moonstone/VideoPlayer` long title overlap issues
- `moonstone/Header` to apply `marqueeOn` prop to `subTitleBelow` and `titleBelow`
- `moonstone/Picker` wheeling in `moonstone/Scroller`
- `moonstone/IncrementSlider` and `moonstone/Picker` to read value changes when selecting buttons

## [1.5.0] - 2017-07-19

### Added

- `moonstone/Slider` and `moonstone/IncrementSlider` prop `aria-valuetext` to support reading custom text instead of value
- `moonstone/TooltipDecorator` property `tooltipProps` to attach props to tooltip component
- `moonstone/Scroller` and `moonstone/VirtualList` ability to scroll via page up and page down keys
- `moonstone/VideoPlayer` tooltip-thumbnail support with the `thumbnailSrc` prop and the `onScrub` callback to fire when the knob moves and a new thumbnail is needed
- `moonstone/VirtualList` ability to navigate via 5way when there are disabled items
- `moonstone/ContextualPopupDecorator` property `popupContainerId` to support configuration of the popup's spotlight container
- `moonstone/ContextualPopupDecorator` property `onOpen` to notify containers when the popup has been opened
- `moonstone/ContextualPopupDecorator` config option `openProp` to support mapping the value of `open` property to the chosen property of wrapped component

### Changed

- `moonstone/ExpandableList` to use 'radio' as the default, and adapt 'single' mode to render as a `moonstone/RadioItem` instead of a `moonstone/CheckboxItem`
- `moonstone/VideoPlayer` to not hide pause icon when it appears
- `moonstone/ContextualPopupDecorator` to set accessibility-related props onto the container node rather than the popup node
- `moonstone/ExpandableItem`, `moonstone/ExpandableList`, `moonstone/ExpandablePicker`, `moonstone/DatePicker`, and `moonstone/TimePicker` to pause spotlight when animating in 5-way mode
- `moonstone/Spinner` to position the text content under the spinner, rather than to the right side
- `moonstone/VideoPlayer` to include hour when announcing the time while scrubbing
- `moonstone/GridListImageItem` to require a `source` prop and not have a default value

### Fixed

- `moonstone/Input` ellipsis to show if placeholder is changed dynamically and is too long
- `moonstone/Marquee` to re-evaluate RTL orientation when its content changes
- `moonstone/VirtualList` to restore focus on short lists
- `moonstone/ExpandableInput` to expand the width of its contained `moonstone/Input`
- `moonstone/Input` support for `dismissOnEnter`
- `moonstone/Input` focus management to prevent stealing focus when programmatically moved elsewhere
- `moonstone/Input` 5-way spot behavior
- `moonstone` international fonts to always be used, even when unsupported font-weights or font-styles are requested
- `moonstone/Panels.Panel` support for selecting components with `.spottable-default` as the default focus target
- `moonstone/Panels` layout in RTL locales
- `moonstone` spottable components to support `onSpotlightDown`, `onSpotlightLeft`, `onSpotlightRight`, and `onSpotlightUp` event property
- `moonstone/VirtualList` losing spotlight when the list is empty
- `moonstone/FormCheckbox` in focused state to have the correct "check" color
- `moonstone/Scroller` and other scrolling components' bug in `navigableFilter` when passed a container id

## [1.4.1] - 2017-07-05

### Changed

- `moonstone/Popup` to only call `onKeyDown` when there is a focused item in the `Popup`
- `moonstone/Scroller`, `moonstone/Picker`, and `moonstone/IncrementSlider` to automatically move focus when the currently focused `moonstone/IconButton` becomes disabled

### Fixed

- `moonstone/ContextualPopupDecorator` close button to account for large text size
- `moonstone/ContextualPopupDecorator` to not spot controls other than its activator when navigating out via 5-way
- `moonstone/Header` to set the value of `marqueeOn` for all types of headers

## [1.4.0] - 2017-06-29

### Deprecated

- `moonstone/Input` prop `noDecorator` is being replaced by `autoFocus` in 2.0.0

### Added

- `moonstone/Scrollbar` property `corner` to add the corner between vertical and horizontal scrollbars
- `moonstone/ScrollThumb` for a thumb of `moonstone/Scrollbar`
- `moonstone/styles/text.less` mixin `.locale-japanese-line-break()` to apply the correct  Japanese language line-break rules for the following multi-line components: `moonstone/BodyText`, `moonstone/Dialog`, `moonstone/Notification`, `moonstone/Popup`, and `moonstone/Tooltip`
- `moonstone/ContextualPopupDecorator` property `popupProps` to attach props to popup component
- `moonstone/VideoPlayer` property `pauseAtEnd` to control forward/backward seeking
- `moonstone/Panels/Header` prop `marqueeOn` to control marquee of header

### Changed

- `moonstone/Panels/Header` to expose its `marqueeOn` prop
- `moonstone/VideoPlayer` to automatically adjust the width of the allocated space for the side components so the media controls have more space to appear on smaller screens
- `moonstone/VideoPlayer` properties `autoCloseTimeout` and `titleHideDelay` default value to `5000`
- `moonstone/VirtualList` to support restoring focus to the last focused item
- `moonstone/Scroller` and other scrolling components to call `onScrollStop` before unmounting if a scroll is in progress
- `moonstone/Scroller` to reveal non-spottable content when navigating out of a scroller

### Fixed

- `moonstone/Dialog` to properly focus via pointer on child components
- `moonstone/VirtualList`, `moonstone/VirtualGridList`, and `moonstone/Scroller` not to be slower when scrolled to the first or the last position by wheeling
- `moonstone` component hold delay time
- `moonstone/VideoPlayer` to show its controls when pressing down the first time
- `moonstone/Panel` autoFocus logic to only focus on initial render
- `moonstone/Input` text colors
- `moonstone/ExpandableInput` to focus its decorator when leaving by 5-way left/right

## [1.3.1] - 2017-06-14

### Fixed

- `moonstone/Picker` support for large text
- `moonstone/Scroller` support for focusing paging controls with the pointer
- `moonstone` CSS rules for unskinned spottable components

## [1.3.0] - 2017-06-12

### Deprecated

- `moonstone/Scroller` props `horizontal` and `vertical`. Deprecated props are replaced with `direction` prop. `horizontal` and `vertical` will be removed in 2.0.0.
- `moonstone/Panel` prop `noAutoFocus` in favor of `autoFocus="none"`

### Added

- `moonstone/Image` support for `children` prop inside images
- `moonstone/Scroller` prop `direction` which replaces `horizontal` and `vertical` props
- `moonstone/VideoPlayer` property `tooltipHideDelay` to hide tooltip with a given amount of time
- `moonstone/VideoPlayer` property `pauseAtEnd` to pause when it reaches either the start or the end of the video
- `moonstone/VideoPlayer` methods `fastForward`, `getMediaState`, `jump`, `pause`, `play`, `rewind`, and `seek` to allow external interaction with the player. See docs for example usage.

### Changed

- `moonstone/Skinnable` to support context and allow it to be added to any component to be individually skinned. This includes a further optimization in skinning which consolidates all color assignments into a single block, so non-color rules aren't unnecessarily duplicated.
- `moonstone/Skinnable` light and dark skin names ("moonstone-light" and "moonstone") to "light" and "dark", respectively
- `moonstone/VideoPlayer` to set play/pause icon to display "play" when rewinding or fast forwarding
- `moonstone/VideoPlayer` to rewind or fast forward when previous command is slow-forward or slow-rewind respectively
- `moonstone/VideoPlayer` to fast forward when previous command is slow-forward and it reaches the last of its play rate
- `moonstone/VideoPlayer` to not play video on reload when `noAutoPlay` is `true`
- `moonstone/VideoPlayer` property `feedbackHideDelay`'s default value to `3000`
- `moonstone/Notification` to break line in characters in ja and zh locale
- `moonstone/Notification` to align texts left in LTR locale and right in RTL locale
- `moonstone/VideoPlayer` to simulate rewind functionality on non-webOS platforms only

### Fixed

- `moonstone/ExpandableItem` to correct the `titleIcon` when using `open` and `disabled`
- `moonstone/GridListImageItem` to center its selection icon on the image instead of the item
- `moonstone/Input` to have correct `Tooltip` position in `RTL`
- `moonstone/SwitchItem` to not unintentionally overflow `Scroller` containers, causing them to jump to the side when focusing
- `moonstone/VideoPlayer` to fast forward properly when video is at paused state
- `moonstone/VideoPlayer` to correctly change sources
- `moonstone/VideoPlayer` to show or hide feedback tooltip properly
- `moonstone/DateTimeDecorator` to work properly with `RadioControllerDecorator`
- `moonstone/Picker` in joined, large text mode so the arrows are properly aligned and sized
- `moonstone/Icon` to reflect the same proportion in relation to its size in large-text mode

## [1.2.0] - 2017-05-17

### Deprecated

- `moonstone/Scroller` and other scrolling components option `indexToFocus` in `scrollTo` method to be removed in 2.0.0

### Added

- `moonstone/Slider` and `moonstone/IncrementSlider` prop `noFill` to support a style without the fill
- `moonstone/Marquee` property `rtl` to set directionality to right-to-left
- `moonstone/VirtualList.GridListImageItem` property `selectionOverlay` to add custom component for selection overlay
- `moonstone/MoonstoneDecorator` property `skin` to let an app choose its skin: "moonstone" and "moonstone-light" are now available
- `moonstone/FormCheckboxItem`
- `moonstone/FormCheckbox`, a standalone checkbox, to support `moonstone/FormCheckboxItem`
- `moonstone/Input` props `invalid` and `invalidMessage` to display a tooltip when input value is invalid
- `moonstone/Scroller` and other scrolling components option `focus` in `scrollTo()` method
- `moonstone/Scroller` and other scrolling components property `spottableScrollbar`
- `moonstone/Icon.IconList` icons: `arrowshrinkleft` and `arrowshrinkright`

### Changed

- `moonstone/Picker` arrow icon for `joined` picker: small when not spotted, hidden when it reaches the end of the picker
- `moonstone/Checkbox` and `moonstone/CheckboxItem` to reflect the latest design
- `moonstone/MoonstoneDecorator/fontGenerator` was refactored to use the browser's FontFace API to dynamically load locale fonts
- `moonstone/VideoPlayer` space allotment on both sides of the playback controls to support 4 buttons; consequently the "more" controls area has shrunk by the same amount
- `moonstone/VideoPlayer` to not disable media button (play/pause)
- `moonstone/Scroller` and other scrolling components so that paging controls are not spottable by default with 5-way
- `moonstone/VideoPlayer`'s more/less button to use updated arrow icon

### Fixed

- `moonstone/MarqueeDecorator` to properly stop marquee on items with `'marqueeOnHover'`
- `moonstone/ExpandableList` to work properly with object-based children
- `moonstone/styles/fonts.less` to restore the Moonstone Icon font to request the local system font by default. Remember to update your webOS build to get the latest version of the font so you don't see empty boxes for your icons.
- `moonstone/Picker` and `moonstone/RangePicker` to now use the correct size from Enyo (60px v.s. 84px) for icon buttons
- `moonstone/Scroller` and other scrolling components to apply ri.scale properly
- `moonstone/Panel` to not cover a `Panels`'s `ApplicationCloseButton` when not using a `Header`
- `moonstone/IncrementSlider` to show tooltip when buttons focused

## [1.1.0] - 2017-04-21

### Deprecated

- `moonstone/ExpandableInput` property `onInputChange`

### Added

- `moonstone/Panels.Panel` prop and `moonstone/MoonstoneDecorator` config option: `noAutoFocus` to support prevention of setting automatic focus after render
- `moonstone/VideoPlayer` props: `backwardIcon`, `forwardIcon`, `jumpBackwardIcon`, `jumpForwardIcon`, `pauseIcon`, and `playIcon` to support icon customization of the player
- `moonstone/VideoPlayer` props `jumpButtonsDisabled` and `rateButtonsDisabled` for disabling the pairs of buttons when it's inappropriate for the playing media
- `moonstone/VideoPlayer` property `playbackRateHash` to support custom playback rates
- `moonstone/VideoPlayer` callback prop `onControlsAvailable` which fires when the players controls show or hide
- `moonstone/Image` support for `onLoad` and `onError` events
- `moonstone/VirtualList.GridListImageItem` prop `placeholder`
- `moonstone/Divider` property `preserveCase` to display text without capitalizing it

### Changed

- `moonstone/Slider` colors and sizing to match the latest designs
- `moonstone/ProgressBar` to position correctly with other components nearby
- `moonstone/Panels` breadcrumb to no longer have a horizontal line above it
- `moonstone/Transition` to measure itself when the CPU is idle
- style for disabled opacity from 0.4 to 0.3
- `moonstone/Button` colors for transparent and translucent background opacity when disabled
- `moonstone/ExpandableInput` property `onInputChange` to fire along with `onChange`. `onInputChange` is deprecated and will be removed in a future update.
- `Moonstone.ttf` font to include new icons
- `moonstone/Icon` to reference additional icons

### Fixed

- `moonstone/Popup` and `moonstone/ContextualPopupDecorator` 5-way navigation behavior
- `moonstone/Input` to not spot its own input decorator on 5-way out
- `moonstone/VideoPlayer` to no longer render its `children` in multiple places
- `moonstone/Button` text color when used on a neutral (light) background in some cases
- `moonstone/Popup` background opacity
- `moonstone/Marquee` to recalculate properly when its contents change
- `moonstone/TimePicker` to display time in correct order
- `moonstone/Scroller` to prefer spotlight navigation to its internal components

## [1.0.0] - 2017-03-31

> NOTE: We have also modified most form components to be usable in a controlled (app manages component
> state) or uncontrolled (Enact manages component state) manner. To put a component into a
> controlled state, pass in `value` (or other appropriate state property such as `selected` or
> `open`) at component creation and then respond to events and update the value as needed. To put a
> component into an uncontrolled state, do not set `value` (or equivalent), at creation. From this
> point on, Enact will manage the state and events will be sent when the state is updated. To
> specify an initial value, use the `defaultValue` (or, `defaultSelected, `defaultOpen, etc.)
> property.  See the documentation for individual components for more information.

### Added

- `moonstone/Button` property `icon` to support a built-in icon next to the text content. The Icon supports everything that `moonstone/Icon` supports, as well as a custom icon.
- `moonstone/MoonstoneDecorator` property `textSize` to resize several components to requested CMR sizes. Simply add `textSize="large"` to your `App` and the new sizes will automatically take effect.

### Changed

- `moonstone/Slider` to use the property `tooltip` instead of `noTooltip`, so the built-in tooltip is not enabled by default
- `moonstone/IncrementSlider` to include tooltip documentation
- `moonstone/ExpandableList` to accept an array of objects as children which are spread onto the generated components
- `moonstone/CheckboxItem` style to match the latest designs, with support for the `moonstone/Checkbox` to be on either the left or the right side by using the `iconPosition` property
- `moonstone/VideoPlayer` to supply every event callback-method with an object representing the VideoPlayer's current state, including: `currentTime`, `duration`, `paused`, `proportionLoaded`, and `proportionPlayed`

### Fixed

- `moonstone/Panels.Panel` behavior for remembering focus on unmount and setting focus after render
- `moonstone/VirtualList.VirtualGridList` showing empty items when items are continuously added dynamically
- `moonstone/Picker` to marquee on focus once again

## [1.0.0-beta.4] - 2017-03-10

### Added

- `moonstone/VirtualList` `indexToFocus` option to `scrollTo` method to focus on item with specified index
- `moonstone/IconButton` and `moonstone/Button` `color` property to add a remote control key color to the button
- `moonstone/Scrollbar` property `disabled` to disable both paging controls when it is true
- `moonstone/VirtualList` parameter `moreInfo` to pass `firstVisibleIndex` and `lastVisibleIndex` when scroll events are firing
- Accessibility support to UI components
- `moonstone/VideoPlayer` property `onUMSMediaInfo` to support the custom webOS “umsmediainfo” event
- `moonstone/Region` component which encourages wrapping components for improved accessibility rather than only preceding the components with a `moonstone/Divider`
- `moonstone/Slider` tooltip. It's enabled by default and comes with options like `noTooltip`, `tooltipAsPercent`, and `tooltipSide`. See the component docs for more details.
- `moonstone/Panels.Panel` property `hideChildren` to defer rendering children
- `moonstone/Spinner` properties `blockClickOn` and `scrim` to block click events behind spinner
- `moonstone/VirtualList` property `clientSize` to specify item dimensions instead of measuring them

### Changed

- `moonstone/VirtualGridImageItem` styles to reduce redundant style code app side
- `moonstone/VirtualList` and `moonstone/VirtualGridList` to add essential CSS for list items automatically
- `moonstone/VirtualList` and `moonstone/VirtualGridList` to not add `data-index` to their item DOM elements directly, but to pass `data-index` as the parameter of their `component` prop like the `key` parameter of their `component` prop
- `moonstone/ExpandableItem` and derivatives to defer focusing the contents until animation completes
- `moonstone/LabeledItem`, `moonstone/ExpandableItem`, `moonstone/ExpandableList` to each support the `node` type in their `label` property. Best used with `ui/Slottable`.

### Fixed

- `moonstone/VirtualList.GridListImageItem` to have proper padding size according to the existence of caption/subcaption
- `moonstone/Scroller` and other scrolling components to display scrollbars with proper size
- `moonstone/VirtualGridList` to not be truncated

### Removed

- `moonstone/Scroller` and other scrolling components property `hideScrollbars` and replaced it with `horizontalScrollbar` and `verticalScrollbar`

## [1.0.0-beta.3] - 2017-02-21

### Added

- `moonstone/VideoPlayer` support for 5-way show/hide of media playback controls
- `moonstone/VideoPlayer` property `feedbackHideDelay`
- `moonstone/Slider` property `onKnobMove` to fire when the knob position changes, independently from the `moonstone/Slider` value
- `moonstone/Slider` properties `active`, `disabled`, `knobStep`, `onActivate`, `onDecrement`, and `onIncrement` as part of enabling 5-way support to `moonstone/Slider`, `moonstone/IncrementSlider` and the media slider for `moonstone/VideoPlayer`
- `moonstone/Slider` now supports `children` which are added to the `Slider`'s knob, and follow it as it moves
- `moonstone/ExpandableInput` properties `iconAfter` and `iconBefore` to display icons after and before the input, respectively
- `moonstone/Dialog` property `preserveCase`, which affects `title` text

### Changed

- `moonstone/IncrementSlider` to change when the buttons are held down
- `moonstone/Marquee` to allow disabled marquees to animate
- `moonstone/Dialog` to marquee `title` and `titleBelow`
- `moonstone/Marquee.MarqueeController` config option `startOnFocus` to `marqueeOnFocus`. `startOnFocus` is deprecated and will be removed in a future update.
- `moonstone/Button`, `moonstone/IconButton`, `moonstone/Item` to not forward `onClick` when `disabled`

### Fixed

- `moonstone/Marquee.MarqueeController` to start marquee on newly registered components when controller has focus and to restart synced marquees after completion
- `moonstone/Scroller` to recalculate when an expandable child opens
- `spotlightDisabled` property support for spottable moonstone components
- `moonstone/Popup` and `moonstone/ContextualPopupDecorator` so that when the popup is closed, spotlight focus returns to the control that had focus prior to the popup opening
- `moonstone/Input` to not get focus when disabled

## [1.0.0-beta.2] - 2017-01-30

### Added

- `moonstone/Panels.Panel` property `showChildren` to support deferring rendering the panel body until animation completes
- `moonstone/MarqueeDecorator` property `invalidateProps` that specifies which props cause the marquee distance to be invalidated
- developer-mode warnings to several components to warn when values are out-of-range
- `moonstone/Divider` property `spacing` which adjusts the amount of empty space above and below the `Divider`. `'normal'`, `'small'`, `'medium'`, `'large'`, and `'none'` are available.
- `moonstone/Picker` when `joined` the ability to be incremented and decremented by arrow keys
- `onSpotlightDisappear` event property support for spottable moonstone components
- `moonstone/VideoPlayer` property `titleHideDelay`

### Changed

- `moonstone/Panels.Panels` and variations to defer rendering the children of contained `Panel` instances until animation completes
- `moonstone/ProgressBar` properties `progress` and `backgroundProgress` to accept a number between 0 and 1
- `moonstone/Slider` and `moonstone/IncrementSlider` property `backgroundPercent` to `backgroundProgress` which now accepts a number between 0 and 1
- `moonstone/Slider` to not ignore `value` prop when it is the same as the previous value
- `moonstone/Picker` component's buttons to reverse their operation such that 'up' selects the previous item and 'down' the next
- `moonstone/Picker` and derivatives may now use numeric width, which represents the amount of characters to use for sizing. `width={4}` represents four characters, `2` for two characters, etc. `width` still accepts the size-name strings.
- `moonstone/Divider` to now behave as a simple horizontal line when no text content is provided
- `moonstone/Scroller` and other scrolling components to not display scrollbar controls by default
- `moonstone/DatePicker` and `moonstone/TimePicker` to emit `onChange` event whenever the value is changed, not just when the component is closed

### Removed

- `moonstone/ProgressBar` properties `min` and `max`

### Fixed

- `moonstone/IncrementSlider` so that the knob is spottable via pointer, and 5-way navigation between the knob and the increment/decrement buttons is functional
- `moonstone/Slider` and `moonstone/IncrementSlider` to not fire `onChange` for value changes from props

## [1.0.0-beta.1] - 2016-12-30

### Added

- `moonstone/VideoPlayer` and `moonstone/TooltipDecorator` components and samples
- `moonstone/Panels.Panels` property `onBack` to support `ui/Cancelable`
- `moonstone/VirtualFlexList` Work-In-Progress component to support variably sized rows or columns
- `moonstone/ExpandableItem` properties `autoClose` and `lockBottom`
- `moonstone/ExpandableList` properties `noAutoClose` and `noLockBottom`
- `moonstone/Picker` property `reverse`
- `moonstone/ContextualPopup` property `noAutoDismiss`
- `moonstone/Dialog` property `scrimType`
- `moonstone/Popup` property `spotlightRestrict`

### Changed

- `moonstone/Panels.Routable` to require a `navigate` configuration property indicating the event callback for back or cancel actions
- `moonstone/MarqueeController` focus/blur handling to start and stop synchronized `moonstone/Marquee` components
- `moonstone/ExpandableList` property `autoClose` to `closeOnSelect` to disambiguate it from the added `autoClose` on 5-way up
- `moonstone/ContextualPopupDecorator.ContextualPopupDecorator` component's `onCloseButtonClick` property to `onClose`
- `moonstone/Dialog` component's `onCloseButtonClicked` property to `onClose`
- `moonstone/Spinner` component's `center` and `middle` properties to a single `centered` property
	that applies both horizontal and vertical centering
- `moonstone/Popup.PopupBase` component's `onCloseButtonClicked` property to `onCloseButtonClick`
- `moonstone/Item.ItemOverlay` component's `autoHide` property to remove the `'no'` option. The same
	effect can be achieved by omitting the property or passing `null`.
- `moonstone/VirtualGridList` to be scrolled by page when navigating with a 5-way direction key
- `moonstone/Scroller`, `moonstone/VirtualList`, `moonstone/VirtualGridList` to no longer respond to mouse down/move/up events
- all Expandables to include a state arrow UI element
- `moonstone/LabeledItem` to support a `titleIcon` property which positions just after the title text
- `moonstone/Button` to include `moonstone/TooltipDecorator`
- `moonstone/Expandable` to support being managed, radio group-style, by a component wrapped with `RadioControllerDecorator` from `ui/RadioDecorator`
- `moonstone/Picker` to animate `moonstone/Marquee` children when any part of the `moonstone/Picker` is focused
- `moonstone/VirtualList` to mute its container instead of disabling it during scroll events
- `moonstone/VirtualList`, `moonstone/VirtualGridList`, and `moonstone/Scroller` to continue scrolling when holding down the paging controls
- `moonstone/VirtualList` to require a `component` prop and not have a default value
- `moonstone/Picker` to continuously change when a button is held down by adding `ui/Holdable`.

### Fixed

- `moonstone/Popup` and `moonstone/ContextualPopup` 5-way navigation behavior using spotlight.
- Bug where a synchronized marquee whose content fit the available space would prevent restarting of the marquees
- `moonstone/Input` to show an ellipsis on the correct side based on the text directionality of the `value` or `placeholder` content.
- `moonstone/VirtualList` and `moonstone/VirtualGridList` to prevent unwanted scrolling when focused with the pointer
- `moonstone/Picker` to remove fingernail when a the pointer is held down, but the pointer is moved off the `joined` picker.
- `moonstone/LabeledItem` to include marquee on both `title` and `label`, and be synchronized

## [1.0.0-alpha.5] - 2016-12-16

No changes.

## [1.0.0-alpha.4] - 2016-12-2

### Added

- `moonstone/Popup`, `moonstone/ContextualPopupDecorator`, `moonstone/Notification`, `moonstone/Dialog` and `moonstone/ExpandableInput` components
- `ItemOverlay` component to `moonstone/Item` module
- `marqueeCentered` prop to `moonstone/MarqueeDecorator` and `moonstone/MarqueeText`
- `placeholder` prop to `moonstone/Image`
- `moonstone/MarqueeController` component to synchronize multiple `moonstone/Marquee` components
- Non-latin locale support to all existing Moonstone components
- Language-specific font support
- `moonstone/IncrementSlider` now accepts customizable increment and decrement icons, as well as `moonstone/Slider` being more responsive to external styling

### Changed

- `moonstone/Input` component's `iconStart` and `iconEnd` properties to be `iconBefore` and `iconAfter`, respectively, for consistency with `moonstone/Item.ItemOverlay` naming
- `moonstone/Icon` and `moonstone/IconButton` so the `children` property supports both font-based icons and images
- the `checked` property to `selected` for consistency across the whole framework. This allows better interoperability when switching between various components.  Affects the following: `CheckboxItem`, `RadioItem`, `SelectableItem`, `Switch`, `SwitchItem`, and `ToggleItem`. Additionally, these now use `moonstone/Item.ItemOverlay` to position and handle their Icons.
- `moonstone/Slider` and `moonstone/IncrementSlider` to be more performant. No changes were made to
	the public API.
- `moonstone/GridListImageItem` so that a placeholder image displays while loading the image, and the caption and subcaption support marqueeing
- `moonstone/MoonstoneDecorator` to add `FloatingLayerDecorator`
- `moonstone/IncrementSlider` in vertical mode looks and works as expected.

### Removed

- LESS mixins that belong in `@enact/ui`, so that only moonstone-specific mixins are contained in
this module. When authoring components and importing mixins, only the local mixins need to be
imported, as they already import the general mixins.
- the `src` property from `moonstone/Icon` and `moonston/IconButton`. Use the support for URLs in
	the `children` property as noted above.
- the `height` property from `moonstone/IncrementSlider` and `moonstone/Slider`

### Fixed

- Joined picker so that it now has correct animation when using the mouse wheel
- Bug in DatePicker/TimePicker that prevented setting of value earlier than 1969

## [1.0.0-alpha.3] - 2016-11-8

### Added

- `moonstone/BodyText`, `moonstone/DatePicker`, `moonstone/DayPicker`, `moonstone/ExpandableItem`, `moonstone/Image`, and `moonstone/TimePicker` components
- `fullBleed` prop to `moonstone/Panels/Header`. When `true`, the header content is indented and the header lines are removed.
- Application close button to `moonstone/Panels`. Fires `onApplicationClose` when clicked. Can be omitted with the `noCloseButton` prop.
- `marqueeDisabled` prop to `moonstone/Picker`
- `padded` prop to `moonstone/RangePicker`
- `forceDirection` prop to `moonstone/Marquee`. Forces the direction of `moonstone/Marquee`. Useful for when `RTL` content cannot be auto detected.

### Changed

- `data` parameter passed to `component` prop of `VirtualList`.
- `moonstone/Expandable` into a submodule of `moonstone/ExpandableItem`
- `ExpandableList` to properly support selection
- `moonstone/Divider`'s `children` property to be optional
- `moonstone/ToggleItem`'s `inline` version to have a `max-width` of `240px`
- `moonstone/Input` to use `<div>` instead of `<label>` for wrapping components. No change to
	functionality, only markup.

### Removed

- `moonstone/ExpandableCheckboxItemGroup` in favor of `ExpandableList`

## [1.0.0-alpha.2] - 2016-10-21

This version includes a lot of refactoring from the previous release. Developers need to switch to the new enact-dev command-line tool.

### Added

- New components and HOCs: `moonstone/Scroller`, `moonstone/VirtualList`, `moonstone/VirtualGridList`, `moonstone/MarqueeText`, `moonstone/Spinner`, `moonstone/ExpandableCheckboxItemGroup`, `moonstone/MarqueeDecorator`
- New options for `ui/Toggleable` HOC
- Marquee support to many components
- Image support to `moonstone/Icon` and `moonstone/IconButton`
- `dismissOnEnter` prop for `moonstone/Input`
- Many more unit tests

### Changed

- Some props for UI state were renamed to have `default` prefix where state was managed by the component. (e.g. `defaultOpen`)

### Fixed

- Many components were fixed, polished, updated and documented
- Inline docs updated to be more consistent and comprehensive<|MERGE_RESOLUTION|>--- conflicted
+++ resolved
@@ -2,13 +2,11 @@
 
 The following is a curated list of changes in the Enact moonstone module, newest changes on the top.
 
-<<<<<<< HEAD
 ## [unreleased]
 
 ### Added
 
 - `moonstone/VirtualList.VirtualGridList` and `moonstone/VirtualList.VirtualList` property `childProps` to support additional props included in the object passed to the `itemsRenderer` callback
-=======
 ## [2.2.6] - 2018-11-15
 
 ### Fixed
@@ -16,7 +14,6 @@
 - `moonstone/VideoPlayer` to blur slider when hiding media controls
 - `moonstone/VideoPlayer` to disable pointer mode when hiding media controls via 5-way
 - `moonstone/VirtualList` and `moonstone/Scroller` to not to animate with 5-way navigation by default
->>>>>>> da2fd0df
 
 ## [2.2.5] - 2018-11-05
 
