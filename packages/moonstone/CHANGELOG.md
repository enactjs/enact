--- conflicted
+++ resolved
@@ -2,19 +2,17 @@
 
 The following is a curated list of changes in the Enact moonstone module, newest changes on the top.
 
-<<<<<<< HEAD
 ## [unreleased]
 
 ### Added
 
 - `moonstone/VirtualList.VirtualGridList` and `moonstone/VirtualList.VirtualList` property `childProps` to support additional props included in the object passed to the `itemsRenderer` callback
-=======
+
 ## [2.2.5] - 2018-11-05
 
 ### Fixed
 
 - `moonstone/ExpandableItem` to not steal focus after closing
->>>>>>> d2f9f280
 
 ## [2.2.4] - 2018-10-29
 
