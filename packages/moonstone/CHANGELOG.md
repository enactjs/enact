--- conflicted
+++ resolved
@@ -6,7 +6,6 @@
 
 ### Removed
 
-<<<<<<< HEAD
 - `moonstone/VideoPlayer` prop `preloadSource`, to be replaced by `moonstone/VideoPlayer.Video` prop `preloadSource`
 
 ### Added
@@ -16,9 +15,7 @@
 ### Changed
 
 - `moonstone/VideoPlayer.videoComponent` prop to default to `ui/Media.Media` instead of `'video'`. As a result, to use a custom video element, one must pass an instance of `ui/Media` with its `mediaComponent` prop set to the desired element.
-=======
 - `moonstone/Button` and `moonstone/IconButton` allowed value `'opaque'` from prop `backgroundOpacity` which was the default and therefore has the same effect as omitting the prop
->>>>>>> 4fb59177
 
 ### Fixed
 
