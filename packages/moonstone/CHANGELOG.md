--- conflicted
+++ resolved
@@ -11,12 +11,8 @@
 
 ### Changed
 
-<<<<<<< HEAD
+- `moonstone/Divider` property `marqueeOn` default value to `render`
 - `moonstone/Scroller.Scroller`, `moonstone/VirtualList.VirtualGridList`, and `moonstone/VirtualList.VirtualList` scrollbar button to move a previous or next page when pressing a page up or down key instead of releasing it
-=======
-- `moonstone/Divider` property `marqueeOn` default value to `render`
-- `moonstone/Scroller.Scroller`, `moonstone/VirtualList.VirtualList`, and `moonstone/VirtualList.VirtualGridList` scrollbar button to move a previous or next page when pressing a page up or down key instead of releasing it
->>>>>>> 63cdfb87
 
 ### Fixed
 
