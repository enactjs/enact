# Change Log

The following is a curated list of changes in the Enact moonstone module, newest changes on the top.

## [unreleased]

### Fixed

<<<<<<< HEAD
- `moonstone/Dropdown` to scroll to and focus the selected item when opened
=======
- `moonstone/ExpandableItem.ExpandableItemBase` to not error if `onClose` or `onOpen` was not supplied
- `moonstone/GridListImageItem` to support overriding the `image` CSS class name
- `moonstone/VirtualList` to scroll to the focused item when navigating out of the viewport via 5-way
>>>>>>> 8586f5b1

## [3.0.0-alpha.6] - 2019-06-17

### Removed

- `moonstone/Divider`, `moonstone/Dialog`, and `moonstone/Heading` prop `casing`

### Fixed

- `moonstone/Dropdown` to support voice readout
- `moonstone/Dropdown` remaining open after it becomes `disabled`

## [3.0.0-alpha.5] - 2019-06-10

### Added

- `moonstone/Dropdown` property `width` to support `'small'`, `'medium'`, and `'large'` sizes

### Fixed

- `moonstone/Header` to center text when `centered` is used and additional controls are included by `moonstone/Panels`
- `Fonts` for non-Latin to not intermix font weights for bold when using a combination of Latin and non-Latin glyphs
- `moonstone/VirtualList` to restore focus to an item when scrollbars are visible

## [3.0.0-alpha.4] - 2019-06-03

### Changed

- `moonstone/Dropdown` to prevent spotlight moving out of the popup
- `moonstone/Dropdown` to use radio selection which allows only changing the selection but not deselection

### Fixed

- Non-Latin locale font assignments to match the new font family support in `LG Smart UI`
- `moonstone/Checkbox`, `moonstone/FormCheckbox`, `moonstone/Header`, `moonstone/RadioItem`, `moonstone/Slider`, and `moonstone/Switch` to render correctly in high contrast
- `moonstone/VideoPlayer` to hide scrim for high contrast if bottom controls are hidden

## [3.0.0-alpha.3] - 2019-05-29

### Added

- `moonstone/Panels` support for managing share state of contained components
- `moonstone/Scroller` and `moonstone/VirtualList` support for restoring scroll position when within a `moonstone/Panels.Panel`

### Changed

- `moonstone/Scroller` to scroll when no spottable child exists in the pressed 5-way key direction and, when `focusableScrollbar` is set, focus the scrollbar button

### Fixed

- Fonts to correctly use the new font files and updated the international font name from "Moonstone LG Display" to "Moonstone Global"
- `moonstone/Dropdown` `children` propType so it supports the same format as `ui/Group` (an array of strings or an array of objects with props)
- `moonstone/FormCheckbox`, `moonstone/Input`, `moonstone/ProgressBar`, `moonstone/RadioItem`, `moonstone/SwitchItem`, and `moonstone/Tooltip` light skin colors.
- `moonstone/VideoPlayer` to have correct sized control buttons

## [3.0.0-alpha.2] - 2019-05-20

### Added

- `moonstone/Heading` prop `spacing` with default value `'small'`

### Fixed

- `moonstone/Button` background colors for translucent and lightTranslucent
- `moonstone/Checkbox` by updating colors for both dark and light skins
- `moonstone/DaySelector` item text size in large-text mode
- `moonstone/Dropdown` popup scroller arrows showing in non-latin locales and added large-text mode support
- `moonstone/FormCheckboxItem` to match the designs
- `moonstone/Header` with `Input` to not have a distracting white background color
- `moonstone/Input` caret color to match the designs (black bar on white background, white bar on black background, standard inversion)
- `moonstone/Item` height in non-latin locales
- `moonstone/RadioItem` and `moonstone/SelectableItem` icon size in large-text mode

## [3.0.0-alpha.1] - 2019-05-15

### Removed

- `moonstone/Button` and `moonstone/Panels.Header` prop `casing` which is no longer supported
- `moonstone/Input.InputBase` prop `focused` which was used to indicate when the internal input field had focused but was replaced by the `:focus-within` pseudo-selector
- `moonstone/VirtualList` and `moonstone/VirtualList.VirtualGridList` property `isItemDisabled`

### Added

- `moonstone/BodyText` prop `size` to offer a new "small" size
- `moonstone/Button` prop `iconPosition`
- `moonstone/ContextualPopup` config `noArrow`
- `moonstone/Dropdown` component
- `moonstone/Header` prop `centered` to support immersive apps with a completely centered design
- `moonstone/Heading` component, an improved version of `moonstone/Divider` with additional features
- `moonstone/Panels` slot `<controls>` to easily add custom controls next to the Panels' "close" button
- `moonstone/Spinner` prop `size` to support a new "small" size for use inside `SlotItem` components
- `moonstone/TooltipDecorator` prop `tooltipRelative` and `moonstone/TooltipDecorator.Tooltip` prop `relative` to support relative positioning. This is an advanced feature and requires a container with specific rules. See documentation for details.

### Changed

- `moonstone/Button.ButtonDecorator` to remove `i18n/Uppercase` HOC
- `moonstone/Button`, `moonstone/Checkbox`, `moonstone/CheckboxItem`, `moonstone/ContextualPopupDecorator`, `moonstone/FormCheckbox`, `moonstone/FormCheckboxItem`, `moonstone/Header`, `moonstone/Notification`, `moonstone/RadioItem`, and `moonstone/Tooltip` appearance to match the latest designs
- `moonstone/Button`, `moonstone/Dropdown`, `moonstone/Icon`, `moonstone/IconButton`, `moonstone/Input`, and `moonstone/ToggleButton` default size to "small", which unifies their initial heights
- `moonstone/DaySelector` to have squared check boxes to match the rest of the checkmark components
- `moonstone/LabeledIcon` and `moonstone/LabeledIconButton` text size to be smaller
- `moonstone/Panel` and `moonstone/Panels` now allocate slightly more screen edge space for a cleaner look
- `moonstone/Scroller.Scroller`, `moonstone/VirtualList.VirtualGridList`, and `moonstone/VirtualList.VirtualList` scrollbar button to gain focus when pressing a page up or down key if `focusableScrollbar` is true
- global styling rules affecting standard font-weight, disabled opacity, and LESS color variable definitions

### Fixed

- `moonstone/Scroller`, `moonstone/VirtualList.VirtualGridList`, and `moonstone/VirtualList.VirtualList` to scroll by page up/down keys without focus in pointer mode

## [2.6.0] - ???

### Deprecated

- `moonstone/Divider` which will be replaced by `moonstone/Heading`
- `moonstone/Input.InputBase` prop `focused` which will be handled by CSS in 3.0
- `small` prop in `moonstone/Input` and `moonstone/ToggleButton`, which will be replaced by `size="small"` in 3.0

### Added

- `moonstone/Input` and `moonstone/ToggleButton` prop `size`
- `moonstone/Button`, `moonstone/IconButton`, and `moonstone/LabeledIconButton` public class name `large` to support customizing the style for the new `size` prop on `ui/Button`

### Fixed

- `moonstone/EditableIntegerPicker`, `moonstone/Picker`, and `moonstone/RangePicker` to not error when the `min` prop exceeds the `max` prop

## [2.5.3] - 2019-06-06

### Fixed

- `moonstone/ContextualPopupDecorator` imperative methods to be correctly bound to the instance
- `moonstone/ExpandableInput` to retain focus when touching within the input field on touch platforms
- `moonstone/ExpandableList` to not error if `selected` is passed as an array to a non-multi-select list
- `moonstone/Scroller` to allow changing spotlight focus to opposite scroll button when switching to 5way mode
- `moonstone/ExpandableInput` to retain focus when touching within the input field on touch platforms
- `moonstone/Input` refocusing on touch on iOS
- `moonstone/Scroller`, `moonstone/VirtualList.VirtualGridList`, and `moonstone/VirtualList.VirtualList` to change spotlight focus due to touch events
- `moonstone/Slider` to not scroll the viewport when dragging on touch platforms
- `moonstone/VideoPlayer` to correctly handle touch events while moving slider knobs
- `moonstone/VirtualList` and `moonstone/Scroller` to animate with 5-way navigation by default

## [2.5.2] - 2019-04-23

### Fixed

- `moonstone/EditableIntegerPicker` text alignment when not editing the value
- `moonstone/Scroller` to scroll via dragging when the platform has touch support
- `moonstone/VideoPlayer` to continue to display the thumbnail image while the slider is focused

## [2.5.1] - 2019-04-09

### Fixed

- `moonstone/ExpandableInput` to close on touch platforms when tapping another component

## [2.5.0] - 2019-04-01

### Fixed

- `moonstone/ContextualPopupDecorator` method `positionContextualPopup()` to correctly reposition the popup when invoked from app code
- `moonstone/Tooltip` to better support long tooltips
- `moonstone/Popup` to resume spotlight pauses when closing with animation
- `moonstone/Panels` to correctly ignore `null` children

## [2.4.1] - 2019-03-11

### Changed

- `moonstone/Picker` to display more of the selected value in wide instances

### Fixed

- `moonstone/Checkbox`, `moonstone/FormCheckbox`, `moonstone/RadioItem`, `moonstone/SelectableIcon`, and `moonstone/Slider` spotlight muted colors
- `moonstone/Spinner` animation synchronization after a rerender
- `moonstone/TooltipDecorator` to position `Tooltip` correctly when the wrapped component moves or resizes
- `moonstone/VideoPlayer` to continue to show thumbnail when playback control keys are pressed
- `moonstone/VideoPlayer` to stop seeking by remote key when it loses focus
- `moonstone/VirtualList` to only resume spotlight pauses it initiated
- `moonstone/ExpandableItem` to be better optimized on mount

## [2.4.0] - 2019-03-04

### Added

- `line-height` rule to base text CSS for both latin and non-latin locales
- Support for high contrast colors in dark and light `moonstone`
- `moonstone/BodyText` prop `noWrap` which automatically adds `moonstone/Marquee` support as well as limits the content to only display one line of text

### Changed

- `moonstone/Spinner` visuals from 3 spinning balls to an energetic flexing line

### Fixed

- `moonstone/Panels` to set child's `autoFocus` prop to `default-element` when `index` increases
- `moonstone/Slider` to prevent gaining focus when clicked when disabled
- `moonstone/Slider` to prevent default browser scroll behavior when 5-way directional key is pressed on an active knob
- `moonstone/DatePicker` and `moonstone/TimePicker` to close with back/ESC
- `moonstone/DatePicker` and `moonstone/TimePicker` value handling when open on mount
- `moonstone/ContextualPopupDecorator` to correctly focus on popup content when opened

## [2.3.0] - 2019-02-11

### Added

- `moonstone/VirtualList.VirtualGridList` and `moonstone/VirtualList.VirtualList` property `childProps` to support additional props included in the object passed to the `itemsRenderer` callback
- `moonstone/Skinnable` support for `skinVariants`, to enable features like high contrast mode and large text mode
- Support for 8k (UHD2) displays

### Changed

- All content-containing LESS stylesheets (not within a `styles` directory) extensions to be `*.module.less` to retain modular context with CLI 2.x.

### Fixed

- `moonstone/VirtualList` to focus an item properly by `scrollTo` API immediately after a prior call to the same position
- `moonstone/Popup` to close floating layer when the popup closes without animation

## [2.2.9] - 2019-01-11

### Fixed

- `moonstone/Scroller` scrolling to boundary behavior for short scrollers

## [2.2.8] - 2018-12-06

### Fixed

- `moonstone/ExpandableInput` to focus labeled item on close
- `moonstone/ExpandableItem` to disable its spotlight container when the component is disabled
- `moonstone/Scroller` to correctly handle scrolling focused elements and containers into view

## [2.2.7] - 2018-11-21

### Fixed

- `moonstone/Picker`, `moonstone/ExpandablePicker`, `moonstone/ExpandableList`, `moonstone/IncrementSlider` to support disabling voice control

## [2.2.6] - 2018-11-15

### Fixed

- `moonstone/VideoPlayer` to blur slider when hiding media controls
- `moonstone/VideoPlayer` to disable pointer mode when hiding media controls via 5-way
- `moonstone/VirtualList` and `moonstone/Scroller` to not to animate with 5-way navigation by default

## [2.2.5] - 2018-11-05

### Fixed

- `moonstone/ExpandableItem` to not steal focus after closing

## [2.2.4] - 2018-10-29

### Fixed

- `moonstone/MoonstoneDecorator` to apply both Latin and non-Latin rules to the root element so all children inherit the correct default font rules.
- `moonstone/Marquee`, `moonstone/MediaOverlay` to display locale-based font
- `moonstone/DayPicker` separator character used between selected days in the label in fa-IR locale
- `moonstone/Scroller`, `moonstone/VirtualList.VirtualGridList`, and `moonstone/VirtualList.VirtualList` scrolling by voice commands in RTL locales

## [2.2.3] - 2018-10-22

### Fixed

- `moonstone/Scroller` to respect the disabled spotlight container status when handling pointer events
- `moonstone/Scroller` to scroll to the boundary when focusing the first or last element with a minimal margin in 5-way mode
- `moonstone/VideoPlayer` to position the slider knob correctly when beyond the left or right edge of the slider

## [2.2.2] - 2018-10-15

### Fixed

- `moonstone/Scroller` stuttering when page up/down key is pressed

## [2.2.1] - 2018-10-09

### Fixed

- `moonstone/Scroller`, `moonstone/VirtualList.VirtualGridList`, and `moonstone/VirtualList.VirtualList` to notify user when scrolling is not possible via voice command
- `moonstone/TimePicker` to not read out meridiem label when changing the value

## [2.2.0] - 2018-10-02

### Added

- `moonstone/GridListImageItem` voice control feature support

### Fixed

- `moonstone/DayPicker` to prevent closing when selecting days via voice control
- `moonstone/VideoPlayer` to unfocus media controls when hidden
- `moonstone/Scroller` to set correct scroll position when an expandable child is closed
- `moonstone/Scroller` to prevent focusing children while scrolling

## [2.1.4] - 2018-09-17

### Fixed

- `moonstone/Button` and `moonstone/IconButton` to style image-based icons correctly when focused and disabled
- `moonstone/FormCheckboxItem` styling when focused and disabled
- `moonstone/Panels` to always blur breadcrumbs when transitioning to a new panel
- `moonstone/Scroller` to correctly set scroll position when nested item is focused
- `moonstone/Scroller` to not adjust `scrollTop` when nested item is focused
- `moonstone/VideoPlayer` to show correct playback rate feedback on play or pause
- `moonstone/VirtualList.VirtualGridList` and `moonstone/VirtualList.VirtualList` to handle 5way navigation properly when `focusableScrollbar` is true

## [2.1.3] - 2018-09-10

### Fixed

- `moonstone/Scroller`, `moonstone/VirtualList.VirtualGridList`, and `moonstone/VirtualList.VirtualList` to show overscroll effects properly on repeating wheel input
- `moonstone/TooltipDecorator` to handle runtime error when setting `tooltipText` to an empty string
- `moonstone/VideoPlayer` timing to read out `infoComponents` accessibility value when `moreButton` or `moreButtonColor` is pressed

## [2.1.2] - 2018-09-04

### Fixed

- `moonstone/ExpandableItem` to prevent default browser scroll behavior when 5-way key is pressed on the first item or the last item
- `moonstone/Scroller` scrolling behavior for focused items in 5-way mode
- `moonstone/Scroller` to scroll container elements into view
- `moonstone/TooltipDecorator` to update position when `tooltipText` is changed
- `moonstone/VideoPlayer` to prevent default browser scroll behavior when navigating via 5-way
- `moonstone/VirtuaList` to allow `onKeyDown` events to bubble
- `moonstone/VirtualList.VirtualGridList` and `moonstone/VirtualList.VirtualList` scrolling via page up or down keys

## [2.1.1] - 2018-08-27

### Changed

- `moonstone/Scroller`, `moonstone/VirtualList.VirtualGridList`, and `moonstone/VirtualList.VirtualList` to show overscroll effects only by wheel input

### Fixed

- `moonstone/VideoPlayer` so that activity is detected and the `autoCloseTimeout` timer is reset when using 5-way to navigate from the media slider

### Fixed

- `moonstone/Picker` to fire onChange events, due to a hold, consistently across pointer and 5-way navigation

## [2.1.0] - 2018-08-20

### Added

- `moonstone/VideoPlayer` property `noMediaSliderFeedback`
- `moonstone/VideoPlayer.MediaControls` property `playPauseButtonDisabled`

### Changed

- `moonstone/Picker` key down hold threshold to 800ms before firing the `onChange` event

### Fixed

- `moonstone/GridListImageItem` to properly vertically align when the content varies in size
- `moonstone/Scroller`, `moonstone/VirtualList.VirtualGridList`, and `moonstone/VirtualList.VirtualList` to not scroll by dragging
- `moonstone/Slider` to not emit `onChange` event when `value` has not changed
- `moonstone/VideoPlayer` to focus on available media buttons if the default spotlight component is disabled
- `moonstone/VideoPlayer` to keep media controls visible when interacting with popups
- `moonstone/VideoPlayer` to read out `infoComponents` accessibility value when `moreButtonColor` is pressed
- `moonstone/VideoPlayer` to round the time displayed down to the nearest second
- `moonstone/VirtualList` to restore last focused item correctly

## [2.0.2] - 2018-08-13

### Fixed

- `moonstone/DatePicker` to correctly change year when `minYear` and `maxYear` aren't provided
- `moonstone/EditableIntegerPicker` management of spotlight pointer mode
- `moonstone/LabeledIcon` and `moonstone/LabeledIconButton` to have proper spacing and label-alignment with all label positions
- `moonstone/Popup` to prevent duplicate 5-way navigation when `spotlightRestrict="self-first"`
- `moonstone/Scroller` not to scroll to wrong position via 5way navigation in RTL languages
- `moonstone/Scroller` not to scroll when focusing in pointer mode
- `moonstone/Slider` to forward `onActivate` event
- `moonstone/VideoPlayer` to reset key down hold when media becomes unavailable

## [2.0.1] - 2018-08-01

### Fixed

- `moonstone/Dialog` read order of dialog contents
- `moonstone/Scroller` to go to next page properly via page up/down keys

## [2.0.0] - 2018-07-30

### Added

- `moonstone/LabeledIcon` and `moonstone/LabeledIconButton` components for a lightweight `Icon` or `IconButton` with a label
- `moonstone/VideoPlayer` property `noAutoShowMediaControls`

### Fixed

- `moonstone/Scroller` to prevent scrolling via page up/down keys if there is no spottable component in that direction
- `moonstone/Dialog` to hide `titleBelow` when `title` is not set
- `moonstone/Image` to suppress drag and drop support by default
- `moonstone/VideoPlayer` audio guidance behavior of More button
- `moonstone/VirtualList.VirtualGridList` and `moonstone/VirtualList.VirtualList` to handle focus properly via page up/down keys when switching to 5-way mode
- `moonstone/Popup` to spot the content after it's mounted
- `moonstone/Scroller`, `moonstone/VirtualList.VirtualGridList`, and `moonstone/VirtualList.VirtualList` to scroll properly via voice control in RTL locales

## [2.0.0-rc.3] - 2018-07-23

### Changed

- `moonstone/Scroller.Scroller`, `moonstone/VirtualList.VirtualGridList`, and `moonstone/VirtualList.VirtualList` overscroll effect color more recognizable on the focused element

### Fixed

- `moonstone/ContextualPopup` to refocus its activator on close when the popup lacks spottable children
- `moonstone/Scroller`, `moonstone/VirtualList.VirtualGridList`, and `moonstone/VirtualList.VirtualList` to scroll properly when holding down paging control buttons
- `moonstone/ExpandableItem` spotlight behavior when leaving the component via 5-way
- `moonstone/RadioItem` circle thickness to be 2px, matching the design
- `moonstone/Slider` to correctly prevent 5-way actions when activated
- `moonstone/ExpandableItem` and other expandable components to spotlight correctly when switching from pointer mode to 5-way with `closeOnSelect`

## [2.0.0-rc.2] - 2018-07-16

### Fixed

- `moonstone/Input` to not focus by *tab* key
- `moonstone/Picker` to properly set focus when navigating between buttons
- `moonstone/Popup` to set correct open state while transitioning
- `moonstone/ProgressBar.ProgressBarTooltip` unknown props warning
- `moonstone/Scrollable` to disable spotlight container during flick events only when contents can scroll
- `moonstone/Scroller`, `moonstone/VirtualList.VirtualGridList`, and `moonstone/VirtualList.VirtualList` to scroll properly when `animate` is false via `scrollTo`
- `moonstone/Scroller`, `moonstone/VirtualList.VirtualGridList`, and `moonstone/VirtualList.VirtualList` page controls to stop propagating an event when the event is handled
- `moonstone/Scroller`, `moonstone/VirtualList.VirtualGridList`, and `moonstone/VirtualList.VirtualList` to hide overscroll effect when focus is moved from a disabled paging control button to the opposite button
- `moonstone/Scroller`, `moonstone/VirtualList.VirtualGridList`, and `moonstone/VirtualList.VirtualList` to show overscroll effect when reaching the edge for the first time by wheel
- `moonstone/VideoPlayer` to display feedback tooltip when pointer leaves slider while playing
- `moonstone/VirtualList` and `moonstone/VirtualGridList` to restore focus on items focused by pointer

## [2.0.0-rc.1] - 2018-07-09

### Added

- `moonstone/VirtualList.VirtualList` and `moonstone/VirtualList.VirtualGridList` support `data-webos-voice-focused` and `data-webos-voice-group-label`

### Removed

- `moonstone/Button` built-in support for tooltips

### Changed

- `moonstone/Spinner` to blur Spotlight when the spinner is active

### Fixed

- `moonstone/Scroller.Scroller`, `moonstone/VirtualList.VirtualGridList`, and `moonstone/VirtualList.VirtualList` to handle direction, page up, and page down keys properly on page controls them when `focusableScrollbar` is false
- `moonstone/Scroller.Scroller`, `moonstone/VirtualList.VirtualGridList`, and `moonstone/VirtualList.VirtualList` to handle a page up or down key in pointer mode
- `moonstone/VideoPlayer.MediaControls` to correctly handle more button color when the prop is not specified
- `VirtualList.VirtualList` to handle focus properly when switching to 5-way mode

## [2.0.0-beta.9] - 2018-07-02

### Added

- `moonstone/ContextualPopupDecorator` instance method `positionContextualPopup()`
- `moonstone/MoonstoneDecorator` config property `disableFullscreen` to prevent the decorator from filling the entire screen
- `moonstone/Scroller` prop `onUpdate`

### Fixed

- `moonstone/Scrollable` to update scroll properly on pointer click
- `moonstone/TooltipDecorator` to prevent unnecessary re-renders when losing focus
- `moonstone/TooltipDecorator` to not dismiss the tooltip on pointer click

## [2.0.0-beta.8] - 2018-06-25

### Added

- `moonstone/Scroller.Scroller`, `moonstone/VirtualList.VirtualGridList`, and `moonstone/VirtualList.VirtualList` support for scrolling via voice control on webOS
- `moonstone/Scroller.Scroller`, `moonstone/VirtualList.VirtualGridList`, and `moonstone/VirtualList.VirtualList` overscroll effect when the edges are reached

### Changed

- `moonstone/Divider` property `marqueeOn` default value to `render`
- `moonstone/Scroller.Scroller`, `moonstone/VirtualList.VirtualGridList`, and `moonstone/VirtualList.VirtualList` scrollbar button to move a previous or next page when pressing a page up or down key instead of releasing it

### Fixed

- `moonstone/VideoPlayer` to prevent updating state when the source is changed to the preload source, but the current preload source is the same
- `moonstone/MediaOverlay` to marquee correctly
- `moonstone/MediaOverlay` to match UX guidelines

## [2.0.0-beta.7] - 2018-06-11

### Removed

- `moonstone/Dialog` properties `preserveCase` and `showDivider`, replaced by `casing` and `noDivider` respectively
- `moonstone/Divider` property `preserveCase`, replaced by `casing`
- `moonstone/ExpandableInput` property `onInputChange`, replaced by `onChange`
- `moonstone/MoonstoneDecorator.TextSizeDecorator`, replaced by `moonstone/MoonstoneDecorator.AccessibilityDecorator`
- `moonstone/Panels.Header` property `preserveCase`, replaced by `casing`
- `moonstone/Panels.Panel` property `noAutoFocus`, replaced by `autoFocus`
- `moonstone/TooltipDecorator` property `tooltipPreserveCase`, replaced by `tooltipCasing`

### Changed

- `moonstone/VideoPlayer` to allow spotlight focus to move left and right from `MediaControls`
- `moonstone/VideoPlayer` to disable bottom controls when loading until it's playable

### Fixed

- `moonstone/EditableIntegerPicker` to disable itself when on a range consisting of a single static value
- `moonstone/Picker` to disable itself when containing fewer than two items
- `moonstone/Popup` to spot its content correctly when `open` by default
- `moonstone/RangePicker` to disable itself when on a range consisting of a single static value
- `moonstone/TooltipDecorator` to hide when `onDismiss` has been invoked
- `moonstone/VideoPlayer` to show media controls when pressing down in pointer mode
- `moonstone/VideoPlayer` to provide a more natural 5-way focus behavior
- `moonstone/VideoPlayer.MediaControls` to handle left and right key to jump when `moonstone/VideoPlayer` is focused

## [2.0.0-beta.6] - 2018-06-04

### Removed

- `moonstone/IncrementSlider` prop `children` which was no longer supported for setting the tooltip (since 2.0.0-beta.1)

### Fixed

- `moonstone/ContextualPopupDecorator` to allow focusing components under a popup without any focusable components
- `moonstone/Scroller` ordering of logic for Scroller focus to check focus possibilities first then go to fallback at the top of the container
- `moonstone/Scroller` to check focus possibilities first then go to fallback at the top of the container of focused item
- `moonstone/Scroller` to scroll by page when focus was at the edge of the viewport
- `moonstone/ToggleButton` padding and orientation for RTL
- `moonstone/VideoPlayer` to not hide title and info section when showing more components
- `moonstone/VideoPlayer` to select a position in slider to seek in 5-way mode
- `moonstone/VideoPlayer` to show thumbnail only when focused on slider

## [2.0.0-beta.5] - 2018-05-29

### Removed

- `moonstone/Popup`, `moonstone/Dialog` and `moonstone/Notification` property `spotlightRestrict` option `'none'`
- `moonstone/VideoPlayer` prop `preloadSource`, to be replaced by `moonstone/VideoPlayer.Video` prop `preloadSource`
- `moonstone/Button` and `moonstone/IconButton` allowed value `'opaque'` from prop `backgroundOpacity` which was the default and therefore has the same effect as omitting the prop

### Added

- `moonstone/VideoPlayer` props `selection` and `onSeekOutsideRange` to support selecting a range and notification of interactions outside of that range
- `moonstone/VideoPlayer.Video` component to support preloading video sources

### Changed

- `moonstone/VideoPlayer.videoComponent` prop to default to `ui/Media.Media` instead of `'video'`. As a result, to use a custom video element, one must pass an instance of `ui/Media` with its `mediaComponent` prop set to the desired element.

### Fixed

- `moonstone/ContextualPopupDecorator` to properly stop propagating keydown event if fired from the popup container
- `moonstone/Slider` to read when knob gains focus or for a change in value
- `moonstone/Scroller` to not cut off Expandables when scrollbar appears
- `moonstone/VideoPlayer` to correctly read out when play button is pressed
- `moonstone/Divider` to always use a fixed height, regardless of locale

## [2.0.0-beta.4] - 2018-05-21

### Added

- `moonstone/Button` and `moonstone/IconButton` class name `small` to the list of allowed `css` overrides
- `moonstone/VideoPlayer.MediaControls` property `onClose` to handle back key
- `moonstone/ProgressBar` prop `highlighted` for when the UX needs to call special attention to a progress bar

### Changed

- `moonstone/VideoPlayer` to disable media slider when source is unavailable

### Fixed

- `moonstone/ContextualPopupDecorator` to not set focus to activator when closing if focus was set elsewhere
- `moonstone/IconButton` to allow external customization of vertical alignment of its `Icon` by setting `line-height`
- `moonstone/Marquee.MarqueeController` to not cancel valid animations
- `moonstone/VideoPlayer` feedback and feedback icon to hide properly on play/pause/fast forward/rewind
- `moonstone/VideoPlayer` to correctly focus to default media controls component
- `moonstone/VideoPlayer` to close opened popup components when media controls hide
- `moonstone/VideoPlayer` to show controls on mount and when playing next preload video

## [2.0.0-beta.3] - 2018-05-14

### Added

- `moonstone/SelectableItem.SelectableItemDecorator`

### Changed

- `moonstone/ToggleItem` to forward native events on `onFocus` and `onBlur`
- `moonstone/Input` and `moonstone/ExpandableInput` to support forwarding valid `<input>` props to the contained `<input>` node
- `moonstone/ToggleButton` to fire `onToggle` when toggled

### Fixed

- `moonstone/VirtualList.VirtualList` and `moonstone/VirtualList.VirtualGridList` to scroll properly with all enabled items via a page up or down key
- `moonstone/VirtualList.VirtualList`, `moonstone/VirtualList.VirtualGridList`, and `moonstone/Scroller.Scroller` to ignore any user key events in pointer mode
- `moonstone/VirtualList.VirtualList`, `moonstone/VirtualList.VirtualGridList`, and `moonstone/Scroller.Scroller` to pass `data-spotlight-container-disabled` prop to their outer DOM element
- `moonstone/Image` so it automatically swaps the `src` to the appropriate resolution dynamically as the screen resizes
- `moonstone/Popup` to support all `spotlightRestrict` options
- `moonstone` component `disabled` colors to match the most recent design guidelines (from 30% to 60% opacity)
- `moonstone/ExpandableInput` spotlight behavior when leaving the component via 5-way

## [2.0.0-beta.2] - 2018-05-07

### Fixed

- `moonstone/IconButton` to allow theme-style customization, like it claimed was possible
- `moonstone/ExpandableItem` and related expandables to deal with disabled items and the `autoClose`, `lockBottom` and `noLockBottom` props
- `moonstone/Slider` not to fire `onChange` event when 5-ways out of boundary
- `moonstone/ToggleButton` layout for RTL locales
- `moonstone/Item`, `moonstone/SlotItem`, `moonstone/ToggleItem` to not apply duplicate `className` values
- `moonstone/VirtualList.VirtualList`, `moonstone/VirtualList.VirtualGridList`, and `moonstone/Scroller.Scroller` scrollbar button's aria-label in RTL
- `moonstone/VirtualList.VirtualList` and `moonstone/VirtualList.VirtualGridList` to scroll properly with all disabled items
- `moonstone/VirtualList.VirtualList` and `moonstone/VirtualList.VirtualGridList` to not scroll on focus when jumping

## [2.0.0-beta.1] - 2018-04-29

### Removed

- `moonstone/IncrementSlider` and `moonstone/Slider` props `tooltipAsPercent`, `tooltipSide`, and `tooltipForceSide`, to be replaced by `moonstone/IncrementSlider.IncrementSliderTooltip` and `moonstone/Slider.SliderTooltip` props `percent`, and `side`
- `moonstone/IncrementSlider` props `detachedKnob`, `onDecrement`, `onIncrement`, and `scrubbing`
- `moonstone/ProgressBar` props `tooltipSide` and `tooltipForceSide`, to be replaced by `moonstone/ProgressBar.ProgressBarTooltip` prop `side`
- `moonstone/Slider` props `detachedKnob`, `onDecrement`, `onIncrement`, `scrubbing`, and `onKnobMove`
- `moonstone/VideoPlayer` property `tooltipHideDelay`
- `moonstone/VideoPlayer` props `backwardIcon`, `forwardIcon`, `initialJumpDelay`, `jumpBackwardIcon`, `jumpButtonsDisabled`, `jumpDelay`, `jumpForwadIcon`, `leftComponents`, `moreButtonCloseLabel`, `moreButtonColor`, `moreButtonDisabled`, `moreButtonLabel`, `no5WayJump`, `noJumpButtons`, `noRateButtons`, `pauseIcon`, `playIcon`, `rateButtonsDisabled`, and `rightComponents`, replaced by corresponding props on `moonstone/VideoPlayer.MediaControls`
- `moonstone/VideoPlayer` props `onBackwardButtonClick`, `onForwardButtonClick`, `onJumpBackwardButtonClick`, `onJumpForwardButtonClick`, and `onPlayButtonClick`, replaced by `onRewind`, `onFastForward`, `onJumpBackward`, `onJumpForward`, `onPause`, and `onPlay`, respectively

### Added

- `moonstone/DatePicker` props `dayAriaLabel`, `dayLabel`, `monthAriaLabel`, `monthLabel`, `yearAriaLabel` and `yearLabel` to configure the label set on date pickers
- `moonstone/DayPicker` and `moonstone/DaySelector` props `dayNameLength`, `everyDayText`, `everyWeekdayText`, and `everyWeekendText`
- `moonstone/ExpandablePicker` props `checkButtonAriaLabel`, `decrementAriaLabel`, `incrementAriaLabel`, and `pickerAriaLabel` to configure the label set on each button and picker
- `moonstone/MediaOverlay` component
- `moonstone/Picker` props `aria-label`, `decrementAriaLabel`, and `incrementAriaLabel` to configure the label set on each button
- `moonstone/Popup` property `closeButtonAriaLabel` to configure the label set on popup close button
- `moonstone/ProgressBar.ProgressBarTooltip` props `percent` to format the value as a percent and `visible` to control display of the tooltip
- `moonstone/TimePicker` props `hourAriaLabel`, `hourLabel`, `meridiemAriaLabel`, `meridiemLabel`, `minuteAriaLabel`, and `minuteLabel` to configure the label set on time pickers
- `moonstone/VideoPlayer.MediaControls` component to support additional customization of the playback controls
- `moonstone/VideoPlayer` props `mediaControlsComponent`, `onRewind`, `onFastForward`, `onJumpBackward`, `onJumpForward`, `onPause`, `onPlay`, and `preloadSource`
- `moonstone/VirtualList.VirtualList` and `moonstone/VirtualList.VirtualGridList` `role="list"`
- `moonstone/VirtualList.VirtualList` and `moonstone/VirtualList.VirtualGridList` prop `wrap` to support wrap-around spotlight navigation
- `moonstone/VirtualList`, `moonstone/VirtualGridList` and `moonstone/Scroller` props `scrollRightAriaLabel`, `scrollLeftAriaLabel`, `scrollDownAriaLabel`, and `scrollUpAriaLabel` to configure the aria-label set on scroll buttons in the scrollbars

### Changed

- `moonstone/IncrementSlider` and `moonstone/Slider` prop `tooltip` to support either a boolean for the default tooltip or an element or component for a custom tooltip
- `moonstone/Input` to prevent pointer actions on other component when the input has focus
- `moonstone/ProgressBar.ProgressBarTooltip` prop `side` to support either locale-aware or locale-independent positioning
- `moonstone/ProgressBar.ProgressBarTooltip` prop `tooltip` to support custom tooltip components
- `moonstone/Scroller`, `moonstone/Picker`, and `moonstone/IncrementSlider` to retain focus on `moonstone/IconButton` when it becomes disabled

### Fixed

- `moonstone/ExpandableItem` and related expandable components to expand smoothly when used in a scroller
- `moonstone/GridListImageItem` to show proper `placeholder` and `selectionOverlay`
- `moonstone/MoonstoneDecorator` to optimize localized font loading performance
- `moonstone/Scroller` and `moonstone/VirtualList` navigation via 5-way from paging controls
- `moonstone/VideoPlayer` to render bottom controls at idle after mounting
- `moonstone/VirtualList.VirtualList` and `moonstone/VirtualList.VirtualGridList` to give initial focus
- `moonstone/VirtualList.VirtualList` and `moonstone/VirtualList.VirtualGridList` to have the default value for `dataSize`, `pageScroll`, and `spacing` props

## [2.0.0-alpha.8] - 2018-04-17

### Added

- `moonstone/Panels` property `closeButtonAriaLabel` to configure the label set on application close button

### Changed

- `moonstone/VirtualList.VirtualList` and `moonstone/VirtualList.VirtualGridList` to set its ARIA `role` to `"list"`
- `moonstone/VideoPlayer` property `title` to accept node type

### Fixed

- `moonstone/TimePicker` to show `meridiem` correctly in all locales
- `moonstone/Scrollable` scroll buttons to read out out audio guidance when button pressed down
- `moonstone/ExpandableItem` to show label properly when open and disabled
- `moonstone/Notification` to position properly in RTL locales
- `moonstone/VideoPlayer` to show controls when pressing 5-way select

## [2.0.0-alpha.7] - 2018-04-03

### Removed

- `moonstone/VirtualList.VirtualList` and `moonstone/VirtualList.VirtualGridList` prop `data` to eliminate the misunderstanding caused by the ambiguity of `data`

### Added

- `moonstone/VideoPlayer` property `noSpinner` to allow apps to show/hide spinner while loading video

### Changed

- `moonstone/VideoPlayer` to disable play/pause button when media controls are disabled
- `moonstone/VideoPlayer` property `moreButtonColor` to allow setting underline colors for more button
- `moonstone/VirtualList.VirtualList` and `moonstone/VirtualList.VirtualGridList` prop `isItemDisabled`, which accepts a function that checks if the item at the supplied index is disabled
- `moonstone/Panels.Header` support for `headerInput` so the Header can be used as an Input. See documentation for usage examples.
- `moonstone/ProgressBar` property `tooltipSide` to configure tooltip position relative to the progress bar
- `moonstone/ProgressBar` colors (affecting `moonstone/Slider` as well) for light and dark theme to match the latest designs and make them more visible when drawn over arbitrary background colors

### Fixed

- `moonstone/VideoPlayer` to correctly adjust spaces when the number of components changes in `leftComponents` and `rightComponents`
- `moonstone/VideoPlayer` to read out audio guidance every time `source` changes
- `moonstone/VideoPlayer` to display custom thumbnail node
- `moonstone/VideoPlayer` to hide more icon when right components are removed
- `moonstone/Picker` to correctly update pressed state when dragging off buttons
- `moonstone/Notification` to display when it's opened
- `moonstone/VirtualList` and `moonstone/VirtualGridList` to show Spotlight properly while navigating with page up and down keys
- `moonstone/Input` to allow navigating via left or right to other components when the input is active and the selection is at start or end of the text, respectively
- `moonstone/Panels.ActivityPanels` to correctly lay out the existing panel after adding additional panels

## [2.0.0-alpha.6] - 2018-03-22

### Removed

- `moonstone/Slider` exports `SliderFactory` and `SliderBaseFactory`
- `moonstone/IncrementSlider` exports `IncrementSliderFactory` and `IncrementSliderBaseFactory`
- `moonstone/ProgressBar`, `moonstone/Slider`, `moonstone/Slider.SliderTooltip`, `moonstone/IncrementSlider` components' `vertical` property and replaced it with `orientation`

### Added

- `moonstone/VideoPlayer` property `component` to handle custom video element
- `moonstone/IncrementSlider` properties `incrementAriaLabel` and `decrementAriaLabel` to configure the label set on each button
- `moonstone/Input` support for `small` prop
- `moonstone/ProgressBar` support for `tooltip` and `tooltipForceSide`
- `moonstone/ProgressBar`, `moonstone/Slider`, `moonstone/Slider.SliderTooltip`, `moonstone/IncrementSlider` property `orientation` to accept orientation strings like "vertical" and "horizontal" (replaced old `vertical` prop)

### Changed

- `moonstone/Input` input `height`, `vertical-align`, and `margins`. Please verify your layouts to ensure everything lines up correctly; this change may require removal of old sizing and positioning CSS which is no longer necessary.
- `moonstone/FormCheckbox` to have a small border around the circle, according to new GUI designs
- `moonstone/RadioItem` dot size and added an inner-dot to selected-focused state, according to new GUI designs
- `moonstone/ContextualPopup` prop `popupContainerId` to `popupSpotlightId`
- `moonstone/Popup` prop `containerId` to `spotlightId`
- `moonstone/VideoPlayer` prop `containerId` to `spotlightId`
- `moonstone/VirtualList.VirtualList` and `moonstone/VirtualList.VirtualGridList` prop `component` to be replaced by `itemRenderer`

### Fixed

- `moonstone/ExpandableItem` to be more performant when animating
- `moonstone/GridListImageItem` to hide overlay checkmark icon on focus when unselected
- `moonstone/GridListImageItem` to use `ui/GridListImageItem`
- `moonstone/VirtualList`, `moonstone/VirtualGridList` and `moonstone/Scroller` components to use their base UI components
- `moonstone/VirtualList` to show the selected state on hovered paging controls properly
- `moonstone/Slider` to highlight knob when selected
- `moonstone/Slider` to handle updates to its `value` prop correctly
- `moonstone/ToggleItem` to accept HTML DOM node tag names as strings for its `component` property
- `moonstone/Popup` to properly pause and resume spotlight when animating

## [2.0.0-alpha.5] - 2018-03-07

### Removed

- `moonstone/Marquee.MarqueeText`, replaced by `moonstone/Marquee.Marquee`
- `moonstone/VirtualGridList.GridListImageItem`, replaced by `moonstone/GridListImageItem`

### Changed

- `moonstone/Marquee.Marquee` to be `moonstone/Marquee.MarqueeBase`
- `moonstone/ContextualPopupDecorator` to not restore last-focused child
- `moonstone/ExpandableList` to restore focus to the first selected item after opening

### Fixed

- `moonstone/Slider` to correctly show localized percentage value in tooltip when `tooltipAsPercent` is true
- `moonstone/VirtualGridList` to show or hide its scrollbars properly
- `moonstone/Button` text to be properly centered
- `moonstone/Input` to not clip some glyphs at the start of the value

## [2.0.0-alpha.4] - 2018-02-13

### Added

- `moonstone/SlotItem` replacing `moonstone/Item.ItemOverlay`

### Removed

- `moonstone/VirtualFlexList` to be replaced by `ui/VirtualFlexList`
- `moonstone/Button` and `moonstone/IconButton` prop `noAnimation`
- `moonstone/Item.OverlayDecorator`, `moonstone/Item.Overlay`, and `moonstone/Item.ItemOverlay` to be replaced by `moonstone/SlotItem`

### Changed

- `moonstone/Marquee` to do less-costly calculations during measurement and optimized the applied styles
- `moonstone/ExpandableList` to require a unique key for each object type data

### Fixed

- `moonstone/VirtualList` to render properly with fiber reconciler
- `moonstone/VirtualList` focus option in scrollTo api
- `moonstone/ExpandableSpotlightDecorator` to not spot the title upon collapse when in `pointerMode`
- `moonstone/Spinner` to not unpause Spotlight unless it was the one to pause it
- `moonstone/Marquee` to stop when becoming disabled
- `moonstone/Input`, `moonstone/MarqueeDecorator`, and `moonstone/Slider` to prevent unnecessary focus-based updates

## [2.0.0-alpha.3] - 2018-01-18

### Removed

- `moonstone/Scroller` and `moonstone/VirtualList` option `indexToFocus` in `scrollTo` method which is deprecated from 1.2.0
- `moonstone/Scroller` props `horizontal` and `vertical` which are deprecated from 1.3.0 and replaced with `direction` prop
- `moonstone/Button` exports `ButtonFactory` and `ButtonBaseFactory`
- `moonstone/IconButton` exports `IconButtonFactory` and `IconButtonBaseFactory`

### Fixed

- `moonstone/MoonstoneDecorator` root node to fill the entire space available, which simplifies positioning and sizing for child elements (previously always measured 0 in height)
- `moonstone/VirtualList` to prevent infinite function call when a size of contents is slightly longer than a client size without a scrollbar
- `moonstone/VirtualList` to sync scroll position when clientSize changed

## [2.0.0-alpha.2] - 2017-08-29

No significant changes.

## [2.0.0-alpha.1] - 2017-08-27

### Changed

- `moonstone/Button`, `moonstone/Checkbox`, `moonstone/FormCheckbox`, `moonstone/IconButton`, `moonstone/IncrementSlider`, `moonstone/Item`, `moonstone/Picker`, and `moonstone/RangePicker`, `moonstone/Switch` and `moonstone/VideoPlayer` to use `ui/Touchable`

## [1.15.0] - 2018-02-28

### Deprecated

- `moonstone/Marquee.Marquee`, to be moved to `moonstone/Marquee.MarqueeBase` in 2.0.0
- `moonstone/Marquee.MarqueeText`, to be moved to `moonstone/Marquee.Marquee` in 2.0.0

### Fixed

- `moonstone/GridListImageItem` to display correctly

## [1.14.0] - 2018-02-23

### Deprecated

- `moonstone/VirtualFlexList`, to be replaced by `ui/VirtualFlexList` in 2.0.0
- `moonstone/VirtualGridList.GridListImageItem`, to be replaced by `moonstone/GridListImageItem` in 2.0.0
- `moonstone/Button` and `moonstone/IconButton` prop `noAnimation`, to be removed in 2.0.0
- `moonstone/Button.ButtonFactory`, `moonstone/Button.ButtonBaseFactory`, `moonstone/IconButton.IconButtonFactory`, `moonstone/IconButton.IconButtonBaseFactory`, `moonstone/IncrementSlider.IncrementSliderFactory`, `moonstone/IncrementSlider.IncrementSliderBaseFactory`, `moonstone/Slider.SliderFactory`, and `moonstone/Slider.SliderBaseFactory`, to be removed in 2.0.0
- `moonstone/Item.ItemOverlay`, to be replaced by `ui/SlotItem` in 2.0.0
- `moonstone/Item.Overlay` and `moonstone/Item.OverlayDecorator`, to be removed in 2.0.0

### Added

- `moonstone/DaySelector` component
- `moonstone/EditableIntegerPicker` component
- `moonstone/GridListImageItem` component

## [1.13.4] - 2018-07-30

### Fixed

- `moonstone/DatePicker` to calculate min and max year in the current calender

## [1.13.3] - 2018-01-16

### Fixed

- `moonstone/TimePicker` to not read out meridiem label when meridiem picker gets a focus
- `moonstone/Scroller` to correctly update scrollbars when the scroller's contents change

## [1.13.2] - 2017-12-14

### Fixed

- `moonstone/Panels` to maintain spotlight focus when `noAnimation` is set
- `moonstone/Panels` to not accept back key presses during transition
- `moonstone/Panels` to revert 1.13.0 fix that blurred Spotlight when transitioning panels
- `moonstone/Scroller` and other scrolling components to not show scroll thumb when only child item is updated
- `moonstone/Scroller` and other scrolling components to not hide scroll thumb immediately after scroll position reaches the top or the bottom
- `moonstone/Scroller` and other scrolling components to show scroll thumb properly when scroll position reaches the top or the bottom by paging controls

## [1.13.1] - 2017-12-06

### Fixed

- `moonstone/Slider` to not unnecessarily fire `onChange` if the initial value has not changed

## [1.13.0] - 2017-11-28

### Added

- `moonstone/VideoPlayer` props `disabled`, `loading`, `miniFeedbackHideDelay`, and `thumbnailComponent` as well as new APIs: `areControlsVisible`, `getVideoNode`, `showFeedback`, and `toggleControls`

### Fixed

- `moonstone/VirtualList` to render items from a correct index on edge cases at the top of a list
- `moonstone/VirtualList` to handle focus properly via page up at the first page and via page down at the last page
- `moonstone/Expandable` and derivatives to use the new `ease-out-quart` animation timing function to better match the aesthetic of Enyo's Expandables
- `moonstone/TooltipDecorator` to correctly display tooltip direction when locale changes
- `moonstone/Marquee` to restart animation on every resize update
- `moonstone/LabeledItem` to start marquee when hovering while disabled
- `moonstone/Marquee` to correctly start when hovering on disabled spottable components
- `moonstone/Marquee.MarqueeController` to not abort marquee when moving among components
- `moonstone/Picker` marquee issues with disabled buttons or Picker
- `moonstone/Panels` to prevent loss of spotlight issue when moving between panels
- `moonstone/VideoPlayer` to bring it in line with real-world use-cases
- `moonstone/Slider` by removing unnecessary repaints to the screen
- `moonstone/Slider` to fire `onChange` events when the knob is pressed near the boundaries
- `moonstone/VideoPlayer` to correctly position knob when interacting with media slider
- `moonstone/VideoPlayer` to not read out the focused button when the media controls hide
- `moonstone/MarqueeDecorator` to stop when unhovering a disabled component using `marqueeOn` `'focus'`
- `moonstone/Slider` to not forward `onChange` when `disabled` on `mouseUp/click`
- `moonstone/VideoPlayer` to defer rendering playback controls until needed

## [1.12.2] - 2017-11-15

### Fixed

- `moonstone/VirtualList` to scroll and focus properly by pageUp and pageDown when disabled items are in it
- `moonstone/Button` to correctly specify minimum width when in large text mode
- `moonstone/Scroller` and other scrolling components to restore last focused index when panel is changed
- `moonstone/VideoPlayer` to display time correctly in RTL locale
- `moonstone/VirtualList` to scroll correctly using page down key with disabled items
- `moonstone/Scroller` and other scrolling components to not cause a script error when scrollbar is not rendered
- `moonstone/Picker` incrementer and decrementer to not change size when focused
- `moonstone/Header` to use a slightly smaller font size for `title` in non-latin locales and a line-height for `titleBelow` and `subTitleBelow` that better meets the needs of tall-glyph languages like Tamil and Thai, as well as latin locales
- `moonstone/Scroller` and `moonstone/VirtualList` to keep spotlight when pressing a 5-way control while scrolling
- `moonstone/Panels` to prevent user interaction with panel contents during transition
- `moonstone/Slider` and related components to correctly position knob for `detachedKnob` on mouse down and fire value where mouse was positioned on mouse up
- `moonstone/DayPicker` to update day names when changing locale
- `moonstone/ExpandableItem` and all other `Expandable` components to revert 1.12.1 change to pull down from the top

## [1.12.1] - 2017-11-07

### Fixed

- `moonstone/ExpandableItem` and all other `Expandable` components to now pull down from the top instead of being revealed from the bottom, matching Enyo's design
- `moonstone/VirtualListNative` to scroll properly with page up/down keys if there is a disabled item
- `moonstone/RangePicker` to display negative values correctly in RTL
- `moonstone/Scroller` and other scrolling components to not blur scroll buttons when wheeling
- `moonstone/Scrollbar` to hide scroll thumb immediately without delay after scroll position reaches min or max
- `moonstone/Divider` to pass `marqueeOn` prop
- `moonstone/Slider` to fire `onChange` on mouse up and key up
- `moonstone/VideoPlayer` to show knob when pressed
- `moonstone/Header` to layout `titleBelow` and `subTitleBelow` correctly
- `moonstone/Header` to use correct font-weight for `subTitleBelow`
- `moonstone/VirtualList` to restore focus correctly for lists only slightly larger than the viewport

## [1.12.0] - 2017-10-27

### Fixed

- `moonstone/Scroller` and other scrolling components to prevent focusing outside the viewport when pressing a 5-way key during wheeling
- `moonstone/Scroller` to called scrollToBoundary once when focus is moved using holding child item
- `moonstone/VideoPlayer` to apply skin correctly
- `moonstone/Popup` from `last-focused` to `default-element` in `SpotlightContainerDecorator` config
- `moonstone/Panels` to retain focus when back key is pressed on breadcrumb
- `moonstone/Input` to correctly hide VKB when dismissing

## [1.11.0] - 2017-10-24

### Added

- `moonstone/VideoPlayer` properties `seekDisabled` and `onSeekFailed` to disable seek function

### Changed

- `moonstone/ExpandableList` to become `disabled` if there are no children

### Fixed

- `moonstone/Picker` to read out customized accessibility value when picker prop has `joined` and `aria-valuetext`
- `moonstone/Scroller` to apply scroll position on vertical or horizontal Scroller when child gets a focus
- `moonstone/Scroller` and other scrolling components to scroll without animation when panel is changed
- `moonstone/ContextualPopup` padding to not overlap close button
- `moonstone/Scroller` and other scrolling components to change focus via page up/down only when the scrollbar is visible
- `moonstone/Picker` to only increment one value on hold
- `moonstone/ItemOverlay` to remeasure when focused

## [1.10.1] - 2017-10-16

### Fixed

- `moonstone/Scroller` and other scrolling components to scroll via page up/down when focus is inside a Spotlight container
- `moonstone/VirtualList` and `moonstone/VirtualGridList` to scroll by 5-way keys right after wheeling
- `moonstone/VirtualList` not to move focus when a current item and the last item are located at the same line and pressing a page down key
- `moonstone/Slider` knob to follow while dragging for detached knob
- `moonstone/Header` to layout header row correctly in `standard` type
- `moonstone/Input` to not dismiss on-screen keyboard when dragging cursor out of input box
- `moonstone/Header` RTL `line-height` issue
- `moonstone/Panels` to render children on idle
- `moonstone/Scroller` and other scrolling components to limit muted spotlight container scrims to their bounds
- `moonstone/Input` to always forward `onKeyUp` event

## [1.10.0] - 2017-10-09

### Added

- `moonstone/VideoPlayer` support for designating components with `.spottable-default` as the default focus target when pressing 5-way down from the slider
- `moonstone/Slider` property `activateOnFocus` which when enabled, allows 5-way directional key interaction with the `Slider` value without pressing [Enter] first
- `moonstone/VideoPlayer` property `noMiniFeedback` to support controlling the visibility of mini feedback
- `ui/Layout`, which provides a technique for laying-out components on the screen using `Cells`, in rows or columns

### Changed

- `moonstone/Popup` to focus on mount if it’s initially opened and non-animating and to always pass an object to `onHide` and `onShow`
- `moonstone/VideoPlayer` to emit `onScrub` event and provide audio guidance when setting focus to slider

### Fixed

- `moonstone/ExpandableItem` and derivatives to restore focus to the Item if the contents were last focused when closed
- `moonstone/Slider` toggling activated state when holding enter/select key
- `moonstone/TimePicker` picker icons shifting slightly when focusing an adjacent picker
- `moonstone/Icon` so it handles color the same way generic text does, by inheriting from the parent's color. This applies to all instances of `Icon`, `IconButton`, and `Icon` inside `Button`.
- `moonstone/fonts` Museo Sans font to correct "Ti" kerning
- `moonstone/VideoPlayer` to correctly position knob on mouse click
- `moonstone/Panels.Header` to show an ellipsis for long titles with RTL text
- `moonstone/Marquee` to restart when invalidated by a prop change and managed by a `moonstone/Marquee.MarqueeController`
- `spotlight.Spotlight` method `focus()` to verify that the target element matches its container's selector rules prior to setting focus
- `moonstone/Picker` to only change picker values `onWheel` when spotted
- `moonstone/VideoPlayer` to hide descendant floating components (tooltips, contextual popups) when the media controls hide

## [1.9.3] - 2017-10-03

### Added

- `moonstone/Button` property value to `backgroundOpacity` called "lightTranslucent" to better serve colorful image backgrounds behind Buttons. This also affects `moonstone/IconButton` and `moonstone/Panels/ApplicationCloseButton`.
- `moonstone/Panels` property `closeButtonBackgroundOpacity` to support `moonstone/Panels/ApplicationCloseButton`'s `backgroundOpacity` prop

### Changed

- `Moonstone Icons` font file to include the latest designs for several icons
- `moonstone/Panels/ApplicationCloseButton` to expose its `backgroundOpacity` prop

### Fixed

- `moonstone/VirtualList` to apply "position: absolute" inline style to items
- `moonstone/Picker` to increment and decrement normally at the edges of joined picker
- `moonstone/Icon` not to read out image characters
- `moonstone/Scroller` and other scrolling components to not accumulate paging scroll by pressing page up/down in scrollbar
- `moonstone/Icon` to correctly display focused state when using external image
- `moonstone/Button` and `moonstone/IconButton` to be properly visually muted when in a muted container

## [1.9.2] - 2017-09-26

### Fixed

- `moonstone/ExpandableList` preventing updates when its children had changed

## [1.9.1] - 2017-09-25

### Fixed

- `moonstone/ExpandableList` run-time error when using an array of objects as children
- `moonstone/VideoPlayer` blocking pointer events when the controls were hidden

## [1.9.0] - 2017-09-22

### Added

- `moonstone/styles/mixins.less` mixins: `.moon-spotlight-margin()` and `.moon-spotlight-padding()`
- `moonstone/Button` property `noAnimation` to support non-animating pressed visual

### Changed

- `moonstone/TimePicker` to use "AM/PM" instead of "meridiem" for label under meridiem picker
- `moonstone/IconButton` default style to not animate on press. NOTE: This behavior will change back to its previous setting in release 2.0.0.
- `moonstone/Popup` to warn when using `scrimType` `'none'` and `spotlightRestrict` `'self-only'`
- `moonstone/Scroller` to block spotlight during scroll
- `moonstone/ExpandableItem` and derivatives to always pause spotlight before animation

### Fixed

- `moonstone/VirtualGridList` to not move focus to wrong column when scrolled from the bottom by holding the "up" key
- `moonstone/VirtualList` to focus an item properly when moving to a next or previous page
- `moonstone/Scroller` and other scrolling components to move focus toward first or last child when page up or down key is pressed if the number of children is small
- `moonstone/VirtualList` to scroll to preserved index when it exists within dataSize for preserving focus
- `moonstone/Picker` buttons to not change size
- `moonstone/Panel` to move key navigation to application close button on holding the "up" key.
- `moonstone/Picker` to show numbers when changing values rapidly
- `moonstone/Popup` layout in large text mode to show close button correctly
- `moonstone/Picker` from moving scroller when pressing 5-way keys in `joined` Picker
- `moonstone/Input` so it displays all locales the same way, without cutting off the edges of characters
- `moonstone/TooltipDecorator` to hide tooltip when 5-way keys are pressed for disabled components
- `moonstone/Picker` to not tremble in width when changing values while using a numeric width prop value
- `moonstone/Picker` to not overlap values when changing values in `vertical`
- `moonstone/ContextualPopup` pointer mode focus behavior for `spotlightRestrict='self-only'`
- `moonstone/VideoPlayer` to prevent interacting with more components in pointer mode when hidden
- `moonstone/Scroller` to not repaint its entire contents whenever partial content is updated
- `moonstone/Slider` knob positioning after its container is resized
- `moonstone/VideoPlayer` to maintain focus when media controls are hidden
- `moonstone/Scroller` to scroll expandable components into view when opening when pointer has moved elsewhere

## [1.8.0] - 2017-09-07

### Deprecated

- `moonstone/Dialog` property `showDivider`, will be replaced by `noDivider` property in 2.0.0

### Added

- `moonstone/Popup` callback property `onShow` which fires after popup appears for both animating and non-animating popups

### Changed

- `moonstone/Popup` callback property `onHide` to run on both animating and non-animating popups
- `moonstone/VideoPlayer` state `playbackRate` to media events
- `moonstone/VideoPlayer` support for `spotlightDisabled`
- `moonstone/VideoPlayer` thumbnail positioning and style
- `moonstone/VirtualList` to render when dataSize increased or decreased
- `moonstone/Dialog` style
- `moonstone/Popup`, `moonstone/Dialog`, and `moonstone/Notification` to support `node` type for children
- `moonstone/Scroller` to forward `onKeyDown` events

### Fixed

- `moonstone/Scroller` and other scrolling components to enable focus when wheel scroll is stopped
- `moonstone/VirtualList` to show scroll thumb when a preserved item is focused in a Panel
- `moonstone/Scroller` to navigate properly with 5-way when expandable child is opened
- `moonstone/VirtualList` to stop scrolling when focus is moved on an item from paging controls or outside
- `moonstone/VirtualList` to move out with 5-way navigation when the first or the last item is disabled
- `moonstone/IconButton` Tooltip position when disabled
- `moonstone/VideoPlayer` Tooltip time after unhovering
- `moonstone/VirtualList` to not show invisible items
- `moonstone/IconButton` Tooltip position when disabled
- `moonstone/VideoPlayer` to display feedback tooltip correctly when navigating in 5-way
- `moonstone/MarqueeDecorator` to work with synchronized `marqueeOn` `'render'` and hovering as well as `marqueOn` `'hover'` when moving rapidly among synchronized marquees
- `moonstone/Input` aria-label for translation
- `moonstone/Marquee` to recalculate inside `moonstone/Scroller` and `moonstone/SelectableItem` by bypassing `shouldComponentUpdate`
- `moonstone/Picker` to marquee when incrementing and decrementing values with the prop `noAnimation`

## [1.7.0] - 2017-08-23

### Deprecated

- `moonstone/TextSizeDecorator` and it will be replaced by `moonstone/AccessibilityDecorator`
- `moonstone/MarqueeDecorator` property `marqueeCentered` and `moonstone/Marquee` property `centered` will be replaced by `alignment` property in 2.0.0

### Added

- `moonstone/TooltipDecorator` config property to direct tooltip into a property instead of adding to `children`
- `moonstone/VideoPlayer` prop `thumbnailUnavailable` to fade thumbnail
- `moonstone/AccessibilityDecorator` with `highContrast` and `textSize`
- `moonstone/VideoPlayer` high contrast scrim
- `moonstone/MarqueeDecorator`and `moonstone/Marquee` property `alignment` to allow setting  alignment of marquee content

### Changed

- `moonstone/Scrollbar` to disable paging control down button properly at the bottom when a scroller size is a non-integer value
- `moonstone/VirtualList`, `moonstone/VirtualGridList`, and `moonstone/Scroller` to scroll on `keydown` event instead of `keyup` event of page up and page down keys
- `moonstone/VirtualGridList` to scroll by item via 5 way key
- `moonstone/VideoPlayer` to read target time when jump by left/right key
- `moonstone/IconButton` to not use `MarqueeDecorator` and `Uppercase`

### Fixed

- `moonstone/VirtualList` and `moonstone/VirtualGridList` to focus the correct item when page up and page down keys are pressed
- `moonstone/VirtualList` to not lose focus when moving out from the first item via 5way when it has disabled items
- `moonstone/Slider` to align tooltip with detached knob
- `moonstone/FormCheckbox` to display correct colors in light skin
- `moonstone/Picker` and `moonstone/RangePicker` to forward `onKeyDown` events when not `joined`
- `moonstone/SelectableItem` to display correct icon width and alignment
- `moonstone/LabeledItem` to always match alignment with the locale
- `moonstone/Scroller` to properly 5-way navigate from scroll buttons
- `moonstone/ExpandableList` to display correct font weight and size for list items
- `moonstone/Divider` to not italicize in non-italic locales
- `moonstone/VideoPlayer` slider knob to follow progress after being selected when seeking
- `moonstone/LabeledItem` to correctly position its icon. This affects all of the `Expandables`, `moonstone/DatePicker` and `moonstone/TimePicker`.
- `moonstone/Panels.Header` and `moonstone/Item` to prevent them from allowing their contents to overflow unexpectedly
- `moonstone/Marquee` to recalculate when vertical scrollbar appears
- `moonstone/SelectableItem` to recalculate marquee when toggled

### Removed

- `moonstone/Input` large-text mode

## [1.6.1] - 2017-08-07

### Changed

- `moonstone/Icon` and `moonstone/IconButton` to no longer fit image source to the icon's boundary

## [1.6.0] - 2017-08-04

### Added

- `moonstone/VideoPlayer` ability to seek when holding down the right and left keys. Sensitivity can be adjusted using throttling options `jumpDelay` and `initialJumpDelay`.
- `moonstone/VideoPlayer` property `no5WayJump` to disable jumping done by 5-way
- `moonstone/VideoPlayer` support for the "More" button to use tooltips
- `moonstone/VideoPlayer` properties `moreButtonLabel` and `moreButtonCloseLabel` to allow customization of the "More" button's tooltip and Aria labels
- `moonstone/VideoPlayer` property `moreButtonDisabled` to disable the "More" button
- `moonstone/Picker` and `moonstone/RangePicker` prop `aria-valuetext` to support reading custom text instead of value
- `moonstone/VideoPlayer` methods `showControls` and `hideControls` to allow external interaction with the player
- `moonstone/Scroller` support for Page Up/Page Down keys in pointer mode when no item has focus

### Changed

- `moonstone/VideoPlayer` to handle play, pause, stop, fast forward and rewind on remote controller
- `moonstone/Marquee` to also start when hovered if `marqueeOnRender` is set

### Fixed

- `moonstone/IconButton` to fit image source within `IconButton`
- `moonstone` icon font sizes for wide icons
- `moonstone/ContextualPopupDecorator` to prefer setting focus to the appropriate popup instead of other underlying controls when using 5-way from the activating control
- `moonstone/Scroller` not scrolled via 5 way when `moonstone/ExpandableList` is opened
- `moonstone/VirtualList` to not let the focus move outside of container even if there are children left when navigating with 5way
- `moonstone/Scroller` and other scrolling components to update disability of paging controls when the scrollbar is set to `visible` and the content becomes shorter
- `moonstone/VideoPlayer` to focus on hover over play/pause button when video is loading
- `moonstone/VideoPlayer` to update and display proper time while moving knob when video is paused
- `moonstone/VideoPlayer` long title overlap issues
- `moonstone/Header` to apply `marqueeOn` prop to `subTitleBelow` and `titleBelow`
- `moonstone/Picker` wheeling in `moonstone/Scroller`
- `moonstone/IncrementSlider` and `moonstone/Picker` to read value changes when selecting buttons

## [1.5.0] - 2017-07-19

### Added

- `moonstone/Slider` and `moonstone/IncrementSlider` prop `aria-valuetext` to support reading custom text instead of value
- `moonstone/TooltipDecorator` property `tooltipProps` to attach props to tooltip component
- `moonstone/Scroller` and `moonstone/VirtualList` ability to scroll via page up and page down keys
- `moonstone/VideoPlayer` tooltip-thumbnail support with the `thumbnailSrc` prop and the `onScrub` callback to fire when the knob moves and a new thumbnail is needed
- `moonstone/VirtualList` ability to navigate via 5way when there are disabled items
- `moonstone/ContextualPopupDecorator` property `popupContainerId` to support configuration of the popup's spotlight container
- `moonstone/ContextualPopupDecorator` property `onOpen` to notify containers when the popup has been opened
- `moonstone/ContextualPopupDecorator` config option `openProp` to support mapping the value of `open` property to the chosen property of wrapped component

### Changed

- `moonstone/ExpandableList` to use 'radio' as the default, and adapt 'single' mode to render as a `moonstone/RadioItem` instead of a `moonstone/CheckboxItem`
- `moonstone/VideoPlayer` to not hide pause icon when it appears
- `moonstone/ContextualPopupDecorator` to set accessibility-related props onto the container node rather than the popup node
- `moonstone/ExpandableItem`, `moonstone/ExpandableList`, `moonstone/ExpandablePicker`, `moonstone/DatePicker`, and `moonstone/TimePicker` to pause spotlight when animating in 5-way mode
- `moonstone/Spinner` to position the text content under the spinner, rather than to the right side
- `moonstone/VideoPlayer` to include hour when announcing the time while scrubbing
- `moonstone/GridListImageItem` to require a `source` prop and not have a default value

### Fixed

- `moonstone/Input` ellipsis to show if placeholder is changed dynamically and is too long
- `moonstone/Marquee` to re-evaluate RTL orientation when its content changes
- `moonstone/VirtualList` to restore focus on short lists
- `moonstone/ExpandableInput` to expand the width of its contained `moonstone/Input`
- `moonstone/Input` support for `dismissOnEnter`
- `moonstone/Input` focus management to prevent stealing focus when programmatically moved elsewhere
- `moonstone/Input` 5-way spot behavior
- `moonstone` international fonts to always be used, even when unsupported font-weights or font-styles are requested
- `moonstone/Panels.Panel` support for selecting components with `.spottable-default` as the default focus target
- `moonstone/Panels` layout in RTL locales
- `moonstone` spottable components to support `onSpotlightDown`, `onSpotlightLeft`, `onSpotlightRight`, and `onSpotlightUp` event property
- `moonstone/VirtualList` losing spotlight when the list is empty
- `moonstone/FormCheckbox` in focused state to have the correct "check" color
- `moonstone/Scroller` and other scrolling components' bug in `navigableFilter` when passed a container id

## [1.4.1] - 2017-07-05

### Changed

- `moonstone/Popup` to only call `onKeyDown` when there is a focused item in the `Popup`
- `moonstone/Scroller`, `moonstone/Picker`, and `moonstone/IncrementSlider` to automatically move focus when the currently focused `moonstone/IconButton` becomes disabled

### Fixed

- `moonstone/ContextualPopupDecorator` close button to account for large text size
- `moonstone/ContextualPopupDecorator` to not spot controls other than its activator when navigating out via 5-way
- `moonstone/Header` to set the value of `marqueeOn` for all types of headers

## [1.4.0] - 2017-06-29

### Deprecated

- `moonstone/Input` prop `noDecorator` is being replaced by `autoFocus` in 2.0.0

### Added

- `moonstone/Scrollbar` property `corner` to add the corner between vertical and horizontal scrollbars
- `moonstone/ScrollThumb` for a thumb of `moonstone/Scrollbar`
- `moonstone/styles/text.less` mixin `.locale-japanese-line-break()` to apply the correct  Japanese language line-break rules for the following multi-line components: `moonstone/BodyText`, `moonstone/Dialog`, `moonstone/Notification`, `moonstone/Popup`, and `moonstone/Tooltip`
- `moonstone/ContextualPopupDecorator` property `popupProps` to attach props to popup component
- `moonstone/VideoPlayer` property `pauseAtEnd` to control forward/backward seeking
- `moonstone/Panels/Header` prop `marqueeOn` to control marquee of header

### Changed

- `moonstone/Panels/Header` to expose its `marqueeOn` prop
- `moonstone/VideoPlayer` to automatically adjust the width of the allocated space for the side components so the media controls have more space to appear on smaller screens
- `moonstone/VideoPlayer` properties `autoCloseTimeout` and `titleHideDelay` default value to `5000`
- `moonstone/VirtualList` to support restoring focus to the last focused item
- `moonstone/Scroller` and other scrolling components to call `onScrollStop` before unmounting if a scroll is in progress
- `moonstone/Scroller` to reveal non-spottable content when navigating out of a scroller

### Fixed

- `moonstone/Dialog` to properly focus via pointer on child components
- `moonstone/VirtualList`, `moonstone/VirtualGridList`, and `moonstone/Scroller` not to be slower when scrolled to the first or the last position by wheeling
- `moonstone` component hold delay time
- `moonstone/VideoPlayer` to show its controls when pressing down the first time
- `moonstone/Panel` autoFocus logic to only focus on initial render
- `moonstone/Input` text colors
- `moonstone/ExpandableInput` to focus its decorator when leaving by 5-way left/right

## [1.3.1] - 2017-06-14

### Fixed

- `moonstone/Picker` support for large text
- `moonstone/Scroller` support for focusing paging controls with the pointer
- `moonstone` CSS rules for unskinned spottable components

## [1.3.0] - 2017-06-12

### Deprecated

- `moonstone/Scroller` props `horizontal` and `vertical`. Deprecated props are replaced with `direction` prop. `horizontal` and `vertical` will be removed in 2.0.0.
- `moonstone/Panel` prop `noAutoFocus` in favor of `autoFocus="none"`

### Added

- `moonstone/Image` support for `children` prop inside images
- `moonstone/Scroller` prop `direction` which replaces `horizontal` and `vertical` props
- `moonstone/VideoPlayer` property `tooltipHideDelay` to hide tooltip with a given amount of time
- `moonstone/VideoPlayer` property `pauseAtEnd` to pause when it reaches either the start or the end of the video
- `moonstone/VideoPlayer` methods `fastForward`, `getMediaState`, `jump`, `pause`, `play`, `rewind`, and `seek` to allow external interaction with the player. See docs for example usage.

### Changed

- `moonstone/Skinnable` to support context and allow it to be added to any component to be individually skinned. This includes a further optimization in skinning which consolidates all color assignments into a single block, so non-color rules aren't unnecessarily duplicated.
- `moonstone/Skinnable` light and dark skin names ("moonstone-light" and "moonstone") to "light" and "dark", respectively
- `moonstone/VideoPlayer` to set play/pause icon to display "play" when rewinding or fast forwarding
- `moonstone/VideoPlayer` to rewind or fast forward when previous command is slow-forward or slow-rewind respectively
- `moonstone/VideoPlayer` to fast forward when previous command is slow-forward and it reaches the last of its play rate
- `moonstone/VideoPlayer` to not play video on reload when `noAutoPlay` is `true`
- `moonstone/VideoPlayer` property `feedbackHideDelay`'s default value to `3000`
- `moonstone/Notification` to break line in characters in ja and zh locale
- `moonstone/Notification` to align texts left in LTR locale and right in RTL locale
- `moonstone/VideoPlayer` to simulate rewind functionality on non-webOS platforms only

### Fixed

- `moonstone/ExpandableItem` to correct the `titleIcon` when using `open` and `disabled`
- `moonstone/GridListImageItem` to center its selection icon on the image instead of the item
- `moonstone/Input` to have correct `Tooltip` position in `RTL`
- `moonstone/SwitchItem` to not unintentionally overflow `Scroller` containers, causing them to jump to the side when focusing
- `moonstone/VideoPlayer` to fast forward properly when video is at paused state
- `moonstone/VideoPlayer` to correctly change sources
- `moonstone/VideoPlayer` to show or hide feedback tooltip properly
- `moonstone/DateTimeDecorator` to work properly with `RadioControllerDecorator`
- `moonstone/Picker` in joined, large text mode so the arrows are properly aligned and sized
- `moonstone/Icon` to reflect the same proportion in relation to its size in large-text mode

## [1.2.0] - 2017-05-17

### Deprecated

- `moonstone/Scroller` and other scrolling components option `indexToFocus` in `scrollTo` method to be removed in 2.0.0

### Added

- `moonstone/Slider` and `moonstone/IncrementSlider` prop `noFill` to support a style without the fill
- `moonstone/Marquee` property `rtl` to set directionality to right-to-left
- `moonstone/VirtualList.GridListImageItem` property `selectionOverlay` to add custom component for selection overlay
- `moonstone/MoonstoneDecorator` property `skin` to let an app choose its skin: "moonstone" and "moonstone-light" are now available
- `moonstone/FormCheckboxItem`
- `moonstone/FormCheckbox`, a standalone checkbox, to support `moonstone/FormCheckboxItem`
- `moonstone/Input` props `invalid` and `invalidMessage` to display a tooltip when input value is invalid
- `moonstone/Scroller` and other scrolling components option `focus` in `scrollTo()` method
- `moonstone/Scroller` and other scrolling components property `spottableScrollbar`
- `moonstone/Icon.IconList` icons: `arrowshrinkleft` and `arrowshrinkright`

### Changed

- `moonstone/Picker` arrow icon for `joined` picker: small when not spotted, hidden when it reaches the end of the picker
- `moonstone/Checkbox` and `moonstone/CheckboxItem` to reflect the latest design
- `moonstone/MoonstoneDecorator/fontGenerator` was refactored to use the browser's FontFace API to dynamically load locale fonts
- `moonstone/VideoPlayer` space allotment on both sides of the playback controls to support 4 buttons; consequently the "more" controls area has shrunk by the same amount
- `moonstone/VideoPlayer` to not disable media button (play/pause)
- `moonstone/Scroller` and other scrolling components so that paging controls are not spottable by default with 5-way
- `moonstone/VideoPlayer`'s more/less button to use updated arrow icon

### Fixed

- `moonstone/MarqueeDecorator` to properly stop marquee on items with `'marqueeOnHover'`
- `moonstone/ExpandableList` to work properly with object-based children
- `moonstone/styles/fonts.less` to restore the Moonstone Icon font to request the local system font by default. Remember to update your webOS build to get the latest version of the font so you don't see empty boxes for your icons.
- `moonstone/Picker` and `moonstone/RangePicker` to now use the correct size from Enyo (60px v.s. 84px) for icon buttons
- `moonstone/Scroller` and other scrolling components to apply ri.scale properly
- `moonstone/Panel` to not cover a `Panels`'s `ApplicationCloseButton` when not using a `Header`
- `moonstone/IncrementSlider` to show tooltip when buttons focused

## [1.1.0] - 2017-04-21

### Deprecated

- `moonstone/ExpandableInput` property `onInputChange`

### Added

- `moonstone/Panels.Panel` prop and `moonstone/MoonstoneDecorator` config option: `noAutoFocus` to support prevention of setting automatic focus after render
- `moonstone/VideoPlayer` props: `backwardIcon`, `forwardIcon`, `jumpBackwardIcon`, `jumpForwardIcon`, `pauseIcon`, and `playIcon` to support icon customization of the player
- `moonstone/VideoPlayer` props `jumpButtonsDisabled` and `rateButtonsDisabled` for disabling the pairs of buttons when it's inappropriate for the playing media
- `moonstone/VideoPlayer` property `playbackRateHash` to support custom playback rates
- `moonstone/VideoPlayer` callback prop `onControlsAvailable` which fires when the players controls show or hide
- `moonstone/Image` support for `onLoad` and `onError` events
- `moonstone/VirtualList.GridListImageItem` prop `placeholder`
- `moonstone/Divider` property `preserveCase` to display text without capitalizing it

### Changed

- `moonstone/Slider` colors and sizing to match the latest designs
- `moonstone/ProgressBar` to position correctly with other components nearby
- `moonstone/Panels` breadcrumb to no longer have a horizontal line above it
- `moonstone/Transition` to measure itself when the CPU is idle
- style for disabled opacity from 0.4 to 0.3
- `moonstone/Button` colors for transparent and translucent background opacity when disabled
- `moonstone/ExpandableInput` property `onInputChange` to fire along with `onChange`. `onInputChange` is deprecated and will be removed in a future update.
- `Moonstone.ttf` font to include new icons
- `moonstone/Icon` to reference additional icons

### Fixed

- `moonstone/Popup` and `moonstone/ContextualPopupDecorator` 5-way navigation behavior
- `moonstone/Input` to not spot its own input decorator on 5-way out
- `moonstone/VideoPlayer` to no longer render its `children` in multiple places
- `moonstone/Button` text color when used on a neutral (light) background in some cases
- `moonstone/Popup` background opacity
- `moonstone/Marquee` to recalculate properly when its contents change
- `moonstone/TimePicker` to display time in correct order
- `moonstone/Scroller` to prefer spotlight navigation to its internal components

## [1.0.0] - 2017-03-31

> NOTE: We have also modified most form components to be usable in a controlled (app manages component
> state) or uncontrolled (Enact manages component state) manner. To put a component into a
> controlled state, pass in `value` (or other appropriate state property such as `selected` or
> `open`) at component creation and then respond to events and update the value as needed. To put a
> component into an uncontrolled state, do not set `value` (or equivalent), at creation. From this
> point on, Enact will manage the state and events will be sent when the state is updated. To
> specify an initial value, use the `defaultValue` (or, `defaultSelected, `defaultOpen, etc.)
> property.  See the documentation for individual components for more information.

### Added

- `moonstone/Button` property `icon` to support a built-in icon next to the text content. The Icon supports everything that `moonstone/Icon` supports, as well as a custom icon.
- `moonstone/MoonstoneDecorator` property `textSize` to resize several components to requested CMR sizes. Simply add `textSize="large"` to your `App` and the new sizes will automatically take effect.

### Changed

- `moonstone/Slider` to use the property `tooltip` instead of `noTooltip`, so the built-in tooltip is not enabled by default
- `moonstone/IncrementSlider` to include tooltip documentation
- `moonstone/ExpandableList` to accept an array of objects as children which are spread onto the generated components
- `moonstone/CheckboxItem` style to match the latest designs, with support for the `moonstone/Checkbox` to be on either the left or the right side by using the `iconPosition` property
- `moonstone/VideoPlayer` to supply every event callback-method with an object representing the VideoPlayer's current state, including: `currentTime`, `duration`, `paused`, `proportionLoaded`, and `proportionPlayed`

### Fixed

- `moonstone/Panels.Panel` behavior for remembering focus on unmount and setting focus after render
- `moonstone/VirtualList.VirtualGridList` showing empty items when items are continuously added dynamically
- `moonstone/Picker` to marquee on focus once again

## [1.0.0-beta.4] - 2017-03-10

### Added

- `moonstone/VirtualList` `indexToFocus` option to `scrollTo` method to focus on item with specified index
- `moonstone/IconButton` and `moonstone/Button` `color` property to add a remote control key color to the button
- `moonstone/Scrollbar` property `disabled` to disable both paging controls when it is true
- `moonstone/VirtualList` parameter `moreInfo` to pass `firstVisibleIndex` and `lastVisibleIndex` when scroll events are firing
- Accessibility support to UI components
- `moonstone/VideoPlayer` property `onUMSMediaInfo` to support the custom webOS “umsmediainfo” event
- `moonstone/Region` component which encourages wrapping components for improved accessibility rather than only preceding the components with a `moonstone/Divider`
- `moonstone/Slider` tooltip. It's enabled by default and comes with options like `noTooltip`, `tooltipAsPercent`, and `tooltipSide`. See the component docs for more details.
- `moonstone/Panels.Panel` property `hideChildren` to defer rendering children
- `moonstone/Spinner` properties `blockClickOn` and `scrim` to block click events behind spinner
- `moonstone/VirtualList` property `clientSize` to specify item dimensions instead of measuring them

### Changed

- `moonstone/VirtualGridImageItem` styles to reduce redundant style code app side
- `moonstone/VirtualList` and `moonstone/VirtualGridList` to add essential CSS for list items automatically
- `moonstone/VirtualList` and `moonstone/VirtualGridList` to not add `data-index` to their item DOM elements directly, but to pass `data-index` as the parameter of their `component` prop like the `key` parameter of their `component` prop
- `moonstone/ExpandableItem` and derivatives to defer focusing the contents until animation completes
- `moonstone/LabeledItem`, `moonstone/ExpandableItem`, `moonstone/ExpandableList` to each support the `node` type in their `label` property. Best used with `ui/Slottable`.

### Fixed

- `moonstone/VirtualList.GridListImageItem` to have proper padding size according to the existence of caption/subcaption
- `moonstone/Scroller` and other scrolling components to display scrollbars with proper size
- `moonstone/VirtualGridList` to not be truncated

### Removed

- `moonstone/Scroller` and other scrolling components property `hideScrollbars` and replaced it with `horizontalScrollbar` and `verticalScrollbar`

## [1.0.0-beta.3] - 2017-02-21

### Added

- `moonstone/VideoPlayer` support for 5-way show/hide of media playback controls
- `moonstone/VideoPlayer` property `feedbackHideDelay`
- `moonstone/Slider` property `onKnobMove` to fire when the knob position changes, independently from the `moonstone/Slider` value
- `moonstone/Slider` properties `active`, `disabled`, `knobStep`, `onActivate`, `onDecrement`, and `onIncrement` as part of enabling 5-way support to `moonstone/Slider`, `moonstone/IncrementSlider` and the media slider for `moonstone/VideoPlayer`
- `moonstone/Slider` now supports `children` which are added to the `Slider`'s knob, and follow it as it moves
- `moonstone/ExpandableInput` properties `iconAfter` and `iconBefore` to display icons after and before the input, respectively
- `moonstone/Dialog` property `preserveCase`, which affects `title` text

### Changed

- `moonstone/IncrementSlider` to change when the buttons are held down
- `moonstone/Marquee` to allow disabled marquees to animate
- `moonstone/Dialog` to marquee `title` and `titleBelow`
- `moonstone/Marquee.MarqueeController` config option `startOnFocus` to `marqueeOnFocus`. `startOnFocus` is deprecated and will be removed in a future update.
- `moonstone/Button`, `moonstone/IconButton`, `moonstone/Item` to not forward `onClick` when `disabled`

### Fixed

- `moonstone/Marquee.MarqueeController` to start marquee on newly registered components when controller has focus and to restart synced marquees after completion
- `moonstone/Scroller` to recalculate when an expandable child opens
- `spotlightDisabled` property support for spottable moonstone components
- `moonstone/Popup` and `moonstone/ContextualPopupDecorator` so that when the popup is closed, spotlight focus returns to the control that had focus prior to the popup opening
- `moonstone/Input` to not get focus when disabled

## [1.0.0-beta.2] - 2017-01-30

### Added

- `moonstone/Panels.Panel` property `showChildren` to support deferring rendering the panel body until animation completes
- `moonstone/MarqueeDecorator` property `invalidateProps` that specifies which props cause the marquee distance to be invalidated
- developer-mode warnings to several components to warn when values are out-of-range
- `moonstone/Divider` property `spacing` which adjusts the amount of empty space above and below the `Divider`. `'normal'`, `'small'`, `'medium'`, `'large'`, and `'none'` are available.
- `moonstone/Picker` when `joined` the ability to be incremented and decremented by arrow keys
- `onSpotlightDisappear` event property support for spottable moonstone components
- `moonstone/VideoPlayer` property `titleHideDelay`

### Changed

- `moonstone/Panels.Panels` and variations to defer rendering the children of contained `Panel` instances until animation completes
- `moonstone/ProgressBar` properties `progress` and `backgroundProgress` to accept a number between 0 and 1
- `moonstone/Slider` and `moonstone/IncrementSlider` property `backgroundPercent` to `backgroundProgress` which now accepts a number between 0 and 1
- `moonstone/Slider` to not ignore `value` prop when it is the same as the previous value
- `moonstone/Picker` component's buttons to reverse their operation such that 'up' selects the previous item and 'down' the next
- `moonstone/Picker` and derivatives may now use numeric width, which represents the amount of characters to use for sizing. `width={4}` represents four characters, `2` for two characters, etc. `width` still accepts the size-name strings.
- `moonstone/Divider` to now behave as a simple horizontal line when no text content is provided
- `moonstone/Scroller` and other scrolling components to not display scrollbar controls by default
- `moonstone/DatePicker` and `moonstone/TimePicker` to emit `onChange` event whenever the value is changed, not just when the component is closed

### Removed

- `moonstone/ProgressBar` properties `min` and `max`

### Fixed

- `moonstone/IncrementSlider` so that the knob is spottable via pointer, and 5-way navigation between the knob and the increment/decrement buttons is functional
- `moonstone/Slider` and `moonstone/IncrementSlider` to not fire `onChange` for value changes from props

## [1.0.0-beta.1] - 2016-12-30

### Added

- `moonstone/VideoPlayer` and `moonstone/TooltipDecorator` components and samples
- `moonstone/Panels.Panels` property `onBack` to support `ui/Cancelable`
- `moonstone/VirtualFlexList` Work-In-Progress component to support variably sized rows or columns
- `moonstone/ExpandableItem` properties `autoClose` and `lockBottom`
- `moonstone/ExpandableList` properties `noAutoClose` and `noLockBottom`
- `moonstone/Picker` property `reverse`
- `moonstone/ContextualPopup` property `noAutoDismiss`
- `moonstone/Dialog` property `scrimType`
- `moonstone/Popup` property `spotlightRestrict`

### Changed

- `moonstone/Panels.Routable` to require a `navigate` configuration property indicating the event callback for back or cancel actions
- `moonstone/MarqueeController` focus/blur handling to start and stop synchronized `moonstone/Marquee` components
- `moonstone/ExpandableList` property `autoClose` to `closeOnSelect` to disambiguate it from the added `autoClose` on 5-way up
- `moonstone/ContextualPopupDecorator.ContextualPopupDecorator` component's `onCloseButtonClick` property to `onClose`
- `moonstone/Dialog` component's `onCloseButtonClicked` property to `onClose`
- `moonstone/Spinner` component's `center` and `middle` properties to a single `centered` property
	that applies both horizontal and vertical centering
- `moonstone/Popup.PopupBase` component's `onCloseButtonClicked` property to `onCloseButtonClick`
- `moonstone/Item.ItemOverlay` component's `autoHide` property to remove the `'no'` option. The same
	effect can be achieved by omitting the property or passing `null`.
- `moonstone/VirtualGridList` to be scrolled by page when navigating with a 5-way direction key
- `moonstone/Scroller`, `moonstone/VirtualList`, `moonstone/VirtualGridList` to no longer respond to mouse down/move/up events
- all Expandables to include a state arrow UI element
- `moonstone/LabeledItem` to support a `titleIcon` property which positions just after the title text
- `moonstone/Button` to include `moonstone/TooltipDecorator`
- `moonstone/Expandable` to support being managed, radio group-style, by a component wrapped with `RadioControllerDecorator` from `ui/RadioDecorator`
- `moonstone/Picker` to animate `moonstone/Marquee` children when any part of the `moonstone/Picker` is focused
- `moonstone/VirtualList` to mute its container instead of disabling it during scroll events
- `moonstone/VirtualList`, `moonstone/VirtualGridList`, and `moonstone/Scroller` to continue scrolling when holding down the paging controls
- `moonstone/VirtualList` to require a `component` prop and not have a default value
- `moonstone/Picker` to continuously change when a button is held down by adding `ui/Holdable`.

### Fixed

- `moonstone/Popup` and `moonstone/ContextualPopup` 5-way navigation behavior using spotlight.
- Bug where a synchronized marquee whose content fit the available space would prevent restarting of the marquees
- `moonstone/Input` to show an ellipsis on the correct side based on the text directionality of the `value` or `placeholder` content.
- `moonstone/VirtualList` and `moonstone/VirtualGridList` to prevent unwanted scrolling when focused with the pointer
- `moonstone/Picker` to remove fingernail when a the pointer is held down, but the pointer is moved off the `joined` picker.
- `moonstone/LabeledItem` to include marquee on both `title` and `label`, and be synchronized

## [1.0.0-alpha.5] - 2016-12-16

No changes.

## [1.0.0-alpha.4] - 2016-12-2

### Added

- `moonstone/Popup`, `moonstone/ContextualPopupDecorator`, `moonstone/Notification`, `moonstone/Dialog` and `moonstone/ExpandableInput` components
- `ItemOverlay` component to `moonstone/Item` module
- `marqueeCentered` prop to `moonstone/MarqueeDecorator` and `moonstone/MarqueeText`
- `placeholder` prop to `moonstone/Image`
- `moonstone/MarqueeController` component to synchronize multiple `moonstone/Marquee` components
- Non-latin locale support to all existing Moonstone components
- Language-specific font support
- `moonstone/IncrementSlider` now accepts customizable increment and decrement icons, as well as `moonstone/Slider` being more responsive to external styling

### Changed

- `moonstone/Input` component's `iconStart` and `iconEnd` properties to be `iconBefore` and `iconAfter`, respectively, for consistency with `moonstone/Item.ItemOverlay` naming
- `moonstone/Icon` and `moonstone/IconButton` so the `children` property supports both font-based icons and images
- the `checked` property to `selected` for consistency across the whole framework. This allows better interoperability when switching between various components.  Affects the following: `CheckboxItem`, `RadioItem`, `SelectableItem`, `Switch`, `SwitchItem`, and `ToggleItem`. Additionally, these now use `moonstone/Item.ItemOverlay` to position and handle their Icons.
- `moonstone/Slider` and `moonstone/IncrementSlider` to be more performant. No changes were made to
	the public API.
- `moonstone/GridListImageItem` so that a placeholder image displays while loading the image, and the caption and subcaption support marqueeing
- `moonstone/MoonstoneDecorator` to add `FloatingLayerDecorator`
- `moonstone/IncrementSlider` in vertical mode looks and works as expected.

### Removed

- LESS mixins that belong in `@enact/ui`, so that only moonstone-specific mixins are contained in
this module. When authoring components and importing mixins, only the local mixins need to be
imported, as they already import the general mixins.
- the `src` property from `moonstone/Icon` and `moonston/IconButton`. Use the support for URLs in
	the `children` property as noted above.
- the `height` property from `moonstone/IncrementSlider` and `moonstone/Slider`

### Fixed

- Joined picker so that it now has correct animation when using the mouse wheel
- Bug in DatePicker/TimePicker that prevented setting of value earlier than 1969

## [1.0.0-alpha.3] - 2016-11-8

### Added

- `moonstone/BodyText`, `moonstone/DatePicker`, `moonstone/DayPicker`, `moonstone/ExpandableItem`, `moonstone/Image`, and `moonstone/TimePicker` components
- `fullBleed` prop to `moonstone/Panels/Header`. When `true`, the header content is indented and the header lines are removed.
- Application close button to `moonstone/Panels`. Fires `onApplicationClose` when clicked. Can be omitted with the `noCloseButton` prop.
- `marqueeDisabled` prop to `moonstone/Picker`
- `padded` prop to `moonstone/RangePicker`
- `forceDirection` prop to `moonstone/Marquee`. Forces the direction of `moonstone/Marquee`. Useful for when `RTL` content cannot be auto detected.

### Changed

- `data` parameter passed to `component` prop of `VirtualList`.
- `moonstone/Expandable` into a submodule of `moonstone/ExpandableItem`
- `ExpandableList` to properly support selection
- `moonstone/Divider`'s `children` property to be optional
- `moonstone/ToggleItem`'s `inline` version to have a `max-width` of `240px`
- `moonstone/Input` to use `<div>` instead of `<label>` for wrapping components. No change to
	functionality, only markup.

### Removed

- `moonstone/ExpandableCheckboxItemGroup` in favor of `ExpandableList`

## [1.0.0-alpha.2] - 2016-10-21

This version includes a lot of refactoring from the previous release. Developers need to switch to the new enact-dev command-line tool.

### Added

- New components and HOCs: `moonstone/Scroller`, `moonstone/VirtualList`, `moonstone/VirtualGridList`, `moonstone/MarqueeText`, `moonstone/Spinner`, `moonstone/ExpandableCheckboxItemGroup`, `moonstone/MarqueeDecorator`
- New options for `ui/Toggleable` HOC
- Marquee support to many components
- Image support to `moonstone/Icon` and `moonstone/IconButton`
- `dismissOnEnter` prop for `moonstone/Input`
- Many more unit tests

### Changed

- Some props for UI state were renamed to have `default` prefix where state was managed by the component. (e.g. `defaultOpen`)

### Fixed

- Many components were fixed, polished, updated and documented
- Inline docs updated to be more consistent and comprehensive<|MERGE_RESOLUTION|>--- conflicted
+++ resolved
@@ -6,13 +6,10 @@
 
 ### Fixed
 
-<<<<<<< HEAD
 - `moonstone/Dropdown` to scroll to and focus the selected item when opened
-=======
 - `moonstone/ExpandableItem.ExpandableItemBase` to not error if `onClose` or `onOpen` was not supplied
 - `moonstone/GridListImageItem` to support overriding the `image` CSS class name
 - `moonstone/VirtualList` to scroll to the focused item when navigating out of the viewport via 5-way
->>>>>>> 8586f5b1
 
 ## [3.0.0-alpha.6] - 2019-06-17
 
