# Change Log

The following is a curated list of changes in the Enact moonstone module, newest changes on the top.

## [unreleased]

### Added

<<<<<<< HEAD
- `moonstone/ExpandableInput` component
- `marqueeCentered` prop to `moonstone/MarqueeDecorator` and `moonstone/MarqueeText`
- `ItemOverlay` component to `moonstone/Item` module
- `placeholder` prop to `moonstone/Image`
- `MarqueeController` component to `moonstone/Marquee` to synchronize multiple `Marquee` components
=======
- `moonstone/Popup`, `moonstone/ContextualPopupDecorator`, `moonstone/Notification` and `moonstone/Dialog` components
- `marqueeCentered` prop to `moonstone/MarqueeDecorator` and `moonstone/MarqueeText`
- `ItemOverlay` component to `moonstone/Item` module
- `placeholder` prop to `moonstone/Image`
- `moonstone/MarqueeController` component to synchronize multiple `moonstone/Marquee` components
- Non-latin locale support to all existing Moonstone components.
>>>>>>> d7e2c7b5

### Changed

- `moonstone/Icon` and `moonstone/IconButton` so the `children` property supports both font-based icons and images.
- the `checked` property to `selected` for consistency across the whole framework. This allows better interoperability when switching between various components.  Affects the following: `CheckboxItem`, `RadioItem`, `SelectableItem`, `Switch`, `SwitchItem`, and `ToggleItem`. Additionally, these now use `moonstone/Item.ItemOverlay` to position and handle their Icons.
- `moonstone/Slider` and `moonstone/IncrementSlider` to be more performant. No changes were made to
	the public API.
- `moonstone/GridListImageItem` so that a placeholder image displays while loading the image, and the caption and subcaption support marqueeing.
- `moonstone/MoonstoneDecorator` to add `FloatingLayerDecorator`

### Removed

- LESS mixins that belong in `@enact/ui`, so that only moonstone-specific mixins are contained in
this module. When authoring components and importing mixins, only the local mixins need to be
imported, as they already import the general mixins.

### Fixed

- Joined picker so that it now has correct animation when using the mouse wheel.

## [1.0.0-alpha.3] - 2016-11-8

### Added

- `moonstone/BodyText`, `moonstone/DatePicker`, `moonstone/DayPicker`, `moonstone/ExpandableItem`, `moonstone/Image`, and `moonstone/TimePicker` components
- `fullBleed` prop to `moonstone/Panels/Header`. When `true`, the header content is indented and the header lines are removed.
- Application close button to `moonstone/Panels`. Fires `onApplicationClose` when clicked. Can be omitted with the `noCloseButton` prop.
- `marqueeDisabled` prop to `moonstone/Picker`
- `padded` prop to `moonstone/RangePicker`
- `forceDirection` prop to `moonstone/Marquee`. Forces the direction of `moonstone/Marquee`. Useful for when `RTL` content cannot be auto detected.

### Changed

- `data` parameter passed to `component` prop of `VirtualList`.
- `moonstone/Expandable` into a submodule of `moonstone/ExpandableItem`
- `ExpandableList` to properly support selection
- `moonstone/Divider`'s `children` property to be optional
- `moonstone/ToggleItem`'s `inline` version to have a `max-width` of `240px`
- `moonstone/Input` to use `<div>` instead of `<label>` for wrapping components. No change to
	functionality, only markup.

### Removed

- `moonstone/ExpandableCheckboxItemGroup` in favor of `ExpandableList`

## [1.0.0-alpha.2] - 2016-10-21

This version includes a lot of refactoring from the previous release. Developers need to switch to the new enact-dev command-line tool.

### Added

- New components and HOCs: `moonstone/Scroller`, `moonstone/VirtualList`, `moonstone/VirtualGridList`, `moonstone/Scrollable`, `moonstone/MarqueeText`, `moonstone/Spinner`, `moonstone/ExpandableCheckboxItemGroup`, `moonstone/MarqueeDecorator`
- New options for `ui/Toggleable` HOC
- Marquee support to many components
- Image support to `moonstone/Icon` and `moonstone/IconButton`
- `dismissOnEnter` prop for `moonstone/Input`
- Many more unit tests

### Changed

- Some props for UI state were renamed to have `default` prefix where state was managed by the component. (e.g. `defaultOpen`)

### Fixed

- Many components were fixed, polished, updated and documented
- Inline docs updated to be more consistent and comprehensive<|MERGE_RESOLUTION|>--- conflicted
+++ resolved
@@ -6,20 +6,13 @@
 
 ### Added
 
-<<<<<<< HEAD
 - `moonstone/ExpandableInput` component
-- `marqueeCentered` prop to `moonstone/MarqueeDecorator` and `moonstone/MarqueeText`
-- `ItemOverlay` component to `moonstone/Item` module
-- `placeholder` prop to `moonstone/Image`
-- `MarqueeController` component to `moonstone/Marquee` to synchronize multiple `Marquee` components
-=======
 - `moonstone/Popup`, `moonstone/ContextualPopupDecorator`, `moonstone/Notification` and `moonstone/Dialog` components
 - `marqueeCentered` prop to `moonstone/MarqueeDecorator` and `moonstone/MarqueeText`
 - `ItemOverlay` component to `moonstone/Item` module
 - `placeholder` prop to `moonstone/Image`
 - `moonstone/MarqueeController` component to synchronize multiple `moonstone/Marquee` components
 - Non-latin locale support to all existing Moonstone components.
->>>>>>> d7e2c7b5
 
 ### Changed
 
