--- conflicted
+++ resolved
@@ -3,23 +3,20 @@
 The following is a curated list of changes in the Enact moonstone module, newest changes on the top.
 
 ## [unreleased]
-
-### Added
-
-<<<<<<< HEAD
-- `moonstone/Input` support for `small` prop
-
-### Changed
-
-- `moonstone/Input` input `height`, `vertical-align`, and `margins`. Please verify your layouts to ensure everything lines up correctly; this change may require removal of old sizing and positioning CSS.
-=======
-- `moonstone/IncrementSlider` properties `incrementAriaLabel` and `decrementAriaLabel` to configure the label set on each button
 
 ### Removed
 
 - `moonstone/Slider` exports `SliderFactory` and `SliderBaseFactory`
 - `moonstone/IncrementSlider` exports `IncrementSliderFactory` and `IncrementSliderBaseFactory`
->>>>>>> 9282b1f1
+
+### Added
+
+- `moonstone/Input` support for `small` prop
+
+### Changed
+
+- `moonstone/Input` input `height`, `vertical-align`, and `margins`. Please verify your layouts to ensure everything lines up correctly; this change may require removal of old sizing and positioning CSS which is no longer necessary.
+- `moonstone/IncrementSlider` properties `incrementAriaLabel` and `decrementAriaLabel` to configure the label set on each button
 
 ### Fixed
 
