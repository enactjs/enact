--- conflicted
+++ resolved
@@ -6,11 +6,8 @@
 
 ### Fixed
 
-<<<<<<< HEAD
 - `moonstone/Picker` to properly set focus when navigating between buttons
-=======
 - `moonstone/ProgressBar.ProgressBarTooltip` not to display unknown props warning
->>>>>>> da03ab28
 
 ## [2.0.0-rc.1] - 2018-07-09
 
