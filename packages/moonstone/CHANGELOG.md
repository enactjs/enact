--- conflicted
+++ resolved
@@ -6,17 +6,10 @@
 
 ### Fixed
 
-<<<<<<< HEAD
 - `moonstone/DatePicker`, `moonstone/DayPicker`, `moonstone/ExpandableList`, and `moonstone/TimePicker` disabled opacity in high contrast mode
-- `moonstone/Input` disabled focus text color
-- `moonstone/VideoPlayer` feedback tooltip to overlap in non-latin locale
-- `moonstone/Scroller` to no scroll horizontally via 5-way down in horizontal scroller
-- `moonstone/Scroller` to not jump to the top when right key is pressed in the right most item of a vertical scroller
-=======
 - `moonstone/Picker` to avoid overlapping items on render
 - `moonstone/Scroller` and other scrolling components to properly scroll via remote page up/down buttons when nested within another scrolling component
 - `moonstone/Scroller`, `moonstone/VirtualList.VirtualGridList`, and `moonstone/VirtualList.VirtualList` to scroll via a page up or down key when focus is on any vertical paging control while in pointer mode
->>>>>>> 6a9552b8
 
 ## [3.0.0-rc.1] - 2019-07-31
 
