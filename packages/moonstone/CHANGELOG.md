# Change Log

The following is a curated list of changes in the Enact moonstone module, newest changes on the top.

## [unreleased]

### Deprecated

### Added

- `moonstone/Slider` and `moonstone/IncrementSlider` prop `aria-valuetext` to support reading custom text instead of value
- `moonstone/TooltipDecorator` property `tooltipProps` to attach props to tooltip component
- `moonstone/Scroller` and `moonstone/VirtualList` ability to scroll via page up and page down keys
- `moonstone/VideoPlayer` tooltip-thumbnail support with the `thumbnailSrc` prop and the `onScrub` callback to fire when the knob moves and a new thumbnail is needed
- `moonstone/VirtualList` ability to navigate via 5way when there are disabled items
- `moonstone/ContextualPopupDecorator` property `popupContainerId` to support configuration of the popup's spotlight container
- `moonstone/ContextualPopupDecorator` property `onOpen` to notify containers when the popup has been opened

### Changed

- `moonstone/ExpandableList` to use 'radio' as the default, and adapt 'single' mode to render as a `moonstone/RadioItem` instead of a `moonstone/CheckboxItem`
- `moonstone/VideoPlayer` not to hide pause icon when it appears
- `moonstone/ContextualPopupDecorator` to set accessibility-related props onto the container node rather than the popup node
- `moonstone/ExpandableItem`, `moonstone/ExpandableList`, `moonstone/ExpandablePicker`, `moonstone/DatePicker`, and `moonstone/TimePicker` to pause spotlight when animating in 5-way mode
- `moonstone/Spinner` to position the text content under the spinner, rather than to the right side
- `moonstone/VideoPlayer` to include hour when announcing the time while scrubbing

### Fixed

- `moonstone/Marquee` to re-evaluate RTL orientation when its content changes
- `moonstone/VirtualList` to restore focus on short lists
- `moonstone/ExpandableInput` to expand the width of its contained `moonstone/Input`
- `moonstone/Input` support for `dismissOnEnter`
- `moonstone/Input` focus management to prevent stealing focus when programmatically moved elsewhere
- `moonstone/Input` 5-way spot behavior
- `moonstone` international fonts to always be used, even when unsupported font-weights or font-styles are requested
- `moonstone/Panels.Panel` support for selecting components with `.spottable-default` as the default focus target
- `moonstone/Panels` layout in RTL locales
<<<<<<< HEAD
- `onSpotlightDown`, `onSpotlightLeft`, `onSpotlightRight`, and `onSpotlightUp` event property support for spottable moonstone components
=======
- `moonstone/FormCheckbox` in focused state to have the correct "check" color
>>>>>>> d2db09cf

## [1.4.1] - 2017-07-05

### Changed

- `moonstone/Popup` to only call `onKeyDown` when there is a focused item in the `Popup`
- `moonstone/Scroller`, `moonstone/Picker`, and `moonstone/IncrementSlider` to automatically move focus when the currently focused `moonstone/IconButton` becomes disabled

### Fixed

- `moonstone/ContextualPopupDecorator` close button to account for large text size
- `moonstone/ContextualPopupDecorator` to not spot controls other than its activator when navigating out via 5-way
- `moonstone/Header` to set the value of `marqueeOn` for all types of headers

## [1.4.0] - 2017-06-29

### Deprecated

- `moonstone/Input` prop `noDecorator` is being replaced by `autoFocus` in 2.0.0

### Added

- `moonstone/Scrollbar` property `corner` to add the corner between vertical and horizontal scrollbars
- `moonstone/ScrollThumb` for a thumb of `moonstone/Scrollbar`
- `moonstone/styles/text.less` mixin `.locale-japanese-line-break()` to apply the correct  Japanese language line-break rules for the following multi-line components: `moonstone/BodyText`, `moonstone/Dialog`, `moonstone/Notification`, `moonstone/Popup`, and `moonstone/Tooltip`
- `moonstone/ContextualPopupDecorator` property `popupProps` to attach props to popup component
- `moonstone/VideoPlayer` property `pauseAtEnd` to control forward/backward seeking
- `moonstone/Panels/Header` prop `marqueeOn` to control marquee of header

### Changed

- `moonstone/Panels/Header` to expose its `marqueeOn` prop
- `moonstone/VideoPlayer` to automatically adjust the width of the allocated space for the side components so the media controls have more space to appear on smaller screens
- `moonstone/VideoPlayer` properties `autoCloseTimeout` and `titleHideDelay` default value to `5000`
- `moonstone/VirtualList` to support restoring focus to the last focused item
- `moonstone/Scrollable` to call `onScrollStop` before unmounting if a scroll is in progress
- `moonstone/Scroller` to reveal non-spottable content when navigating out of a scroller

### Fixed

- `moonstone/Dialog` to properly focus via pointer on child components
- `moonstone/VirtualList`, `moonstone/VirtualGridList`, and `moonstone/Scroller` not to be slower when scrolled to the first or the last position by wheeling
- `moonstone` component hold delay time
- `moonstone/VideoPlayer` to show its controls when pressing down the first time
- `moonstone/Panel` autoFocus logic to only focus on initial render
- `moonstone/Input` text colors
- `moonstone/ExpandableInput` to focus its decorator when leaving by 5-way left/right

## [1.3.1] - 2017-06-14

### Fixed

- `moonstone/Picker` support for large text
- `moonstone/Scroller` support for focusing paging controls with the pointer
- `moonstone` CSS rules for unskinned spottable components

## [1.3.0] - 2017-06-12

### Deprecated

- `moonstone/Scroller` props `horizontal` and `vertical`. Deprecated props are replaced with `direction` prop. `horizontal` and `vertical` will be removed in 2.0.0.
- `moonstone/Panel` prop `noAutoFocus` in favor of `autoFocus="none"`

### Added

- `moonstone/Image` support for `children` prop inside images
- `moonstone/Scroller` prop `direction` which replaces `horizontal` and `vertical` props
- `moonstone/VideoPlayer` property `tooltipHideDelay` to hide tooltip with a given amount of time
- `moonstone/VideoPlayer` property `pauseAtEnd` to pause when it reaches either the start or the end of the video
- `moonstone/VideoPlayer` methods `fastForward`, `getMediaState`, `jump`, `pause`, `play`, `rewind`, and `seek` to allow external interaction with the player. See docs for example usage.

### Changed

- `moonstone/Skinnable` to support context and allow it to be added to any component to be individually skinned. This includes a further optimization in skinning which consolidates all color assignments into a single block, so non-color rules aren't unnecessarily duplicated.
- `moonstone/Skinnable` light and dark skin names ("moonstone-light" and "moonstone") to "light" and "dark", respectively
- `moonstone/VideoPlayer` to set play/pause icon to display "play" when rewinding or fast forwarding
- `moonstone/VideoPlayer` to rewind or fast forward when previous command is slow-forward or slow-rewind respectively
- `moonstone/VideoPlayer` to fast forward when previous command is slow-forward and it reaches the last of its play rate
- `moonstone/VideoPlayer` to not play video on reload when `noAutoPlay` is `true`
- `moonstone/VideoPlayer` property `feedbackHideDelay`'s default value to `3000`
- `moonstone/Notification` to break line in characters in ja and zh locale
- `moonstone/Notification` to align texts left in LTR locale and right in RTL locale
- `moonstone/VideoPlayer` to simulate rewind functionality on non-webOS platforms only

### Fixed

- `moonstone/ExpandableItem` to correct the `titleIcon` when using `open` and `disabled`
- `moonstone/GridListImageItem` to center its selection icon on the image instead of the item
- `moonstone/Input` to have correct `Tooltip` position in `RTL`
- `moonstone/SwitchItem` to not unintentionally overflow `Scroller` containers, causing them to jump to the side when focusing
- `moonstone/VideoPlayer` to fast forward properly when video is at paused state
- `moonstone/VideoPlayer` to correctly change sources
- `moonstone/VideoPlayer` to show or hide feedback tooltip properly
- `moonstone/DateTimeDecorator` to work properly with `RadioControllerDecorator`
- `moonstone/Picker` in joined, large text mode so the arrows are properly aligned and sized
- `moonstone/Icon` to reflect the same proportion in relation to its size in large-text mode

## [1.2.0] - 2017-05-17

### Deprecated

- `moonstone/Scroller.Scrollable` option `indexToFocus` in `scrollTo` method to be removed in 2.0.0

### Added

- `moonstone/Slider` and `moonstone/IncrementSlider` prop `noFill` to support a style without the fill
- `moonstone/Marquee` property `rtl` to set directionality to right-to-left
- `moonstone/VirtualList.GridListImageItem` property `selectionOverlay` to add custom component for selection overlay
- `moonstone/MoonstoneDecorator` property `skin` to let an app choose its skin: "moonstone" and "moonstone-light" are now available
- `moonstone/FormCheckboxItem`
- `moonstone/FormCheckbox`, a standalone checkbox, to support `moonstone/FormCheckboxItem`
- `moonstone/Input` props `invalid` and `invalidMessage` to display a tooltip when input value is invalid
- `moonstone/Scroller.Scrollable` option `focus` in `scrollTo()` method
- `moonstone/Scroller.Scrollable` property `spottableScrollbar`
- `moonstone/Icon.IconList` icons: `arrowshrinkleft` and `arrowshrinkright`

### Changed

- `moonstone/Picker` arrow icon for `joined` picker: small when not spotted, hidden when it reaches the end of the picker
- `moonstone/Checkbox` and `moonstone/CheckboxItem` to reflect the latest design
- `moonstone/MoonstoneDecorator/fontGenerator` was refactored to use the browser's FontFace API to dynamically load locale fonts
- `moonstone/VideoPlayer` space allotment on both sides of the playback controls to support 4 buttons; consequently the "more" controls area has shrunk by the same amount
- `moonstone/VideoPlayer` to not disable media button (play/pause)
- `moonstone/Scroller.Scrollable` so that paging controls are not spottable by default with 5-way
- `moonstone/VideoPlayer`'s more/less button to use updated arrow icon

### Fixed

- `moonstone/MarqueeDecorator` to properly stop marquee on items with `'marqueeOnHover'`
- `moonstone/ExpandableList` to work properly with object-based children
- `moonstone/styles/fonts.less` to restore the Moonstone Icon font to request the local system font by default. Remember to update your webOS build to get the latest version of the font so you don't see empty boxes for your icons.
- `moonstone/Picker` and `moonstone/RangePicker` to now use the correct size from Enyo (60px v.s. 84px) for icon buttons
- `moonstone/Scrollable` to apply ri.scale properly
- `moonstone/Panel` to not cover a `Panels`'s `ApplicationCloseButton` when not using a `Header`
- `moonstone/IncrementSlider` to show tooltip when buttons focused

## [1.1.0] - 2017-04-21

### Deprecated

- `moonstone/ExpandableInput` property `onInputChange`

### Added

- `moonstone/Panels.Panel` prop and `moonstone/MoonstoneDecorator` config option: `noAutoFocus` to support prevention of setting automatic focus after render
- `moonstone/VideoPlayer` props: `backwardIcon`, `forwardIcon`, `jumpBackwardIcon`, `jumpForwardIcon`, `pauseIcon`, and `playIcon` to support icon customization of the player
- `moonstone/VideoPlayer` props `jumpButtonsDisabled` and `rateButtonsDisabled` for disabling the pairs of buttons when it's inappropriate for the playing media
- `moonstone/VideoPlayer` property `playbackRateHash` to support custom playback rates
- `moonstone/VideoPlayer` callback prop `onControlsAvailable` which fires when the players controls show or hide
- `moonstone/Image` support for `onLoad` and `onError` events
- `moonstone/VirtualList.GridListImageItem` prop `placeholder`
- `moonstone/Divider` property `preserveCase` to display text without capitalizing it

### Changed

- `moonstone/Slider` colors and sizing to match the latest designs
- `moonstone/ProgressBar` to position correctly with other components nearby
- `moonstone/Panels` breadcrumb to no longer have a horizontal line above it
- `moonstone/Transition` to measure itself when the CPU is idle
- style for disabled opacity from 0.4 to 0.3
- `moonstone/Button` colors for transparent and translucent background opacity when disabled
- `moonstone/ExpandableInput` property `onInputChange` to fire along with `onChange`. `onInputChange` is deprecated and will be removed in a future update.
- `Moonstone.ttf` font to include new icons
- `moonstone/Icon` to reference additional icons

### Fixed

- `moonstone/Popup` and `moonstone/ContextualPopupDecorator` 5-way navigation behavior
- `moonstone/Input` to not spot its own input decorator on 5-way out
- `moonstone/VideoPlayer` to no longer render its `children` in multiple places
- `moonstone/Button` text color when used on a neutral (light) background in some cases
- `moonstone/Popup` background opacity
- `moonstone/Marquee` to recalculate properly when its contents change
- `moonstone/TimePicker` to display time in correct order
- `moonstone/Scroller` to prefer spotlight navigation to its internal components

## [1.0.0] - 2017-03-31

> NOTE: We have also modified most form components to be usable in a controlled (app manages component
> state) or uncontrolled (Enact manages component state) manner. To put a component into a
> controlled state, pass in `value` (or other appropriate state property such as `selected` or
> `open`) at component creation and then respond to events and update the value as needed. To put a
> component into an uncontrolled state, do not set `value` (or equivalent), at creation. From this
> point on, Enact will manage the state and events will be sent when the state is updated. To
> specify an initial value, use the `defaultValue` (or, `defaultSelected, `defaultOpen, etc.)
> property.  See the documentation for individual components for more information.

### Added

- `moonstone/Button` property `icon` to support a built-in icon next to the text content. The Icon supports everything that `moonstone/Icon` supports, as well as a custom icon.
- `moonstone/MoonstoneDecorator` property `textSize` to resize several components to requested CMR sizes. Simply add `textSize="large"` to your `App` and the new sizes will automatically take effect.

### Changed

- `moonstone/Slider` to use the property `tooltip` instead of `noTooltip`, so the built-in tooltip is not enabled by default
- `moonstone/IncrementSlider` to include tooltip documentation
- `moonstone/ExpandableList` to accept an array of objects as children which are spread onto the generated components
- `moonstone/CheckboxItem` style to match the latest designs, with support for the `moonstone/Checkbox` to be on either the left or the right side by using the `iconPosition` property
- `moonstone/VideoPlayer` to supply every event callback-method with an object representing the VideoPlayer's current state, including: `currentTime`, `duration`, `paused`, `proportionLoaded`, and `proportionPlayed`

### Fixed

- `moonstone/Panels.Panel` behavior for remembering focus on unmount and setting focus after render
- `moonstone/VirtualList.VirtualGridList` showing empty items when items are continuously added dynamically
- `moonstone/Picker` to marquee on focus once again

## [1.0.0-beta.4] - 2017-03-10

### Added

- `moonstone/VirtualList` `indexToFocus` option to `scrollTo` method to focus on item with specified index
- `moonstone/IconButton` and `moonstone/Button` `color` property to add a remote control key color to the button
- `moonstone/Scrollbar` property `disabled` to disable both paging controls when it is true
- `moonstone/VirtualList` parameter `moreInfo` to pass `firstVisibleIndex` and `lastVisibleIndex` when scroll events are firing
- Accessibility support to UI components
- `moonstone/VideoPlayer` property `onUMSMediaInfo` to support the custom webOS “umsmediainfo” event
- `moonstone/Region` component which encourages wrapping components for improved accessibility rather than only preceding the components with a `moonstone/Divider`
- `moonstone/Slider` tooltip. It's enabled by default and comes with options like `noTooltip`, `tooltipAsPercent`, and `tooltipSide`. See the component docs for more details.
- `moonstone/Panels.Panel` property `hideChildren` to defer rendering children
- `moonstone/Spinner` properties `blockClickOn` and `scrim` to block click events behind spinner
- `moonstone/VirtualList` property `clientSize` to specify item dimensions instead of measuring them

### Changed

- `moonstone/VirtualGridImageItem` styles to reduce redundant style code app side
- `moonstone/VirtualList` and `moonstone/VirtualGridList` to add essential CSS for list items automatically
- `moonstone/VirtualList` and `moonstone/VirtualGridList` to not add `data-index` to their item DOM elements directly, but to pass `data-index` as the parameter of their `component` prop like the `key` parameter of their `component` prop
- `moonstone/ExpandableItem` and derivatives to defer focusing the contents until animation completes
- `moonstone/LabeledItem`, `moonstone/ExpandableItem`, `moonstone/ExpandableList` to each support the `node` type in their `label` property. Best used with `ui/Slottable`.

### Fixed

- `moonstone/VirtualList.GridListImageItem` to have proper padding size according to the existence of caption/subcaption
- `moonstone/Scrollable` to display scrollbars with proper size
- `moonstone/VirtualGridList` to not be truncated

### Removed

- `moonstone/Scrollable` property `hideScrollbars` and replaced it with `horizontalScrollbar` and `verticalScrollbar`

## [1.0.0-beta.3] - 2017-02-21

### Added

- `moonstone/VideoPlayer` support for 5-way show/hide of media playback controls
- `moonstone/VideoPlayer` property `feedbackHideDelay`
- `moonstone/Slider` property `onKnobMove` to fire when the knob position changes, independently from the `moonstone/Slider` value
- `moonstone/Slider` properties `active`, `disabled`, `knobStep`, `onActivate`, `onDecrement`, and `onIncrement` as part of enabling 5-way support to `moonstone/Slider`, `moonstone/IncrementSlider` and the media slider for `moonstone/VideoPlayer`
- `moonstone/Slider` now supports `children` which are added to the `Slider`'s knob, and follow it as it moves
- `moonstone/ExpandableInput` properties `iconAfter` and `iconBefore` to display icons after and before the input, respectively
- `moonstone/Dialog` property `preserveCase`, which affects `title` text

### Changed

- `moonstone/IncrementSlider` to change when the buttons are held down
- `moonstone/Marquee` to allow disabled marquees to animate
- `moonstone/Dialog` to marquee `title` and `titleBelow`
- `moonstone/Marquee.MarqueeController` config option `startOnFocus` to `marqueeOnFocus`. `startOnFocus` is deprecated and will be removed in a future update.
- `moonstone/Button`, `moonstone/IconButton`, `moonstone/Item` to not forward `onClick` when `disabled`

### Fixed

- `moonstone/Marquee.MarqueeController` to start marquee on newly registered components when controller has focus and to restart synced marquees after completion
- `moonstone/Scroller` to recalculate when an expandable child opens
- `spotlightDisabled` property support for spottable moonstone components
- `moonstone/Popup` and `moonstone/ContextualPopupDecorator` so that when the popup is closed, spotlight focus returns to the control that had focus prior to the popup opening
- `moonstone/Input` to not get focus when disabled

## [1.0.0-beta.2] - 2017-01-30

### Added

- `moonstone/Panels.Panel` property `showChildren` to support deferring rendering the panel body until animation completes
- `moonstone/MarqueeDecorator` property `invalidateProps` that specifies which props cause the marquee distance to be invalidated
- developer-mode warnings to several components to warn when values are out-of-range
- `moonstone/Divider` property `spacing` which adjusts the amount of empty space above and below the `Divider`. `'normal'`, `'small'`, `'medium'`, `'large'`, and `'none'` are available.
- `moonstone/Picker` when `joined` the ability to be incremented and decremented by arrow keys
- `onSpotlightDisappear` event property support for spottable moonstone components
- `moonstone/VideoPlayer` property `titleHideDelay`

### Changed

- `moonstone/Panels.Panels` and variations to defer rendering the children of contained `Panel` instances until animation completes
- `moonstone/ProgressBar` properties `progress` and `backgroundProgress` to accept a number between 0 and 1
- `moonstone/Slider` and `moonstone/IncrementSlider` property `backgroundPercent` to `backgroundProgress` which now accepts a number between 0 and 1
- `moonstone/Slider` to not ignore `value` prop when it is the same as the previous value
- `moonstone/Picker` component's buttons to reverse their operation such that 'up' selects the previous item and 'down' the next
- `moonstone/Picker` and derivatives may now use numeric width, which represents the amount of characters to use for sizing. `width={4}` represents four characters, `2` for two characters, etc. `width` still accepts the size-name strings.
- `moonstone/Divider` to now behave as a simple horizontal line when no text content is provided
- `moonstone/Scrollable` to not display scrollbar controls by default
- `moonstone/DatePicker` and `moonstone/TimePicker` to emit `onChange` event whenever the value is changed, not just when the component is closed

### Removed

- `moonstone/ProgressBar` properties `min` and `max`

### Fixed

- `moonstone/IncrementSlider` so that the knob is spottable via pointer, and 5-way navigation between the knob and the increment/decrement buttons is functional
- `moonstone/Slider` and `moonstone/IncrementSlider` to not fire `onChange` for value changes from props

## [1.0.0-beta.1] - 2016-12-30

### Added

- `moonstone/VideoPlayer` and `moonstone/TooltipDecorator` components and samples
- `moonstone/Panels.Panels` property `onBack` to support `ui/Cancelable`
- `moonstone/VirtualFlexList` Work-In-Progress component to support variably sized rows or columns
- `moonstone/ExpandableItem` properties `autoClose` and `lockBottom`
- `moonstone/ExpandableList` properties `noAutoClose` and `noLockBottom`
- `moonstone/Picker` property `reverse`
- `moonstone/ContextualPopup` property `noAutoDismiss`
- `moonstone/Dialog` property `scrimType`
- `moonstone/Popup` property `spotlightRestrict`

### Changed

- `moonstone/Panels.Routable` to require a `navigate` configuration property indicating the event callback for back or cancel actions
- `moonstone/MarqueeController` focus/blur handling to start and stop synchronized `moonstone/Marquee` components
- `moonstone/ExpandableList` property `autoClose` to `closeOnSelect` to disambiguate it from the added `autoClose` on 5-way up
- `moonstone/ContextualPopupDecorator.ContextualPopupDecorator` component's `onCloseButtonClick` property to `onClose`
- `moonstone/Dialog` component's `onCloseButtonClicked` property to `onClose`
- `moonstone/Spinner` component's `center` and `middle` properties to a single `centered` property
	that applies both horizontal and vertical centering
- `moonstone/Popup.PopupBase` component's `onCloseButtonClicked` property to `onCloseButtonClick`
- `moonstone/Item.ItemOverlay` component's `autoHide` property to remove the `'no'` option. The same
	effect can be achieved by omitting the property or passing `null`.
- `moonstone/VirtualGridList` to be scrolled by page when navigating with a 5-way direction key
- `moonstone/Scroller`, `moonstone/VirtualList`, `moonstone/VirtualGridList`, and `moonstone/Scrollable` to no longer respond to mouse down/move/up events
- all Expandables to include a state arrow UI element
- `moonstone/LabeledItem` to support a `titleIcon` property which positions just after the title text
- `moonstone/Button` to include `moonstone/TooltipDecorator`
- `moonstone/Expandable` to support being managed, radio group-style, by a component wrapped with `RadioControllerDecorator` from `ui/RadioDecorator`
- `moonstone/Picker` to animate `moonstone/Marquee` children when any part of the `moonstone/Picker` is focused
- `moonstone/VirtualList` to mute its container instead of disabling it during scroll events
- `moonstone/VirtualList`, `moonstone/VirtualGridList`, and `moonstone/Scroller` to continue scrolling when holding down the paging controls
- `moonstone/VirtualList` to require a `component` prop and not have a default value
- `moonstone/Picker` to continuously change when a button is held down by adding `ui/Holdable`.

### Fixed

- `moonstone/Popup` and `moonstone/ContextualPopup` 5-way navigation behavior using spotlight.
- Bug where a synchronized marquee whose content fit the available space would prevent restarting of the marquees
- `moonstone/Input` to show an ellipsis on the correct side based on the text directionality of the `value` or `placeholder` content.
- `moonstone/VirtualList` and `moonstone/VirtualGridList` to prevent unwanted scrolling when focused with the pointer
- `moonstone/Picker` to remove fingernail when a the pointer is held down, but the pointer is moved off the `joined` picker.
- `moonstone/LabeledItem` to include marquee on both `title` and `label`, and be synchronized

## [1.0.0-alpha.5] - 2016-12-16

No changes.

## [1.0.0-alpha.4] - 2016-12-2

### Added

- `moonstone/Popup`, `moonstone/ContextualPopupDecorator`, `moonstone/Notification`, `moonstone/Dialog` and `moonstone/ExpandableInput` components
- `ItemOverlay` component to `moonstone/Item` module
- `marqueeCentered` prop to `moonstone/MarqueeDecorator` and `moonstone/MarqueeText`
- `placeholder` prop to `moonstone/Image`
- `moonstone/MarqueeController` component to synchronize multiple `moonstone/Marquee` components
- Non-latin locale support to all existing Moonstone components
- Language-specific font support
- `moonstone/IncrementSlider` now accepts customizable increment and decrement icons, as well as `moonstone/Slider` being more responsive to external styling

### Changed

- `moonstone/Input` component's `iconStart` and `iconEnd` properties to be `iconBefore` and `iconAfter`, respectively, for consistency with `moonstone/Item.ItemOverlay` naming
- `moonstone/Icon` and `moonstone/IconButton` so the `children` property supports both font-based icons and images
- the `checked` property to `selected` for consistency across the whole framework. This allows better interoperability when switching between various components.  Affects the following: `CheckboxItem`, `RadioItem`, `SelectableItem`, `Switch`, `SwitchItem`, and `ToggleItem`. Additionally, these now use `moonstone/Item.ItemOverlay` to position and handle their Icons.
- `moonstone/Slider` and `moonstone/IncrementSlider` to be more performant. No changes were made to
	the public API.
- `moonstone/GridListImageItem` so that a placeholder image displays while loading the image, and the caption and subcaption support marqueeing
- `moonstone/MoonstoneDecorator` to add `FloatingLayerDecorator`
- `moonstone/IncrementSlider` in vertical mode looks and works as expected.

### Removed

- LESS mixins that belong in `@enact/ui`, so that only moonstone-specific mixins are contained in
this module. When authoring components and importing mixins, only the local mixins need to be
imported, as they already import the general mixins.
- the `src` property from `moonstone/Icon` and `moonston/IconButton`. Use the support for URLs in
	the `children` property as noted above.
- the `height` property from `moonstone/IncrementSlider` and `moonstone/Slider`

### Fixed

- Joined picker so that it now has correct animation when using the mouse wheel
- Bug in DatePicker/TimePicker that prevented setting of value earlier than 1969

## [1.0.0-alpha.3] - 2016-11-8

### Added

- `moonstone/BodyText`, `moonstone/DatePicker`, `moonstone/DayPicker`, `moonstone/ExpandableItem`, `moonstone/Image`, and `moonstone/TimePicker` components
- `fullBleed` prop to `moonstone/Panels/Header`. When `true`, the header content is indented and the header lines are removed.
- Application close button to `moonstone/Panels`. Fires `onApplicationClose` when clicked. Can be omitted with the `noCloseButton` prop.
- `marqueeDisabled` prop to `moonstone/Picker`
- `padded` prop to `moonstone/RangePicker`
- `forceDirection` prop to `moonstone/Marquee`. Forces the direction of `moonstone/Marquee`. Useful for when `RTL` content cannot be auto detected.

### Changed

- `data` parameter passed to `component` prop of `VirtualList`.
- `moonstone/Expandable` into a submodule of `moonstone/ExpandableItem`
- `ExpandableList` to properly support selection
- `moonstone/Divider`'s `children` property to be optional
- `moonstone/ToggleItem`'s `inline` version to have a `max-width` of `240px`
- `moonstone/Input` to use `<div>` instead of `<label>` for wrapping components. No change to
	functionality, only markup.

### Removed

- `moonstone/ExpandableCheckboxItemGroup` in favor of `ExpandableList`

## [1.0.0-alpha.2] - 2016-10-21

This version includes a lot of refactoring from the previous release. Developers need to switch to the new enact-dev command-line tool.

### Added

- New components and HOCs: `moonstone/Scroller`, `moonstone/VirtualList`, `moonstone/VirtualGridList`, `moonstone/Scrollable`, `moonstone/MarqueeText`, `moonstone/Spinner`, `moonstone/ExpandableCheckboxItemGroup`, `moonstone/MarqueeDecorator`
- New options for `ui/Toggleable` HOC
- Marquee support to many components
- Image support to `moonstone/Icon` and `moonstone/IconButton`
- `dismissOnEnter` prop for `moonstone/Input`
- Many more unit tests

### Changed

- Some props for UI state were renamed to have `default` prefix where state was managed by the component. (e.g. `defaultOpen`)

### Fixed

- Many components were fixed, polished, updated and documented
- Inline docs updated to be more consistent and comprehensive<|MERGE_RESOLUTION|>--- conflicted
+++ resolved
@@ -36,11 +36,8 @@
 - `moonstone` international fonts to always be used, even when unsupported font-weights or font-styles are requested
 - `moonstone/Panels.Panel` support for selecting components with `.spottable-default` as the default focus target
 - `moonstone/Panels` layout in RTL locales
-<<<<<<< HEAD
 - `onSpotlightDown`, `onSpotlightLeft`, `onSpotlightRight`, and `onSpotlightUp` event property support for spottable moonstone components
-=======
 - `moonstone/FormCheckbox` in focused state to have the correct "check" color
->>>>>>> d2db09cf
 
 ## [1.4.1] - 2017-07-05
 
