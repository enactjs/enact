--- conflicted
+++ resolved
@@ -6,11 +6,8 @@
 
 ### Fixed
 
-<<<<<<< HEAD
 - `moonstone/Dropdown` to support voice readout
-=======
 - `moonstone/Dropdown` remaining open after it becomes `disabled`
->>>>>>> 468770ff
 
 ## [3.0.0-alpha.5] - 2019-06-10
 
