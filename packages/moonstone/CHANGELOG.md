# Change Log

The following is a curated list of changes in the Enact moonstone module, newest changes on the top.

## [unreleased]

<<<<<<< HEAD
### Fixed

-`moonstone/Button` to specify `min-width` for large text and large text and `minWidth`
=======
### Added

### Changed

### Fixed

- `moonstone/Scroller.Scrollable` to restore last focused index when panel is changed
- `moonstone/VideoPlayer` to display time correctly in RTL locale
- `moonstone/VirtualList` to scroll correctly using page down key with disabled items
- `moonstone/Scrollable` to not cause a script error when scrollbar is not rendered
- `moonstone/Picker` incrementer and decrementer to not change size when focused
>>>>>>> bd159b82

## [1.12.1] - 2017-11-07

### Fixed

- `moonstone/ExpandableItem` and all other `Expandable` components to now pull down from the top instead of being revealed from the bottom, matching Enyo's design
- `moonstone/VirtualListNative` to scroll properly with page up/down keys if there is an disabled item
- `moonstone/RangePicker` to display negative values correctly in RTL
- `moonstone/Scrollable` to not blur scroll buttons when wheeling
- `moonstone/Scrollbar` to hide scroll thumb immediately without delay after scroll position to be min or max
- `moonstone/Divider` to pass `marqueeOn` prop
- `moonstone/Slider` to fire `onChange` on mouse up and key up
- `moonstone/VideoPlayer` to show knob when pressed
- `moonstone/Header` to layout `titleBelow` and `subTitleBelow` correctly
- `moonstone/Header` to use correct font-weight for `subTitleBelow`

## [1.12.0] - 2017-10-27

### Fixed

- `moonstone/Scrollable` to prevent focusing outside the viewport when pressing a 5-way key during wheeling
- `moonstone/Scroller` to called scrollToBoundary once when focus is moved using holding child item
- `moonstone/VideoPlayer` to apply skin correctly
- `moonstone/Popup` from `last-focused` to `default-element` in `SpotlightContainerDecorator` config
- `moonstone/Panels` to retain focus when back key is pressed on breadcrumb
- `moonstone/Input` to correctly hide VKB when dismissing

## [1.11.0] - 2017-10-24

### Added

- `moonstone/VideoPlayer` properties `seekDisabled` and `onSeekFailed` to disable seek function

### Changed

- `moonstone/ExpandableList` to become `disabled` if there are no children

### Fixed

- `moonstone/Picker` to read out customized accessibility value when picker prop has `joined` and `aria-valuetext`
- `moonstone/Scroller` to apply scroll position on vertical or horizontal Scroller when child gets a focus
- `moonstone/Scroller.Scrollable` to scroll withtout animation when panel is changed
- `moonstone/ContextualPopup` padding to not overlap close button
- `moonstone/Scroller.Scrollable` and `moonstone/Scroller` to change focus via page up/down only when the scrollbar is visible
- `moonstone/Picker` to only increment one value on hold
- `moonstone/ItemOverlay` to remeasure when focused

## [1.10.1] - 2017-10-16

### Fixed

- `moonstone/Scrollable` and `moonstone/Scroller` to scroll via page up/down when focus is inside a Spotlight container
- `moonstone/VirtualList` and `moonstone/VirtualGridList` to scroll by 5-way keys right after wheeling
- `moonstone/VirtualList` not to move focus when a current item and the last item are located at the same line and pressing a page down key
- `moonstone/Slider` knob to follow while dragging for detached knob
- `moonstone/Header` to layout header row correctly in `standard` type
- `moonstone/Input` to not dismiss on-screen keyboard when dragging cursor out of input box
- `moonstone/Header` RTL `line-height` issue
- `moonstone/Panels` to render children on idle
- `moonstone/Scroller.Scrollable` to limit its muted spotlight container scrim to its bounds
- `moonstone/Input` to always forward `onKeyUp` event

## [1.10.0] - 2017-10-09

### Added

- `moonstone/VideoPlayer` support for designating components with `.spottable-default` as the default focus target when pressing 5-way down from the slider
- `moonstone/Slider` property `activateOnFocus` which when enabled, allows 5-way directional key interaction with the `Slider` value without pressing [Enter] first
- `moonstone/VideoPlayer` property `noMiniFeedback` to support controlling the visibility of mini feedback
- `ui/Layout`, which provides a technique for laying-out components on the screen using `Cells`, in rows or columns

### Changed

- `moonstone/Popup` to focus on mount if it’s initially opened and non-animating and to always pass an object to `onHide` and `onShow`
- `moonstone/VideoPlayer` to emit `onScrub` event and provide audio guidance when setting focus to slider

### Fixed

- `moonstone/ExpandableItem` and derivatives to restore focus to the Item if the contents were last focused when closed
- `moonstone/Slider` toggling activated state when holding enter/select key
- `moonstone/TimePicker` picker icons shifting slightly when focusing an adjacent picker
- `moonstone/Icon` so it handles color the same way generic text does, by inheriting from the parent's color. This applies to all instances of `Icon`, `IconButton`, and `Icon` inside `Button`.
- `moonstone/fonts` Museo Sans font to correct "Ti" kerning
- `moonstone/VideoPlayer` to correctly position knob on mouse click
- `moonstone/Panels.Header` to show an ellipsis for long titles with RTL text
- `moonstone/Marquee` to restart when invalidated by a prop change and managed by a `moonstone/Marquee.MarqueeController`
- `spotlight.Spotlight` method `focus()` to verify that the target element matches its container's selector rules prior to setting focus
- `moonstone/Picker` to only change picker values `onWheel` when spotted
- `moonstone/VideoPlayer` to hide descendant floating components (tooltips, contextual popups) when the media controls hide

## [1.9.3] - 2017-10-03

### Added

- `moonstone/Button` property value to `backgroundOpacity` called "lightTranslucent" to better serve colorful image backgrounds behind Buttons. This also affects `moonstone/IconButton` and `moonstone/Panels/ApplicationCloseButton`.
- `moonstone/Panels` property `closeButtonBackgroundOpacity` to support `moonstone/Panels/ApplicationCloseButton`'s `backgroundOpacity` prop

### Changed

- `Moonstone Icons` font file to include the latest designs for several icons
- `moonstone/Panels/ApplicationCloseButton` to expose its `backgroundOpacity` prop

### Fixed

- `moonstone/VirtualList` to apply "position: absolute" inline style to items
- `moonstone/Picker` to increment and decrement normally at the edges of joined picker
- `moonstone/Icon` not to read out image characters
- `moonstone/Scrollable` not to accumulate paging scroll by pressing page up/down in scrollbar
- `moonstone/Icon` to correctly display focused state when using external image
- `moonstone/Button` and `moonstone/IconButton` to be properly visually muted when in a muted container

## [1.9.2] - 2017-09-26

### Fixed

- `moonstone/ExpandableList` preventing updates when its children had changed

## [1.9.1] - 2017-09-25

### Fixed

- `moonstone/ExpandableList` run-time error when using an array of objects as children
- `moonstone/VideoPlayer` blocking pointer events when the controls were hidden

## [1.9.0] - 2017-09-22

### Added

- `moonstone/styles/mixins.less` mixins: `.moon-spotlight-margin()` and `.moon-spotlight-padding()`
- `moonstone/Button` property `noAnimation` to support non-animating pressed visual

### Changed

- `moonstone/TimePicker` to use "AM/PM" instead of "meridiem" for label under meridiem picker
- `moonstone/IconButton` default style to not animate on press. NOTE: This behavior will change back to its previous setting in release 2.0.0.
- `moonstone/Popup` to warn when using `scrimType` `'none'` and `spotlightRestrict` `'self-only'`
- `moonstone/Scroller` to block spotlight during scroll
- `moonstone/ExpandableItem` and derivatives to always pause spotlight before animation

### Fixed

- `moonstone/VirtualGridList` to not move focus to wrong column when scrolled from the bottom by holding the "up" key
- `moonstone/VirtualList` to focus an item properly when moving to a next or previous page
- `moonstone/Scrollable` to move focus toward first or last child when page up or down key is pressed if the number of children is small
- `moonstone/VirtualList` to scroll to preserved index when it exists within dataSize for preserving focus
- `moonstone/Picker` buttons to not change size
- `moonstone/Panel` to move key navigation to application close button on holding the "up" key.
- `moonstone/Picker` to show numbers when changing values rapidly
- `moonstone/Popup` layout in large text mode to show close button correctly
- `moonstone/Picker` from moving scroller when pressing 5-way keys in `joined` Picker
- `moonstone/Input` so it displays all locales the same way, without cutting off the edges of characters
- `moonstone/TooltipDecorator` to hide tooltip when 5-way keys are pressed for disabled components
- `moonstone/Picker` to not tremble in width when changing values while using a numeric width prop value
- `moonstone/Picker` to not overlap values when changing values in `vertical`
- `moonstone/ContextualPopup` pointer mode focus behavior for `spotlightRestrict='self-only'`
- `moonstone/VideoPlayer` to prevent interacting with more components in pointer mode when hidden
- `moonstone/Scroller` to not repaint its entire contents whenever partial content is updated
- `moonstone/Slider` knob positioning after its container is resized
- `moonstone/VideoPlayer` to maintain focus when media controls are hidden
- `moonstone/Scroller` to scroll expandable components into view when opening when pointer has moved elsewhere

## [1.8.0] - 2017-09-07

### Deprecated

- `moonstone/Dialog` property `showDivider`, will be replaced by `noDivider` property in 2.0.0

### Added

- `moonstone/Popup` callback property `onShow` which fires after popup appears for both animating and non-animating popups

### Changed

- `moonstone/Popup` callback property `onHide` to run on both animating and non-animating popups
- `moonstone/VideoPlayer` state `playbackRate` to media events
- `moonstone/VideoPlayer` support for `spotlightDisabled`
- `moonstone/VideoPlayer` thumbnail positioning and style
- `moonstone/VirtualList` to render when dataSize increased or decreased
- `moonstone/Dialog` style
- `moonstone/Popup`, `moonstone/Dialog`, and `moonstone/Notification` to support `node` type for children
- `moonstone/Scroller` to forward `onKeyDown` events

### Fixed

- `moonstone/Scrollable` to enable focus when wheel scroll is stopped
- `moonstone/VirtualList` to show scroll thumb when a preserved item is focused in a Panel
- `moonstone/Scroller` to navigate properly with 5-way when expandable child is opened
- `moonstone/VirtualList` to stop scrolling when focus is moved on an item from paging controls or outside
- `moonstone/VirtualList` to move out with 5-way navigation when the first or the last item is disabled
- `moonstone/IconButton` Tooltip position when disabled
- `moonstone/VideoPlayer` Tooltip time after unhovering
- `moonstone/VirtualList` to not show invisible items
- `moonstone/IconButton` Tooltip position when disabled
- `moonstone/VideoPlayer` to display feedback tooltip correctly when navigating in 5-way
- `moonstone/MarqueeDecorator` to work with synchronized `marqueeOn` `'render'` and hovering as well as `marqueOn` `'hover'` when moving rapidly among synchronized marquees
- `moonstone/Input` aria-label for translation
- `moonstone/Marquee` to recalculate inside `moonstone/Scroller` and `moonstone/SelectableItem` by bypassing `shouldComponentUpdate`
- `moonstone/Picker` to marquee when incrementing and decrementing values with the prop `noAnimation`

## [1.7.0] - 2017-08-23

### Deprecated

- `moonstone/TextSizeDecorator` and it will be replaced by `moonstone/AccessibilityDecorator`
- `moonstone/MarqueeDecorator` property `marqueeCentered` and `moonstone/Marquee` property `centered` will be replaced by `alignment` property in 2.0.0

### Added

- `moonstone/TooltipDecorator` config property to direct tooltip into a property instead of adding to `children`
- `moonstone/VideoPlayer` prop `thumbnailUnavailable` to fade thumbnail
- `moonstone/AccessibilityDecorator` with `highContrast` and `textSize`
- `moonstone/VideoPlayer` high contrast scrim
- `moonstone/MarqueeDecorator`and `moonstone/Marquee` property `alignment` to allow setting  alignment of marquee content

### Changed

- `moonstone/Scrollbar` to disable paging control down button properly at the bottom when a scroller size is a non-integer value
- `moonstone/VirtualList`, `moonstone/VirtualGridList`, and `moonstone/Scroller` to scroll on `keydown` event instead of `keyup` event of page up and page down keys
- `moonstone/VirtualGridList` to scroll by item via 5 way key
- `moonstone/VideoPlayer` to read target time when jump by left/right key
- `moonstone/IconButton` to not use `MarqueeDecorator` and `Uppercase`

### Fixed

- `moonstone/VirtualList` and `moonstone/VirtualGridList` to focus the correct item when page up and page down keys are pressed
- `moonstone/VirtualList` to not lose focus when moving out from the first item via 5way when it has disabled items
- `moonstone/Slider` to align tooltip with detached knob
- `moonstone/FormCheckbox` to display correct colors in light skin
- `moonstone/Picker` and `moonstone/RangePicker` to forward `onKeyDown` events when not `joined`
- `moonstone/SelectableItem` to display correct icon width and alignment
- `moonstone/LabeledItem` to always match alignment with the locale
- `moonstone/Scroller` to properly 5-way navigate from scroll buttons
- `moonstone/ExpandableList` to display correct font weight and size for list items
- `moonstone/Divider` to not italicize in non-italic locales
- `moonstone/VideoPlayer` slider knob to follow progress after being selected when seeking
- `moonstone/LabeledItem` to correctly position its icon. This affects all of the `Expandables`, `moonstone/DatePicker` and `moonstone/TimePicker`.
- `moonstone/Panels.Header` and `moonstone/Item` to prevent them from allowing their contents to overflow unexpectedly
- `moonstone/Marquee` to recalculate when vertical scrollbar appears
- `moonstone/SelectableItem` to recalculate marquee when toggled

### Removed

- `moonstone/Input` large-text mode

## [1.6.1] - 2017-08-07

### Changed

- `moonstone/Icon` and `moonstone/IconButton` to no longer fit image source to the icon's boundary

## [1.6.0] - 2017-08-04

### Added

- `moonstone/VideoPlayer` ability to seek when holding down the right and left keys. Sensitivity can be adjusted using throttling options `jumpDelay` and `initialJumpDelay`.
- `moonstone/VideoPlayer` property `no5WayJump` to disable jumping done by 5-way
- `moonstone/VideoPlayer` support for the "More" button to use tooltips
- `moonstone/VideoPlayer` properties `moreButtonLabel` and `moreButtonCloseLabel` to allow customization of the "More" button's tooltip and Aria labels
- `moonstone/VideoPlayer` property `moreButtonDisabled` to disable the "More" button
- `moonstone/Picker` and `moonstone/RangePicker` prop `aria-valuetext` to support reading custom text instead of value
- `moonstone/VideoPlayer` methods `showControls` and `hideControls` to allow external interaction with the player
- `moonstone/Scroller` support for Page Up/Page Down keys in pointer mode when no item has focus

### Changed

- `moonstone/VideoPlayer` to handle play, pause, stop, fast forward and rewind on remote controller
- `moonstone/Marquee` to also start when hovered if `marqueeOnRender` is set

### Fixed

- `moonstone/IconButton` to fit image source within `IconButton`
- `moonstone` icon font sizes for wide icons
- `moonstone/ContextualPopupDecorator` to prefer setting focus to the appropriate popup instead of other underlying controls when using 5-way from the activating control
- `moonstone/Scroller` not scrolled via 5 way when `moonstone/ExpandableList` is opened
- `moonstone/VirtualList` to not let the focus move outside of container even if there are children left when navigating with 5way
- `moonstone/Scrollable` to update disability of paging controls when the scrollbar is set to `visible` and the content becomes shorter
- `moonstone/VideoPlayer` to focus on hover over play/pause button when video is loading
- `moonstone/VideoPlayer` to update and display proper time while moving knob when video is paused
- `moonstone/VideoPlayer` long title overlap issues
- `moonstone/Header` to apply `marqueeOn` prop to `subTitleBelow` and `titleBelow`
- `moonstone/Picker` wheeling in `moonstone/Scroller`
- `moonstone/IncrementSlider` and `moonstone/Picker` to read value changes when selecting buttons

## [1.5.0] - 2017-07-19

### Added

- `moonstone/Slider` and `moonstone/IncrementSlider` prop `aria-valuetext` to support reading custom text instead of value
- `moonstone/TooltipDecorator` property `tooltipProps` to attach props to tooltip component
- `moonstone/Scroller` and `moonstone/VirtualList` ability to scroll via page up and page down keys
- `moonstone/VideoPlayer` tooltip-thumbnail support with the `thumbnailSrc` prop and the `onScrub` callback to fire when the knob moves and a new thumbnail is needed
- `moonstone/VirtualList` ability to navigate via 5way when there are disabled items
- `moonstone/ContextualPopupDecorator` property `popupContainerId` to support configuration of the popup's spotlight container
- `moonstone/ContextualPopupDecorator` property `onOpen` to notify containers when the popup has been opened
- `moonstone/ContextualPopupDecorator` config option `openProp` to support mapping the value of `open` property to the chosen property of wrapped component

### Changed

- `moonstone/ExpandableList` to use 'radio' as the default, and adapt 'single' mode to render as a `moonstone/RadioItem` instead of a `moonstone/CheckboxItem`
- `moonstone/VideoPlayer` to not hide pause icon when it appears
- `moonstone/ContextualPopupDecorator` to set accessibility-related props onto the container node rather than the popup node
- `moonstone/ExpandableItem`, `moonstone/ExpandableList`, `moonstone/ExpandablePicker`, `moonstone/DatePicker`, and `moonstone/TimePicker` to pause spotlight when animating in 5-way mode
- `moonstone/Spinner` to position the text content under the spinner, rather than to the right side
- `moonstone/VideoPlayer` to include hour when announcing the time while scrubbing
- `moonstone/GridListImageItem` to require a `source` prop and not have a default value

### Fixed

- `moonstone/Input` ellipsis to show if placeholder is changed dynamically and is too long
- `moonstone/Marquee` to re-evaluate RTL orientation when its content changes
- `moonstone/VirtualList` to restore focus on short lists
- `moonstone/ExpandableInput` to expand the width of its contained `moonstone/Input`
- `moonstone/Input` support for `dismissOnEnter`
- `moonstone/Input` focus management to prevent stealing focus when programmatically moved elsewhere
- `moonstone/Input` 5-way spot behavior
- `moonstone` international fonts to always be used, even when unsupported font-weights or font-styles are requested
- `moonstone/Panels.Panel` support for selecting components with `.spottable-default` as the default focus target
- `moonstone/Panels` layout in RTL locales
- `moonstone` spottable components to support `onSpotlightDown`, `onSpotlightLeft`, `onSpotlightRight`, and `onSpotlightUp` event property
- `moonstone/VirtualList` losing spotlight when the list is empty
- `moonstone/FormCheckbox` in focused state to have the correct "check" color
- `moonstone/Scrollable` bug in `navigableFilter` when passed a container id

## [1.4.1] - 2017-07-05

### Changed

- `moonstone/Popup` to only call `onKeyDown` when there is a focused item in the `Popup`
- `moonstone/Scroller`, `moonstone/Picker`, and `moonstone/IncrementSlider` to automatically move focus when the currently focused `moonstone/IconButton` becomes disabled

### Fixed

- `moonstone/ContextualPopupDecorator` close button to account for large text size
- `moonstone/ContextualPopupDecorator` to not spot controls other than its activator when navigating out via 5-way
- `moonstone/Header` to set the value of `marqueeOn` for all types of headers

## [1.4.0] - 2017-06-29

### Deprecated

- `moonstone/Input` prop `noDecorator` is being replaced by `autoFocus` in 2.0.0

### Added

- `moonstone/Scrollbar` property `corner` to add the corner between vertical and horizontal scrollbars
- `moonstone/ScrollThumb` for a thumb of `moonstone/Scrollbar`
- `moonstone/styles/text.less` mixin `.locale-japanese-line-break()` to apply the correct  Japanese language line-break rules for the following multi-line components: `moonstone/BodyText`, `moonstone/Dialog`, `moonstone/Notification`, `moonstone/Popup`, and `moonstone/Tooltip`
- `moonstone/ContextualPopupDecorator` property `popupProps` to attach props to popup component
- `moonstone/VideoPlayer` property `pauseAtEnd` to control forward/backward seeking
- `moonstone/Panels/Header` prop `marqueeOn` to control marquee of header

### Changed

- `moonstone/Panels/Header` to expose its `marqueeOn` prop
- `moonstone/VideoPlayer` to automatically adjust the width of the allocated space for the side components so the media controls have more space to appear on smaller screens
- `moonstone/VideoPlayer` properties `autoCloseTimeout` and `titleHideDelay` default value to `5000`
- `moonstone/VirtualList` to support restoring focus to the last focused item
- `moonstone/Scrollable` to call `onScrollStop` before unmounting if a scroll is in progress
- `moonstone/Scroller` to reveal non-spottable content when navigating out of a scroller

### Fixed

- `moonstone/Dialog` to properly focus via pointer on child components
- `moonstone/VirtualList`, `moonstone/VirtualGridList`, and `moonstone/Scroller` not to be slower when scrolled to the first or the last position by wheeling
- `moonstone` component hold delay time
- `moonstone/VideoPlayer` to show its controls when pressing down the first time
- `moonstone/Panel` autoFocus logic to only focus on initial render
- `moonstone/Input` text colors
- `moonstone/ExpandableInput` to focus its decorator when leaving by 5-way left/right

## [1.3.1] - 2017-06-14

### Fixed

- `moonstone/Picker` support for large text
- `moonstone/Scroller` support for focusing paging controls with the pointer
- `moonstone` CSS rules for unskinned spottable components

## [1.3.0] - 2017-06-12

### Deprecated

- `moonstone/Scroller` props `horizontal` and `vertical`. Deprecated props are replaced with `direction` prop. `horizontal` and `vertical` will be removed in 2.0.0.
- `moonstone/Panel` prop `noAutoFocus` in favor of `autoFocus="none"`

### Added

- `moonstone/Image` support for `children` prop inside images
- `moonstone/Scroller` prop `direction` which replaces `horizontal` and `vertical` props
- `moonstone/VideoPlayer` property `tooltipHideDelay` to hide tooltip with a given amount of time
- `moonstone/VideoPlayer` property `pauseAtEnd` to pause when it reaches either the start or the end of the video
- `moonstone/VideoPlayer` methods `fastForward`, `getMediaState`, `jump`, `pause`, `play`, `rewind`, and `seek` to allow external interaction with the player. See docs for example usage.

### Changed

- `moonstone/Skinnable` to support context and allow it to be added to any component to be individually skinned. This includes a further optimization in skinning which consolidates all color assignments into a single block, so non-color rules aren't unnecessarily duplicated.
- `moonstone/Skinnable` light and dark skin names ("moonstone-light" and "moonstone") to "light" and "dark", respectively
- `moonstone/VideoPlayer` to set play/pause icon to display "play" when rewinding or fast forwarding
- `moonstone/VideoPlayer` to rewind or fast forward when previous command is slow-forward or slow-rewind respectively
- `moonstone/VideoPlayer` to fast forward when previous command is slow-forward and it reaches the last of its play rate
- `moonstone/VideoPlayer` to not play video on reload when `noAutoPlay` is `true`
- `moonstone/VideoPlayer` property `feedbackHideDelay`'s default value to `3000`
- `moonstone/Notification` to break line in characters in ja and zh locale
- `moonstone/Notification` to align texts left in LTR locale and right in RTL locale
- `moonstone/VideoPlayer` to simulate rewind functionality on non-webOS platforms only

### Fixed

- `moonstone/ExpandableItem` to correct the `titleIcon` when using `open` and `disabled`
- `moonstone/GridListImageItem` to center its selection icon on the image instead of the item
- `moonstone/Input` to have correct `Tooltip` position in `RTL`
- `moonstone/SwitchItem` to not unintentionally overflow `Scroller` containers, causing them to jump to the side when focusing
- `moonstone/VideoPlayer` to fast forward properly when video is at paused state
- `moonstone/VideoPlayer` to correctly change sources
- `moonstone/VideoPlayer` to show or hide feedback tooltip properly
- `moonstone/DateTimeDecorator` to work properly with `RadioControllerDecorator`
- `moonstone/Picker` in joined, large text mode so the arrows are properly aligned and sized
- `moonstone/Icon` to reflect the same proportion in relation to its size in large-text mode

## [1.2.0] - 2017-05-17

### Deprecated

- `moonstone/Scroller.Scrollable` option `indexToFocus` in `scrollTo` method to be removed in 2.0.0

### Added

- `moonstone/Slider` and `moonstone/IncrementSlider` prop `noFill` to support a style without the fill
- `moonstone/Marquee` property `rtl` to set directionality to right-to-left
- `moonstone/VirtualList.GridListImageItem` property `selectionOverlay` to add custom component for selection overlay
- `moonstone/MoonstoneDecorator` property `skin` to let an app choose its skin: "moonstone" and "moonstone-light" are now available
- `moonstone/FormCheckboxItem`
- `moonstone/FormCheckbox`, a standalone checkbox, to support `moonstone/FormCheckboxItem`
- `moonstone/Input` props `invalid` and `invalidMessage` to display a tooltip when input value is invalid
- `moonstone/Scroller.Scrollable` option `focus` in `scrollTo()` method
- `moonstone/Scroller.Scrollable` property `spottableScrollbar`
- `moonstone/Icon.IconList` icons: `arrowshrinkleft` and `arrowshrinkright`

### Changed

- `moonstone/Picker` arrow icon for `joined` picker: small when not spotted, hidden when it reaches the end of the picker
- `moonstone/Checkbox` and `moonstone/CheckboxItem` to reflect the latest design
- `moonstone/MoonstoneDecorator/fontGenerator` was refactored to use the browser's FontFace API to dynamically load locale fonts
- `moonstone/VideoPlayer` space allotment on both sides of the playback controls to support 4 buttons; consequently the "more" controls area has shrunk by the same amount
- `moonstone/VideoPlayer` to not disable media button (play/pause)
- `moonstone/Scroller.Scrollable` so that paging controls are not spottable by default with 5-way
- `moonstone/VideoPlayer`'s more/less button to use updated arrow icon

### Fixed

- `moonstone/MarqueeDecorator` to properly stop marquee on items with `'marqueeOnHover'`
- `moonstone/ExpandableList` to work properly with object-based children
- `moonstone/styles/fonts.less` to restore the Moonstone Icon font to request the local system font by default. Remember to update your webOS build to get the latest version of the font so you don't see empty boxes for your icons.
- `moonstone/Picker` and `moonstone/RangePicker` to now use the correct size from Enyo (60px v.s. 84px) for icon buttons
- `moonstone/Scrollable` to apply ri.scale properly
- `moonstone/Panel` to not cover a `Panels`'s `ApplicationCloseButton` when not using a `Header`
- `moonstone/IncrementSlider` to show tooltip when buttons focused

## [1.1.0] - 2017-04-21

### Deprecated

- `moonstone/ExpandableInput` property `onInputChange`

### Added

- `moonstone/Panels.Panel` prop and `moonstone/MoonstoneDecorator` config option: `noAutoFocus` to support prevention of setting automatic focus after render
- `moonstone/VideoPlayer` props: `backwardIcon`, `forwardIcon`, `jumpBackwardIcon`, `jumpForwardIcon`, `pauseIcon`, and `playIcon` to support icon customization of the player
- `moonstone/VideoPlayer` props `jumpButtonsDisabled` and `rateButtonsDisabled` for disabling the pairs of buttons when it's inappropriate for the playing media
- `moonstone/VideoPlayer` property `playbackRateHash` to support custom playback rates
- `moonstone/VideoPlayer` callback prop `onControlsAvailable` which fires when the players controls show or hide
- `moonstone/Image` support for `onLoad` and `onError` events
- `moonstone/VirtualList.GridListImageItem` prop `placeholder`
- `moonstone/Divider` property `preserveCase` to display text without capitalizing it

### Changed

- `moonstone/Slider` colors and sizing to match the latest designs
- `moonstone/ProgressBar` to position correctly with other components nearby
- `moonstone/Panels` breadcrumb to no longer have a horizontal line above it
- `moonstone/Transition` to measure itself when the CPU is idle
- style for disabled opacity from 0.4 to 0.3
- `moonstone/Button` colors for transparent and translucent background opacity when disabled
- `moonstone/ExpandableInput` property `onInputChange` to fire along with `onChange`. `onInputChange` is deprecated and will be removed in a future update.
- `Moonstone.ttf` font to include new icons
- `moonstone/Icon` to reference additional icons

### Fixed

- `moonstone/Popup` and `moonstone/ContextualPopupDecorator` 5-way navigation behavior
- `moonstone/Input` to not spot its own input decorator on 5-way out
- `moonstone/VideoPlayer` to no longer render its `children` in multiple places
- `moonstone/Button` text color when used on a neutral (light) background in some cases
- `moonstone/Popup` background opacity
- `moonstone/Marquee` to recalculate properly when its contents change
- `moonstone/TimePicker` to display time in correct order
- `moonstone/Scroller` to prefer spotlight navigation to its internal components

## [1.0.0] - 2017-03-31

> NOTE: We have also modified most form components to be usable in a controlled (app manages component
> state) or uncontrolled (Enact manages component state) manner. To put a component into a
> controlled state, pass in `value` (or other appropriate state property such as `selected` or
> `open`) at component creation and then respond to events and update the value as needed. To put a
> component into an uncontrolled state, do not set `value` (or equivalent), at creation. From this
> point on, Enact will manage the state and events will be sent when the state is updated. To
> specify an initial value, use the `defaultValue` (or, `defaultSelected, `defaultOpen, etc.)
> property.  See the documentation for individual components for more information.

### Added

- `moonstone/Button` property `icon` to support a built-in icon next to the text content. The Icon supports everything that `moonstone/Icon` supports, as well as a custom icon.
- `moonstone/MoonstoneDecorator` property `textSize` to resize several components to requested CMR sizes. Simply add `textSize="large"` to your `App` and the new sizes will automatically take effect.

### Changed

- `moonstone/Slider` to use the property `tooltip` instead of `noTooltip`, so the built-in tooltip is not enabled by default
- `moonstone/IncrementSlider` to include tooltip documentation
- `moonstone/ExpandableList` to accept an array of objects as children which are spread onto the generated components
- `moonstone/CheckboxItem` style to match the latest designs, with support for the `moonstone/Checkbox` to be on either the left or the right side by using the `iconPosition` property
- `moonstone/VideoPlayer` to supply every event callback-method with an object representing the VideoPlayer's current state, including: `currentTime`, `duration`, `paused`, `proportionLoaded`, and `proportionPlayed`

### Fixed

- `moonstone/Panels.Panel` behavior for remembering focus on unmount and setting focus after render
- `moonstone/VirtualList.VirtualGridList` showing empty items when items are continuously added dynamically
- `moonstone/Picker` to marquee on focus once again

## [1.0.0-beta.4] - 2017-03-10

### Added

- `moonstone/VirtualList` `indexToFocus` option to `scrollTo` method to focus on item with specified index
- `moonstone/IconButton` and `moonstone/Button` `color` property to add a remote control key color to the button
- `moonstone/Scrollbar` property `disabled` to disable both paging controls when it is true
- `moonstone/VirtualList` parameter `moreInfo` to pass `firstVisibleIndex` and `lastVisibleIndex` when scroll events are firing
- Accessibility support to UI components
- `moonstone/VideoPlayer` property `onUMSMediaInfo` to support the custom webOS “umsmediainfo” event
- `moonstone/Region` component which encourages wrapping components for improved accessibility rather than only preceding the components with a `moonstone/Divider`
- `moonstone/Slider` tooltip. It's enabled by default and comes with options like `noTooltip`, `tooltipAsPercent`, and `tooltipSide`. See the component docs for more details.
- `moonstone/Panels.Panel` property `hideChildren` to defer rendering children
- `moonstone/Spinner` properties `blockClickOn` and `scrim` to block click events behind spinner
- `moonstone/VirtualList` property `clientSize` to specify item dimensions instead of measuring them

### Changed

- `moonstone/VirtualGridImageItem` styles to reduce redundant style code app side
- `moonstone/VirtualList` and `moonstone/VirtualGridList` to add essential CSS for list items automatically
- `moonstone/VirtualList` and `moonstone/VirtualGridList` to not add `data-index` to their item DOM elements directly, but to pass `data-index` as the parameter of their `component` prop like the `key` parameter of their `component` prop
- `moonstone/ExpandableItem` and derivatives to defer focusing the contents until animation completes
- `moonstone/LabeledItem`, `moonstone/ExpandableItem`, `moonstone/ExpandableList` to each support the `node` type in their `label` property. Best used with `ui/Slottable`.

### Fixed

- `moonstone/VirtualList.GridListImageItem` to have proper padding size according to the existence of caption/subcaption
- `moonstone/Scrollable` to display scrollbars with proper size
- `moonstone/VirtualGridList` to not be truncated

### Removed

- `moonstone/Scrollable` property `hideScrollbars` and replaced it with `horizontalScrollbar` and `verticalScrollbar`

## [1.0.0-beta.3] - 2017-02-21

### Added

- `moonstone/VideoPlayer` support for 5-way show/hide of media playback controls
- `moonstone/VideoPlayer` property `feedbackHideDelay`
- `moonstone/Slider` property `onKnobMove` to fire when the knob position changes, independently from the `moonstone/Slider` value
- `moonstone/Slider` properties `active`, `disabled`, `knobStep`, `onActivate`, `onDecrement`, and `onIncrement` as part of enabling 5-way support to `moonstone/Slider`, `moonstone/IncrementSlider` and the media slider for `moonstone/VideoPlayer`
- `moonstone/Slider` now supports `children` which are added to the `Slider`'s knob, and follow it as it moves
- `moonstone/ExpandableInput` properties `iconAfter` and `iconBefore` to display icons after and before the input, respectively
- `moonstone/Dialog` property `preserveCase`, which affects `title` text

### Changed

- `moonstone/IncrementSlider` to change when the buttons are held down
- `moonstone/Marquee` to allow disabled marquees to animate
- `moonstone/Dialog` to marquee `title` and `titleBelow`
- `moonstone/Marquee.MarqueeController` config option `startOnFocus` to `marqueeOnFocus`. `startOnFocus` is deprecated and will be removed in a future update.
- `moonstone/Button`, `moonstone/IconButton`, `moonstone/Item` to not forward `onClick` when `disabled`

### Fixed

- `moonstone/Marquee.MarqueeController` to start marquee on newly registered components when controller has focus and to restart synced marquees after completion
- `moonstone/Scroller` to recalculate when an expandable child opens
- `spotlightDisabled` property support for spottable moonstone components
- `moonstone/Popup` and `moonstone/ContextualPopupDecorator` so that when the popup is closed, spotlight focus returns to the control that had focus prior to the popup opening
- `moonstone/Input` to not get focus when disabled

## [1.0.0-beta.2] - 2017-01-30

### Added

- `moonstone/Panels.Panel` property `showChildren` to support deferring rendering the panel body until animation completes
- `moonstone/MarqueeDecorator` property `invalidateProps` that specifies which props cause the marquee distance to be invalidated
- developer-mode warnings to several components to warn when values are out-of-range
- `moonstone/Divider` property `spacing` which adjusts the amount of empty space above and below the `Divider`. `'normal'`, `'small'`, `'medium'`, `'large'`, and `'none'` are available.
- `moonstone/Picker` when `joined` the ability to be incremented and decremented by arrow keys
- `onSpotlightDisappear` event property support for spottable moonstone components
- `moonstone/VideoPlayer` property `titleHideDelay`

### Changed

- `moonstone/Panels.Panels` and variations to defer rendering the children of contained `Panel` instances until animation completes
- `moonstone/ProgressBar` properties `progress` and `backgroundProgress` to accept a number between 0 and 1
- `moonstone/Slider` and `moonstone/IncrementSlider` property `backgroundPercent` to `backgroundProgress` which now accepts a number between 0 and 1
- `moonstone/Slider` to not ignore `value` prop when it is the same as the previous value
- `moonstone/Picker` component's buttons to reverse their operation such that 'up' selects the previous item and 'down' the next
- `moonstone/Picker` and derivatives may now use numeric width, which represents the amount of characters to use for sizing. `width={4}` represents four characters, `2` for two characters, etc. `width` still accepts the size-name strings.
- `moonstone/Divider` to now behave as a simple horizontal line when no text content is provided
- `moonstone/Scrollable` to not display scrollbar controls by default
- `moonstone/DatePicker` and `moonstone/TimePicker` to emit `onChange` event whenever the value is changed, not just when the component is closed

### Removed

- `moonstone/ProgressBar` properties `min` and `max`

### Fixed

- `moonstone/IncrementSlider` so that the knob is spottable via pointer, and 5-way navigation between the knob and the increment/decrement buttons is functional
- `moonstone/Slider` and `moonstone/IncrementSlider` to not fire `onChange` for value changes from props

## [1.0.0-beta.1] - 2016-12-30

### Added

- `moonstone/VideoPlayer` and `moonstone/TooltipDecorator` components and samples
- `moonstone/Panels.Panels` property `onBack` to support `ui/Cancelable`
- `moonstone/VirtualFlexList` Work-In-Progress component to support variably sized rows or columns
- `moonstone/ExpandableItem` properties `autoClose` and `lockBottom`
- `moonstone/ExpandableList` properties `noAutoClose` and `noLockBottom`
- `moonstone/Picker` property `reverse`
- `moonstone/ContextualPopup` property `noAutoDismiss`
- `moonstone/Dialog` property `scrimType`
- `moonstone/Popup` property `spotlightRestrict`

### Changed

- `moonstone/Panels.Routable` to require a `navigate` configuration property indicating the event callback for back or cancel actions
- `moonstone/MarqueeController` focus/blur handling to start and stop synchronized `moonstone/Marquee` components
- `moonstone/ExpandableList` property `autoClose` to `closeOnSelect` to disambiguate it from the added `autoClose` on 5-way up
- `moonstone/ContextualPopupDecorator.ContextualPopupDecorator` component's `onCloseButtonClick` property to `onClose`
- `moonstone/Dialog` component's `onCloseButtonClicked` property to `onClose`
- `moonstone/Spinner` component's `center` and `middle` properties to a single `centered` property
	that applies both horizontal and vertical centering
- `moonstone/Popup.PopupBase` component's `onCloseButtonClicked` property to `onCloseButtonClick`
- `moonstone/Item.ItemOverlay` component's `autoHide` property to remove the `'no'` option. The same
	effect can be achieved by omitting the property or passing `null`.
- `moonstone/VirtualGridList` to be scrolled by page when navigating with a 5-way direction key
- `moonstone/Scroller`, `moonstone/VirtualList`, `moonstone/VirtualGridList`, and `moonstone/Scrollable` to no longer respond to mouse down/move/up events
- all Expandables to include a state arrow UI element
- `moonstone/LabeledItem` to support a `titleIcon` property which positions just after the title text
- `moonstone/Button` to include `moonstone/TooltipDecorator`
- `moonstone/Expandable` to support being managed, radio group-style, by a component wrapped with `RadioControllerDecorator` from `ui/RadioDecorator`
- `moonstone/Picker` to animate `moonstone/Marquee` children when any part of the `moonstone/Picker` is focused
- `moonstone/VirtualList` to mute its container instead of disabling it during scroll events
- `moonstone/VirtualList`, `moonstone/VirtualGridList`, and `moonstone/Scroller` to continue scrolling when holding down the paging controls
- `moonstone/VirtualList` to require a `component` prop and not have a default value
- `moonstone/Picker` to continuously change when a button is held down by adding `ui/Holdable`.

### Fixed

- `moonstone/Popup` and `moonstone/ContextualPopup` 5-way navigation behavior using spotlight.
- Bug where a synchronized marquee whose content fit the available space would prevent restarting of the marquees
- `moonstone/Input` to show an ellipsis on the correct side based on the text directionality of the `value` or `placeholder` content.
- `moonstone/VirtualList` and `moonstone/VirtualGridList` to prevent unwanted scrolling when focused with the pointer
- `moonstone/Picker` to remove fingernail when a the pointer is held down, but the pointer is moved off the `joined` picker.
- `moonstone/LabeledItem` to include marquee on both `title` and `label`, and be synchronized

## [1.0.0-alpha.5] - 2016-12-16

No changes.

## [1.0.0-alpha.4] - 2016-12-2

### Added

- `moonstone/Popup`, `moonstone/ContextualPopupDecorator`, `moonstone/Notification`, `moonstone/Dialog` and `moonstone/ExpandableInput` components
- `ItemOverlay` component to `moonstone/Item` module
- `marqueeCentered` prop to `moonstone/MarqueeDecorator` and `moonstone/MarqueeText`
- `placeholder` prop to `moonstone/Image`
- `moonstone/MarqueeController` component to synchronize multiple `moonstone/Marquee` components
- Non-latin locale support to all existing Moonstone components
- Language-specific font support
- `moonstone/IncrementSlider` now accepts customizable increment and decrement icons, as well as `moonstone/Slider` being more responsive to external styling

### Changed

- `moonstone/Input` component's `iconStart` and `iconEnd` properties to be `iconBefore` and `iconAfter`, respectively, for consistency with `moonstone/Item.ItemOverlay` naming
- `moonstone/Icon` and `moonstone/IconButton` so the `children` property supports both font-based icons and images
- the `checked` property to `selected` for consistency across the whole framework. This allows better interoperability when switching between various components.  Affects the following: `CheckboxItem`, `RadioItem`, `SelectableItem`, `Switch`, `SwitchItem`, and `ToggleItem`. Additionally, these now use `moonstone/Item.ItemOverlay` to position and handle their Icons.
- `moonstone/Slider` and `moonstone/IncrementSlider` to be more performant. No changes were made to
	the public API.
- `moonstone/GridListImageItem` so that a placeholder image displays while loading the image, and the caption and subcaption support marqueeing
- `moonstone/MoonstoneDecorator` to add `FloatingLayerDecorator`
- `moonstone/IncrementSlider` in vertical mode looks and works as expected.

### Removed

- LESS mixins that belong in `@enact/ui`, so that only moonstone-specific mixins are contained in
this module. When authoring components and importing mixins, only the local mixins need to be
imported, as they already import the general mixins.
- the `src` property from `moonstone/Icon` and `moonston/IconButton`. Use the support for URLs in
	the `children` property as noted above.
- the `height` property from `moonstone/IncrementSlider` and `moonstone/Slider`

### Fixed

- Joined picker so that it now has correct animation when using the mouse wheel
- Bug in DatePicker/TimePicker that prevented setting of value earlier than 1969

## [1.0.0-alpha.3] - 2016-11-8

### Added

- `moonstone/BodyText`, `moonstone/DatePicker`, `moonstone/DayPicker`, `moonstone/ExpandableItem`, `moonstone/Image`, and `moonstone/TimePicker` components
- `fullBleed` prop to `moonstone/Panels/Header`. When `true`, the header content is indented and the header lines are removed.
- Application close button to `moonstone/Panels`. Fires `onApplicationClose` when clicked. Can be omitted with the `noCloseButton` prop.
- `marqueeDisabled` prop to `moonstone/Picker`
- `padded` prop to `moonstone/RangePicker`
- `forceDirection` prop to `moonstone/Marquee`. Forces the direction of `moonstone/Marquee`. Useful for when `RTL` content cannot be auto detected.

### Changed

- `data` parameter passed to `component` prop of `VirtualList`.
- `moonstone/Expandable` into a submodule of `moonstone/ExpandableItem`
- `ExpandableList` to properly support selection
- `moonstone/Divider`'s `children` property to be optional
- `moonstone/ToggleItem`'s `inline` version to have a `max-width` of `240px`
- `moonstone/Input` to use `<div>` instead of `<label>` for wrapping components. No change to
	functionality, only markup.

### Removed

- `moonstone/ExpandableCheckboxItemGroup` in favor of `ExpandableList`

## [1.0.0-alpha.2] - 2016-10-21

This version includes a lot of refactoring from the previous release. Developers need to switch to the new enact-dev command-line tool.

### Added

- New components and HOCs: `moonstone/Scroller`, `moonstone/VirtualList`, `moonstone/VirtualGridList`, `moonstone/Scrollable`, `moonstone/MarqueeText`, `moonstone/Spinner`, `moonstone/ExpandableCheckboxItemGroup`, `moonstone/MarqueeDecorator`
- New options for `ui/Toggleable` HOC
- Marquee support to many components
- Image support to `moonstone/Icon` and `moonstone/IconButton`
- `dismissOnEnter` prop for `moonstone/Input`
- Many more unit tests

### Changed

- Some props for UI state were renamed to have `default` prefix where state was managed by the component. (e.g. `defaultOpen`)

### Fixed

- Many components were fixed, polished, updated and documented
- Inline docs updated to be more consistent and comprehensive<|MERGE_RESOLUTION|>--- conflicted
+++ resolved
@@ -4,23 +4,18 @@
 
 ## [unreleased]
 
-<<<<<<< HEAD
-### Fixed
-
--`moonstone/Button` to specify `min-width` for large text and large text and `minWidth`
-=======
-### Added
-
-### Changed
-
-### Fixed
-
+### Added
+
+### Changed
+
+### Fixed
+
+- `moonstone/Button` to specify `min-width` for large text and large text and `minWidth`
 - `moonstone/Scroller.Scrollable` to restore last focused index when panel is changed
 - `moonstone/VideoPlayer` to display time correctly in RTL locale
 - `moonstone/VirtualList` to scroll correctly using page down key with disabled items
 - `moonstone/Scrollable` to not cause a script error when scrollbar is not rendered
 - `moonstone/Picker` incrementer and decrementer to not change size when focused
->>>>>>> bd159b82
 
 ## [1.12.1] - 2017-11-07
 
