--- conflicted
+++ resolved
@@ -2,23 +2,16 @@
 
 The following is a curated list of changes in the Enact moonstone module, newest changes on the top.
 
-<<<<<<< HEAD
-## [Unreleased]
+## [unreleased]
+
+### Changed
+
+- `moonstone/Panels` breadcrumb to no longer have a horizontal line above it
 
 ### Fixed
 
 - `moonstone/Input` to not spot its own input decorator when we 5way out.
-=======
-## [unreleased]
-
-### Changed
-
-- `moonstone/Panels` breadcrumb to no longer have a horizontal line above it
-
-### Fixed
-
 - `moonstone/Button` text color when used on a neutral (light) background in some cases
->>>>>>> 0ad7a50b
 
 ## [1.0.0] - 2017-03-31
 
