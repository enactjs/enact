# Change Log

The following is a curated list of changes in the Enact moonstone module, newest changes on the top.

## [unreleased]

### Added

- `moonstone/VideoPlayer` properties `seekDisabled` and `onSeekFailed` to disable seek function

### Fixed

<<<<<<< HEAD
- `moonstone/ContextualPopup` padding to not overlap close button
=======
- `moonstone/Scroller.Scrollable` and `moonstone/Scroller` to change focus via page up/down only when the scrollbar is visible
>>>>>>> 3e82be6b

## [1.10.1] - 2017-10-16

### Fixed

- `moonstone/Scrollable` and `moonstone/Scroller` to scroll via page up/down when focus is inside a Spotlight container
- `moonstone/VirtualList` and `moonstone/VirtualGridList` to scroll by 5-way keys right after wheeling
- `moonstone/VirtualList` not to move focus when a current item and the last item are located at the same line and pressing a page down key
- `moonstone/Slider` knob to follow while dragging for detached knob
- `moonstone/Header` to layout header row correctly in `standard` type
- `moonstone/Input` to not dismiss on-screen keyboard when dragging cursor out of input box
- `moonstone/Header` RTL `line-height` issue
- `moonstone/Panels` to render children on idle
- `moonstone/Scroller.Scrollable` to limit its muted spotlight container scrim to its bounds
- `moonstone/Input` to always forward `onKeyUp` event

## [1.10.0] - 2017-10-09

### Added

- `moonstone/VideoPlayer` support for designating components with `.spottable-default` as the default focus target when pressing 5-way down from the slider
- `moonstone/Slider` property `activateOnFocus` which when enabled, allows 5-way directional key interaction with the `Slider` value without pressing [Enter] first
- `moonstone/VideoPlayer` property `noMiniFeedback` to support controlling the visibility of mini feedback
- `ui/Layout`, which provides a technique for laying-out components on the screen using `Cells`, in rows or columns

### Changed

- `moonstone/Popup` to focus on mount if it’s initially opened and non-animating and to always pass an object to `onHide` and `onShow`
- `moonstone/VideoPlayer` to emit `onScrub` event and provide audio guidance when setting focus to slider

### Fixed

- `moonstone/ExpandableItem` and derivatives to restore focus to the Item if the contents were last focused when closed
- `moonstone/Slider` toggling activated state when holding enter/select key
- `moonstone/TimePicker` picker icons shifting slightly when focusing an adjacent picker
- `moonstone/Icon` so it handles color the same way generic text does, by inheriting from the parent's color. This applies to all instances of `Icon`, `IconButton`, and `Icon` inside `Button`.
- `moonstone/fonts` Museo Sans font to correct "Ti" kerning
- `moonstone/VideoPlayer` to correctly position knob on mouse click
- `moonstone/Panels.Header` to show an ellipsis for long titles with RTL text
- `moonstone/Marquee` to restart when invalidated by a prop change and managed by a `moonstone/Marquee.MarqueeController`
- `spotlight.Spotlight` method `focus()` to verify that the target element matches its container's selector rules prior to setting focus
- `moonstone/Picker` to only change picker values `onWheel` when spotted
- `moonstone/VideoPlayer` to hide descendant floating components (tooltips, contextual popups) when the media controls hide

## [1.9.3] - 2017-10-03

### Added

- `moonstone/Button` property value to `backgroundOpacity` called "lightTranslucent" to better serve colorful image backgrounds behind Buttons. This also affects `moonstone/IconButton` and `moonstone/Panels/ApplicationCloseButton`.
- `moonstone/Panels` property `closeButtonBackgroundOpacity` to support `moonstone/Panels/ApplicationCloseButton`'s `backgroundOpacity` prop

### Changed

- `Moonstone Icons` font file to include the latest designs for several icons
- `moonstone/Panels/ApplicationCloseButton` to expose its `backgroundOpacity` prop

### Fixed

- `moonstone/VirtualList` to apply "position: absolute" inline style to items
- `moonstone/Picker` to increment and decrement normally at the edges of joined picker
- `moonstone/Icon` not to read out image characters
- `moonstone/Scrollable` not to accumulate paging scroll by pressing page up/down in scrollbar
- `moonstone/Icon` to correctly display focused state when using external image
- `moonstone/Button` and `moonstone/IconButton` to be properly visually muted when in a muted container

## [1.9.2] - 2017-09-26

### Fixed

- `moonstone/ExpandableList` preventing updates when its children had changed

## [1.9.1] - 2017-09-25

### Fixed

- `moonstone/ExpandableList` run-time error when using an array of objects as children
- `moonstone/VideoPlayer` blocking pointer events when the controls were hidden

## [1.9.0] - 2017-09-22

### Added

- `moonstone/styles/mixins.less` mixins: `.moon-spotlight-margin()` and `.moon-spotlight-padding()`
- `moonstone/Button` property `noAnimation` to support non-animating pressed visual

### Changed

- `moonstone/TimePicker` to use "AM/PM" instead of "meridiem" for label under meridiem picker
- `moonstone/IconButton` default style to not animate on press. NOTE: This behavior will change back to its previous setting in release 2.0.0.
- `moonstone/Popup` to warn when using `scrimType` `'none'` and `spotlightRestrict` `'self-only'`
- `moonstone/Scroller` to block spotlight during scroll
- `moonstone/ExpandableItem` and derivatives to always pause spotlight before animation

### Fixed

- `moonstone/VirtualGridList` to not move focus to wrong column when scrolled from the bottom by holding the "up" key
- `moonstone/VirtualList` to focus an item properly when moving to a next or previous page
- `moonstone/Scrollable` to move focus toward first or last child when page up or down key is pressed if the number of children is small
- `moonstone/VirtualList` to scroll to preserved index when it exists within dataSize for preserving focus
- `moonstone/Picker` buttons to not change size
- `moonstone/Panel` to move key navigation to application close button on holding the "up" key.
- `moonstone/Picker` to show numbers when changing values rapidly
- `moonstone/Popup` layout in large text mode to show close button correctly
- `moonstone/Picker` from moving scroller when pressing 5-way keys in `joined` Picker
- `moonstone/Input` so it displays all locales the same way, without cutting off the edges of characters
- `moonstone/TooltipDecorator` to hide tooltip when 5-way keys are pressed for disabled components
- `moonstone/Picker` to not tremble in width when changing values while using a numeric width prop value
- `moonstone/Picker` to not overlap values when changing values in `vertical`
- `moonstone/ContextualPopup` pointer mode focus behavior for `spotlightRestrict='self-only'`
- `moonstone/VideoPlayer` to prevent interacting with more components in pointer mode when hidden
- `moonstone/Scroller` to not repaint its entire contents whenever partial content is updated
- `moonstone/Slider` knob positioning after its container is resized
- `moonstone/VideoPlayer` to maintain focus when media controls are hidden
- `moonstone/Scroller` to scroll expandable components into view when opening when pointer has moved elsewhere

## [1.8.0] - 2017-09-07

### Deprecated

- `moonstone/Dialog` property `showDivider`, will be replaced by `noDivider` property in 2.0.0

### Added

- `moonstone/Popup` callback property `onShow` which fires after popup appears for both animating and non-animating popups

### Changed

- `moonstone/Popup` callback property `onHide` to run on both animating and non-animating popups
- `moonstone/VideoPlayer` state `playbackRate` to media events
- `moonstone/VideoPlayer` support for `spotlightDisabled`
- `moonstone/VideoPlayer` thumbnail positioning and style
- `moonstone/VirtualList` to render when dataSize increased or decreased
- `moonstone/Dialog` style
- `moonstone/Popup`, `moonstone/Dialog`, and `moonstone/Notification` to support `node` type for children
- `moonstone/Scroller` to forward `onKeyDown` events

### Fixed

- `moonstone/Scrollable` to enable focus when wheel scroll is stopped
- `moonstone/VirtualList` to show scroll thumb when a preserved item is focused in a Panel
- `moonstone/Scroller` to navigate properly with 5-way when expandable child is opened
- `moonstone/VirtualList` to stop scrolling when focus is moved on an item from paging controls or outside
- `moonstone/VirtualList` to move out with 5-way navigation when the first or the last item is disabled
- `moonstone/IconButton` Tooltip position when disabled
- `moonstone/VideoPlayer` Tooltip time after unhovering
- `moonstone/VirtualList` to not show invisible items
- `moonstone/IconButton` Tooltip position when disabled
- `moonstone/VideoPlayer` to display feedback tooltip correctly when navigating in 5-way
- `moonstone/MarqueeDecorator` to work with synchronized `marqueeOn` `'render'` and hovering as well as `marqueOn` `'hover'` when moving rapidly among synchronized marquees
- `moonstone/Input` aria-label for translation
- `moonstone/Marquee` to recalculate inside `moonstone/Scroller` and `moonstone/SelectableItem` by bypassing `shouldComponentUpdate`
- `moonstone/Picker` to marquee when incrementing and decrementing values with the prop `noAnimation`

## [1.7.0] - 2017-08-23

### Deprecated

- `moonstone/TextSizeDecorator` and it will be replaced by `moonstone/AccessibilityDecorator`
- `moonstone/MarqueeDecorator` property `marqueeCentered` and `moonstone/Marquee` property `centered` will be replaced by `alignment` property in 2.0.0

### Added

- `moonstone/TooltipDecorator` config property to direct tooltip into a property instead of adding to `children`
- `moonstone/VideoPlayer` prop `thumbnailUnavailable` to fade thumbnail
- `moonstone/AccessibilityDecorator` with `highContrast` and `textSize`
- `moonstone/VideoPlayer` high contrast scrim
- `moonstone/MarqueeDecorator`and `moonstone/Marquee` property `alignment` to allow setting  alignment of marquee content

### Changed

- `moonstone/Scrollbar` to disable paging control down button properly at the bottom when a scroller size is a non-integer value
- `moonstone/VirtualList`, `moonstone/VirtualGridList`, and `moonstone/Scroller` to scroll on `keydown` event instead of `keyup` event of page up and page down keys
- `moonstone/VirtualGridList` to scroll by item via 5 way key
- `moonstone/VideoPlayer` to read target time when jump by left/right key
- `moonstone/IconButton` to not use `MarqueeDecorator` and `Uppercase`

### Fixed

- `moonstone/VirtualList` and `moonstone/VirtualGridList` to focus the correct item when page up and page down keys are pressed
- `moonstone/VirtualList` to not lose focus when moving out from the first item via 5way when it has disabled items
- `moonstone/Slider` to align tooltip with detached knob
- `moonstone/FormCheckbox` to display correct colors in light skin
- `moonstone/Picker` and `moonstone/RangePicker` to forward `onKeyDown` events when not `joined`
- `moonstone/SelectableItem` to display correct icon width and alignment
- `moonstone/LabeledItem` to always match alignment with the locale
- `moonstone/Scroller` to properly 5-way navigate from scroll buttons
- `moonstone/ExpandableList` to display correct font weight and size for list items
- `moonstone/Divider` to not italicize in non-italic locales
- `moonstone/VideoPlayer` slider knob to follow progress after being selected when seeking
- `moonstone/LabeledItem` to correctly position its icon. This affects all of the `Expandables`, `moonstone/DatePicker` and `moonstone/TimePicker`.
- `moonstone/Panels.Header` and `moonstone/Item` to prevent them from allowing their contents to overflow unexpectedly
- `moonstone/Marquee` to recalculate when vertical scrollbar appears
- `moonstone/SelectableItem` to recalculate marquee when toggled

### Removed

- `moonstone/Input` large-text mode

## [1.6.1] - 2017-08-07

### Changed

- `moonstone/Icon` and `moonstone/IconButton` to no longer fit image source to the icon's boundary

## [1.6.0] - 2017-08-04

### Added

- `moonstone/VideoPlayer` ability to seek when holding down the right and left keys. Sensitivity can be adjusted using throttling options `jumpDelay` and `initialJumpDelay`.
- `moonstone/VideoPlayer` property `no5WayJump` to disable jumping done by 5-way
- `moonstone/VideoPlayer` support for the "More" button to use tooltips
- `moonstone/VideoPlayer` properties `moreButtonLabel` and `moreButtonCloseLabel` to allow customization of the "More" button's tooltip and Aria labels
- `moonstone/VideoPlayer` property `moreButtonDisabled` to disable the "More" button
- `moonstone/Picker` and `moonstone/RangePicker` prop `aria-valuetext` to support reading custom text instead of value
- `moonstone/VideoPlayer` methods `showControls` and `hideControls` to allow external interaction with the player
- `moonstone/Scroller` support for Page Up/Page Down keys in pointer mode when no item has focus

### Changed

- `moonstone/VideoPlayer` to handle play, pause, stop, fast forward and rewind on remote controller
- `moonstone/Marquee` to also start when hovered if `marqueeOnRender` is set

### Fixed

- `moonstone/IconButton` to fit image source within `IconButton`
- `moonstone` icon font sizes for wide icons
- `moonstone/ContextualPopupDecorator` to prefer setting focus to the appropriate popup instead of other underlying controls when using 5-way from the activating control
- `moonstone/Scroller` not scrolled via 5 way when `moonstone/ExpandableList` is opened
- `moonstone/VirtualList` to not let the focus move outside of container even if there are children left when navigating with 5way
- `moonstone/Scrollable` to update disability of paging controls when the scrollbar is set to `visible` and the content becomes shorter
- `moonstone/VideoPlayer` to focus on hover over play/pause button when video is loading
- `moonstone/VideoPlayer` to update and display proper time while moving knob when video is paused
- `moonstone/VideoPlayer` long title overlap issues
- `moonstone/Header` to apply `marqueeOn` prop to `subTitleBelow` and `titleBelow`
- `moonstone/Picker` wheeling in `moonstone/Scroller`
- `moonstone/IncrementSlider` and `moonstone/Picker` to read value changes when selecting buttons

## [1.5.0] - 2017-07-19

### Added

- `moonstone/Slider` and `moonstone/IncrementSlider` prop `aria-valuetext` to support reading custom text instead of value
- `moonstone/TooltipDecorator` property `tooltipProps` to attach props to tooltip component
- `moonstone/Scroller` and `moonstone/VirtualList` ability to scroll via page up and page down keys
- `moonstone/VideoPlayer` tooltip-thumbnail support with the `thumbnailSrc` prop and the `onScrub` callback to fire when the knob moves and a new thumbnail is needed
- `moonstone/VirtualList` ability to navigate via 5way when there are disabled items
- `moonstone/ContextualPopupDecorator` property `popupContainerId` to support configuration of the popup's spotlight container
- `moonstone/ContextualPopupDecorator` property `onOpen` to notify containers when the popup has been opened
- `moonstone/ContextualPopupDecorator` config option `openProp` to support mapping the value of `open` property to the chosen property of wrapped component

### Changed

- `moonstone/ExpandableList` to use 'radio' as the default, and adapt 'single' mode to render as a `moonstone/RadioItem` instead of a `moonstone/CheckboxItem`
- `moonstone/VideoPlayer` to not hide pause icon when it appears
- `moonstone/ContextualPopupDecorator` to set accessibility-related props onto the container node rather than the popup node
- `moonstone/ExpandableItem`, `moonstone/ExpandableList`, `moonstone/ExpandablePicker`, `moonstone/DatePicker`, and `moonstone/TimePicker` to pause spotlight when animating in 5-way mode
- `moonstone/Spinner` to position the text content under the spinner, rather than to the right side
- `moonstone/VideoPlayer` to include hour when announcing the time while scrubbing
- `moonstone/GridListImageItem` to require a `source` prop and not have a default value

### Fixed

- `moonstone/Input` ellipsis to show if placeholder is changed dynamically and is too long
- `moonstone/Marquee` to re-evaluate RTL orientation when its content changes
- `moonstone/VirtualList` to restore focus on short lists
- `moonstone/ExpandableInput` to expand the width of its contained `moonstone/Input`
- `moonstone/Input` support for `dismissOnEnter`
- `moonstone/Input` focus management to prevent stealing focus when programmatically moved elsewhere
- `moonstone/Input` 5-way spot behavior
- `moonstone` international fonts to always be used, even when unsupported font-weights or font-styles are requested
- `moonstone/Panels.Panel` support for selecting components with `.spottable-default` as the default focus target
- `moonstone/Panels` layout in RTL locales
- `moonstone` spottable components to support `onSpotlightDown`, `onSpotlightLeft`, `onSpotlightRight`, and `onSpotlightUp` event property
- `moonstone/VirtualList` losing spotlight when the list is empty
- `moonstone/FormCheckbox` in focused state to have the correct "check" color
- `moonstone/Scrollable` bug in `navigableFilter` when passed a container id

## [1.4.1] - 2017-07-05

### Changed

- `moonstone/Popup` to only call `onKeyDown` when there is a focused item in the `Popup`
- `moonstone/Scroller`, `moonstone/Picker`, and `moonstone/IncrementSlider` to automatically move focus when the currently focused `moonstone/IconButton` becomes disabled

### Fixed

- `moonstone/ContextualPopupDecorator` close button to account for large text size
- `moonstone/ContextualPopupDecorator` to not spot controls other than its activator when navigating out via 5-way
- `moonstone/Header` to set the value of `marqueeOn` for all types of headers

## [1.4.0] - 2017-06-29

### Deprecated

- `moonstone/Input` prop `noDecorator` is being replaced by `autoFocus` in 2.0.0

### Added

- `moonstone/Scrollbar` property `corner` to add the corner between vertical and horizontal scrollbars
- `moonstone/ScrollThumb` for a thumb of `moonstone/Scrollbar`
- `moonstone/styles/text.less` mixin `.locale-japanese-line-break()` to apply the correct  Japanese language line-break rules for the following multi-line components: `moonstone/BodyText`, `moonstone/Dialog`, `moonstone/Notification`, `moonstone/Popup`, and `moonstone/Tooltip`
- `moonstone/ContextualPopupDecorator` property `popupProps` to attach props to popup component
- `moonstone/VideoPlayer` property `pauseAtEnd` to control forward/backward seeking
- `moonstone/Panels/Header` prop `marqueeOn` to control marquee of header

### Changed

- `moonstone/Panels/Header` to expose its `marqueeOn` prop
- `moonstone/VideoPlayer` to automatically adjust the width of the allocated space for the side components so the media controls have more space to appear on smaller screens
- `moonstone/VideoPlayer` properties `autoCloseTimeout` and `titleHideDelay` default value to `5000`
- `moonstone/VirtualList` to support restoring focus to the last focused item
- `moonstone/Scrollable` to call `onScrollStop` before unmounting if a scroll is in progress
- `moonstone/Scroller` to reveal non-spottable content when navigating out of a scroller

### Fixed

- `moonstone/Dialog` to properly focus via pointer on child components
- `moonstone/VirtualList`, `moonstone/VirtualGridList`, and `moonstone/Scroller` not to be slower when scrolled to the first or the last position by wheeling
- `moonstone` component hold delay time
- `moonstone/VideoPlayer` to show its controls when pressing down the first time
- `moonstone/Panel` autoFocus logic to only focus on initial render
- `moonstone/Input` text colors
- `moonstone/ExpandableInput` to focus its decorator when leaving by 5-way left/right

## [1.3.1] - 2017-06-14

### Fixed

- `moonstone/Picker` support for large text
- `moonstone/Scroller` support for focusing paging controls with the pointer
- `moonstone` CSS rules for unskinned spottable components

## [1.3.0] - 2017-06-12

### Deprecated

- `moonstone/Scroller` props `horizontal` and `vertical`. Deprecated props are replaced with `direction` prop. `horizontal` and `vertical` will be removed in 2.0.0.
- `moonstone/Panel` prop `noAutoFocus` in favor of `autoFocus="none"`

### Added

- `moonstone/Image` support for `children` prop inside images
- `moonstone/Scroller` prop `direction` which replaces `horizontal` and `vertical` props
- `moonstone/VideoPlayer` property `tooltipHideDelay` to hide tooltip with a given amount of time
- `moonstone/VideoPlayer` property `pauseAtEnd` to pause when it reaches either the start or the end of the video
- `moonstone/VideoPlayer` methods `fastForward`, `getMediaState`, `jump`, `pause`, `play`, `rewind`, and `seek` to allow external interaction with the player. See docs for example usage.

### Changed

- `moonstone/Skinnable` to support context and allow it to be added to any component to be individually skinned. This includes a further optimization in skinning which consolidates all color assignments into a single block, so non-color rules aren't unnecessarily duplicated.
- `moonstone/Skinnable` light and dark skin names ("moonstone-light" and "moonstone") to "light" and "dark", respectively
- `moonstone/VideoPlayer` to set play/pause icon to display "play" when rewinding or fast forwarding
- `moonstone/VideoPlayer` to rewind or fast forward when previous command is slow-forward or slow-rewind respectively
- `moonstone/VideoPlayer` to fast forward when previous command is slow-forward and it reaches the last of its play rate
- `moonstone/VideoPlayer` to not play video on reload when `noAutoPlay` is `true`
- `moonstone/VideoPlayer` property `feedbackHideDelay`'s default value to `3000`
- `moonstone/Notification` to break line in characters in ja and zh locale
- `moonstone/Notification` to align texts left in LTR locale and right in RTL locale
- `moonstone/VideoPlayer` to simulate rewind functionality on non-webOS platforms only

### Fixed

- `moonstone/ExpandableItem` to correct the `titleIcon` when using `open` and `disabled`
- `moonstone/GridListImageItem` to center its selection icon on the image instead of the item
- `moonstone/Input` to have correct `Tooltip` position in `RTL`
- `moonstone/SwitchItem` to not unintentionally overflow `Scroller` containers, causing them to jump to the side when focusing
- `moonstone/VideoPlayer` to fast forward properly when video is at paused state
- `moonstone/VideoPlayer` to correctly change sources
- `moonstone/VideoPlayer` to show or hide feedback tooltip properly
- `moonstone/DateTimeDecorator` to work properly with `RadioControllerDecorator`
- `moonstone/Picker` in joined, large text mode so the arrows are properly aligned and sized
- `moonstone/Icon` to reflect the same proportion in relation to its size in large-text mode

## [1.2.0] - 2017-05-17

### Deprecated

- `moonstone/Scroller.Scrollable` option `indexToFocus` in `scrollTo` method to be removed in 2.0.0

### Added

- `moonstone/Slider` and `moonstone/IncrementSlider` prop `noFill` to support a style without the fill
- `moonstone/Marquee` property `rtl` to set directionality to right-to-left
- `moonstone/VirtualList.GridListImageItem` property `selectionOverlay` to add custom component for selection overlay
- `moonstone/MoonstoneDecorator` property `skin` to let an app choose its skin: "moonstone" and "moonstone-light" are now available
- `moonstone/FormCheckboxItem`
- `moonstone/FormCheckbox`, a standalone checkbox, to support `moonstone/FormCheckboxItem`
- `moonstone/Input` props `invalid` and `invalidMessage` to display a tooltip when input value is invalid
- `moonstone/Scroller.Scrollable` option `focus` in `scrollTo()` method
- `moonstone/Scroller.Scrollable` property `spottableScrollbar`
- `moonstone/Icon.IconList` icons: `arrowshrinkleft` and `arrowshrinkright`

### Changed

- `moonstone/Picker` arrow icon for `joined` picker: small when not spotted, hidden when it reaches the end of the picker
- `moonstone/Checkbox` and `moonstone/CheckboxItem` to reflect the latest design
- `moonstone/MoonstoneDecorator/fontGenerator` was refactored to use the browser's FontFace API to dynamically load locale fonts
- `moonstone/VideoPlayer` space allotment on both sides of the playback controls to support 4 buttons; consequently the "more" controls area has shrunk by the same amount
- `moonstone/VideoPlayer` to not disable media button (play/pause)
- `moonstone/Scroller.Scrollable` so that paging controls are not spottable by default with 5-way
- `moonstone/VideoPlayer`'s more/less button to use updated arrow icon

### Fixed

- `moonstone/MarqueeDecorator` to properly stop marquee on items with `'marqueeOnHover'`
- `moonstone/ExpandableList` to work properly with object-based children
- `moonstone/styles/fonts.less` to restore the Moonstone Icon font to request the local system font by default. Remember to update your webOS build to get the latest version of the font so you don't see empty boxes for your icons.
- `moonstone/Picker` and `moonstone/RangePicker` to now use the correct size from Enyo (60px v.s. 84px) for icon buttons
- `moonstone/Scrollable` to apply ri.scale properly
- `moonstone/Panel` to not cover a `Panels`'s `ApplicationCloseButton` when not using a `Header`
- `moonstone/IncrementSlider` to show tooltip when buttons focused

## [1.1.0] - 2017-04-21

### Deprecated

- `moonstone/ExpandableInput` property `onInputChange`

### Added

- `moonstone/Panels.Panel` prop and `moonstone/MoonstoneDecorator` config option: `noAutoFocus` to support prevention of setting automatic focus after render
- `moonstone/VideoPlayer` props: `backwardIcon`, `forwardIcon`, `jumpBackwardIcon`, `jumpForwardIcon`, `pauseIcon`, and `playIcon` to support icon customization of the player
- `moonstone/VideoPlayer` props `jumpButtonsDisabled` and `rateButtonsDisabled` for disabling the pairs of buttons when it's inappropriate for the playing media
- `moonstone/VideoPlayer` property `playbackRateHash` to support custom playback rates
- `moonstone/VideoPlayer` callback prop `onControlsAvailable` which fires when the players controls show or hide
- `moonstone/Image` support for `onLoad` and `onError` events
- `moonstone/VirtualList.GridListImageItem` prop `placeholder`
- `moonstone/Divider` property `preserveCase` to display text without capitalizing it

### Changed

- `moonstone/Slider` colors and sizing to match the latest designs
- `moonstone/ProgressBar` to position correctly with other components nearby
- `moonstone/Panels` breadcrumb to no longer have a horizontal line above it
- `moonstone/Transition` to measure itself when the CPU is idle
- style for disabled opacity from 0.4 to 0.3
- `moonstone/Button` colors for transparent and translucent background opacity when disabled
- `moonstone/ExpandableInput` property `onInputChange` to fire along with `onChange`. `onInputChange` is deprecated and will be removed in a future update.
- `Moonstone.ttf` font to include new icons
- `moonstone/Icon` to reference additional icons

### Fixed

- `moonstone/Popup` and `moonstone/ContextualPopupDecorator` 5-way navigation behavior
- `moonstone/Input` to not spot its own input decorator on 5-way out
- `moonstone/VideoPlayer` to no longer render its `children` in multiple places
- `moonstone/Button` text color when used on a neutral (light) background in some cases
- `moonstone/Popup` background opacity
- `moonstone/Marquee` to recalculate properly when its contents change
- `moonstone/TimePicker` to display time in correct order
- `moonstone/Scroller` to prefer spotlight navigation to its internal components

## [1.0.0] - 2017-03-31

> NOTE: We have also modified most form components to be usable in a controlled (app manages component
> state) or uncontrolled (Enact manages component state) manner. To put a component into a
> controlled state, pass in `value` (or other appropriate state property such as `selected` or
> `open`) at component creation and then respond to events and update the value as needed. To put a
> component into an uncontrolled state, do not set `value` (or equivalent), at creation. From this
> point on, Enact will manage the state and events will be sent when the state is updated. To
> specify an initial value, use the `defaultValue` (or, `defaultSelected, `defaultOpen, etc.)
> property.  See the documentation for individual components for more information.

### Added

- `moonstone/Button` property `icon` to support a built-in icon next to the text content. The Icon supports everything that `moonstone/Icon` supports, as well as a custom icon.
- `moonstone/MoonstoneDecorator` property `textSize` to resize several components to requested CMR sizes. Simply add `textSize="large"` to your `App` and the new sizes will automatically take effect.

### Changed

- `moonstone/Slider` to use the property `tooltip` instead of `noTooltip`, so the built-in tooltip is not enabled by default
- `moonstone/IncrementSlider` to include tooltip documentation
- `moonstone/ExpandableList` to accept an array of objects as children which are spread onto the generated components
- `moonstone/CheckboxItem` style to match the latest designs, with support for the `moonstone/Checkbox` to be on either the left or the right side by using the `iconPosition` property
- `moonstone/VideoPlayer` to supply every event callback-method with an object representing the VideoPlayer's current state, including: `currentTime`, `duration`, `paused`, `proportionLoaded`, and `proportionPlayed`

### Fixed

- `moonstone/Panels.Panel` behavior for remembering focus on unmount and setting focus after render
- `moonstone/VirtualList.VirtualGridList` showing empty items when items are continuously added dynamically
- `moonstone/Picker` to marquee on focus once again

## [1.0.0-beta.4] - 2017-03-10

### Added

- `moonstone/VirtualList` `indexToFocus` option to `scrollTo` method to focus on item with specified index
- `moonstone/IconButton` and `moonstone/Button` `color` property to add a remote control key color to the button
- `moonstone/Scrollbar` property `disabled` to disable both paging controls when it is true
- `moonstone/VirtualList` parameter `moreInfo` to pass `firstVisibleIndex` and `lastVisibleIndex` when scroll events are firing
- Accessibility support to UI components
- `moonstone/VideoPlayer` property `onUMSMediaInfo` to support the custom webOS “umsmediainfo” event
- `moonstone/Region` component which encourages wrapping components for improved accessibility rather than only preceding the components with a `moonstone/Divider`
- `moonstone/Slider` tooltip. It's enabled by default and comes with options like `noTooltip`, `tooltipAsPercent`, and `tooltipSide`. See the component docs for more details.
- `moonstone/Panels.Panel` property `hideChildren` to defer rendering children
- `moonstone/Spinner` properties `blockClickOn` and `scrim` to block click events behind spinner
- `moonstone/VirtualList` property `clientSize` to specify item dimensions instead of measuring them

### Changed

- `moonstone/VirtualGridImageItem` styles to reduce redundant style code app side
- `moonstone/VirtualList` and `moonstone/VirtualGridList` to add essential CSS for list items automatically
- `moonstone/VirtualList` and `moonstone/VirtualGridList` to not add `data-index` to their item DOM elements directly, but to pass `data-index` as the parameter of their `component` prop like the `key` parameter of their `component` prop
- `moonstone/ExpandableItem` and derivatives to defer focusing the contents until animation completes
- `moonstone/LabeledItem`, `moonstone/ExpandableItem`, `moonstone/ExpandableList` to each support the `node` type in their `label` property. Best used with `ui/Slottable`.

### Fixed

- `moonstone/VirtualList.GridListImageItem` to have proper padding size according to the existence of caption/subcaption
- `moonstone/Scrollable` to display scrollbars with proper size
- `moonstone/VirtualGridList` to not be truncated

### Removed

- `moonstone/Scrollable` property `hideScrollbars` and replaced it with `horizontalScrollbar` and `verticalScrollbar`

## [1.0.0-beta.3] - 2017-02-21

### Added

- `moonstone/VideoPlayer` support for 5-way show/hide of media playback controls
- `moonstone/VideoPlayer` property `feedbackHideDelay`
- `moonstone/Slider` property `onKnobMove` to fire when the knob position changes, independently from the `moonstone/Slider` value
- `moonstone/Slider` properties `active`, `disabled`, `knobStep`, `onActivate`, `onDecrement`, and `onIncrement` as part of enabling 5-way support to `moonstone/Slider`, `moonstone/IncrementSlider` and the media slider for `moonstone/VideoPlayer`
- `moonstone/Slider` now supports `children` which are added to the `Slider`'s knob, and follow it as it moves
- `moonstone/ExpandableInput` properties `iconAfter` and `iconBefore` to display icons after and before the input, respectively
- `moonstone/Dialog` property `preserveCase`, which affects `title` text

### Changed

- `moonstone/IncrementSlider` to change when the buttons are held down
- `moonstone/Marquee` to allow disabled marquees to animate
- `moonstone/Dialog` to marquee `title` and `titleBelow`
- `moonstone/Marquee.MarqueeController` config option `startOnFocus` to `marqueeOnFocus`. `startOnFocus` is deprecated and will be removed in a future update.
- `moonstone/Button`, `moonstone/IconButton`, `moonstone/Item` to not forward `onClick` when `disabled`

### Fixed

- `moonstone/Marquee.MarqueeController` to start marquee on newly registered components when controller has focus and to restart synced marquees after completion
- `moonstone/Scroller` to recalculate when an expandable child opens
- `spotlightDisabled` property support for spottable moonstone components
- `moonstone/Popup` and `moonstone/ContextualPopupDecorator` so that when the popup is closed, spotlight focus returns to the control that had focus prior to the popup opening
- `moonstone/Input` to not get focus when disabled

## [1.0.0-beta.2] - 2017-01-30

### Added

- `moonstone/Panels.Panel` property `showChildren` to support deferring rendering the panel body until animation completes
- `moonstone/MarqueeDecorator` property `invalidateProps` that specifies which props cause the marquee distance to be invalidated
- developer-mode warnings to several components to warn when values are out-of-range
- `moonstone/Divider` property `spacing` which adjusts the amount of empty space above and below the `Divider`. `'normal'`, `'small'`, `'medium'`, `'large'`, and `'none'` are available.
- `moonstone/Picker` when `joined` the ability to be incremented and decremented by arrow keys
- `onSpotlightDisappear` event property support for spottable moonstone components
- `moonstone/VideoPlayer` property `titleHideDelay`

### Changed

- `moonstone/Panels.Panels` and variations to defer rendering the children of contained `Panel` instances until animation completes
- `moonstone/ProgressBar` properties `progress` and `backgroundProgress` to accept a number between 0 and 1
- `moonstone/Slider` and `moonstone/IncrementSlider` property `backgroundPercent` to `backgroundProgress` which now accepts a number between 0 and 1
- `moonstone/Slider` to not ignore `value` prop when it is the same as the previous value
- `moonstone/Picker` component's buttons to reverse their operation such that 'up' selects the previous item and 'down' the next
- `moonstone/Picker` and derivatives may now use numeric width, which represents the amount of characters to use for sizing. `width={4}` represents four characters, `2` for two characters, etc. `width` still accepts the size-name strings.
- `moonstone/Divider` to now behave as a simple horizontal line when no text content is provided
- `moonstone/Scrollable` to not display scrollbar controls by default
- `moonstone/DatePicker` and `moonstone/TimePicker` to emit `onChange` event whenever the value is changed, not just when the component is closed

### Removed

- `moonstone/ProgressBar` properties `min` and `max`

### Fixed

- `moonstone/IncrementSlider` so that the knob is spottable via pointer, and 5-way navigation between the knob and the increment/decrement buttons is functional
- `moonstone/Slider` and `moonstone/IncrementSlider` to not fire `onChange` for value changes from props

## [1.0.0-beta.1] - 2016-12-30

### Added

- `moonstone/VideoPlayer` and `moonstone/TooltipDecorator` components and samples
- `moonstone/Panels.Panels` property `onBack` to support `ui/Cancelable`
- `moonstone/VirtualFlexList` Work-In-Progress component to support variably sized rows or columns
- `moonstone/ExpandableItem` properties `autoClose` and `lockBottom`
- `moonstone/ExpandableList` properties `noAutoClose` and `noLockBottom`
- `moonstone/Picker` property `reverse`
- `moonstone/ContextualPopup` property `noAutoDismiss`
- `moonstone/Dialog` property `scrimType`
- `moonstone/Popup` property `spotlightRestrict`

### Changed

- `moonstone/Panels.Routable` to require a `navigate` configuration property indicating the event callback for back or cancel actions
- `moonstone/MarqueeController` focus/blur handling to start and stop synchronized `moonstone/Marquee` components
- `moonstone/ExpandableList` property `autoClose` to `closeOnSelect` to disambiguate it from the added `autoClose` on 5-way up
- `moonstone/ContextualPopupDecorator.ContextualPopupDecorator` component's `onCloseButtonClick` property to `onClose`
- `moonstone/Dialog` component's `onCloseButtonClicked` property to `onClose`
- `moonstone/Spinner` component's `center` and `middle` properties to a single `centered` property
	that applies both horizontal and vertical centering
- `moonstone/Popup.PopupBase` component's `onCloseButtonClicked` property to `onCloseButtonClick`
- `moonstone/Item.ItemOverlay` component's `autoHide` property to remove the `'no'` option. The same
	effect can be achieved by omitting the property or passing `null`.
- `moonstone/VirtualGridList` to be scrolled by page when navigating with a 5-way direction key
- `moonstone/Scroller`, `moonstone/VirtualList`, `moonstone/VirtualGridList`, and `moonstone/Scrollable` to no longer respond to mouse down/move/up events
- all Expandables to include a state arrow UI element
- `moonstone/LabeledItem` to support a `titleIcon` property which positions just after the title text
- `moonstone/Button` to include `moonstone/TooltipDecorator`
- `moonstone/Expandable` to support being managed, radio group-style, by a component wrapped with `RadioControllerDecorator` from `ui/RadioDecorator`
- `moonstone/Picker` to animate `moonstone/Marquee` children when any part of the `moonstone/Picker` is focused
- `moonstone/VirtualList` to mute its container instead of disabling it during scroll events
- `moonstone/VirtualList`, `moonstone/VirtualGridList`, and `moonstone/Scroller` to continue scrolling when holding down the paging controls
- `moonstone/VirtualList` to require a `component` prop and not have a default value
- `moonstone/Picker` to continuously change when a button is held down by adding `ui/Holdable`.

### Fixed

- `moonstone/Popup` and `moonstone/ContextualPopup` 5-way navigation behavior using spotlight.
- Bug where a synchronized marquee whose content fit the available space would prevent restarting of the marquees
- `moonstone/Input` to show an ellipsis on the correct side based on the text directionality of the `value` or `placeholder` content.
- `moonstone/VirtualList` and `moonstone/VirtualGridList` to prevent unwanted scrolling when focused with the pointer
- `moonstone/Picker` to remove fingernail when a the pointer is held down, but the pointer is moved off the `joined` picker.
- `moonstone/LabeledItem` to include marquee on both `title` and `label`, and be synchronized

## [1.0.0-alpha.5] - 2016-12-16

No changes.

## [1.0.0-alpha.4] - 2016-12-2

### Added

- `moonstone/Popup`, `moonstone/ContextualPopupDecorator`, `moonstone/Notification`, `moonstone/Dialog` and `moonstone/ExpandableInput` components
- `ItemOverlay` component to `moonstone/Item` module
- `marqueeCentered` prop to `moonstone/MarqueeDecorator` and `moonstone/MarqueeText`
- `placeholder` prop to `moonstone/Image`
- `moonstone/MarqueeController` component to synchronize multiple `moonstone/Marquee` components
- Non-latin locale support to all existing Moonstone components
- Language-specific font support
- `moonstone/IncrementSlider` now accepts customizable increment and decrement icons, as well as `moonstone/Slider` being more responsive to external styling

### Changed

- `moonstone/Input` component's `iconStart` and `iconEnd` properties to be `iconBefore` and `iconAfter`, respectively, for consistency with `moonstone/Item.ItemOverlay` naming
- `moonstone/Icon` and `moonstone/IconButton` so the `children` property supports both font-based icons and images
- the `checked` property to `selected` for consistency across the whole framework. This allows better interoperability when switching between various components.  Affects the following: `CheckboxItem`, `RadioItem`, `SelectableItem`, `Switch`, `SwitchItem`, and `ToggleItem`. Additionally, these now use `moonstone/Item.ItemOverlay` to position and handle their Icons.
- `moonstone/Slider` and `moonstone/IncrementSlider` to be more performant. No changes were made to
	the public API.
- `moonstone/GridListImageItem` so that a placeholder image displays while loading the image, and the caption and subcaption support marqueeing
- `moonstone/MoonstoneDecorator` to add `FloatingLayerDecorator`
- `moonstone/IncrementSlider` in vertical mode looks and works as expected.

### Removed

- LESS mixins that belong in `@enact/ui`, so that only moonstone-specific mixins are contained in
this module. When authoring components and importing mixins, only the local mixins need to be
imported, as they already import the general mixins.
- the `src` property from `moonstone/Icon` and `moonston/IconButton`. Use the support for URLs in
	the `children` property as noted above.
- the `height` property from `moonstone/IncrementSlider` and `moonstone/Slider`

### Fixed

- Joined picker so that it now has correct animation when using the mouse wheel
- Bug in DatePicker/TimePicker that prevented setting of value earlier than 1969

## [1.0.0-alpha.3] - 2016-11-8

### Added

- `moonstone/BodyText`, `moonstone/DatePicker`, `moonstone/DayPicker`, `moonstone/ExpandableItem`, `moonstone/Image`, and `moonstone/TimePicker` components
- `fullBleed` prop to `moonstone/Panels/Header`. When `true`, the header content is indented and the header lines are removed.
- Application close button to `moonstone/Panels`. Fires `onApplicationClose` when clicked. Can be omitted with the `noCloseButton` prop.
- `marqueeDisabled` prop to `moonstone/Picker`
- `padded` prop to `moonstone/RangePicker`
- `forceDirection` prop to `moonstone/Marquee`. Forces the direction of `moonstone/Marquee`. Useful for when `RTL` content cannot be auto detected.

### Changed

- `data` parameter passed to `component` prop of `VirtualList`.
- `moonstone/Expandable` into a submodule of `moonstone/ExpandableItem`
- `ExpandableList` to properly support selection
- `moonstone/Divider`'s `children` property to be optional
- `moonstone/ToggleItem`'s `inline` version to have a `max-width` of `240px`
- `moonstone/Input` to use `<div>` instead of `<label>` for wrapping components. No change to
	functionality, only markup.

### Removed

- `moonstone/ExpandableCheckboxItemGroup` in favor of `ExpandableList`

## [1.0.0-alpha.2] - 2016-10-21

This version includes a lot of refactoring from the previous release. Developers need to switch to the new enact-dev command-line tool.

### Added

- New components and HOCs: `moonstone/Scroller`, `moonstone/VirtualList`, `moonstone/VirtualGridList`, `moonstone/Scrollable`, `moonstone/MarqueeText`, `moonstone/Spinner`, `moonstone/ExpandableCheckboxItemGroup`, `moonstone/MarqueeDecorator`
- New options for `ui/Toggleable` HOC
- Marquee support to many components
- Image support to `moonstone/Icon` and `moonstone/IconButton`
- `dismissOnEnter` prop for `moonstone/Input`
- Many more unit tests

### Changed

- Some props for UI state were renamed to have `default` prefix where state was managed by the component. (e.g. `defaultOpen`)

### Fixed

- Many components were fixed, polished, updated and documented
- Inline docs updated to be more consistent and comprehensive<|MERGE_RESOLUTION|>--- conflicted
+++ resolved
@@ -10,11 +10,8 @@
 
 ### Fixed
 
-<<<<<<< HEAD
 - `moonstone/ContextualPopup` padding to not overlap close button
-=======
 - `moonstone/Scroller.Scrollable` and `moonstone/Scroller` to change focus via page up/down only when the scrollbar is visible
->>>>>>> 3e82be6b
 
 ## [1.10.1] - 2017-10-16
 
