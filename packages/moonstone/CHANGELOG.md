# Change Log

The following is a curated list of changes in the Enact moonstone module, newest changes on the top.

## [Unreleased]

### Deprecated

### Added

- `moonstone/TooltipDecorator` config property to direct tooltip into a property instead of adding to `children`

### Changed

- `moonstone/VirtualGridList` to scroll by item via 5 way key
- `moonstone/IconButton` to not use `MarqueeDecorator` and `Uppercase`

### Fixed

- `moonstone/VirtualList` not to lose focus when moving out from the first item via 5way when it has disabled items
- `moonstone/Header` to not have its contents extend beyond its bounds
- `moonstone/Slider` to align tooltip with detached knob
- `moonstone/FormCheckbox` to display correct colors in light skin
<<<<<<< HEAD
- `moonstone/Picker` and `moonstone/RangePicker` to forward `onKeyDown` events when not `joined`
=======
- `moonstone/SelectableItem` to display correct icon width and alignment
>>>>>>> 6a177233

## [1.6.1] - 2017-08-07

### Changed

- `moonstone/Icon` and `moonstone/IconButton` to no longer fit image source to the icon's boundary

## [1.6.0] - 2017-08-04

### Added

- `moonstone/VideoPlayer` ability to seek when holding down the right and left keys. Sensitivity can be adjusted using throttling options `jumpDelay` and `initialJumpDelay`.
- `moonstone/VideoPlayer` property `no5WayJump` to disable jumping done by 5-way
- `moonstone/VideoPlayer` support for the "More" button to use tooltips
- `moonstone/VideoPlayer` properties `moreButtonLabel` and `moreButtonCloseLabel` to allow customization of the "More" button's tooltip and Aria labels
- `moonstone/VideoPlayer` property `moreButtonDisabled` to disable the "More" button
- `moonstone/Picker` and `moonstone/RangePicker` prop `aria-valuetext` to support reading custom text instead of value
- `moonstone/VideoPlayer` methods `showControls` and `hideControls` to allow external interaction with the player
- `moonstone/Scroller` support for Page Up/Page Down keys in pointer mode when no item has focus

### Changed

- `moonstone/VideoPlayer` to handle play, pause, stop, fast forward and rewind on remote controller
- `moonstone/Marquee` to also start when hovered if `marqueeOnRender` is set

### Fixed

- `moonstone/IconButton` to fit image source within `IconButton`
- `moonstone` icon font sizes for wide icons
- `moonstone/ContextualPopupDecorator` to prefer setting focus to the appropriate popup instead of other underlying controls when using 5-way from the activating control
- `moonstone/Scroller` not scrolled via 5 way when `moonstone/ExpandableList` is opened
- `moonstone/VirtualList` not to let the focus move outside of container even if there are children left when navigating with 5way
- `moonstone/Scrollable` to update disability of paging controls when the scrollbar is set to `visible` and the content becomes shorter
- `moonstone/VideoPlayer` to focus on hover over play/pause button when video is loading
- `moonstone/VideoPlayer` to update and display proper time while moving knob when video is paused
- `moonstone/VideoPlayer` long title overlap issues
- `moonstone/Header` to apply `marqueeOn` prop to `subTitleBelow` and `titleBelow`
- `moonstone/Picker` wheeling in `moonstone/Scroller`
- `moonstone/IncrementSlider` and `moonstone/Picker` to read value changes when selecting buttons

## [1.5.0] - 2017-07-19

### Added

- `moonstone/Slider` and `moonstone/IncrementSlider` prop `aria-valuetext` to support reading custom text instead of value
- `moonstone/TooltipDecorator` property `tooltipProps` to attach props to tooltip component
- `moonstone/Scroller` and `moonstone/VirtualList` ability to scroll via page up and page down keys
- `moonstone/VideoPlayer` tooltip-thumbnail support with the `thumbnailSrc` prop and the `onScrub` callback to fire when the knob moves and a new thumbnail is needed
- `moonstone/VirtualList` ability to navigate via 5way when there are disabled items
- `moonstone/ContextualPopupDecorator` property `popupContainerId` to support configuration of the popup's spotlight container
- `moonstone/ContextualPopupDecorator` property `onOpen` to notify containers when the popup has been opened
- `moonstone/ContextualPopupDecorator` config option `openProp` to support mapping the value of `open` property to the chosen property of wrapped component

### Changed

- `moonstone/ExpandableList` to use 'radio' as the default, and adapt 'single' mode to render as a `moonstone/RadioItem` instead of a `moonstone/CheckboxItem`
- `moonstone/VideoPlayer` not to hide pause icon when it appears
- `moonstone/ContextualPopupDecorator` to set accessibility-related props onto the container node rather than the popup node
- `moonstone/ExpandableItem`, `moonstone/ExpandableList`, `moonstone/ExpandablePicker`, `moonstone/DatePicker`, and `moonstone/TimePicker` to pause spotlight when animating in 5-way mode
- `moonstone/Spinner` to position the text content under the spinner, rather than to the right side
- `moonstone/VideoPlayer` to include hour when announcing the time while scrubbing
- `moonstone/GridListImageItem` to require a `source` prop and not have a default value

### Fixed

- `moonstone/Input` ellipsis to show if placeholder is changed dynamically and is too long
- `moonstone/Marquee` to re-evaluate RTL orientation when its content changes
- `moonstone/VirtualList` to restore focus on short lists
- `moonstone/ExpandableInput` to expand the width of its contained `moonstone/Input`
- `moonstone/Input` support for `dismissOnEnter`
- `moonstone/Input` focus management to prevent stealing focus when programmatically moved elsewhere
- `moonstone/Input` 5-way spot behavior
- `moonstone` international fonts to always be used, even when unsupported font-weights or font-styles are requested
- `moonstone/Panels.Panel` support for selecting components with `.spottable-default` as the default focus target
- `moonstone/Panels` layout in RTL locales
- `moonstone` spottable components to support `onSpotlightDown`, `onSpotlightLeft`, `onSpotlightRight`, and `onSpotlightUp` event property
- `moonstone/VirtualList` losing spotlight when the list is empty
- `moonstone/FormCheckbox` in focused state to have the correct "check" color
- `moonstone/Scrollable` bug in `navigableFilter` when passed a container id

## [1.4.1] - 2017-07-05

### Changed

- `moonstone/Popup` to only call `onKeyDown` when there is a focused item in the `Popup`
- `moonstone/Scroller`, `moonstone/Picker`, and `moonstone/IncrementSlider` to automatically move focus when the currently focused `moonstone/IconButton` becomes disabled

### Fixed

- `moonstone/ContextualPopupDecorator` close button to account for large text size
- `moonstone/ContextualPopupDecorator` to not spot controls other than its activator when navigating out via 5-way
- `moonstone/Header` to set the value of `marqueeOn` for all types of headers

## [1.4.0] - 2017-06-29

### Deprecated

- `moonstone/Input` prop `noDecorator` is being replaced by `autoFocus` in 2.0.0

### Added

- `moonstone/Scrollbar` property `corner` to add the corner between vertical and horizontal scrollbars
- `moonstone/ScrollThumb` for a thumb of `moonstone/Scrollbar`
- `moonstone/styles/text.less` mixin `.locale-japanese-line-break()` to apply the correct  Japanese language line-break rules for the following multi-line components: `moonstone/BodyText`, `moonstone/Dialog`, `moonstone/Notification`, `moonstone/Popup`, and `moonstone/Tooltip`
- `moonstone/ContextualPopupDecorator` property `popupProps` to attach props to popup component
- `moonstone/VideoPlayer` property `pauseAtEnd` to control forward/backward seeking
- `moonstone/Panels/Header` prop `marqueeOn` to control marquee of header

### Changed

- `moonstone/Panels/Header` to expose its `marqueeOn` prop
- `moonstone/VideoPlayer` to automatically adjust the width of the allocated space for the side components so the media controls have more space to appear on smaller screens
- `moonstone/VideoPlayer` properties `autoCloseTimeout` and `titleHideDelay` default value to `5000`
- `moonstone/VirtualList` to support restoring focus to the last focused item
- `moonstone/Scrollable` to call `onScrollStop` before unmounting if a scroll is in progress
- `moonstone/Scroller` to reveal non-spottable content when navigating out of a scroller

### Fixed

- `moonstone/Dialog` to properly focus via pointer on child components
- `moonstone/VirtualList`, `moonstone/VirtualGridList`, and `moonstone/Scroller` not to be slower when scrolled to the first or the last position by wheeling
- `moonstone` component hold delay time
- `moonstone/VideoPlayer` to show its controls when pressing down the first time
- `moonstone/Panel` autoFocus logic to only focus on initial render
- `moonstone/Input` text colors
- `moonstone/ExpandableInput` to focus its decorator when leaving by 5-way left/right

## [1.3.1] - 2017-06-14

### Fixed

- `moonstone/Picker` support for large text
- `moonstone/Scroller` support for focusing paging controls with the pointer
- `moonstone` CSS rules for unskinned spottable components

## [1.3.0] - 2017-06-12

### Deprecated

- `moonstone/Scroller` props `horizontal` and `vertical`. Deprecated props are replaced with `direction` prop. `horizontal` and `vertical` will be removed in 2.0.0.
- `moonstone/Panel` prop `noAutoFocus` in favor of `autoFocus="none"`

### Added

- `moonstone/Image` support for `children` prop inside images
- `moonstone/Scroller` prop `direction` which replaces `horizontal` and `vertical` props
- `moonstone/VideoPlayer` property `tooltipHideDelay` to hide tooltip with a given amount of time
- `moonstone/VideoPlayer` property `pauseAtEnd` to pause when it reaches either the start or the end of the video
- `moonstone/VideoPlayer` methods `fastForward`, `getMediaState`, `jump`, `pause`, `play`, `rewind`, and `seek` to allow external interaction with the player. See docs for example usage.

### Changed

- `moonstone/Skinnable` to support context and allow it to be added to any component to be individually skinned. This includes a further optimization in skinning which consolidates all color assignments into a single block, so non-color rules aren't unnecessarily duplicated.
- `moonstone/Skinnable` light and dark skin names ("moonstone-light" and "moonstone") to "light" and "dark", respectively
- `moonstone/VideoPlayer` to set play/pause icon to display "play" when rewinding or fast forwarding
- `moonstone/VideoPlayer` to rewind or fast forward when previous command is slow-forward or slow-rewind respectively
- `moonstone/VideoPlayer` to fast forward when previous command is slow-forward and it reaches the last of its play rate
- `moonstone/VideoPlayer` to not play video on reload when `noAutoPlay` is `true`
- `moonstone/VideoPlayer` property `feedbackHideDelay`'s default value to `3000`
- `moonstone/Notification` to break line in characters in ja and zh locale
- `moonstone/Notification` to align texts left in LTR locale and right in RTL locale
- `moonstone/VideoPlayer` to simulate rewind functionality on non-webOS platforms only

### Fixed

- `moonstone/ExpandableItem` to correct the `titleIcon` when using `open` and `disabled`
- `moonstone/GridListImageItem` to center its selection icon on the image instead of the item
- `moonstone/Input` to have correct `Tooltip` position in `RTL`
- `moonstone/SwitchItem` to not unintentionally overflow `Scroller` containers, causing them to jump to the side when focusing
- `moonstone/VideoPlayer` to fast forward properly when video is at paused state
- `moonstone/VideoPlayer` to correctly change sources
- `moonstone/VideoPlayer` to show or hide feedback tooltip properly
- `moonstone/DateTimeDecorator` to work properly with `RadioControllerDecorator`
- `moonstone/Picker` in joined, large text mode so the arrows are properly aligned and sized
- `moonstone/Icon` to reflect the same proportion in relation to its size in large-text mode

## [1.2.0] - 2017-05-17

### Deprecated

- `moonstone/Scroller.Scrollable` option `indexToFocus` in `scrollTo` method to be removed in 2.0.0

### Added

- `moonstone/Slider` and `moonstone/IncrementSlider` prop `noFill` to support a style without the fill
- `moonstone/Marquee` property `rtl` to set directionality to right-to-left
- `moonstone/VirtualList.GridListImageItem` property `selectionOverlay` to add custom component for selection overlay
- `moonstone/MoonstoneDecorator` property `skin` to let an app choose its skin: "moonstone" and "moonstone-light" are now available
- `moonstone/FormCheckboxItem`
- `moonstone/FormCheckbox`, a standalone checkbox, to support `moonstone/FormCheckboxItem`
- `moonstone/Input` props `invalid` and `invalidMessage` to display a tooltip when input value is invalid
- `moonstone/Scroller.Scrollable` option `focus` in `scrollTo()` method
- `moonstone/Scroller.Scrollable` property `spottableScrollbar`
- `moonstone/Icon.IconList` icons: `arrowshrinkleft` and `arrowshrinkright`

### Changed

- `moonstone/Picker` arrow icon for `joined` picker: small when not spotted, hidden when it reaches the end of the picker
- `moonstone/Checkbox` and `moonstone/CheckboxItem` to reflect the latest design
- `moonstone/MoonstoneDecorator/fontGenerator` was refactored to use the browser's FontFace API to dynamically load locale fonts
- `moonstone/VideoPlayer` space allotment on both sides of the playback controls to support 4 buttons; consequently the "more" controls area has shrunk by the same amount
- `moonstone/VideoPlayer` to not disable media button (play/pause)
- `moonstone/Scroller.Scrollable` so that paging controls are not spottable by default with 5-way
- `moonstone/VideoPlayer`'s more/less button to use updated arrow icon

### Fixed

- `moonstone/MarqueeDecorator` to properly stop marquee on items with `'marqueeOnHover'`
- `moonstone/ExpandableList` to work properly with object-based children
- `moonstone/styles/fonts.less` to restore the Moonstone Icon font to request the local system font by default. Remember to update your webOS build to get the latest version of the font so you don't see empty boxes for your icons.
- `moonstone/Picker` and `moonstone/RangePicker` to now use the correct size from Enyo (60px v.s. 84px) for icon buttons
- `moonstone/Scrollable` to apply ri.scale properly
- `moonstone/Panel` to not cover a `Panels`'s `ApplicationCloseButton` when not using a `Header`
- `moonstone/IncrementSlider` to show tooltip when buttons focused

## [1.1.0] - 2017-04-21

### Deprecated

- `moonstone/ExpandableInput` property `onInputChange`

### Added

- `moonstone/Panels.Panel` prop and `moonstone/MoonstoneDecorator` config option: `noAutoFocus` to support prevention of setting automatic focus after render
- `moonstone/VideoPlayer` props: `backwardIcon`, `forwardIcon`, `jumpBackwardIcon`, `jumpForwardIcon`, `pauseIcon`, and `playIcon` to support icon customization of the player
- `moonstone/VideoPlayer` props `jumpButtonsDisabled` and `rateButtonsDisabled` for disabling the pairs of buttons when it's inappropriate for the playing media
- `moonstone/VideoPlayer` property `playbackRateHash` to support custom playback rates
- `moonstone/VideoPlayer` callback prop `onControlsAvailable` which fires when the players controls show or hide
- `moonstone/Image` support for `onLoad` and `onError` events
- `moonstone/VirtualList.GridListImageItem` prop `placeholder`
- `moonstone/Divider` property `preserveCase` to display text without capitalizing it

### Changed

- `moonstone/Slider` colors and sizing to match the latest designs
- `moonstone/ProgressBar` to position correctly with other components nearby
- `moonstone/Panels` breadcrumb to no longer have a horizontal line above it
- `moonstone/Transition` to measure itself when the CPU is idle
- style for disabled opacity from 0.4 to 0.3
- `moonstone/Button` colors for transparent and translucent background opacity when disabled
- `moonstone/ExpandableInput` property `onInputChange` to fire along with `onChange`. `onInputChange` is deprecated and will be removed in a future update.
- `Moonstone.ttf` font to include new icons
- `moonstone/Icon` to reference additional icons

### Fixed

- `moonstone/Popup` and `moonstone/ContextualPopupDecorator` 5-way navigation behavior
- `moonstone/Input` to not spot its own input decorator on 5-way out
- `moonstone/VideoPlayer` to no longer render its `children` in multiple places
- `moonstone/Button` text color when used on a neutral (light) background in some cases
- `moonstone/Popup` background opacity
- `moonstone/Marquee` to recalculate properly when its contents change
- `moonstone/TimePicker` to display time in correct order
- `moonstone/Scroller` to prefer spotlight navigation to its internal components

## [1.0.0] - 2017-03-31

> NOTE: We have also modified most form components to be usable in a controlled (app manages component
> state) or uncontrolled (Enact manages component state) manner. To put a component into a
> controlled state, pass in `value` (or other appropriate state property such as `selected` or
> `open`) at component creation and then respond to events and update the value as needed. To put a
> component into an uncontrolled state, do not set `value` (or equivalent), at creation. From this
> point on, Enact will manage the state and events will be sent when the state is updated. To
> specify an initial value, use the `defaultValue` (or, `defaultSelected, `defaultOpen, etc.)
> property.  See the documentation for individual components for more information.

### Added

- `moonstone/Button` property `icon` to support a built-in icon next to the text content. The Icon supports everything that `moonstone/Icon` supports, as well as a custom icon.
- `moonstone/MoonstoneDecorator` property `textSize` to resize several components to requested CMR sizes. Simply add `textSize="large"` to your `App` and the new sizes will automatically take effect.

### Changed

- `moonstone/Slider` to use the property `tooltip` instead of `noTooltip`, so the built-in tooltip is not enabled by default
- `moonstone/IncrementSlider` to include tooltip documentation
- `moonstone/ExpandableList` to accept an array of objects as children which are spread onto the generated components
- `moonstone/CheckboxItem` style to match the latest designs, with support for the `moonstone/Checkbox` to be on either the left or the right side by using the `iconPosition` property
- `moonstone/VideoPlayer` to supply every event callback-method with an object representing the VideoPlayer's current state, including: `currentTime`, `duration`, `paused`, `proportionLoaded`, and `proportionPlayed`

### Fixed

- `moonstone/Panels.Panel` behavior for remembering focus on unmount and setting focus after render
- `moonstone/VirtualList.VirtualGridList` showing empty items when items are continuously added dynamically
- `moonstone/Picker` to marquee on focus once again

## [1.0.0-beta.4] - 2017-03-10

### Added

- `moonstone/VirtualList` `indexToFocus` option to `scrollTo` method to focus on item with specified index
- `moonstone/IconButton` and `moonstone/Button` `color` property to add a remote control key color to the button
- `moonstone/Scrollbar` property `disabled` to disable both paging controls when it is true
- `moonstone/VirtualList` parameter `moreInfo` to pass `firstVisibleIndex` and `lastVisibleIndex` when scroll events are firing
- Accessibility support to UI components
- `moonstone/VideoPlayer` property `onUMSMediaInfo` to support the custom webOS “umsmediainfo” event
- `moonstone/Region` component which encourages wrapping components for improved accessibility rather than only preceding the components with a `moonstone/Divider`
- `moonstone/Slider` tooltip. It's enabled by default and comes with options like `noTooltip`, `tooltipAsPercent`, and `tooltipSide`. See the component docs for more details.
- `moonstone/Panels.Panel` property `hideChildren` to defer rendering children
- `moonstone/Spinner` properties `blockClickOn` and `scrim` to block click events behind spinner
- `moonstone/VirtualList` property `clientSize` to specify item dimensions instead of measuring them

### Changed

- `moonstone/VirtualGridImageItem` styles to reduce redundant style code app side
- `moonstone/VirtualList` and `moonstone/VirtualGridList` to add essential CSS for list items automatically
- `moonstone/VirtualList` and `moonstone/VirtualGridList` to not add `data-index` to their item DOM elements directly, but to pass `data-index` as the parameter of their `component` prop like the `key` parameter of their `component` prop
- `moonstone/ExpandableItem` and derivatives to defer focusing the contents until animation completes
- `moonstone/LabeledItem`, `moonstone/ExpandableItem`, `moonstone/ExpandableList` to each support the `node` type in their `label` property. Best used with `ui/Slottable`.

### Fixed

- `moonstone/VirtualList.GridListImageItem` to have proper padding size according to the existence of caption/subcaption
- `moonstone/Scrollable` to display scrollbars with proper size
- `moonstone/VirtualGridList` to not be truncated

### Removed

- `moonstone/Scrollable` property `hideScrollbars` and replaced it with `horizontalScrollbar` and `verticalScrollbar`

## [1.0.0-beta.3] - 2017-02-21

### Added

- `moonstone/VideoPlayer` support for 5-way show/hide of media playback controls
- `moonstone/VideoPlayer` property `feedbackHideDelay`
- `moonstone/Slider` property `onKnobMove` to fire when the knob position changes, independently from the `moonstone/Slider` value
- `moonstone/Slider` properties `active`, `disabled`, `knobStep`, `onActivate`, `onDecrement`, and `onIncrement` as part of enabling 5-way support to `moonstone/Slider`, `moonstone/IncrementSlider` and the media slider for `moonstone/VideoPlayer`
- `moonstone/Slider` now supports `children` which are added to the `Slider`'s knob, and follow it as it moves
- `moonstone/ExpandableInput` properties `iconAfter` and `iconBefore` to display icons after and before the input, respectively
- `moonstone/Dialog` property `preserveCase`, which affects `title` text

### Changed

- `moonstone/IncrementSlider` to change when the buttons are held down
- `moonstone/Marquee` to allow disabled marquees to animate
- `moonstone/Dialog` to marquee `title` and `titleBelow`
- `moonstone/Marquee.MarqueeController` config option `startOnFocus` to `marqueeOnFocus`. `startOnFocus` is deprecated and will be removed in a future update.
- `moonstone/Button`, `moonstone/IconButton`, `moonstone/Item` to not forward `onClick` when `disabled`

### Fixed

- `moonstone/Marquee.MarqueeController` to start marquee on newly registered components when controller has focus and to restart synced marquees after completion
- `moonstone/Scroller` to recalculate when an expandable child opens
- `spotlightDisabled` property support for spottable moonstone components
- `moonstone/Popup` and `moonstone/ContextualPopupDecorator` so that when the popup is closed, spotlight focus returns to the control that had focus prior to the popup opening
- `moonstone/Input` to not get focus when disabled

## [1.0.0-beta.2] - 2017-01-30

### Added

- `moonstone/Panels.Panel` property `showChildren` to support deferring rendering the panel body until animation completes
- `moonstone/MarqueeDecorator` property `invalidateProps` that specifies which props cause the marquee distance to be invalidated
- developer-mode warnings to several components to warn when values are out-of-range
- `moonstone/Divider` property `spacing` which adjusts the amount of empty space above and below the `Divider`. `'normal'`, `'small'`, `'medium'`, `'large'`, and `'none'` are available.
- `moonstone/Picker` when `joined` the ability to be incremented and decremented by arrow keys
- `onSpotlightDisappear` event property support for spottable moonstone components
- `moonstone/VideoPlayer` property `titleHideDelay`

### Changed

- `moonstone/Panels.Panels` and variations to defer rendering the children of contained `Panel` instances until animation completes
- `moonstone/ProgressBar` properties `progress` and `backgroundProgress` to accept a number between 0 and 1
- `moonstone/Slider` and `moonstone/IncrementSlider` property `backgroundPercent` to `backgroundProgress` which now accepts a number between 0 and 1
- `moonstone/Slider` to not ignore `value` prop when it is the same as the previous value
- `moonstone/Picker` component's buttons to reverse their operation such that 'up' selects the previous item and 'down' the next
- `moonstone/Picker` and derivatives may now use numeric width, which represents the amount of characters to use for sizing. `width={4}` represents four characters, `2` for two characters, etc. `width` still accepts the size-name strings.
- `moonstone/Divider` to now behave as a simple horizontal line when no text content is provided
- `moonstone/Scrollable` to not display scrollbar controls by default
- `moonstone/DatePicker` and `moonstone/TimePicker` to emit `onChange` event whenever the value is changed, not just when the component is closed

### Removed

- `moonstone/ProgressBar` properties `min` and `max`

### Fixed

- `moonstone/IncrementSlider` so that the knob is spottable via pointer, and 5-way navigation between the knob and the increment/decrement buttons is functional
- `moonstone/Slider` and `moonstone/IncrementSlider` to not fire `onChange` for value changes from props

## [1.0.0-beta.1] - 2016-12-30

### Added

- `moonstone/VideoPlayer` and `moonstone/TooltipDecorator` components and samples
- `moonstone/Panels.Panels` property `onBack` to support `ui/Cancelable`
- `moonstone/VirtualFlexList` Work-In-Progress component to support variably sized rows or columns
- `moonstone/ExpandableItem` properties `autoClose` and `lockBottom`
- `moonstone/ExpandableList` properties `noAutoClose` and `noLockBottom`
- `moonstone/Picker` property `reverse`
- `moonstone/ContextualPopup` property `noAutoDismiss`
- `moonstone/Dialog` property `scrimType`
- `moonstone/Popup` property `spotlightRestrict`

### Changed

- `moonstone/Panels.Routable` to require a `navigate` configuration property indicating the event callback for back or cancel actions
- `moonstone/MarqueeController` focus/blur handling to start and stop synchronized `moonstone/Marquee` components
- `moonstone/ExpandableList` property `autoClose` to `closeOnSelect` to disambiguate it from the added `autoClose` on 5-way up
- `moonstone/ContextualPopupDecorator.ContextualPopupDecorator` component's `onCloseButtonClick` property to `onClose`
- `moonstone/Dialog` component's `onCloseButtonClicked` property to `onClose`
- `moonstone/Spinner` component's `center` and `middle` properties to a single `centered` property
	that applies both horizontal and vertical centering
- `moonstone/Popup.PopupBase` component's `onCloseButtonClicked` property to `onCloseButtonClick`
- `moonstone/Item.ItemOverlay` component's `autoHide` property to remove the `'no'` option. The same
	effect can be achieved by omitting the property or passing `null`.
- `moonstone/VirtualGridList` to be scrolled by page when navigating with a 5-way direction key
- `moonstone/Scroller`, `moonstone/VirtualList`, `moonstone/VirtualGridList`, and `moonstone/Scrollable` to no longer respond to mouse down/move/up events
- all Expandables to include a state arrow UI element
- `moonstone/LabeledItem` to support a `titleIcon` property which positions just after the title text
- `moonstone/Button` to include `moonstone/TooltipDecorator`
- `moonstone/Expandable` to support being managed, radio group-style, by a component wrapped with `RadioControllerDecorator` from `ui/RadioDecorator`
- `moonstone/Picker` to animate `moonstone/Marquee` children when any part of the `moonstone/Picker` is focused
- `moonstone/VirtualList` to mute its container instead of disabling it during scroll events
- `moonstone/VirtualList`, `moonstone/VirtualGridList`, and `moonstone/Scroller` to continue scrolling when holding down the paging controls
- `moonstone/VirtualList` to require a `component` prop and not have a default value
- `moonstone/Picker` to continuously change when a button is held down by adding `ui/Holdable`.

### Fixed

- `moonstone/Popup` and `moonstone/ContextualPopup` 5-way navigation behavior using spotlight.
- Bug where a synchronized marquee whose content fit the available space would prevent restarting of the marquees
- `moonstone/Input` to show an ellipsis on the correct side based on the text directionality of the `value` or `placeholder` content.
- `moonstone/VirtualList` and `moonstone/VirtualGridList` to prevent unwanted scrolling when focused with the pointer
- `moonstone/Picker` to remove fingernail when a the pointer is held down, but the pointer is moved off the `joined` picker.
- `moonstone/LabeledItem` to include marquee on both `title` and `label`, and be synchronized

## [1.0.0-alpha.5] - 2016-12-16

No changes.

## [1.0.0-alpha.4] - 2016-12-2

### Added

- `moonstone/Popup`, `moonstone/ContextualPopupDecorator`, `moonstone/Notification`, `moonstone/Dialog` and `moonstone/ExpandableInput` components
- `ItemOverlay` component to `moonstone/Item` module
- `marqueeCentered` prop to `moonstone/MarqueeDecorator` and `moonstone/MarqueeText`
- `placeholder` prop to `moonstone/Image`
- `moonstone/MarqueeController` component to synchronize multiple `moonstone/Marquee` components
- Non-latin locale support to all existing Moonstone components
- Language-specific font support
- `moonstone/IncrementSlider` now accepts customizable increment and decrement icons, as well as `moonstone/Slider` being more responsive to external styling

### Changed

- `moonstone/Input` component's `iconStart` and `iconEnd` properties to be `iconBefore` and `iconAfter`, respectively, for consistency with `moonstone/Item.ItemOverlay` naming
- `moonstone/Icon` and `moonstone/IconButton` so the `children` property supports both font-based icons and images
- the `checked` property to `selected` for consistency across the whole framework. This allows better interoperability when switching between various components.  Affects the following: `CheckboxItem`, `RadioItem`, `SelectableItem`, `Switch`, `SwitchItem`, and `ToggleItem`. Additionally, these now use `moonstone/Item.ItemOverlay` to position and handle their Icons.
- `moonstone/Slider` and `moonstone/IncrementSlider` to be more performant. No changes were made to
	the public API.
- `moonstone/GridListImageItem` so that a placeholder image displays while loading the image, and the caption and subcaption support marqueeing
- `moonstone/MoonstoneDecorator` to add `FloatingLayerDecorator`
- `moonstone/IncrementSlider` in vertical mode looks and works as expected.

### Removed

- LESS mixins that belong in `@enact/ui`, so that only moonstone-specific mixins are contained in
this module. When authoring components and importing mixins, only the local mixins need to be
imported, as they already import the general mixins.
- the `src` property from `moonstone/Icon` and `moonston/IconButton`. Use the support for URLs in
	the `children` property as noted above.
- the `height` property from `moonstone/IncrementSlider` and `moonstone/Slider`

### Fixed

- Joined picker so that it now has correct animation when using the mouse wheel
- Bug in DatePicker/TimePicker that prevented setting of value earlier than 1969

## [1.0.0-alpha.3] - 2016-11-8

### Added

- `moonstone/BodyText`, `moonstone/DatePicker`, `moonstone/DayPicker`, `moonstone/ExpandableItem`, `moonstone/Image`, and `moonstone/TimePicker` components
- `fullBleed` prop to `moonstone/Panels/Header`. When `true`, the header content is indented and the header lines are removed.
- Application close button to `moonstone/Panels`. Fires `onApplicationClose` when clicked. Can be omitted with the `noCloseButton` prop.
- `marqueeDisabled` prop to `moonstone/Picker`
- `padded` prop to `moonstone/RangePicker`
- `forceDirection` prop to `moonstone/Marquee`. Forces the direction of `moonstone/Marquee`. Useful for when `RTL` content cannot be auto detected.

### Changed

- `data` parameter passed to `component` prop of `VirtualList`.
- `moonstone/Expandable` into a submodule of `moonstone/ExpandableItem`
- `ExpandableList` to properly support selection
- `moonstone/Divider`'s `children` property to be optional
- `moonstone/ToggleItem`'s `inline` version to have a `max-width` of `240px`
- `moonstone/Input` to use `<div>` instead of `<label>` for wrapping components. No change to
	functionality, only markup.

### Removed

- `moonstone/ExpandableCheckboxItemGroup` in favor of `ExpandableList`

## [1.0.0-alpha.2] - 2016-10-21

This version includes a lot of refactoring from the previous release. Developers need to switch to the new enact-dev command-line tool.

### Added

- New components and HOCs: `moonstone/Scroller`, `moonstone/VirtualList`, `moonstone/VirtualGridList`, `moonstone/Scrollable`, `moonstone/MarqueeText`, `moonstone/Spinner`, `moonstone/ExpandableCheckboxItemGroup`, `moonstone/MarqueeDecorator`
- New options for `ui/Toggleable` HOC
- Marquee support to many components
- Image support to `moonstone/Icon` and `moonstone/IconButton`
- `dismissOnEnter` prop for `moonstone/Input`
- Many more unit tests

### Changed

- Some props for UI state were renamed to have `default` prefix where state was managed by the component. (e.g. `defaultOpen`)

### Fixed

- Many components were fixed, polished, updated and documented
- Inline docs updated to be more consistent and comprehensive<|MERGE_RESOLUTION|>--- conflicted
+++ resolved
@@ -21,11 +21,8 @@
 - `moonstone/Header` to not have its contents extend beyond its bounds
 - `moonstone/Slider` to align tooltip with detached knob
 - `moonstone/FormCheckbox` to display correct colors in light skin
-<<<<<<< HEAD
 - `moonstone/Picker` and `moonstone/RangePicker` to forward `onKeyDown` events when not `joined`
-=======
 - `moonstone/SelectableItem` to display correct icon width and alignment
->>>>>>> 6a177233
 
 ## [1.6.1] - 2017-08-07
 
