# Change Log

The following is a curated list of changes in the Enact moonstone module, newest changes on the top.

## [unreleased]

### Deprecated

- `moonstone/Input` prop `noDecorator` is being replaced by `autoFocus` in 2.0.0.

### Added

<<<<<<< HEAD
- `moonstone/Scrollbar` property `corner` to add the corner between vertical and horizontal scrollbars
- `moonstone/ScrollThumb` for a thumb of `moonstone/Scrollbar`
=======
- `moonstone/styles/text.less` mixin `.locale-japanese-line-break()` to apply the correct  Japanese language line-break rules for the following multi-line components: `moonstone/BodyText`, `moonstone/Dialog`, `moonstone/Notification`, `moonstone/Popup`, and `moonstone/Tooltip`
>>>>>>> 15d8fcfc
- `moonstone/ContextualPopupDecorator` property `popupProps` to attach props to popup component

### Changed

- `moonstone/Panels/Header` to expose its `marqueeOn` prop
- `moonstone/VideoPlayer` to automatically adjust the width of the allocated space for the side components so the media controls have more space to appear on smaller screens
- `moonstone/VideoPlayer` properties `autoCloseTimeout` and `titleHideDelay` default value to `5000`

### Fixed

- `moonstone/Dialog` to properly focus via pointer on child components
- `moonstone` component hold delay time
- `moonstone/Panel` autoFocus logic to only focus on initial render
- `moonstone/Input` text colors

### Removed

## [1.3.1] - 2017-06-14

### Fixed

- `moonstone/Picker` support for large text
- `moonstone/Scroller` support for focusing paging controls with the pointer
- `moonstone` CSS rules for unskinned spottable components

## [1.3.0] - 2017-06-12

### Deprecated

- `moonstone/Scroller` props `horizontal` and `vertical`. Deprecated props are replaced with `direction` prop. `horizontal` and `vertical` will be removed in 2.0.0.
- `moonstone/Panel` prop `noAutoFocus` in favor of `autoFocus="none"`

### Added

- `moonstone/Image` support for `children` prop inside images
- `moonstone/Scroller` prop `direction` which replaces `horizontal` and `vertical` props
- `moonstone/VideoPlayer` property `tooltipHideDelay` to hide tooltip with a given amount of time
- `moonstone/VideoPlayer` methods `fastForward`, `getMediaState`, `jump`, `pause`, `play`, `rewind`, and `seek` to allow external interaction with the player. See docs for example usage.

### Changed

- `moonstone/Skinnable` to support context and allow it to be added to any component to be individually skinned. This includes a further optimization in skinning which consolidates all color assignments into a single block, so non-color rules aren't unnecessarily duplicated.
- `moonstone/Skinnable` light and dark skin names ("moonstone-light" and "moonstone") to "light" and "dark", respectively
- `moonstone/VideoPlayer` to set play/pause icon to display "play" when rewinding or fast forwarding
- `moonstone/VideoPlayer` to rewind or fast forward when previous command is slow-forward or slow-rewind respectively
- `moonstone/VideoPlayer` to fast forward when previous command is slow-forward and it reaches the last of its play rate
- `moonstone/VideoPlayer` to not play video on reload when `noAutoPlay` is `true`
- `moonstone/VideoPlayer` property `feedbackHideDelay`'s default value to `3000`
- `moonstone/Notification` to break line in characters in ja and zh locale
- `moonstone/Notification` to align texts left in LTR locale and right in RTL locale
- `moonstone/VideoPlayer` to simulate rewind functionality on non-webOS platforms only

### Fixed

- `moonstone/ExpandableItem` to correct the `titleIcon` when using `open` and `disabled`
- `moonstone/GridListImageItem` to center its selection icon on the image instead of the item
- `moonstone/Input` to have correct `Tooltip` position in `RTL`
- `moonstone/SwitchItem` to not unintentionally overflow `Scroller` containers, causing them to jump to the side when focusing
- `moonstone/VideoPlayer` to fast forward properly when video is at paused state
- `moonstone/VideoPlayer` to correctly change sources
- `moonstone/VideoPlayer` to show or hide feedback tooltip properly
- `moonstone/DateTimeDecorator` to work properly with `RadioControllerDecorator`
- `moonstone/Picker` in joined, large text mode so the arrows are properly aligned and sized
- `moonstone/Icon` to reflect the same proportion in relation to its size in large-text mode

## [1.2.0] - 2017-05-17

### Deprecated

- `moonstone/Scroller.Scrollable` option `indexToFocus` in `scrollTo` method to be removed in 2.0.0

### Added

- `moonstone/Slider` and `moonstone/IncrementSlider` prop `noFill` to support a style without the fill
- `moonstone/Marquee` property `rtl` to set directionality to right-to-left
- `moonstone/VirtualList.GridListImageItem` property `selectionOverlay` to add custom component for selection overlay
- `moonstone/MoonstoneDecorator` property `skin` to let an app choose its skin: "moonstone" and "moonstone-light" are now available
- `moonstone/FormCheckboxItem`
- `moonstone/FormCheckbox`, a standalone checkbox, to support `moonstone/FormCheckboxItem`
- `moonstone/Input` props `invalid` and `invalidMessage` to display a tooltip when input value is invalid
- `moonstone/Scroller.Scrollable` option `focus` in `scrollTo()` method
- `moonstone/Scroller.Scrollable` property `spottableScrollbar`
- `moonstone/Icon.IconList` icons: `arrowshrinkleft` and `arrowshrinkright`

### Changed

- `moonstone/Picker` arrow icon for `joined` picker: small when not spotted, hidden when it reaches the end of the picker
- `moonstone/Checkbox` and `moonstone/CheckboxItem` to reflect the latest design
- `moonstone/MoonstoneDecorator/fontGenerator` was refactored to use the browser's FontFace API to dynamically load locale fonts
- `moonstone/VideoPlayer` space allotment on both sides of the playback controls to support 4 buttons; consequently the "more" controls area has shrunk by the same amount
- `moonstone/VideoPlayer` to not disable media button (play/pause)
- `moonstone/Scroller.Scrollable` so that paging controls are not spottable by default with 5-way
- `moonstone/VideoPlayer`'s more/less button to use updated arrow icon

### Fixed

- `moonstone/MarqueeDecorator` to properly stop marquee on items with `'marqueeOnHover'`
- `moonstone/ExpandableList` to work properly with object-based children
- `moonstone/styles/fonts.less` to restore the Moonstone Icon font to request the local system font by default. Remember to update your webOS build to get the latest version of the font so you don't see empty boxes for your icons.
- `moonstone/Picker` and `moonstone/RangePicker` to now use the correct size from Enyo (60px v.s. 84px) for icon buttons
- `moonstone/Scrollable` to apply ri.scale properly
- `moonstone/Panel` to not cover a `Panels`'s `ApplicationCloseButton` when not using a `Header`
- `moonstone/IncrementSlider` to show tooltip when buttons focused

## [1.1.0] - 2017-04-21

### Deprecated

- `moonstone/ExpandableInput` property `onInputChange`

### Added

- `moonstone/Panels.Panel` prop and `moonstone/MoonstoneDecorator` config option: `noAutoFocus` to support prevention of setting automatic focus after render
- `moonstone/VideoPlayer` props: `backwardIcon`, `forwardIcon`, `jumpBackwardIcon`, `jumpForwardIcon`, `pauseIcon`, and `playIcon` to support icon customization of the player
- `moonstone/VideoPlayer` props `jumpButtonsDisabled` and `rateButtonsDisabled` for disabling the pairs of buttons when it's inappropriate for the playing media
- `moonstone/VideoPlayer` property `playbackRateHash` to support custom playback rates
- `moonstone/VideoPlayer` callback prop `onControlsAvailable` which fires when the players controls show or hide
- `moonstone/Image` support for `onLoad` and `onError` events
- `moonstone/VirtualList.GridListImageItem` prop `placeholder`
- `moonstone/Divider` property `preserveCase` to display text without capitalizing it

### Changed

- `moonstone/Slider` colors and sizing to match the latest designs
- `moonstone/ProgressBar` to position correctly with other components nearby
- `moonstone/Panels` breadcrumb to no longer have a horizontal line above it
- `moonstone/Transition` to measure itself when the CPU is idle
- style for disabled opacity from 0.4 to 0.3
- `moonstone/Button` colors for transparent and translucent background opacity when disabled
- `moonstone/ExpandableInput` property `onInputChange` to fire along with `onChange`. `onInputChange` is deprecated and will be removed in a future update.
- `Moonstone.ttf` font to include new icons
- `moonstone/Icon` to reference additional icons

### Fixed

- `moonstone/Popup` and `moonstone/ContextualPopupDecorator` 5-way navigation behavior
- `moonstone/Input` to not spot its own input decorator on 5-way out
- `moonstone/VideoPlayer` to no longer render its `children` in multiple places
- `moonstone/Button` text color when used on a neutral (light) background in some cases
- `moonstone/Popup` background opacity
- `moonstone/Marquee` to recalculate properly when its contents change
- `moonstone/TimePicker` to display time in correct order
- `moonstone/Scroller` to prefer spotlight navigation to its internal components

## [1.0.0] - 2017-03-31

> NOTE: We have also modified most form components to be usable in a controlled (app manages component
> state) or uncontrolled (Enact manages component state) manner. To put a component into a
> controlled state, pass in `value` (or other appropriate state property such as `selected` or
> `open`) at component creation and then respond to events and update the value as needed. To put a
> component into an uncontrolled state, do not set `value` (or equivalent), at creation. From this
> point on, Enact will manage the state and events will be sent when the state is updated. To
> specify an initial value, use the `defaultValue` (or, `defaultSelected, `defaultOpen, etc.)
> property.  See the documentation for individual components for more information.

### Added

- `moonstone/Button` property `icon` to support a built-in icon next to the text content. The Icon supports everything that `moonstone/Icon` supports, as well as a custom icon.
- `moonstone/MoonstoneDecorator` property `textSize` to resize several components to requested CMR sizes. Simply add `textSize="large"` to your `App` and the new sizes will automatically take effect.

### Changed

- `moonstone/Slider` to use the property `tooltip` instead of `noTooltip`, so the built-in tooltip is not enabled by default
- `moonstone/IncrementSlider` to include tooltip documentation
- `moonstone/ExpandableList` to accept an array of objects as children which are spread onto the generated components
- `moonstone/CheckboxItem` style to match the latest designs, with support for the `moonstone/Checkbox` to be on either the left or the right side by using the `iconPosition` property
- `moonstone/VideoPlayer` to supply every event callback-method with an object representing the VideoPlayer's current state, including: `currentTime`, `duration`, `paused`, `proportionLoaded`, and `proportionPlayed`

### Fixed

- `moonstone/Panels.Panel` behavior for remembering focus on unmount and setting focus after render
- `moonstone/VirtualList.VirtualGridList` showing empty items when items are continuously added dynamically
- `moonstone/Picker` to marquee on focus once again

## [1.0.0-beta.4] - 2017-03-10

### Added

- `moonstone/VirtualList` `indexToFocus` option to `scrollTo` method to focus on item with specified index
- `moonstone/IconButton` and `moonstone/Button` `color` property to add a remote control key color to the button
- `moonstone/Scrollbar` property `disabled` to disable both paging controls when it is true
- `moonstone/VirtualList` parameter `moreInfo` to pass `firstVisibleIndex` and `lastVisibleIndex` when scroll events are firing
- Accessibility support to UI components
- `moonstone/VideoPlayer` property `onUMSMediaInfo` to support the custom webOS “umsmediainfo” event
- `moonstone/Region` component which encourages wrapping components for improved accessibility rather than only preceding the components with a `moonstone/Divider`
- `moonstone/Slider` tooltip. It's enabled by default and comes with options like `noTooltip`, `tooltipAsPercent`, and `tooltipSide`. See the component docs for more details.
- `moonstone/Panels.Panel` property `hideChildren` to defer rendering children
- `moonstone/Spinner` properties `blockClickOn` and `scrim` to block click events behind spinner
- `moonstone/VirtualList` property `clientSize` to specify item dimensions instead of measuring them

### Changed

- `moonstone/VirtualGridImageItem` styles to reduce redundant style code app side
- `moonstone/VirtualList` and `moonstone/VirtualGridList` to add essential CSS for list items automatically
- `moonstone/VirtualList` and `moonstone/VirtualGridList` to not add `data-index` to their item DOM elements directly, but to pass `data-index` as the parameter of their `component` prop like the `key` parameter of their `component` prop
- `moonstone/ExpandableItem` and derivatives to defer focusing the contents until animation completes
- `moonstone/LabeledItem`, `moonstone/ExpandableItem`, `moonstone/ExpandableList` to each support the `node` type in their `label` property. Best used with `ui/Slottable`.

### Fixed

- `moonstone/VirtualList.GridListImageItem` to have proper padding size according to the existence of caption/subcaption
- `moonstone/Scrollable` to display scrollbars with proper size
- `moonstone/VirtualGridList` to not be truncated

### Removed

- `moonstone/Scrollable` property `hideScrollbars` and replaced it with `horizontalScrollbar` and `verticalScrollbar`

## [1.0.0-beta.3] - 2017-02-21

### Added

- `moonstone/VideoPlayer` support for 5-way show/hide of media playback controls
- `moonstone/VideoPlayer` property `feedbackHideDelay`
- `moonstone/Slider` property `onKnobMove` to fire when the knob position changes, independently from the `moonstone/Slider` value
- `moonstone/Slider` properties `active`, `disabled`, `knobStep`, `onActivate`, `onDecrement`, and `onIncrement` as part of enabling 5-way support to `moonstone/Slider`, `moonstone/IncrementSlider` and the media slider for `moonstone/VideoPlayer`
- `moonstone/Slider` now supports `children` which are added to the `Slider`'s knob, and follow it as it moves
- `moonstone/ExpandableInput` properties `iconAfter` and `iconBefore` to display icons after and before the input, respectively
- `moonstone/Dialog` property `preserveCase`, which affects `title` text

### Changed

- `moonstone/IncrementSlider` to change when the buttons are held down
- `moonstone/Marquee` to allow disabled marquees to animate
- `moonstone/Dialog` to marquee `title` and `titleBelow`
- `moonstone/Marquee.MarqueeController` config option `startOnFocus` to `marqueeOnFocus`. `startOnFocus` is deprecated and will be removed in a future update.
- `moonstone/Button`, `moonstone/IconButton`, `moonstone/Item` to not forward `onClick` when `disabled`

### Fixed

- `moonstone/Marquee.MarqueeController` to start marquee on newly registered components when controller has focus and to restart synced marquees after completion
- `moonstone/Scroller` to recalculate when an expandable child opens
- `spotlightDisabled` property support for spottable moonstone components
- `moonstone/Popup` and `moonstone/ContextualPopupDecorator` so that when the popup is closed, spotlight focus returns to the control that had focus prior to the popup opening
- `moonstone/Input` to not get focus when disabled

## [1.0.0-beta.2] - 2017-01-30

### Added

- `moonstone/Panels.Panel` property `showChildren` to support deferring rendering the panel body until animation completes
- `moonstone/MarqueeDecorator` property `invalidateProps` that specifies which props cause the marquee distance to be invalidated
- developer-mode warnings to several components to warn when values are out-of-range
- `moonstone/Divider` property `spacing` which adjusts the amount of empty space above and below the `Divider`. `'normal'`, `'small'`, `'medium'`, `'large'`, and `'none'` are available.
- `moonstone/Picker` when `joined` the ability to be incremented and decremented by arrow keys
- `onSpotlightDisappear` event property support for spottable moonstone components
- `moonstone/VideoPlayer` property `titleHideDelay`

### Changed

- `moonstone/Panels.Panels` and variations to defer rendering the children of contained `Panel` instances until animation completes
- `moonstone/ProgressBar` properties `progress` and `backgroundProgress` to accept a number between 0 and 1
- `moonstone/Slider` and `moonstone/IncrementSlider` property `backgroundPercent` to `backgroundProgress` which now accepts a number between 0 and 1
- `moonstone/Slider` to not ignore `value` prop when it is the same as the previous value
- `moonstone/Picker` component's buttons to reverse their operation such that 'up' selects the previous item and 'down' the next
- `moonstone/Picker` and derivatives may now use numeric width, which represents the amount of characters to use for sizing. `width={4}` represents four characters, `2` for two characters, etc. `width` still accepts the size-name strings.
- `moonstone/Divider` to now behave as a simple horizontal line when no text content is provided
- `moonstone/Scrollable` to not display scrollbar controls by default
- `moonstone/DatePicker` and `moonstone/TimePicker` to emit `onChange` event whenever the value is changed, not just when the component is closed

### Removed

- `moonstone/ProgressBar` properties `min` and `max`

### Fixed

- `moonstone/IncrementSlider` so that the knob is spottable via pointer, and 5-way navigation between the knob and the increment/decrement buttons is functional
- `moonstone/Slider` and `moonstone/IncrementSlider` to not fire `onChange` for value changes from props

## [1.0.0-beta.1] - 2016-12-30

### Added

- `moonstone/VideoPlayer` and `moonstone/TooltipDecorator` components and samples
- `moonstone/Panels.Panels` property `onBack` to support `ui/Cancelable`
- `moonstone/VirtualFlexList` Work-In-Progress component to support variably sized rows or columns
- `moonstone/ExpandableItem` properties `autoClose` and `lockBottom`
- `moonstone/ExpandableList` properties `noAutoClose` and `noLockBottom`
- `moonstone/Picker` property `reverse`
- `moonstone/ContextualPopup` property `noAutoDismiss`
- `moonstone/Dialog` property `scrimType`
- `moonstone/Popup` property `spotlightRestrict`

### Changed

- `moonstone/Panels.Routable` to require a `navigate` configuration property indicating the event callback for back or cancel actions
- `moonstone/MarqueeController` focus/blur handling to start and stop synchronized `moonstone/Marquee` components
- `moonstone/ExpandableList` property `autoClose` to `closeOnSelect` to disambiguate it from the added `autoClose` on 5-way up
- `moonstone/ContextualPopupDecorator.ContextualPopupDecorator` component's `onCloseButtonClick` property to `onClose`
- `moonstone/Dialog` component's `onCloseButtonClicked` property to `onClose`
- `moonstone/Spinner` component's `center` and `middle` properties to a single `centered` property
	that applies both horizontal and vertical centering
- `moonstone/Popup.PopupBase` component's `onCloseButtonClicked` property to `onCloseButtonClick`
- `moonstone/Item.ItemOverlay` component's `autoHide` property to remove the `'no'` option. The same
	effect can be achieved by omitting the property or passing `null`.
- `moonstone/VirtualGridList` to be scrolled by page when navigating with a 5-way direction key
- `moonstone/Scroller`, `moonstone/VirtualList`, `moonstone/VirtualGridList`, and `moonstone/Scrollable` to no longer respond to mouse down/move/up events
- all Expandables to include a state arrow UI element
- `moonstone/LabeledItem` to support a `titleIcon` property which positions just after the title text
- `moonstone/Button` to include `moonstone/TooltipDecorator`
- `moonstone/Expandable` to support being managed, radio group-style, by a component wrapped with `RadioControllerDecorator` from `ui/RadioDecorator`
- `moonstone/Picker` to animate `moonstone/Marquee` children when any part of the `moonstone/Picker` is focused
- `moonstone/VirtualList` to mute its container instead of disabling it during scroll events
- `moonstone/VirtualList`, `moonstone/VirtualGridList`, and `moonstone/Scroller` to continue scrolling when holding down the paging controls
- `moonstone/VirtualList` to require a `component` prop and not have a default value
- `moonstone/Picker` to continuously change when a button is held down by adding `ui/Holdable`.

### Fixed

- `moonstone/Popup` and `moonstone/ContextualPopup` 5-way navigation behavior using spotlight.
- Bug where a synchronized marquee whose content fit the available space would prevent restarting of the marquees
- `moonstone/Input` to show an ellipsis on the correct side based on the text directionality of the `value` or `placeholder` content.
- `moonstone/VirtualList` and `moonstone/VirtualGridList` to prevent unwanted scrolling when focused with the pointer
- `moonstone/Picker` to remove fingernail when a the pointer is held down, but the pointer is moved off the `joined` picker.
- `moonstone/LabeledItem` to include marquee on both `title` and `label`, and be synchronized

## [1.0.0-alpha.5] - 2016-12-16

No changes.

## [1.0.0-alpha.4] - 2016-12-2

### Added

- `moonstone/Popup`, `moonstone/ContextualPopupDecorator`, `moonstone/Notification`, `moonstone/Dialog` and `moonstone/ExpandableInput` components
- `ItemOverlay` component to `moonstone/Item` module
- `marqueeCentered` prop to `moonstone/MarqueeDecorator` and `moonstone/MarqueeText`
- `placeholder` prop to `moonstone/Image`
- `moonstone/MarqueeController` component to synchronize multiple `moonstone/Marquee` components
- Non-latin locale support to all existing Moonstone components
- Language-specific font support
- `moonstone/IncrementSlider` now accepts customizable increment and decrement icons, as well as `moonstone/Slider` being more responsive to external styling

### Changed

- `moonstone/Input` component's `iconStart` and `iconEnd` properties to be `iconBefore` and `iconAfter`, respectively, for consistency with `moonstone/Item.ItemOverlay` naming
- `moonstone/Icon` and `moonstone/IconButton` so the `children` property supports both font-based icons and images
- the `checked` property to `selected` for consistency across the whole framework. This allows better interoperability when switching between various components.  Affects the following: `CheckboxItem`, `RadioItem`, `SelectableItem`, `Switch`, `SwitchItem`, and `ToggleItem`. Additionally, these now use `moonstone/Item.ItemOverlay` to position and handle their Icons.
- `moonstone/Slider` and `moonstone/IncrementSlider` to be more performant. No changes were made to
	the public API.
- `moonstone/GridListImageItem` so that a placeholder image displays while loading the image, and the caption and subcaption support marqueeing
- `moonstone/MoonstoneDecorator` to add `FloatingLayerDecorator`
- `moonstone/IncrementSlider` in vertical mode looks and works as expected.

### Removed

- LESS mixins that belong in `@enact/ui`, so that only moonstone-specific mixins are contained in
this module. When authoring components and importing mixins, only the local mixins need to be
imported, as they already import the general mixins.
- the `src` property from `moonstone/Icon` and `moonston/IconButton`. Use the support for URLs in
	the `children` property as noted above.
- the `height` property from `moonstone/IncrementSlider` and `moonstone/Slider`

### Fixed

- Joined picker so that it now has correct animation when using the mouse wheel
- Bug in DatePicker/TimePicker that prevented setting of value earlier than 1969

## [1.0.0-alpha.3] - 2016-11-8

### Added

- `moonstone/BodyText`, `moonstone/DatePicker`, `moonstone/DayPicker`, `moonstone/ExpandableItem`, `moonstone/Image`, and `moonstone/TimePicker` components
- `fullBleed` prop to `moonstone/Panels/Header`. When `true`, the header content is indented and the header lines are removed.
- Application close button to `moonstone/Panels`. Fires `onApplicationClose` when clicked. Can be omitted with the `noCloseButton` prop.
- `marqueeDisabled` prop to `moonstone/Picker`
- `padded` prop to `moonstone/RangePicker`
- `forceDirection` prop to `moonstone/Marquee`. Forces the direction of `moonstone/Marquee`. Useful for when `RTL` content cannot be auto detected.

### Changed

- `data` parameter passed to `component` prop of `VirtualList`.
- `moonstone/Expandable` into a submodule of `moonstone/ExpandableItem`
- `ExpandableList` to properly support selection
- `moonstone/Divider`'s `children` property to be optional
- `moonstone/ToggleItem`'s `inline` version to have a `max-width` of `240px`
- `moonstone/Input` to use `<div>` instead of `<label>` for wrapping components. No change to
	functionality, only markup.

### Removed

- `moonstone/ExpandableCheckboxItemGroup` in favor of `ExpandableList`

## [1.0.0-alpha.2] - 2016-10-21

This version includes a lot of refactoring from the previous release. Developers need to switch to the new enact-dev command-line tool.

### Added

- New components and HOCs: `moonstone/Scroller`, `moonstone/VirtualList`, `moonstone/VirtualGridList`, `moonstone/Scrollable`, `moonstone/MarqueeText`, `moonstone/Spinner`, `moonstone/ExpandableCheckboxItemGroup`, `moonstone/MarqueeDecorator`
- New options for `ui/Toggleable` HOC
- Marquee support to many components
- Image support to `moonstone/Icon` and `moonstone/IconButton`
- `dismissOnEnter` prop for `moonstone/Input`
- Many more unit tests

### Changed

- Some props for UI state were renamed to have `default` prefix where state was managed by the component. (e.g. `defaultOpen`)

### Fixed

- Many components were fixed, polished, updated and documented
- Inline docs updated to be more consistent and comprehensive<|MERGE_RESOLUTION|>--- conflicted
+++ resolved
@@ -10,12 +10,9 @@
 
 ### Added
 
-<<<<<<< HEAD
 - `moonstone/Scrollbar` property `corner` to add the corner between vertical and horizontal scrollbars
 - `moonstone/ScrollThumb` for a thumb of `moonstone/Scrollbar`
-=======
 - `moonstone/styles/text.less` mixin `.locale-japanese-line-break()` to apply the correct  Japanese language line-break rules for the following multi-line components: `moonstone/BodyText`, `moonstone/Dialog`, `moonstone/Notification`, `moonstone/Popup`, and `moonstone/Tooltip`
->>>>>>> 15d8fcfc
 - `moonstone/ContextualPopupDecorator` property `popupProps` to attach props to popup component
 
 ### Changed
