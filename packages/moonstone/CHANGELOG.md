--- conflicted
+++ resolved
@@ -6,12 +6,9 @@
 
 ### Added
 
-<<<<<<< HEAD
 - `moonstone/VideoPlayer` support for designating components with `.spottable-default` as the default focus target when pressing 5-way down from the slider
-=======
 - `moonstone/Slider` property `activateOnFocus` which when enabled, allows 5-way directional key interaction with the `Slider` value without pressing [Enter] first
 - `moonstone/VideoPlayer` property `noMiniFeedback` to support controlling the visibility of mini feedback
->>>>>>> ee8361b0
 
 ### Changed
 
