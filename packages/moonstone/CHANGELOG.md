# Change Log

The following is a curated list of changes in the Enact moonstone module, newest changes on the top.

## [unreleased]

### Added

- `moonstone/Panels.Header` prop `hideLine` to hide the bottom separator line
- `moonstone/Panels.Header` type "dense" for "AlwaysViewing" Panels types

### Fixed

- `moonstone/Dropdown` button to not animate
- `moonstone/FormCheckboxItem` so it doesn't change size between normal and large text mode
- `moonstone/Heading` to have a bit more space between the text and the line, when the line is present
- `moonstone/LabeledItem` to pass `marqueeOn` prop to its contents
<<<<<<< HEAD
- `moonstone/RadioItem` to have a much prettier dot in dark and light skins
=======
- `moonstone/Picker` accessibility read out when a button becomes disabled
>>>>>>> 26fe6918
- `moonstone/Spinner` to use the latest designs
- `moonstone/Tooltip` layer order so it doesn't interfere with other positioned elements, like `ContextualPopup`
- `moonstone/VirtualList.VirtualGridList` and `moonstone/VirtualList.VirtualList` to properly respond to 5way directional key presses

## [3.0.0-beta.1] - 2019-07-15

### Removed

- `small` prop in `moonstone/Input`, `moonstone/ToggleButton`, `moonstone/Button`, `moonstone/Icon`, `moonstone/IconButton`, and `moonstone/LabeledIcon`, replaced by `size` prop, which accepts `"small"` or `"large"`
- `moonstone/Divider`, replaced by `moonstone/Heading`

### Added

- `ilib@^14.2.0` as a package peer dependency, which apps will need to include
- `moonstone/Dropdown` widths `tiny`, and `huge`

### Fixed

- Fonts to use the updated names of global fonts available in the system
- `moonstone/Popup` to properly handle closing in mid-transition
- `moonstone/Scroller` to properly move focus out of the container
- `moonstone/VirtualList` to allow keydown events to bubble up when not handled by the component
- `moonstone/IncrementSlider` to support aria-label when disabled
- `moonstone/LabeledItem` to not clip the bottom of descender glyphs in large text mode
- `moonstone/Scroller`, `moonstone/VirtualList.VirtualGridList`, and `moonstone/VirtualList.VirtualList` not to scroll too far by page up/down keys
- `moonstone/VirtualList.VirtualGridList` scrolling when navigating to an adjacent item
- `moonstone/VirtualList.VirtualGridList` and `moonstone/VirtualList.VirtualList` to focus an item properly after an update

## [3.0.0-alpha.7] - 2019-06-24

### Fixed

- `moonstone/Dropdown` to scroll to and focus the selected item when opened
- `moonstone/ExpandableItem.ExpandableItemBase` to not error if `onClose` or `onOpen` was not supplied
- `moonstone/GridListImageItem` to support overriding the `image` CSS class name
- `moonstone/Scroller` to scroll and to move focus to the paging control properly if the current item sticking to the top is only spottable
- `moonstone/VirtualList` to scroll to the focused item when navigating out of the viewport via 5-way

## [3.0.0-alpha.6] - 2019-06-17

### Removed

- `moonstone/Divider`, `moonstone/Dialog`, and `moonstone/Heading` prop `casing`

### Fixed

- `moonstone/Dropdown` to support voice readout
- `moonstone/Dropdown` remaining open after it becomes `disabled`

## [3.0.0-alpha.5] - 2019-06-10

### Added

- `moonstone/Dropdown` property `width` to support `'small'`, `'medium'`, and `'large'` sizes

### Fixed

- `moonstone/Panels.Header` to center text when `centered` is used and additional controls are included by `moonstone/Panels`
- Fonts for non-Latin to not intermix font weights for bold when using a combination of Latin and non-Latin glyphs
- `moonstone/VirtualList` to restore focus to an item when scrollbars are visible

## [3.0.0-alpha.4] - 2019-06-03

### Changed

- `moonstone/Dropdown` to prevent spotlight moving out of the popup
- `moonstone/Dropdown` to use radio selection which allows only changing the selection but not deselection

### Fixed

- Non-Latin locale font assignments to match the new font family support in `LG Smart UI`
- `moonstone/Checkbox`, `moonstone/FormCheckbox`, `moonstone/Panels.Header`, `moonstone/RadioItem`, `moonstone/Slider`, and `moonstone/Switch` to render correctly in high contrast
- `moonstone/VideoPlayer` to hide scrim for high contrast if bottom controls are hidden

## [3.0.0-alpha.3] - 2019-05-29

### Added

- `moonstone/Panels` support for managing share state of contained components
- `moonstone/Scroller` and `moonstone/VirtualList` support for restoring scroll position when within a `moonstone/Panels.Panel`

### Changed

- `moonstone/Scroller` to scroll when no spottable child exists in the pressed 5-way key direction and, when `focusableScrollbar` is set, focus the scrollbar button

### Fixed

- Fonts to correctly use the new font files and updated the international font name from "Moonstone LG Display" to "Moonstone Global"
- `moonstone/Dropdown` `children` propType so it supports the same format as `ui/Group` (an array of strings or an array of objects with props)
- `moonstone/FormCheckbox`, `moonstone/Input`, `moonstone/ProgressBar`, `moonstone/RadioItem`, `moonstone/SwitchItem`, and `moonstone/Tooltip` light skin colors.
- `moonstone/VideoPlayer` to have correct sized control buttons

## [3.0.0-alpha.2] - 2019-05-20

### Added

- `moonstone/Heading` prop `spacing` with default value `'small'`

### Fixed

- `moonstone/Button` background colors for translucent and lightTranslucent
- `moonstone/Checkbox` by updating colors for both dark and light skins
- `moonstone/DaySelector` item text size in large-text mode
- `moonstone/Dropdown` popup scroller arrows showing in non-latin locales and added large-text mode support
- `moonstone/FormCheckboxItem` to match the designs
- `moonstone/Panels.Header` with `Input` to not have a distracting white background color
- `moonstone/Input` caret color to match the designs (black bar on white background, white bar on black background, standard inversion)
- `moonstone/Item` height in non-latin locales
- `moonstone/RadioItem` and `moonstone/SelectableItem` icon size in large-text mode

## [3.0.0-alpha.1] - 2019-05-15

### Removed

- `moonstone/Button` and `moonstone/Panels.Header` prop `casing` which is no longer supported
- `moonstone/Input.InputBase` prop `focused` which was used to indicate when the internal input field had focused but was replaced by the `:focus-within` pseudo-selector
- `moonstone/VirtualList` and `moonstone/VirtualList.VirtualGridList` property `isItemDisabled`

### Added

- `moonstone/BodyText` prop `size` to offer a new "small" size
- `moonstone/Button` prop `iconPosition`
- `moonstone/ContextualPopup` config `noArrow`
- `moonstone/Dropdown` component
- `moonstone/Panels.Header` prop `centered` to support immersive apps with a completely centered design
- `moonstone/Heading` component, an improved version of `moonstone/Divider` with additional features
- `moonstone/Panels` slot `<controls>` to easily add custom controls next to the Panels' "close" button
- `moonstone/Spinner` prop `size` to support a new "small" size for use inside `SlotItem` components
- `moonstone/TooltipDecorator` prop `tooltipRelative` and `moonstone/TooltipDecorator.Tooltip` prop `relative` to support relative positioning. This is an advanced feature and requires a container with specific rules. See documentation for details.

### Changed

- `moonstone/Button.ButtonDecorator` to remove `i18n/Uppercase` HOC
- `moonstone/Button`, `moonstone/Checkbox`, `moonstone/CheckboxItem`, `moonstone/ContextualPopupDecorator`, `moonstone/FormCheckbox`, `moonstone/FormCheckboxItem`, `moonstone/Panels.Header`, `moonstone/Notification`, `moonstone/RadioItem`, and `moonstone/Tooltip` appearance to match the latest designs
- `moonstone/Button`, `moonstone/Dropdown`, `moonstone/Icon`, `moonstone/IconButton`, `moonstone/Input`, and `moonstone/ToggleButton` default size to "small", which unifies their initial heights
- `moonstone/DaySelector` to have squared check boxes to match the rest of the checkmark components
- `moonstone/LabeledIcon` and `moonstone/LabeledIconButton` text size to be smaller
- `moonstone/Panel` and `moonstone/Panels` now allocate slightly more screen edge space for a cleaner look
- `moonstone/Scroller.Scroller`, `moonstone/VirtualList.VirtualGridList`, and `moonstone/VirtualList.VirtualList` scrollbar button to gain focus when pressing a page up or down key if `focusableScrollbar` is true
- global styling rules affecting standard font-weight, disabled opacity, and LESS color variable definitions

### Fixed

- `moonstone/Scroller`, `moonstone/VirtualList.VirtualGridList`, and `moonstone/VirtualList.VirtualList` to scroll by page up/down keys without focus in pointer mode

## [2.6.0] - ???

### Deprecated

- `moonstone/Divider` which will be replaced by `moonstone/Heading`
- `moonstone/Input.InputBase` prop `focused` which will be handled by CSS in 3.0
- `small` prop in `moonstone/Input` and `moonstone/ToggleButton`, which will be replaced by `size="small"` in 3.0

### Added

- `moonstone/Input` and `moonstone/ToggleButton` prop `size`
- `moonstone/Button`, `moonstone/IconButton`, and `moonstone/LabeledIconButton` public class name `large` to support customizing the style for the new `size` prop on `ui/Button`

### Fixed

- `moonstone/EditableIntegerPicker`, `moonstone/Picker`, and `moonstone/RangePicker` to not error when the `min` prop exceeds the `max` prop

## [2.5.3] - 2019-06-06

### Fixed

- `moonstone/ContextualPopupDecorator` imperative methods to be correctly bound to the instance
- `moonstone/ExpandableInput` to retain focus when touching within the input field on touch platforms
- `moonstone/ExpandableList` to not error if `selected` is passed as an array to a non-multi-select list
- `moonstone/Scroller` to allow changing spotlight focus to opposite scroll button when switching to 5way mode
- `moonstone/ExpandableInput` to retain focus when touching within the input field on touch platforms
- `moonstone/Input` refocusing on touch on iOS
- `moonstone/Scroller`, `moonstone/VirtualList.VirtualGridList`, and `moonstone/VirtualList.VirtualList` to change spotlight focus due to touch events
- `moonstone/Slider` to not scroll the viewport when dragging on touch platforms
- `moonstone/VideoPlayer` to correctly handle touch events while moving slider knobs
- `moonstone/VirtualList` and `moonstone/Scroller` to animate with 5-way navigation by default

## [2.5.2] - 2019-04-23

### Fixed

- `moonstone/EditableIntegerPicker` text alignment when not editing the value
- `moonstone/Scroller` to scroll via dragging when the platform has touch support
- `moonstone/VideoPlayer` to continue to display the thumbnail image while the slider is focused

## [2.5.1] - 2019-04-09

### Fixed

- `moonstone/ExpandableInput` to close on touch platforms when tapping another component

## [2.5.0] - 2019-04-01

### Fixed

- `moonstone/ContextualPopupDecorator` method `positionContextualPopup()` to correctly reposition the popup when invoked from app code
- `moonstone/Tooltip` to better support long tooltips
- `moonstone/Popup` to resume spotlight pauses when closing with animation
- `moonstone/Panels` to correctly ignore `null` children

## [2.4.1] - 2019-03-11

### Changed

- `moonstone/Picker` to display more of the selected value in wide instances

### Fixed

- `moonstone/Checkbox`, `moonstone/FormCheckbox`, `moonstone/RadioItem`, `moonstone/SelectableIcon`, and `moonstone/Slider` spotlight muted colors
- `moonstone/Spinner` animation synchronization after a rerender
- `moonstone/TooltipDecorator` to position `Tooltip` correctly when the wrapped component moves or resizes
- `moonstone/VideoPlayer` to continue to show thumbnail when playback control keys are pressed
- `moonstone/VideoPlayer` to stop seeking by remote key when it loses focus
- `moonstone/VirtualList` to only resume spotlight pauses it initiated
- `moonstone/ExpandableItem` to be better optimized on mount

## [2.4.0] - 2019-03-04

### Added

- `line-height` rule to base text CSS for both latin and non-latin locales
- Support for high contrast colors in dark and light `moonstone`
- `moonstone/BodyText` prop `noWrap` which automatically adds `moonstone/Marquee` support as well as limits the content to only display one line of text

### Changed

- `moonstone/Spinner` visuals from 3 spinning balls to an energetic flexing line

### Fixed

- `moonstone/Panels` to set child's `autoFocus` prop to `default-element` when `index` increases
- `moonstone/Slider` to prevent gaining focus when clicked when disabled
- `moonstone/Slider` to prevent default browser scroll behavior when 5-way directional key is pressed on an active knob
- `moonstone/DatePicker` and `moonstone/TimePicker` to close with back/ESC
- `moonstone/DatePicker` and `moonstone/TimePicker` value handling when open on mount
- `moonstone/ContextualPopupDecorator` to correctly focus on popup content when opened

## [2.3.0] - 2019-02-11

### Added

- `moonstone/VirtualList.VirtualGridList` and `moonstone/VirtualList.VirtualList` property `childProps` to support additional props included in the object passed to the `itemsRenderer` callback
- `moonstone/Skinnable` support for `skinVariants`, to enable features like high contrast mode and large text mode
- Support for 8k (UHD2) displays

### Changed

- All content-containing LESS stylesheets (not within a `styles` directory) extensions to be `*.module.less` to retain modular context with CLI 2.x.

### Fixed

- `moonstone/VirtualList` to focus an item properly by `scrollTo` API immediately after a prior call to the same position
- `moonstone/Popup` to close floating layer when the popup closes without animation

## [2.2.9] - 2019-01-11

### Fixed

- `moonstone/Scroller` scrolling to boundary behavior for short scrollers

## [2.2.8] - 2018-12-06

### Fixed

- `moonstone/ExpandableInput` to focus labeled item on close
- `moonstone/ExpandableItem` to disable its spotlight container when the component is disabled
- `moonstone/Scroller` to correctly handle scrolling focused elements and containers into view

## [2.2.7] - 2018-11-21

### Fixed

- `moonstone/Picker`, `moonstone/ExpandablePicker`, `moonstone/ExpandableList`, `moonstone/IncrementSlider` to support disabling voice control

## [2.2.6] - 2018-11-15

### Fixed

- `moonstone/VideoPlayer` to blur slider when hiding media controls
- `moonstone/VideoPlayer` to disable pointer mode when hiding media controls via 5-way
- `moonstone/VirtualList` and `moonstone/Scroller` to not to animate with 5-way navigation by default

## [2.2.5] - 2018-11-05

### Fixed

- `moonstone/ExpandableItem` to not steal focus after closing

## [2.2.4] - 2018-10-29

### Fixed

- `moonstone/MoonstoneDecorator` to apply both Latin and non-Latin rules to the root element so all children inherit the correct default font rules.
- `moonstone/Marquee`, `moonstone/MediaOverlay` to display locale-based font
- `moonstone/DayPicker` separator character used between selected days in the label in fa-IR locale
- `moonstone/Scroller`, `moonstone/VirtualList.VirtualGridList`, and `moonstone/VirtualList.VirtualList` scrolling by voice commands in RTL locales

## [2.2.3] - 2018-10-22

### Fixed

- `moonstone/Scroller` to respect the disabled spotlight container status when handling pointer events
- `moonstone/Scroller` to scroll to the boundary when focusing the first or last element with a minimal margin in 5-way mode
- `moonstone/VideoPlayer` to position the slider knob correctly when beyond the left or right edge of the slider

## [2.2.2] - 2018-10-15

### Fixed

- `moonstone/Scroller` stuttering when page up/down key is pressed

## [2.2.1] - 2018-10-09

### Fixed

- `moonstone/Scroller`, `moonstone/VirtualList.VirtualGridList`, and `moonstone/VirtualList.VirtualList` to notify user when scrolling is not possible via voice command
- `moonstone/TimePicker` to not read out meridiem label when changing the value

## [2.2.0] - 2018-10-02

### Added

- `moonstone/GridListImageItem` voice control feature support

### Fixed

- `moonstone/DayPicker` to prevent closing when selecting days via voice control
- `moonstone/VideoPlayer` to unfocus media controls when hidden
- `moonstone/Scroller` to set correct scroll position when an expandable child is closed
- `moonstone/Scroller` to prevent focusing children while scrolling

## [2.1.4] - 2018-09-17

### Fixed

- `moonstone/Button` and `moonstone/IconButton` to style image-based icons correctly when focused and disabled
- `moonstone/FormCheckboxItem` styling when focused and disabled
- `moonstone/Panels` to always blur breadcrumbs when transitioning to a new panel
- `moonstone/Scroller` to correctly set scroll position when nested item is focused
- `moonstone/Scroller` to not adjust `scrollTop` when nested item is focused
- `moonstone/VideoPlayer` to show correct playback rate feedback on play or pause
- `moonstone/VirtualList.VirtualGridList` and `moonstone/VirtualList.VirtualList` to handle 5way navigation properly when `focusableScrollbar` is true

## [2.1.3] - 2018-09-10

### Fixed

- `moonstone/Scroller`, `moonstone/VirtualList.VirtualGridList`, and `moonstone/VirtualList.VirtualList` to show overscroll effects properly on repeating wheel input
- `moonstone/TooltipDecorator` to handle runtime error when setting `tooltipText` to an empty string
- `moonstone/VideoPlayer` timing to read out `infoComponents` accessibility value when `moreButton` or `moreButtonColor` is pressed

## [2.1.2] - 2018-09-04

### Fixed

- `moonstone/ExpandableItem` to prevent default browser scroll behavior when 5-way key is pressed on the first item or the last item
- `moonstone/Scroller` scrolling behavior for focused items in 5-way mode
- `moonstone/Scroller` to scroll container elements into view
- `moonstone/TooltipDecorator` to update position when `tooltipText` is changed
- `moonstone/VideoPlayer` to prevent default browser scroll behavior when navigating via 5-way
- `moonstone/VirtuaList` to allow `onKeyDown` events to bubble
- `moonstone/VirtualList.VirtualGridList` and `moonstone/VirtualList.VirtualList` scrolling via page up or down keys

## [2.1.1] - 2018-08-27

### Changed

- `moonstone/Scroller`, `moonstone/VirtualList.VirtualGridList`, and `moonstone/VirtualList.VirtualList` to show overscroll effects only by wheel input

### Fixed

- `moonstone/VideoPlayer` so that activity is detected and the `autoCloseTimeout` timer is reset when using 5-way to navigate from the media slider

### Fixed

- `moonstone/Picker` to fire onChange events, due to a hold, consistently across pointer and 5-way navigation

## [2.1.0] - 2018-08-20

### Added

- `moonstone/VideoPlayer` property `noMediaSliderFeedback`
- `moonstone/VideoPlayer.MediaControls` property `playPauseButtonDisabled`

### Changed

- `moonstone/Picker` key down hold threshold to 800ms before firing the `onChange` event

### Fixed

- `moonstone/GridListImageItem` to properly vertically align when the content varies in size
- `moonstone/Scroller`, `moonstone/VirtualList.VirtualGridList`, and `moonstone/VirtualList.VirtualList` to not scroll by dragging
- `moonstone/Slider` to not emit `onChange` event when `value` has not changed
- `moonstone/VideoPlayer` to focus on available media buttons if the default spotlight component is disabled
- `moonstone/VideoPlayer` to keep media controls visible when interacting with popups
- `moonstone/VideoPlayer` to read out `infoComponents` accessibility value when `moreButtonColor` is pressed
- `moonstone/VideoPlayer` to round the time displayed down to the nearest second
- `moonstone/VirtualList` to restore last focused item correctly

## [2.0.2] - 2018-08-13

### Fixed

- `moonstone/DatePicker` to correctly change year when `minYear` and `maxYear` aren't provided
- `moonstone/EditableIntegerPicker` management of spotlight pointer mode
- `moonstone/LabeledIcon` and `moonstone/LabeledIconButton` to have proper spacing and label-alignment with all label positions
- `moonstone/Popup` to prevent duplicate 5-way navigation when `spotlightRestrict="self-first"`
- `moonstone/Scroller` not to scroll to wrong position via 5way navigation in RTL languages
- `moonstone/Scroller` not to scroll when focusing in pointer mode
- `moonstone/Slider` to forward `onActivate` event
- `moonstone/VideoPlayer` to reset key down hold when media becomes unavailable

## [2.0.1] - 2018-08-01

### Fixed

- `moonstone/Dialog` read order of dialog contents
- `moonstone/Scroller` to go to next page properly via page up/down keys

## [2.0.0] - 2018-07-30

### Added

- `moonstone/LabeledIcon` and `moonstone/LabeledIconButton` components for a lightweight `Icon` or `IconButton` with a label
- `moonstone/VideoPlayer` property `noAutoShowMediaControls`

### Fixed

- `moonstone/Scroller` to prevent scrolling via page up/down keys if there is no spottable component in that direction
- `moonstone/Dialog` to hide `titleBelow` when `title` is not set
- `moonstone/Image` to suppress drag and drop support by default
- `moonstone/VideoPlayer` audio guidance behavior of More button
- `moonstone/VirtualList.VirtualGridList` and `moonstone/VirtualList.VirtualList` to handle focus properly via page up/down keys when switching to 5-way mode
- `moonstone/Popup` to spot the content after it's mounted
- `moonstone/Scroller`, `moonstone/VirtualList.VirtualGridList`, and `moonstone/VirtualList.VirtualList` to scroll properly via voice control in RTL locales

## [2.0.0-rc.3] - 2018-07-23

### Changed

- `moonstone/Scroller.Scroller`, `moonstone/VirtualList.VirtualGridList`, and `moonstone/VirtualList.VirtualList` overscroll effect color more recognizable on the focused element

### Fixed

- `moonstone/ContextualPopup` to refocus its activator on close when the popup lacks spottable children
- `moonstone/Scroller`, `moonstone/VirtualList.VirtualGridList`, and `moonstone/VirtualList.VirtualList` to scroll properly when holding down paging control buttons
- `moonstone/ExpandableItem` spotlight behavior when leaving the component via 5-way
- `moonstone/RadioItem` circle thickness to be 2px, matching the design
- `moonstone/Slider` to correctly prevent 5-way actions when activated
- `moonstone/ExpandableItem` and other expandable components to spotlight correctly when switching from pointer mode to 5-way with `closeOnSelect`

## [2.0.0-rc.2] - 2018-07-16

### Fixed

- `moonstone/Input` to not focus by *tab* key
- `moonstone/Picker` to properly set focus when navigating between buttons
- `moonstone/Popup` to set correct open state while transitioning
- `moonstone/ProgressBar.ProgressBarTooltip` unknown props warning
- `moonstone/Scrollable` to disable spotlight container during flick events only when contents can scroll
- `moonstone/Scroller`, `moonstone/VirtualList.VirtualGridList`, and `moonstone/VirtualList.VirtualList` to scroll properly when `animate` is false via `scrollTo`
- `moonstone/Scroller`, `moonstone/VirtualList.VirtualGridList`, and `moonstone/VirtualList.VirtualList` page controls to stop propagating an event when the event is handled
- `moonstone/Scroller`, `moonstone/VirtualList.VirtualGridList`, and `moonstone/VirtualList.VirtualList` to hide overscroll effect when focus is moved from a disabled paging control button to the opposite button
- `moonstone/Scroller`, `moonstone/VirtualList.VirtualGridList`, and `moonstone/VirtualList.VirtualList` to show overscroll effect when reaching the edge for the first time by wheel
- `moonstone/VideoPlayer` to display feedback tooltip when pointer leaves slider while playing
- `moonstone/VirtualList` and `moonstone/VirtualGridList` to restore focus on items focused by pointer

## [2.0.0-rc.1] - 2018-07-09

### Added

- `moonstone/VirtualList.VirtualList` and `moonstone/VirtualList.VirtualGridList` support `data-webos-voice-focused` and `data-webos-voice-group-label`

### Removed

- `moonstone/Button` built-in support for tooltips

### Changed

- `moonstone/Spinner` to blur Spotlight when the spinner is active

### Fixed

- `moonstone/Scroller.Scroller`, `moonstone/VirtualList.VirtualGridList`, and `moonstone/VirtualList.VirtualList` to handle direction, page up, and page down keys properly on page controls them when `focusableScrollbar` is false
- `moonstone/Scroller.Scroller`, `moonstone/VirtualList.VirtualGridList`, and `moonstone/VirtualList.VirtualList` to handle a page up or down key in pointer mode
- `moonstone/VideoPlayer.MediaControls` to correctly handle more button color when the prop is not specified
- `VirtualList.VirtualList` to handle focus properly when switching to 5-way mode

## [2.0.0-beta.9] - 2018-07-02

### Added

- `moonstone/ContextualPopupDecorator` instance method `positionContextualPopup()`
- `moonstone/MoonstoneDecorator` config property `disableFullscreen` to prevent the decorator from filling the entire screen
- `moonstone/Scroller` prop `onUpdate`

### Fixed

- `moonstone/Scrollable` to update scroll properly on pointer click
- `moonstone/TooltipDecorator` to prevent unnecessary re-renders when losing focus
- `moonstone/TooltipDecorator` to not dismiss the tooltip on pointer click

## [2.0.0-beta.8] - 2018-06-25

### Added

- `moonstone/Scroller.Scroller`, `moonstone/VirtualList.VirtualGridList`, and `moonstone/VirtualList.VirtualList` support for scrolling via voice control on webOS
- `moonstone/Scroller.Scroller`, `moonstone/VirtualList.VirtualGridList`, and `moonstone/VirtualList.VirtualList` overscroll effect when the edges are reached

### Changed

- `moonstone/Divider` property `marqueeOn` default value to `render`
- `moonstone/Scroller.Scroller`, `moonstone/VirtualList.VirtualGridList`, and `moonstone/VirtualList.VirtualList` scrollbar button to move a previous or next page when pressing a page up or down key instead of releasing it

### Fixed

- `moonstone/VideoPlayer` to prevent updating state when the source is changed to the preload source, but the current preload source is the same
- `moonstone/MediaOverlay` to marquee correctly
- `moonstone/MediaOverlay` to match UX guidelines

## [2.0.0-beta.7] - 2018-06-11

### Removed

- `moonstone/Dialog` properties `preserveCase` and `showDivider`, replaced by `casing` and `noDivider` respectively
- `moonstone/Divider` property `preserveCase`, replaced by `casing`
- `moonstone/ExpandableInput` property `onInputChange`, replaced by `onChange`
- `moonstone/MoonstoneDecorator.TextSizeDecorator`, replaced by `moonstone/MoonstoneDecorator.AccessibilityDecorator`
- `moonstone/Panels.Header` property `preserveCase`, replaced by `casing`
- `moonstone/Panels.Panel` property `noAutoFocus`, replaced by `autoFocus`
- `moonstone/TooltipDecorator` property `tooltipPreserveCase`, replaced by `tooltipCasing`

### Changed

- `moonstone/VideoPlayer` to allow spotlight focus to move left and right from `MediaControls`
- `moonstone/VideoPlayer` to disable bottom controls when loading until it's playable

### Fixed

- `moonstone/EditableIntegerPicker` to disable itself when on a range consisting of a single static value
- `moonstone/Picker` to disable itself when containing fewer than two items
- `moonstone/Popup` to spot its content correctly when `open` by default
- `moonstone/RangePicker` to disable itself when on a range consisting of a single static value
- `moonstone/TooltipDecorator` to hide when `onDismiss` has been invoked
- `moonstone/VideoPlayer` to show media controls when pressing down in pointer mode
- `moonstone/VideoPlayer` to provide a more natural 5-way focus behavior
- `moonstone/VideoPlayer.MediaControls` to handle left and right key to jump when `moonstone/VideoPlayer` is focused

## [2.0.0-beta.6] - 2018-06-04

### Removed

- `moonstone/IncrementSlider` prop `children` which was no longer supported for setting the tooltip (since 2.0.0-beta.1)

### Fixed

- `moonstone/ContextualPopupDecorator` to allow focusing components under a popup without any focusable components
- `moonstone/Scroller` ordering of logic for Scroller focus to check focus possibilities first then go to fallback at the top of the container
- `moonstone/Scroller` to check focus possibilities first then go to fallback at the top of the container of focused item
- `moonstone/Scroller` to scroll by page when focus was at the edge of the viewport
- `moonstone/ToggleButton` padding and orientation for RTL
- `moonstone/VideoPlayer` to not hide title and info section when showing more components
- `moonstone/VideoPlayer` to select a position in slider to seek in 5-way mode
- `moonstone/VideoPlayer` to show thumbnail only when focused on slider

## [2.0.0-beta.5] - 2018-05-29

### Removed

- `moonstone/Popup`, `moonstone/Dialog` and `moonstone/Notification` property `spotlightRestrict` option `'none'`
- `moonstone/VideoPlayer` prop `preloadSource`, to be replaced by `moonstone/VideoPlayer.Video` prop `preloadSource`
- `moonstone/Button` and `moonstone/IconButton` allowed value `'opaque'` from prop `backgroundOpacity` which was the default and therefore has the same effect as omitting the prop

### Added

- `moonstone/VideoPlayer` props `selection` and `onSeekOutsideRange` to support selecting a range and notification of interactions outside of that range
- `moonstone/VideoPlayer.Video` component to support preloading video sources

### Changed

- `moonstone/VideoPlayer.videoComponent` prop to default to `ui/Media.Media` instead of `'video'`. As a result, to use a custom video element, one must pass an instance of `ui/Media` with its `mediaComponent` prop set to the desired element.

### Fixed

- `moonstone/ContextualPopupDecorator` to properly stop propagating keydown event if fired from the popup container
- `moonstone/Slider` to read when knob gains focus or for a change in value
- `moonstone/Scroller` to not cut off Expandables when scrollbar appears
- `moonstone/VideoPlayer` to correctly read out when play button is pressed
- `moonstone/Divider` to always use a fixed height, regardless of locale

## [2.0.0-beta.4] - 2018-05-21

### Added

- `moonstone/Button` and `moonstone/IconButton` class name `small` to the list of allowed `css` overrides
- `moonstone/VideoPlayer.MediaControls` property `onClose` to handle back key
- `moonstone/ProgressBar` prop `highlighted` for when the UX needs to call special attention to a progress bar

### Changed

- `moonstone/VideoPlayer` to disable media slider when source is unavailable

### Fixed

- `moonstone/ContextualPopupDecorator` to not set focus to activator when closing if focus was set elsewhere
- `moonstone/IconButton` to allow external customization of vertical alignment of its `Icon` by setting `line-height`
- `moonstone/Marquee.MarqueeController` to not cancel valid animations
- `moonstone/VideoPlayer` feedback and feedback icon to hide properly on play/pause/fast forward/rewind
- `moonstone/VideoPlayer` to correctly focus to default media controls component
- `moonstone/VideoPlayer` to close opened popup components when media controls hide
- `moonstone/VideoPlayer` to show controls on mount and when playing next preload video

## [2.0.0-beta.3] - 2018-05-14

### Added

- `moonstone/SelectableItem.SelectableItemDecorator`

### Changed

- `moonstone/ToggleItem` to forward native events on `onFocus` and `onBlur`
- `moonstone/Input` and `moonstone/ExpandableInput` to support forwarding valid `<input>` props to the contained `<input>` node
- `moonstone/ToggleButton` to fire `onToggle` when toggled

### Fixed

- `moonstone/VirtualList.VirtualList` and `moonstone/VirtualList.VirtualGridList` to scroll properly with all enabled items via a page up or down key
- `moonstone/VirtualList.VirtualList`, `moonstone/VirtualList.VirtualGridList`, and `moonstone/Scroller.Scroller` to ignore any user key events in pointer mode
- `moonstone/VirtualList.VirtualList`, `moonstone/VirtualList.VirtualGridList`, and `moonstone/Scroller.Scroller` to pass `data-spotlight-container-disabled` prop to their outer DOM element
- `moonstone/Image` so it automatically swaps the `src` to the appropriate resolution dynamically as the screen resizes
- `moonstone/Popup` to support all `spotlightRestrict` options
- `moonstone` component `disabled` colors to match the most recent design guidelines (from 30% to 60% opacity)
- `moonstone/ExpandableInput` spotlight behavior when leaving the component via 5-way

## [2.0.0-beta.2] - 2018-05-07

### Fixed

- `moonstone/IconButton` to allow theme-style customization, like it claimed was possible
- `moonstone/ExpandableItem` and related expandables to deal with disabled items and the `autoClose`, `lockBottom` and `noLockBottom` props
- `moonstone/Slider` not to fire `onChange` event when 5-ways out of boundary
- `moonstone/ToggleButton` layout for RTL locales
- `moonstone/Item`, `moonstone/SlotItem`, `moonstone/ToggleItem` to not apply duplicate `className` values
- `moonstone/VirtualList.VirtualList`, `moonstone/VirtualList.VirtualGridList`, and `moonstone/Scroller.Scroller` scrollbar button's aria-label in RTL
- `moonstone/VirtualList.VirtualList` and `moonstone/VirtualList.VirtualGridList` to scroll properly with all disabled items
- `moonstone/VirtualList.VirtualList` and `moonstone/VirtualList.VirtualGridList` to not scroll on focus when jumping

## [2.0.0-beta.1] - 2018-04-29

### Removed

- `moonstone/IncrementSlider` and `moonstone/Slider` props `tooltipAsPercent`, `tooltipSide`, and `tooltipForceSide`, to be replaced by `moonstone/IncrementSlider.IncrementSliderTooltip` and `moonstone/Slider.SliderTooltip` props `percent`, and `side`
- `moonstone/IncrementSlider` props `detachedKnob`, `onDecrement`, `onIncrement`, and `scrubbing`
- `moonstone/ProgressBar` props `tooltipSide` and `tooltipForceSide`, to be replaced by `moonstone/ProgressBar.ProgressBarTooltip` prop `side`
- `moonstone/Slider` props `detachedKnob`, `onDecrement`, `onIncrement`, `scrubbing`, and `onKnobMove`
- `moonstone/VideoPlayer` property `tooltipHideDelay`
- `moonstone/VideoPlayer` props `backwardIcon`, `forwardIcon`, `initialJumpDelay`, `jumpBackwardIcon`, `jumpButtonsDisabled`, `jumpDelay`, `jumpForwadIcon`, `leftComponents`, `moreButtonCloseLabel`, `moreButtonColor`, `moreButtonDisabled`, `moreButtonLabel`, `no5WayJump`, `noJumpButtons`, `noRateButtons`, `pauseIcon`, `playIcon`, `rateButtonsDisabled`, and `rightComponents`, replaced by corresponding props on `moonstone/VideoPlayer.MediaControls`
- `moonstone/VideoPlayer` props `onBackwardButtonClick`, `onForwardButtonClick`, `onJumpBackwardButtonClick`, `onJumpForwardButtonClick`, and `onPlayButtonClick`, replaced by `onRewind`, `onFastForward`, `onJumpBackward`, `onJumpForward`, `onPause`, and `onPlay`, respectively

### Added

- `moonstone/DatePicker` props `dayAriaLabel`, `dayLabel`, `monthAriaLabel`, `monthLabel`, `yearAriaLabel` and `yearLabel` to configure the label set on date pickers
- `moonstone/DayPicker` and `moonstone/DaySelector` props `dayNameLength`, `everyDayText`, `everyWeekdayText`, and `everyWeekendText`
- `moonstone/ExpandablePicker` props `checkButtonAriaLabel`, `decrementAriaLabel`, `incrementAriaLabel`, and `pickerAriaLabel` to configure the label set on each button and picker
- `moonstone/MediaOverlay` component
- `moonstone/Picker` props `aria-label`, `decrementAriaLabel`, and `incrementAriaLabel` to configure the label set on each button
- `moonstone/Popup` property `closeButtonAriaLabel` to configure the label set on popup close button
- `moonstone/ProgressBar.ProgressBarTooltip` props `percent` to format the value as a percent and `visible` to control display of the tooltip
- `moonstone/TimePicker` props `hourAriaLabel`, `hourLabel`, `meridiemAriaLabel`, `meridiemLabel`, `minuteAriaLabel`, and `minuteLabel` to configure the label set on time pickers
- `moonstone/VideoPlayer.MediaControls` component to support additional customization of the playback controls
- `moonstone/VideoPlayer` props `mediaControlsComponent`, `onRewind`, `onFastForward`, `onJumpBackward`, `onJumpForward`, `onPause`, `onPlay`, and `preloadSource`
- `moonstone/VirtualList.VirtualList` and `moonstone/VirtualList.VirtualGridList` `role="list"`
- `moonstone/VirtualList.VirtualList` and `moonstone/VirtualList.VirtualGridList` prop `wrap` to support wrap-around spotlight navigation
- `moonstone/VirtualList`, `moonstone/VirtualGridList` and `moonstone/Scroller` props `scrollRightAriaLabel`, `scrollLeftAriaLabel`, `scrollDownAriaLabel`, and `scrollUpAriaLabel` to configure the aria-label set on scroll buttons in the scrollbars

### Changed

- `moonstone/IncrementSlider` and `moonstone/Slider` prop `tooltip` to support either a boolean for the default tooltip or an element or component for a custom tooltip
- `moonstone/Input` to prevent pointer actions on other component when the input has focus
- `moonstone/ProgressBar.ProgressBarTooltip` prop `side` to support either locale-aware or locale-independent positioning
- `moonstone/ProgressBar.ProgressBarTooltip` prop `tooltip` to support custom tooltip components
- `moonstone/Scroller`, `moonstone/Picker`, and `moonstone/IncrementSlider` to retain focus on `moonstone/IconButton` when it becomes disabled

### Fixed

- `moonstone/ExpandableItem` and related expandable components to expand smoothly when used in a scroller
- `moonstone/GridListImageItem` to show proper `placeholder` and `selectionOverlay`
- `moonstone/MoonstoneDecorator` to optimize localized font loading performance
- `moonstone/Scroller` and `moonstone/VirtualList` navigation via 5-way from paging controls
- `moonstone/VideoPlayer` to render bottom controls at idle after mounting
- `moonstone/VirtualList.VirtualList` and `moonstone/VirtualList.VirtualGridList` to give initial focus
- `moonstone/VirtualList.VirtualList` and `moonstone/VirtualList.VirtualGridList` to have the default value for `dataSize`, `pageScroll`, and `spacing` props

## [2.0.0-alpha.8] - 2018-04-17

### Added

- `moonstone/Panels` property `closeButtonAriaLabel` to configure the label set on application close button

### Changed

- `moonstone/VirtualList.VirtualList` and `moonstone/VirtualList.VirtualGridList` to set its ARIA `role` to `"list"`
- `moonstone/VideoPlayer` property `title` to accept node type

### Fixed

- `moonstone/TimePicker` to show `meridiem` correctly in all locales
- `moonstone/Scrollable` scroll buttons to read out out audio guidance when button pressed down
- `moonstone/ExpandableItem` to show label properly when open and disabled
- `moonstone/Notification` to position properly in RTL locales
- `moonstone/VideoPlayer` to show controls when pressing 5-way select

## [2.0.0-alpha.7] - 2018-04-03

### Removed

- `moonstone/VirtualList.VirtualList` and `moonstone/VirtualList.VirtualGridList` prop `data` to eliminate the misunderstanding caused by the ambiguity of `data`

### Added

- `moonstone/VideoPlayer` property `noSpinner` to allow apps to show/hide spinner while loading video

### Changed

- `moonstone/VideoPlayer` to disable play/pause button when media controls are disabled
- `moonstone/VideoPlayer` property `moreButtonColor` to allow setting underline colors for more button
- `moonstone/VirtualList.VirtualList` and `moonstone/VirtualList.VirtualGridList` prop `isItemDisabled`, which accepts a function that checks if the item at the supplied index is disabled
- `moonstone/Panels.Header` support for `headerInput` so the Header can be used as an Input. See documentation for usage examples.
- `moonstone/ProgressBar` property `tooltipSide` to configure tooltip position relative to the progress bar
- `moonstone/ProgressBar` colors (affecting `moonstone/Slider` as well) for light and dark theme to match the latest designs and make them more visible when drawn over arbitrary background colors

### Fixed

- `moonstone/VideoPlayer` to correctly adjust spaces when the number of components changes in `leftComponents` and `rightComponents`
- `moonstone/VideoPlayer` to read out audio guidance every time `source` changes
- `moonstone/VideoPlayer` to display custom thumbnail node
- `moonstone/VideoPlayer` to hide more icon when right components are removed
- `moonstone/Picker` to correctly update pressed state when dragging off buttons
- `moonstone/Notification` to display when it's opened
- `moonstone/VirtualList` and `moonstone/VirtualGridList` to show Spotlight properly while navigating with page up and down keys
- `moonstone/Input` to allow navigating via left or right to other components when the input is active and the selection is at start or end of the text, respectively
- `moonstone/Panels.ActivityPanels` to correctly lay out the existing panel after adding additional panels

## [2.0.0-alpha.6] - 2018-03-22

### Removed

- `moonstone/Slider` exports `SliderFactory` and `SliderBaseFactory`
- `moonstone/IncrementSlider` exports `IncrementSliderFactory` and `IncrementSliderBaseFactory`
- `moonstone/ProgressBar`, `moonstone/Slider`, `moonstone/Slider.SliderTooltip`, `moonstone/IncrementSlider` components' `vertical` property and replaced it with `orientation`

### Added

- `moonstone/VideoPlayer` property `component` to handle custom video element
- `moonstone/IncrementSlider` properties `incrementAriaLabel` and `decrementAriaLabel` to configure the label set on each button
- `moonstone/Input` support for `small` prop
- `moonstone/ProgressBar` support for `tooltip` and `tooltipForceSide`
- `moonstone/ProgressBar`, `moonstone/Slider`, `moonstone/Slider.SliderTooltip`, `moonstone/IncrementSlider` property `orientation` to accept orientation strings like "vertical" and "horizontal" (replaced old `vertical` prop)

### Changed

- `moonstone/Input` input `height`, `vertical-align`, and `margins`. Please verify your layouts to ensure everything lines up correctly; this change may require removal of old sizing and positioning CSS which is no longer necessary.
- `moonstone/FormCheckbox` to have a small border around the circle, according to new GUI designs
- `moonstone/RadioItem` dot size and added an inner-dot to selected-focused state, according to new GUI designs
- `moonstone/ContextualPopup` prop `popupContainerId` to `popupSpotlightId`
- `moonstone/Popup` prop `containerId` to `spotlightId`
- `moonstone/VideoPlayer` prop `containerId` to `spotlightId`
- `moonstone/VirtualList.VirtualList` and `moonstone/VirtualList.VirtualGridList` prop `component` to be replaced by `itemRenderer`

### Fixed

- `moonstone/ExpandableItem` to be more performant when animating
- `moonstone/GridListImageItem` to hide overlay checkmark icon on focus when unselected
- `moonstone/GridListImageItem` to use `ui/GridListImageItem`
- `moonstone/VirtualList`, `moonstone/VirtualGridList` and `moonstone/Scroller` components to use their base UI components
- `moonstone/VirtualList` to show the selected state on hovered paging controls properly
- `moonstone/Slider` to highlight knob when selected
- `moonstone/Slider` to handle updates to its `value` prop correctly
- `moonstone/ToggleItem` to accept HTML DOM node tag names as strings for its `component` property
- `moonstone/Popup` to properly pause and resume spotlight when animating

## [2.0.0-alpha.5] - 2018-03-07

### Removed

- `moonstone/Marquee.MarqueeText`, replaced by `moonstone/Marquee.Marquee`
- `moonstone/VirtualGridList.GridListImageItem`, replaced by `moonstone/GridListImageItem`

### Changed

- `moonstone/Marquee.Marquee` to be `moonstone/Marquee.MarqueeBase`
- `moonstone/ContextualPopupDecorator` to not restore last-focused child
- `moonstone/ExpandableList` to restore focus to the first selected item after opening

### Fixed

- `moonstone/Slider` to correctly show localized percentage value in tooltip when `tooltipAsPercent` is true
- `moonstone/VirtualGridList` to show or hide its scrollbars properly
- `moonstone/Button` text to be properly centered
- `moonstone/Input` to not clip some glyphs at the start of the value

## [2.0.0-alpha.4] - 2018-02-13

### Added

- `moonstone/SlotItem` replacing `moonstone/Item.ItemOverlay`

### Removed

- `moonstone/VirtualFlexList` to be replaced by `ui/VirtualFlexList`
- `moonstone/Button` and `moonstone/IconButton` prop `noAnimation`
- `moonstone/Item.OverlayDecorator`, `moonstone/Item.Overlay`, and `moonstone/Item.ItemOverlay` to be replaced by `moonstone/SlotItem`

### Changed

- `moonstone/Marquee` to do less-costly calculations during measurement and optimized the applied styles
- `moonstone/ExpandableList` to require a unique key for each object type data

### Fixed

- `moonstone/VirtualList` to render properly with fiber reconciler
- `moonstone/VirtualList` focus option in scrollTo api
- `moonstone/ExpandableSpotlightDecorator` to not spot the title upon collapse when in `pointerMode`
- `moonstone/Spinner` to not unpause Spotlight unless it was the one to pause it
- `moonstone/Marquee` to stop when becoming disabled
- `moonstone/Input`, `moonstone/MarqueeDecorator`, and `moonstone/Slider` to prevent unnecessary focus-based updates

## [2.0.0-alpha.3] - 2018-01-18

### Removed

- `moonstone/Scroller` and `moonstone/VirtualList` option `indexToFocus` in `scrollTo` method which is deprecated from 1.2.0
- `moonstone/Scroller` props `horizontal` and `vertical` which are deprecated from 1.3.0 and replaced with `direction` prop
- `moonstone/Button` exports `ButtonFactory` and `ButtonBaseFactory`
- `moonstone/IconButton` exports `IconButtonFactory` and `IconButtonBaseFactory`

### Fixed

- `moonstone/MoonstoneDecorator` root node to fill the entire space available, which simplifies positioning and sizing for child elements (previously always measured 0 in height)
- `moonstone/VirtualList` to prevent infinite function call when a size of contents is slightly longer than a client size without a scrollbar
- `moonstone/VirtualList` to sync scroll position when clientSize changed

## [2.0.0-alpha.2] - 2017-08-29

No significant changes.

## [2.0.0-alpha.1] - 2017-08-27

### Changed

- `moonstone/Button`, `moonstone/Checkbox`, `moonstone/FormCheckbox`, `moonstone/IconButton`, `moonstone/IncrementSlider`, `moonstone/Item`, `moonstone/Picker`, and `moonstone/RangePicker`, `moonstone/Switch` and `moonstone/VideoPlayer` to use `ui/Touchable`

## [1.15.0] - 2018-02-28

### Deprecated

- `moonstone/Marquee.Marquee`, to be moved to `moonstone/Marquee.MarqueeBase` in 2.0.0
- `moonstone/Marquee.MarqueeText`, to be moved to `moonstone/Marquee.Marquee` in 2.0.0

### Fixed

- `moonstone/GridListImageItem` to display correctly

## [1.14.0] - 2018-02-23

### Deprecated

- `moonstone/VirtualFlexList`, to be replaced by `ui/VirtualFlexList` in 2.0.0
- `moonstone/VirtualGridList.GridListImageItem`, to be replaced by `moonstone/GridListImageItem` in 2.0.0
- `moonstone/Button` and `moonstone/IconButton` prop `noAnimation`, to be removed in 2.0.0
- `moonstone/Button.ButtonFactory`, `moonstone/Button.ButtonBaseFactory`, `moonstone/IconButton.IconButtonFactory`, `moonstone/IconButton.IconButtonBaseFactory`, `moonstone/IncrementSlider.IncrementSliderFactory`, `moonstone/IncrementSlider.IncrementSliderBaseFactory`, `moonstone/Slider.SliderFactory`, and `moonstone/Slider.SliderBaseFactory`, to be removed in 2.0.0
- `moonstone/Item.ItemOverlay`, to be replaced by `ui/SlotItem` in 2.0.0
- `moonstone/Item.Overlay` and `moonstone/Item.OverlayDecorator`, to be removed in 2.0.0

### Added

- `moonstone/DaySelector` component
- `moonstone/EditableIntegerPicker` component
- `moonstone/GridListImageItem` component

## [1.13.4] - 2018-07-30

### Fixed

- `moonstone/DatePicker` to calculate min and max year in the current calender

## [1.13.3] - 2018-01-16

### Fixed

- `moonstone/TimePicker` to not read out meridiem label when meridiem picker gets a focus
- `moonstone/Scroller` to correctly update scrollbars when the scroller's contents change

## [1.13.2] - 2017-12-14

### Fixed

- `moonstone/Panels` to maintain spotlight focus when `noAnimation` is set
- `moonstone/Panels` to not accept back key presses during transition
- `moonstone/Panels` to revert 1.13.0 fix that blurred Spotlight when transitioning panels
- `moonstone/Scroller` and other scrolling components to not show scroll thumb when only child item is updated
- `moonstone/Scroller` and other scrolling components to not hide scroll thumb immediately after scroll position reaches the top or the bottom
- `moonstone/Scroller` and other scrolling components to show scroll thumb properly when scroll position reaches the top or the bottom by paging controls

## [1.13.1] - 2017-12-06

### Fixed

- `moonstone/Slider` to not unnecessarily fire `onChange` if the initial value has not changed

## [1.13.0] - 2017-11-28

### Added

- `moonstone/VideoPlayer` props `disabled`, `loading`, `miniFeedbackHideDelay`, and `thumbnailComponent` as well as new APIs: `areControlsVisible`, `getVideoNode`, `showFeedback`, and `toggleControls`

### Fixed

- `moonstone/VirtualList` to render items from a correct index on edge cases at the top of a list
- `moonstone/VirtualList` to handle focus properly via page up at the first page and via page down at the last page
- `moonstone/Expandable` and derivatives to use the new `ease-out-quart` animation timing function to better match the aesthetic of Enyo's Expandables
- `moonstone/TooltipDecorator` to correctly display tooltip direction when locale changes
- `moonstone/Marquee` to restart animation on every resize update
- `moonstone/LabeledItem` to start marquee when hovering while disabled
- `moonstone/Marquee` to correctly start when hovering on disabled spottable components
- `moonstone/Marquee.MarqueeController` to not abort marquee when moving among components
- `moonstone/Picker` marquee issues with disabled buttons or Picker
- `moonstone/Panels` to prevent loss of spotlight issue when moving between panels
- `moonstone/VideoPlayer` to bring it in line with real-world use-cases
- `moonstone/Slider` by removing unnecessary repaints to the screen
- `moonstone/Slider` to fire `onChange` events when the knob is pressed near the boundaries
- `moonstone/VideoPlayer` to correctly position knob when interacting with media slider
- `moonstone/VideoPlayer` to not read out the focused button when the media controls hide
- `moonstone/MarqueeDecorator` to stop when unhovering a disabled component using `marqueeOn` `'focus'`
- `moonstone/Slider` to not forward `onChange` when `disabled` on `mouseUp/click`
- `moonstone/VideoPlayer` to defer rendering playback controls until needed

## [1.12.2] - 2017-11-15

### Fixed

- `moonstone/VirtualList` to scroll and focus properly by pageUp and pageDown when disabled items are in it
- `moonstone/Button` to correctly specify minimum width when in large text mode
- `moonstone/Scroller` and other scrolling components to restore last focused index when panel is changed
- `moonstone/VideoPlayer` to display time correctly in RTL locale
- `moonstone/VirtualList` to scroll correctly using page down key with disabled items
- `moonstone/Scroller` and other scrolling components to not cause a script error when scrollbar is not rendered
- `moonstone/Picker` incrementer and decrementer to not change size when focused
- `moonstone/Panels.Header` to use a slightly smaller font size for `title` in non-latin locales and a line-height for `titleBelow` and `subTitleBelow` that better meets the needs of tall-glyph languages like Tamil and Thai, as well as latin locales
- `moonstone/Scroller` and `moonstone/VirtualList` to keep spotlight when pressing a 5-way control while scrolling
- `moonstone/Panels` to prevent user interaction with panel contents during transition
- `moonstone/Slider` and related components to correctly position knob for `detachedKnob` on mouse down and fire value where mouse was positioned on mouse up
- `moonstone/DayPicker` to update day names when changing locale
- `moonstone/ExpandableItem` and all other `Expandable` components to revert 1.12.1 change to pull down from the top

## [1.12.1] - 2017-11-07

### Fixed

- `moonstone/ExpandableItem` and all other `Expandable` components to now pull down from the top instead of being revealed from the bottom, matching Enyo's design
- `moonstone/VirtualListNative` to scroll properly with page up/down keys if there is a disabled item
- `moonstone/RangePicker` to display negative values correctly in RTL
- `moonstone/Scroller` and other scrolling components to not blur scroll buttons when wheeling
- `moonstone/Scrollbar` to hide scroll thumb immediately without delay after scroll position reaches min or max
- `moonstone/Divider` to pass `marqueeOn` prop
- `moonstone/Slider` to fire `onChange` on mouse up and key up
- `moonstone/VideoPlayer` to show knob when pressed
- `moonstone/Panels.Header` to layout `titleBelow` and `subTitleBelow` correctly
- `moonstone/Panels.Header` to use correct font-weight for `subTitleBelow`
- `moonstone/VirtualList` to restore focus correctly for lists only slightly larger than the viewport

## [1.12.0] - 2017-10-27

### Fixed

- `moonstone/Scroller` and other scrolling components to prevent focusing outside the viewport when pressing a 5-way key during wheeling
- `moonstone/Scroller` to called scrollToBoundary once when focus is moved using holding child item
- `moonstone/VideoPlayer` to apply skin correctly
- `moonstone/Popup` from `last-focused` to `default-element` in `SpotlightContainerDecorator` config
- `moonstone/Panels` to retain focus when back key is pressed on breadcrumb
- `moonstone/Input` to correctly hide VKB when dismissing

## [1.11.0] - 2017-10-24

### Added

- `moonstone/VideoPlayer` properties `seekDisabled` and `onSeekFailed` to disable seek function

### Changed

- `moonstone/ExpandableList` to become `disabled` if there are no children

### Fixed

- `moonstone/Picker` to read out customized accessibility value when picker prop has `joined` and `aria-valuetext`
- `moonstone/Scroller` to apply scroll position on vertical or horizontal Scroller when child gets a focus
- `moonstone/Scroller` and other scrolling components to scroll without animation when panel is changed
- `moonstone/ContextualPopup` padding to not overlap close button
- `moonstone/Scroller` and other scrolling components to change focus via page up/down only when the scrollbar is visible
- `moonstone/Picker` to only increment one value on hold
- `moonstone/ItemOverlay` to remeasure when focused

## [1.10.1] - 2017-10-16

### Fixed

- `moonstone/Scroller` and other scrolling components to scroll via page up/down when focus is inside a Spotlight container
- `moonstone/VirtualList` and `moonstone/VirtualGridList` to scroll by 5-way keys right after wheeling
- `moonstone/VirtualList` not to move focus when a current item and the last item are located at the same line and pressing a page down key
- `moonstone/Slider` knob to follow while dragging for detached knob
- `moonstone/Panels.Header` to layout header row correctly in `standard` type
- `moonstone/Input` to not dismiss on-screen keyboard when dragging cursor out of input box
- `moonstone/Panels.Header` RTL `line-height` issue
- `moonstone/Panels` to render children on idle
- `moonstone/Scroller` and other scrolling components to limit muted spotlight container scrims to their bounds
- `moonstone/Input` to always forward `onKeyUp` event

## [1.10.0] - 2017-10-09

### Added

- `moonstone/VideoPlayer` support for designating components with `.spottable-default` as the default focus target when pressing 5-way down from the slider
- `moonstone/Slider` property `activateOnFocus` which when enabled, allows 5-way directional key interaction with the `Slider` value without pressing [Enter] first
- `moonstone/VideoPlayer` property `noMiniFeedback` to support controlling the visibility of mini feedback
- `ui/Layout`, which provides a technique for laying-out components on the screen using `Cells`, in rows or columns

### Changed

- `moonstone/Popup` to focus on mount if it’s initially opened and non-animating and to always pass an object to `onHide` and `onShow`
- `moonstone/VideoPlayer` to emit `onScrub` event and provide audio guidance when setting focus to slider

### Fixed

- `moonstone/ExpandableItem` and derivatives to restore focus to the Item if the contents were last focused when closed
- `moonstone/Slider` toggling activated state when holding enter/select key
- `moonstone/TimePicker` picker icons shifting slightly when focusing an adjacent picker
- `moonstone/Icon` so it handles color the same way generic text does, by inheriting from the parent's color. This applies to all instances of `Icon`, `IconButton`, and `Icon` inside `Button`.
- `moonstone/fonts` Museo Sans font to correct "Ti" kerning
- `moonstone/VideoPlayer` to correctly position knob on mouse click
- `moonstone/Panels.Header` to show an ellipsis for long titles with RTL text
- `moonstone/Marquee` to restart when invalidated by a prop change and managed by a `moonstone/Marquee.MarqueeController`
- `spotlight.Spotlight` method `focus()` to verify that the target element matches its container's selector rules prior to setting focus
- `moonstone/Picker` to only change picker values `onWheel` when spotted
- `moonstone/VideoPlayer` to hide descendant floating components (tooltips, contextual popups) when the media controls hide

## [1.9.3] - 2017-10-03

### Added

- `moonstone/Button` property value to `backgroundOpacity` called "lightTranslucent" to better serve colorful image backgrounds behind Buttons. This also affects `moonstone/IconButton` and `moonstone/Panels/ApplicationCloseButton`.
- `moonstone/Panels` property `closeButtonBackgroundOpacity` to support `moonstone/Panels/ApplicationCloseButton`'s `backgroundOpacity` prop

### Changed

- `Moonstone Icons` font file to include the latest designs for several icons
- `moonstone/Panels/ApplicationCloseButton` to expose its `backgroundOpacity` prop

### Fixed

- `moonstone/VirtualList` to apply "position: absolute" inline style to items
- `moonstone/Picker` to increment and decrement normally at the edges of joined picker
- `moonstone/Icon` not to read out image characters
- `moonstone/Scroller` and other scrolling components to not accumulate paging scroll by pressing page up/down in scrollbar
- `moonstone/Icon` to correctly display focused state when using external image
- `moonstone/Button` and `moonstone/IconButton` to be properly visually muted when in a muted container

## [1.9.2] - 2017-09-26

### Fixed

- `moonstone/ExpandableList` preventing updates when its children had changed

## [1.9.1] - 2017-09-25

### Fixed

- `moonstone/ExpandableList` run-time error when using an array of objects as children
- `moonstone/VideoPlayer` blocking pointer events when the controls were hidden

## [1.9.0] - 2017-09-22

### Added

- `moonstone/styles/mixins.less` mixins: `.moon-spotlight-margin()` and `.moon-spotlight-padding()`
- `moonstone/Button` property `noAnimation` to support non-animating pressed visual

### Changed

- `moonstone/TimePicker` to use "AM/PM" instead of "meridiem" for label under meridiem picker
- `moonstone/IconButton` default style to not animate on press. NOTE: This behavior will change back to its previous setting in release 2.0.0.
- `moonstone/Popup` to warn when using `scrimType` `'none'` and `spotlightRestrict` `'self-only'`
- `moonstone/Scroller` to block spotlight during scroll
- `moonstone/ExpandableItem` and derivatives to always pause spotlight before animation

### Fixed

- `moonstone/VirtualGridList` to not move focus to wrong column when scrolled from the bottom by holding the "up" key
- `moonstone/VirtualList` to focus an item properly when moving to a next or previous page
- `moonstone/Scroller` and other scrolling components to move focus toward first or last child when page up or down key is pressed if the number of children is small
- `moonstone/VirtualList` to scroll to preserved index when it exists within dataSize for preserving focus
- `moonstone/Picker` buttons to not change size
- `moonstone/Panel` to move key navigation to application close button on holding the "up" key.
- `moonstone/Picker` to show numbers when changing values rapidly
- `moonstone/Popup` layout in large text mode to show close button correctly
- `moonstone/Picker` from moving scroller when pressing 5-way keys in `joined` Picker
- `moonstone/Input` so it displays all locales the same way, without cutting off the edges of characters
- `moonstone/TooltipDecorator` to hide tooltip when 5-way keys are pressed for disabled components
- `moonstone/Picker` to not tremble in width when changing values while using a numeric width prop value
- `moonstone/Picker` to not overlap values when changing values in `vertical`
- `moonstone/ContextualPopup` pointer mode focus behavior for `spotlightRestrict='self-only'`
- `moonstone/VideoPlayer` to prevent interacting with more components in pointer mode when hidden
- `moonstone/Scroller` to not repaint its entire contents whenever partial content is updated
- `moonstone/Slider` knob positioning after its container is resized
- `moonstone/VideoPlayer` to maintain focus when media controls are hidden
- `moonstone/Scroller` to scroll expandable components into view when opening when pointer has moved elsewhere

## [1.8.0] - 2017-09-07

### Deprecated

- `moonstone/Dialog` property `showDivider`, will be replaced by `noDivider` property in 2.0.0

### Added

- `moonstone/Popup` callback property `onShow` which fires after popup appears for both animating and non-animating popups

### Changed

- `moonstone/Popup` callback property `onHide` to run on both animating and non-animating popups
- `moonstone/VideoPlayer` state `playbackRate` to media events
- `moonstone/VideoPlayer` support for `spotlightDisabled`
- `moonstone/VideoPlayer` thumbnail positioning and style
- `moonstone/VirtualList` to render when dataSize increased or decreased
- `moonstone/Dialog` style
- `moonstone/Popup`, `moonstone/Dialog`, and `moonstone/Notification` to support `node` type for children
- `moonstone/Scroller` to forward `onKeyDown` events

### Fixed

- `moonstone/Scroller` and other scrolling components to enable focus when wheel scroll is stopped
- `moonstone/VirtualList` to show scroll thumb when a preserved item is focused in a Panel
- `moonstone/Scroller` to navigate properly with 5-way when expandable child is opened
- `moonstone/VirtualList` to stop scrolling when focus is moved on an item from paging controls or outside
- `moonstone/VirtualList` to move out with 5-way navigation when the first or the last item is disabled
- `moonstone/IconButton` Tooltip position when disabled
- `moonstone/VideoPlayer` Tooltip time after unhovering
- `moonstone/VirtualList` to not show invisible items
- `moonstone/IconButton` Tooltip position when disabled
- `moonstone/VideoPlayer` to display feedback tooltip correctly when navigating in 5-way
- `moonstone/MarqueeDecorator` to work with synchronized `marqueeOn` `'render'` and hovering as well as `marqueOn` `'hover'` when moving rapidly among synchronized marquees
- `moonstone/Input` aria-label for translation
- `moonstone/Marquee` to recalculate inside `moonstone/Scroller` and `moonstone/SelectableItem` by bypassing `shouldComponentUpdate`
- `moonstone/Picker` to marquee when incrementing and decrementing values with the prop `noAnimation`

## [1.7.0] - 2017-08-23

### Deprecated

- `moonstone/TextSizeDecorator` and it will be replaced by `moonstone/AccessibilityDecorator`
- `moonstone/MarqueeDecorator` property `marqueeCentered` and `moonstone/Marquee` property `centered` will be replaced by `alignment` property in 2.0.0

### Added

- `moonstone/TooltipDecorator` config property to direct tooltip into a property instead of adding to `children`
- `moonstone/VideoPlayer` prop `thumbnailUnavailable` to fade thumbnail
- `moonstone/AccessibilityDecorator` with `highContrast` and `textSize`
- `moonstone/VideoPlayer` high contrast scrim
- `moonstone/MarqueeDecorator`and `moonstone/Marquee` property `alignment` to allow setting  alignment of marquee content

### Changed

- `moonstone/Scrollbar` to disable paging control down button properly at the bottom when a scroller size is a non-integer value
- `moonstone/VirtualList`, `moonstone/VirtualGridList`, and `moonstone/Scroller` to scroll on `keydown` event instead of `keyup` event of page up and page down keys
- `moonstone/VirtualGridList` to scroll by item via 5 way key
- `moonstone/VideoPlayer` to read target time when jump by left/right key
- `moonstone/IconButton` to not use `MarqueeDecorator` and `Uppercase`

### Fixed

- `moonstone/VirtualList` and `moonstone/VirtualGridList` to focus the correct item when page up and page down keys are pressed
- `moonstone/VirtualList` to not lose focus when moving out from the first item via 5way when it has disabled items
- `moonstone/Slider` to align tooltip with detached knob
- `moonstone/FormCheckbox` to display correct colors in light skin
- `moonstone/Picker` and `moonstone/RangePicker` to forward `onKeyDown` events when not `joined`
- `moonstone/SelectableItem` to display correct icon width and alignment
- `moonstone/LabeledItem` to always match alignment with the locale
- `moonstone/Scroller` to properly 5-way navigate from scroll buttons
- `moonstone/ExpandableList` to display correct font weight and size for list items
- `moonstone/Divider` to not italicize in non-italic locales
- `moonstone/VideoPlayer` slider knob to follow progress after being selected when seeking
- `moonstone/LabeledItem` to correctly position its icon. This affects all of the `Expandables`, `moonstone/DatePicker` and `moonstone/TimePicker`.
- `moonstone/Panels.Header` and `moonstone/Item` to prevent them from allowing their contents to overflow unexpectedly
- `moonstone/Marquee` to recalculate when vertical scrollbar appears
- `moonstone/SelectableItem` to recalculate marquee when toggled

### Removed

- `moonstone/Input` large-text mode

## [1.6.1] - 2017-08-07

### Changed

- `moonstone/Icon` and `moonstone/IconButton` to no longer fit image source to the icon's boundary

## [1.6.0] - 2017-08-04

### Added

- `moonstone/VideoPlayer` ability to seek when holding down the right and left keys. Sensitivity can be adjusted using throttling options `jumpDelay` and `initialJumpDelay`.
- `moonstone/VideoPlayer` property `no5WayJump` to disable jumping done by 5-way
- `moonstone/VideoPlayer` support for the "More" button to use tooltips
- `moonstone/VideoPlayer` properties `moreButtonLabel` and `moreButtonCloseLabel` to allow customization of the "More" button's tooltip and Aria labels
- `moonstone/VideoPlayer` property `moreButtonDisabled` to disable the "More" button
- `moonstone/Picker` and `moonstone/RangePicker` prop `aria-valuetext` to support reading custom text instead of value
- `moonstone/VideoPlayer` methods `showControls` and `hideControls` to allow external interaction with the player
- `moonstone/Scroller` support for Page Up/Page Down keys in pointer mode when no item has focus

### Changed

- `moonstone/VideoPlayer` to handle play, pause, stop, fast forward and rewind on remote controller
- `moonstone/Marquee` to also start when hovered if `marqueeOnRender` is set

### Fixed

- `moonstone/IconButton` to fit image source within `IconButton`
- `moonstone` icon font sizes for wide icons
- `moonstone/ContextualPopupDecorator` to prefer setting focus to the appropriate popup instead of other underlying controls when using 5-way from the activating control
- `moonstone/Scroller` not scrolled via 5 way when `moonstone/ExpandableList` is opened
- `moonstone/VirtualList` to not let the focus move outside of container even if there are children left when navigating with 5way
- `moonstone/Scroller` and other scrolling components to update disability of paging controls when the scrollbar is set to `visible` and the content becomes shorter
- `moonstone/VideoPlayer` to focus on hover over play/pause button when video is loading
- `moonstone/VideoPlayer` to update and display proper time while moving knob when video is paused
- `moonstone/VideoPlayer` long title overlap issues
- `moonstone/Panels.Header` to apply `marqueeOn` prop to `subTitleBelow` and `titleBelow`
- `moonstone/Picker` wheeling in `moonstone/Scroller`
- `moonstone/IncrementSlider` and `moonstone/Picker` to read value changes when selecting buttons

## [1.5.0] - 2017-07-19

### Added

- `moonstone/Slider` and `moonstone/IncrementSlider` prop `aria-valuetext` to support reading custom text instead of value
- `moonstone/TooltipDecorator` property `tooltipProps` to attach props to tooltip component
- `moonstone/Scroller` and `moonstone/VirtualList` ability to scroll via page up and page down keys
- `moonstone/VideoPlayer` tooltip-thumbnail support with the `thumbnailSrc` prop and the `onScrub` callback to fire when the knob moves and a new thumbnail is needed
- `moonstone/VirtualList` ability to navigate via 5way when there are disabled items
- `moonstone/ContextualPopupDecorator` property `popupContainerId` to support configuration of the popup's spotlight container
- `moonstone/ContextualPopupDecorator` property `onOpen` to notify containers when the popup has been opened
- `moonstone/ContextualPopupDecorator` config option `openProp` to support mapping the value of `open` property to the chosen property of wrapped component

### Changed

- `moonstone/ExpandableList` to use 'radio' as the default, and adapt 'single' mode to render as a `moonstone/RadioItem` instead of a `moonstone/CheckboxItem`
- `moonstone/VideoPlayer` to not hide pause icon when it appears
- `moonstone/ContextualPopupDecorator` to set accessibility-related props onto the container node rather than the popup node
- `moonstone/ExpandableItem`, `moonstone/ExpandableList`, `moonstone/ExpandablePicker`, `moonstone/DatePicker`, and `moonstone/TimePicker` to pause spotlight when animating in 5-way mode
- `moonstone/Spinner` to position the text content under the spinner, rather than to the right side
- `moonstone/VideoPlayer` to include hour when announcing the time while scrubbing
- `moonstone/GridListImageItem` to require a `source` prop and not have a default value

### Fixed

- `moonstone/Input` ellipsis to show if placeholder is changed dynamically and is too long
- `moonstone/Marquee` to re-evaluate RTL orientation when its content changes
- `moonstone/VirtualList` to restore focus on short lists
- `moonstone/ExpandableInput` to expand the width of its contained `moonstone/Input`
- `moonstone/Input` support for `dismissOnEnter`
- `moonstone/Input` focus management to prevent stealing focus when programmatically moved elsewhere
- `moonstone/Input` 5-way spot behavior
- `moonstone` international fonts to always be used, even when unsupported font-weights or font-styles are requested
- `moonstone/Panels.Panel` support for selecting components with `.spottable-default` as the default focus target
- `moonstone/Panels` layout in RTL locales
- `moonstone` spottable components to support `onSpotlightDown`, `onSpotlightLeft`, `onSpotlightRight`, and `onSpotlightUp` event property
- `moonstone/VirtualList` losing spotlight when the list is empty
- `moonstone/FormCheckbox` in focused state to have the correct "check" color
- `moonstone/Scroller` and other scrolling components' bug in `navigableFilter` when passed a container id

## [1.4.1] - 2017-07-05

### Changed

- `moonstone/Popup` to only call `onKeyDown` when there is a focused item in the `Popup`
- `moonstone/Scroller`, `moonstone/Picker`, and `moonstone/IncrementSlider` to automatically move focus when the currently focused `moonstone/IconButton` becomes disabled

### Fixed

- `moonstone/ContextualPopupDecorator` close button to account for large text size
- `moonstone/ContextualPopupDecorator` to not spot controls other than its activator when navigating out via 5-way
- `moonstone/Panels.Header` to set the value of `marqueeOn` for all types of headers

## [1.4.0] - 2017-06-29

### Deprecated

- `moonstone/Input` prop `noDecorator` is being replaced by `autoFocus` in 2.0.0

### Added

- `moonstone/Scrollbar` property `corner` to add the corner between vertical and horizontal scrollbars
- `moonstone/ScrollThumb` for a thumb of `moonstone/Scrollbar`
- `moonstone/styles/text.less` mixin `.locale-japanese-line-break()` to apply the correct  Japanese language line-break rules for the following multi-line components: `moonstone/BodyText`, `moonstone/Dialog`, `moonstone/Notification`, `moonstone/Popup`, and `moonstone/Tooltip`
- `moonstone/ContextualPopupDecorator` property `popupProps` to attach props to popup component
- `moonstone/VideoPlayer` property `pauseAtEnd` to control forward/backward seeking
- `moonstone/Panels/Header` prop `marqueeOn` to control marquee of header

### Changed

- `moonstone/Panels/Header` to expose its `marqueeOn` prop
- `moonstone/VideoPlayer` to automatically adjust the width of the allocated space for the side components so the media controls have more space to appear on smaller screens
- `moonstone/VideoPlayer` properties `autoCloseTimeout` and `titleHideDelay` default value to `5000`
- `moonstone/VirtualList` to support restoring focus to the last focused item
- `moonstone/Scroller` and other scrolling components to call `onScrollStop` before unmounting if a scroll is in progress
- `moonstone/Scroller` to reveal non-spottable content when navigating out of a scroller

### Fixed

- `moonstone/Dialog` to properly focus via pointer on child components
- `moonstone/VirtualList`, `moonstone/VirtualGridList`, and `moonstone/Scroller` not to be slower when scrolled to the first or the last position by wheeling
- `moonstone` component hold delay time
- `moonstone/VideoPlayer` to show its controls when pressing down the first time
- `moonstone/Panel` autoFocus logic to only focus on initial render
- `moonstone/Input` text colors
- `moonstone/ExpandableInput` to focus its decorator when leaving by 5-way left/right

## [1.3.1] - 2017-06-14

### Fixed

- `moonstone/Picker` support for large text
- `moonstone/Scroller` support for focusing paging controls with the pointer
- `moonstone` CSS rules for unskinned spottable components

## [1.3.0] - 2017-06-12

### Deprecated

- `moonstone/Scroller` props `horizontal` and `vertical`. Deprecated props are replaced with `direction` prop. `horizontal` and `vertical` will be removed in 2.0.0.
- `moonstone/Panel` prop `noAutoFocus` in favor of `autoFocus="none"`

### Added

- `moonstone/Image` support for `children` prop inside images
- `moonstone/Scroller` prop `direction` which replaces `horizontal` and `vertical` props
- `moonstone/VideoPlayer` property `tooltipHideDelay` to hide tooltip with a given amount of time
- `moonstone/VideoPlayer` property `pauseAtEnd` to pause when it reaches either the start or the end of the video
- `moonstone/VideoPlayer` methods `fastForward`, `getMediaState`, `jump`, `pause`, `play`, `rewind`, and `seek` to allow external interaction with the player. See docs for example usage.

### Changed

- `moonstone/Skinnable` to support context and allow it to be added to any component to be individually skinned. This includes a further optimization in skinning which consolidates all color assignments into a single block, so non-color rules aren't unnecessarily duplicated.
- `moonstone/Skinnable` light and dark skin names ("moonstone-light" and "moonstone") to "light" and "dark", respectively
- `moonstone/VideoPlayer` to set play/pause icon to display "play" when rewinding or fast forwarding
- `moonstone/VideoPlayer` to rewind or fast forward when previous command is slow-forward or slow-rewind respectively
- `moonstone/VideoPlayer` to fast forward when previous command is slow-forward and it reaches the last of its play rate
- `moonstone/VideoPlayer` to not play video on reload when `noAutoPlay` is `true`
- `moonstone/VideoPlayer` property `feedbackHideDelay`'s default value to `3000`
- `moonstone/Notification` to break line in characters in ja and zh locale
- `moonstone/Notification` to align texts left in LTR locale and right in RTL locale
- `moonstone/VideoPlayer` to simulate rewind functionality on non-webOS platforms only

### Fixed

- `moonstone/ExpandableItem` to correct the `titleIcon` when using `open` and `disabled`
- `moonstone/GridListImageItem` to center its selection icon on the image instead of the item
- `moonstone/Input` to have correct `Tooltip` position in `RTL`
- `moonstone/SwitchItem` to not unintentionally overflow `Scroller` containers, causing them to jump to the side when focusing
- `moonstone/VideoPlayer` to fast forward properly when video is at paused state
- `moonstone/VideoPlayer` to correctly change sources
- `moonstone/VideoPlayer` to show or hide feedback tooltip properly
- `moonstone/DateTimeDecorator` to work properly with `RadioControllerDecorator`
- `moonstone/Picker` in joined, large text mode so the arrows are properly aligned and sized
- `moonstone/Icon` to reflect the same proportion in relation to its size in large-text mode

## [1.2.0] - 2017-05-17

### Deprecated

- `moonstone/Scroller` and other scrolling components option `indexToFocus` in `scrollTo` method to be removed in 2.0.0

### Added

- `moonstone/Slider` and `moonstone/IncrementSlider` prop `noFill` to support a style without the fill
- `moonstone/Marquee` property `rtl` to set directionality to right-to-left
- `moonstone/VirtualList.GridListImageItem` property `selectionOverlay` to add custom component for selection overlay
- `moonstone/MoonstoneDecorator` property `skin` to let an app choose its skin: "moonstone" and "moonstone-light" are now available
- `moonstone/FormCheckboxItem`
- `moonstone/FormCheckbox`, a standalone checkbox, to support `moonstone/FormCheckboxItem`
- `moonstone/Input` props `invalid` and `invalidMessage` to display a tooltip when input value is invalid
- `moonstone/Scroller` and other scrolling components option `focus` in `scrollTo()` method
- `moonstone/Scroller` and other scrolling components property `spottableScrollbar`
- `moonstone/Icon.IconList` icons: `arrowshrinkleft` and `arrowshrinkright`

### Changed

- `moonstone/Picker` arrow icon for `joined` picker: small when not spotted, hidden when it reaches the end of the picker
- `moonstone/Checkbox` and `moonstone/CheckboxItem` to reflect the latest design
- `moonstone/MoonstoneDecorator/fontGenerator` was refactored to use the browser's FontFace API to dynamically load locale fonts
- `moonstone/VideoPlayer` space allotment on both sides of the playback controls to support 4 buttons; consequently the "more" controls area has shrunk by the same amount
- `moonstone/VideoPlayer` to not disable media button (play/pause)
- `moonstone/Scroller` and other scrolling components so that paging controls are not spottable by default with 5-way
- `moonstone/VideoPlayer`'s more/less button to use updated arrow icon

### Fixed

- `moonstone/MarqueeDecorator` to properly stop marquee on items with `'marqueeOnHover'`
- `moonstone/ExpandableList` to work properly with object-based children
- `moonstone/styles/fonts.less` to restore the Moonstone Icon font to request the local system font by default. Remember to update your webOS build to get the latest version of the font so you don't see empty boxes for your icons.
- `moonstone/Picker` and `moonstone/RangePicker` to now use the correct size from Enyo (60px v.s. 84px) for icon buttons
- `moonstone/Scroller` and other scrolling components to apply ri.scale properly
- `moonstone/Panel` to not cover a `Panels`'s `ApplicationCloseButton` when not using a `Header`
- `moonstone/IncrementSlider` to show tooltip when buttons focused

## [1.1.0] - 2017-04-21

### Deprecated

- `moonstone/ExpandableInput` property `onInputChange`

### Added

- `moonstone/Panels.Panel` prop and `moonstone/MoonstoneDecorator` config option: `noAutoFocus` to support prevention of setting automatic focus after render
- `moonstone/VideoPlayer` props: `backwardIcon`, `forwardIcon`, `jumpBackwardIcon`, `jumpForwardIcon`, `pauseIcon`, and `playIcon` to support icon customization of the player
- `moonstone/VideoPlayer` props `jumpButtonsDisabled` and `rateButtonsDisabled` for disabling the pairs of buttons when it's inappropriate for the playing media
- `moonstone/VideoPlayer` property `playbackRateHash` to support custom playback rates
- `moonstone/VideoPlayer` callback prop `onControlsAvailable` which fires when the players controls show or hide
- `moonstone/Image` support for `onLoad` and `onError` events
- `moonstone/VirtualList.GridListImageItem` prop `placeholder`
- `moonstone/Divider` property `preserveCase` to display text without capitalizing it

### Changed

- `moonstone/Slider` colors and sizing to match the latest designs
- `moonstone/ProgressBar` to position correctly with other components nearby
- `moonstone/Panels` breadcrumb to no longer have a horizontal line above it
- `moonstone/Transition` to measure itself when the CPU is idle
- style for disabled opacity from 0.4 to 0.3
- `moonstone/Button` colors for transparent and translucent background opacity when disabled
- `moonstone/ExpandableInput` property `onInputChange` to fire along with `onChange`. `onInputChange` is deprecated and will be removed in a future update.
- `Moonstone.ttf` font to include new icons
- `moonstone/Icon` to reference additional icons

### Fixed

- `moonstone/Popup` and `moonstone/ContextualPopupDecorator` 5-way navigation behavior
- `moonstone/Input` to not spot its own input decorator on 5-way out
- `moonstone/VideoPlayer` to no longer render its `children` in multiple places
- `moonstone/Button` text color when used on a neutral (light) background in some cases
- `moonstone/Popup` background opacity
- `moonstone/Marquee` to recalculate properly when its contents change
- `moonstone/TimePicker` to display time in correct order
- `moonstone/Scroller` to prefer spotlight navigation to its internal components

## [1.0.0] - 2017-03-31

> NOTE: We have also modified most form components to be usable in a controlled (app manages component
> state) or uncontrolled (Enact manages component state) manner. To put a component into a
> controlled state, pass in `value` (or other appropriate state property such as `selected` or
> `open`) at component creation and then respond to events and update the value as needed. To put a
> component into an uncontrolled state, do not set `value` (or equivalent), at creation. From this
> point on, Enact will manage the state and events will be sent when the state is updated. To
> specify an initial value, use the `defaultValue` (or, `defaultSelected, `defaultOpen, etc.)
> property.  See the documentation for individual components for more information.

### Added

- `moonstone/Button` property `icon` to support a built-in icon next to the text content. The Icon supports everything that `moonstone/Icon` supports, as well as a custom icon.
- `moonstone/MoonstoneDecorator` property `textSize` to resize several components to requested CMR sizes. Simply add `textSize="large"` to your `App` and the new sizes will automatically take effect.

### Changed

- `moonstone/Slider` to use the property `tooltip` instead of `noTooltip`, so the built-in tooltip is not enabled by default
- `moonstone/IncrementSlider` to include tooltip documentation
- `moonstone/ExpandableList` to accept an array of objects as children which are spread onto the generated components
- `moonstone/CheckboxItem` style to match the latest designs, with support for the `moonstone/Checkbox` to be on either the left or the right side by using the `iconPosition` property
- `moonstone/VideoPlayer` to supply every event callback-method with an object representing the VideoPlayer's current state, including: `currentTime`, `duration`, `paused`, `proportionLoaded`, and `proportionPlayed`

### Fixed

- `moonstone/Panels.Panel` behavior for remembering focus on unmount and setting focus after render
- `moonstone/VirtualList.VirtualGridList` showing empty items when items are continuously added dynamically
- `moonstone/Picker` to marquee on focus once again

## [1.0.0-beta.4] - 2017-03-10

### Added

- `moonstone/VirtualList` `indexToFocus` option to `scrollTo` method to focus on item with specified index
- `moonstone/IconButton` and `moonstone/Button` `color` property to add a remote control key color to the button
- `moonstone/Scrollbar` property `disabled` to disable both paging controls when it is true
- `moonstone/VirtualList` parameter `moreInfo` to pass `firstVisibleIndex` and `lastVisibleIndex` when scroll events are firing
- Accessibility support to UI components
- `moonstone/VideoPlayer` property `onUMSMediaInfo` to support the custom webOS “umsmediainfo” event
- `moonstone/Region` component which encourages wrapping components for improved accessibility rather than only preceding the components with a `moonstone/Divider`
- `moonstone/Slider` tooltip. It's enabled by default and comes with options like `noTooltip`, `tooltipAsPercent`, and `tooltipSide`. See the component docs for more details.
- `moonstone/Panels.Panel` property `hideChildren` to defer rendering children
- `moonstone/Spinner` properties `blockClickOn` and `scrim` to block click events behind spinner
- `moonstone/VirtualList` property `clientSize` to specify item dimensions instead of measuring them

### Changed

- `moonstone/VirtualGridImageItem` styles to reduce redundant style code app side
- `moonstone/VirtualList` and `moonstone/VirtualGridList` to add essential CSS for list items automatically
- `moonstone/VirtualList` and `moonstone/VirtualGridList` to not add `data-index` to their item DOM elements directly, but to pass `data-index` as the parameter of their `component` prop like the `key` parameter of their `component` prop
- `moonstone/ExpandableItem` and derivatives to defer focusing the contents until animation completes
- `moonstone/LabeledItem`, `moonstone/ExpandableItem`, `moonstone/ExpandableList` to each support the `node` type in their `label` property. Best used with `ui/Slottable`.

### Fixed

- `moonstone/VirtualList.GridListImageItem` to have proper padding size according to the existence of caption/subcaption
- `moonstone/Scroller` and other scrolling components to display scrollbars with proper size
- `moonstone/VirtualGridList` to not be truncated

### Removed

- `moonstone/Scroller` and other scrolling components property `hideScrollbars` and replaced it with `horizontalScrollbar` and `verticalScrollbar`

## [1.0.0-beta.3] - 2017-02-21

### Added

- `moonstone/VideoPlayer` support for 5-way show/hide of media playback controls
- `moonstone/VideoPlayer` property `feedbackHideDelay`
- `moonstone/Slider` property `onKnobMove` to fire when the knob position changes, independently from the `moonstone/Slider` value
- `moonstone/Slider` properties `active`, `disabled`, `knobStep`, `onActivate`, `onDecrement`, and `onIncrement` as part of enabling 5-way support to `moonstone/Slider`, `moonstone/IncrementSlider` and the media slider for `moonstone/VideoPlayer`
- `moonstone/Slider` now supports `children` which are added to the `Slider`'s knob, and follow it as it moves
- `moonstone/ExpandableInput` properties `iconAfter` and `iconBefore` to display icons after and before the input, respectively
- `moonstone/Dialog` property `preserveCase`, which affects `title` text

### Changed

- `moonstone/IncrementSlider` to change when the buttons are held down
- `moonstone/Marquee` to allow disabled marquees to animate
- `moonstone/Dialog` to marquee `title` and `titleBelow`
- `moonstone/Marquee.MarqueeController` config option `startOnFocus` to `marqueeOnFocus`. `startOnFocus` is deprecated and will be removed in a future update.
- `moonstone/Button`, `moonstone/IconButton`, `moonstone/Item` to not forward `onClick` when `disabled`

### Fixed

- `moonstone/Marquee.MarqueeController` to start marquee on newly registered components when controller has focus and to restart synced marquees after completion
- `moonstone/Scroller` to recalculate when an expandable child opens
- `spotlightDisabled` property support for spottable moonstone components
- `moonstone/Popup` and `moonstone/ContextualPopupDecorator` so that when the popup is closed, spotlight focus returns to the control that had focus prior to the popup opening
- `moonstone/Input` to not get focus when disabled

## [1.0.0-beta.2] - 2017-01-30

### Added

- `moonstone/Panels.Panel` property `showChildren` to support deferring rendering the panel body until animation completes
- `moonstone/MarqueeDecorator` property `invalidateProps` that specifies which props cause the marquee distance to be invalidated
- developer-mode warnings to several components to warn when values are out-of-range
- `moonstone/Divider` property `spacing` which adjusts the amount of empty space above and below the `Divider`. `'normal'`, `'small'`, `'medium'`, `'large'`, and `'none'` are available.
- `moonstone/Picker` when `joined` the ability to be incremented and decremented by arrow keys
- `onSpotlightDisappear` event property support for spottable moonstone components
- `moonstone/VideoPlayer` property `titleHideDelay`

### Changed

- `moonstone/Panels.Panels` and variations to defer rendering the children of contained `Panel` instances until animation completes
- `moonstone/ProgressBar` properties `progress` and `backgroundProgress` to accept a number between 0 and 1
- `moonstone/Slider` and `moonstone/IncrementSlider` property `backgroundPercent` to `backgroundProgress` which now accepts a number between 0 and 1
- `moonstone/Slider` to not ignore `value` prop when it is the same as the previous value
- `moonstone/Picker` component's buttons to reverse their operation such that 'up' selects the previous item and 'down' the next
- `moonstone/Picker` and derivatives may now use numeric width, which represents the amount of characters to use for sizing. `width={4}` represents four characters, `2` for two characters, etc. `width` still accepts the size-name strings.
- `moonstone/Divider` to now behave as a simple horizontal line when no text content is provided
- `moonstone/Scroller` and other scrolling components to not display scrollbar controls by default
- `moonstone/DatePicker` and `moonstone/TimePicker` to emit `onChange` event whenever the value is changed, not just when the component is closed

### Removed

- `moonstone/ProgressBar` properties `min` and `max`

### Fixed

- `moonstone/IncrementSlider` so that the knob is spottable via pointer, and 5-way navigation between the knob and the increment/decrement buttons is functional
- `moonstone/Slider` and `moonstone/IncrementSlider` to not fire `onChange` for value changes from props

## [1.0.0-beta.1] - 2016-12-30

### Added

- `moonstone/VideoPlayer` and `moonstone/TooltipDecorator` components and samples
- `moonstone/Panels.Panels` property `onBack` to support `ui/Cancelable`
- `moonstone/VirtualFlexList` Work-In-Progress component to support variably sized rows or columns
- `moonstone/ExpandableItem` properties `autoClose` and `lockBottom`
- `moonstone/ExpandableList` properties `noAutoClose` and `noLockBottom`
- `moonstone/Picker` property `reverse`
- `moonstone/ContextualPopup` property `noAutoDismiss`
- `moonstone/Dialog` property `scrimType`
- `moonstone/Popup` property `spotlightRestrict`

### Changed

- `moonstone/Panels.Routable` to require a `navigate` configuration property indicating the event callback for back or cancel actions
- `moonstone/MarqueeController` focus/blur handling to start and stop synchronized `moonstone/Marquee` components
- `moonstone/ExpandableList` property `autoClose` to `closeOnSelect` to disambiguate it from the added `autoClose` on 5-way up
- `moonstone/ContextualPopupDecorator.ContextualPopupDecorator` component's `onCloseButtonClick` property to `onClose`
- `moonstone/Dialog` component's `onCloseButtonClicked` property to `onClose`
- `moonstone/Spinner` component's `center` and `middle` properties to a single `centered` property
	that applies both horizontal and vertical centering
- `moonstone/Popup.PopupBase` component's `onCloseButtonClicked` property to `onCloseButtonClick`
- `moonstone/Item.ItemOverlay` component's `autoHide` property to remove the `'no'` option. The same
	effect can be achieved by omitting the property or passing `null`.
- `moonstone/VirtualGridList` to be scrolled by page when navigating with a 5-way direction key
- `moonstone/Scroller`, `moonstone/VirtualList`, `moonstone/VirtualGridList` to no longer respond to mouse down/move/up events
- all Expandables to include a state arrow UI element
- `moonstone/LabeledItem` to support a `titleIcon` property which positions just after the title text
- `moonstone/Button` to include `moonstone/TooltipDecorator`
- `moonstone/Expandable` to support being managed, radio group-style, by a component wrapped with `RadioControllerDecorator` from `ui/RadioDecorator`
- `moonstone/Picker` to animate `moonstone/Marquee` children when any part of the `moonstone/Picker` is focused
- `moonstone/VirtualList` to mute its container instead of disabling it during scroll events
- `moonstone/VirtualList`, `moonstone/VirtualGridList`, and `moonstone/Scroller` to continue scrolling when holding down the paging controls
- `moonstone/VirtualList` to require a `component` prop and not have a default value
- `moonstone/Picker` to continuously change when a button is held down by adding `ui/Holdable`.

### Fixed

- `moonstone/Popup` and `moonstone/ContextualPopup` 5-way navigation behavior using spotlight.
- Bug where a synchronized marquee whose content fit the available space would prevent restarting of the marquees
- `moonstone/Input` to show an ellipsis on the correct side based on the text directionality of the `value` or `placeholder` content.
- `moonstone/VirtualList` and `moonstone/VirtualGridList` to prevent unwanted scrolling when focused with the pointer
- `moonstone/Picker` to remove fingernail when a the pointer is held down, but the pointer is moved off the `joined` picker.
- `moonstone/LabeledItem` to include marquee on both `title` and `label`, and be synchronized

## [1.0.0-alpha.5] - 2016-12-16

No changes.

## [1.0.0-alpha.4] - 2016-12-2

### Added

- `moonstone/Popup`, `moonstone/ContextualPopupDecorator`, `moonstone/Notification`, `moonstone/Dialog` and `moonstone/ExpandableInput` components
- `ItemOverlay` component to `moonstone/Item` module
- `marqueeCentered` prop to `moonstone/MarqueeDecorator` and `moonstone/MarqueeText`
- `placeholder` prop to `moonstone/Image`
- `moonstone/MarqueeController` component to synchronize multiple `moonstone/Marquee` components
- Non-latin locale support to all existing Moonstone components
- Language-specific font support
- `moonstone/IncrementSlider` now accepts customizable increment and decrement icons, as well as `moonstone/Slider` being more responsive to external styling

### Changed

- `moonstone/Input` component's `iconStart` and `iconEnd` properties to be `iconBefore` and `iconAfter`, respectively, for consistency with `moonstone/Item.ItemOverlay` naming
- `moonstone/Icon` and `moonstone/IconButton` so the `children` property supports both font-based icons and images
- the `checked` property to `selected` for consistency across the whole framework. This allows better interoperability when switching between various components.  Affects the following: `CheckboxItem`, `RadioItem`, `SelectableItem`, `Switch`, `SwitchItem`, and `ToggleItem`. Additionally, these now use `moonstone/Item.ItemOverlay` to position and handle their Icons.
- `moonstone/Slider` and `moonstone/IncrementSlider` to be more performant. No changes were made to
	the public API.
- `moonstone/GridListImageItem` so that a placeholder image displays while loading the image, and the caption and subcaption support marqueeing
- `moonstone/MoonstoneDecorator` to add `FloatingLayerDecorator`
- `moonstone/IncrementSlider` in vertical mode looks and works as expected.

### Removed

- LESS mixins that belong in `@enact/ui`, so that only moonstone-specific mixins are contained in
this module. When authoring components and importing mixins, only the local mixins need to be
imported, as they already import the general mixins.
- the `src` property from `moonstone/Icon` and `moonston/IconButton`. Use the support for URLs in
	the `children` property as noted above.
- the `height` property from `moonstone/IncrementSlider` and `moonstone/Slider`

### Fixed

- Joined picker so that it now has correct animation when using the mouse wheel
- Bug in DatePicker/TimePicker that prevented setting of value earlier than 1969

## [1.0.0-alpha.3] - 2016-11-8

### Added

- `moonstone/BodyText`, `moonstone/DatePicker`, `moonstone/DayPicker`, `moonstone/ExpandableItem`, `moonstone/Image`, and `moonstone/TimePicker` components
- `fullBleed` prop to `moonstone/Panels/Header`. When `true`, the header content is indented and the header lines are removed.
- Application close button to `moonstone/Panels`. Fires `onApplicationClose` when clicked. Can be omitted with the `noCloseButton` prop.
- `marqueeDisabled` prop to `moonstone/Picker`
- `padded` prop to `moonstone/RangePicker`
- `forceDirection` prop to `moonstone/Marquee`. Forces the direction of `moonstone/Marquee`. Useful for when `RTL` content cannot be auto detected.

### Changed

- `data` parameter passed to `component` prop of `VirtualList`.
- `moonstone/Expandable` into a submodule of `moonstone/ExpandableItem`
- `ExpandableList` to properly support selection
- `moonstone/Divider`'s `children` property to be optional
- `moonstone/ToggleItem`'s `inline` version to have a `max-width` of `240px`
- `moonstone/Input` to use `<div>` instead of `<label>` for wrapping components. No change to
	functionality, only markup.

### Removed

- `moonstone/ExpandableCheckboxItemGroup` in favor of `ExpandableList`

## [1.0.0-alpha.2] - 2016-10-21

This version includes a lot of refactoring from the previous release. Developers need to switch to the new enact-dev command-line tool.

### Added

- New components and HOCs: `moonstone/Scroller`, `moonstone/VirtualList`, `moonstone/VirtualGridList`, `moonstone/MarqueeText`, `moonstone/Spinner`, `moonstone/ExpandableCheckboxItemGroup`, `moonstone/MarqueeDecorator`
- New options for `ui/Toggleable` HOC
- Marquee support to many components
- Image support to `moonstone/Icon` and `moonstone/IconButton`
- `dismissOnEnter` prop for `moonstone/Input`
- Many more unit tests

### Changed

- Some props for UI state were renamed to have `default` prefix where state was managed by the component. (e.g. `defaultOpen`)

### Fixed

- Many components were fixed, polished, updated and documented
- Inline docs updated to be more consistent and comprehensive<|MERGE_RESOLUTION|>--- conflicted
+++ resolved
@@ -15,11 +15,8 @@
 - `moonstone/FormCheckboxItem` so it doesn't change size between normal and large text mode
 - `moonstone/Heading` to have a bit more space between the text and the line, when the line is present
 - `moonstone/LabeledItem` to pass `marqueeOn` prop to its contents
-<<<<<<< HEAD
 - `moonstone/RadioItem` to have a much prettier dot in dark and light skins
-=======
 - `moonstone/Picker` accessibility read out when a button becomes disabled
->>>>>>> 26fe6918
 - `moonstone/Spinner` to use the latest designs
 - `moonstone/Tooltip` layer order so it doesn't interfere with other positioned elements, like `ContextualPopup`
 - `moonstone/VirtualList.VirtualGridList` and `moonstone/VirtualList.VirtualList` to properly respond to 5way directional key presses
