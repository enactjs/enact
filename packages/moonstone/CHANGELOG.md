--- conflicted
+++ resolved
@@ -4,16 +4,10 @@
 
 ## [unreleased]
 
-<<<<<<< HEAD
 ### Added
 
 - `moonstone/Panels` support for managing share state of contained components
 - `moonstone/Scroller` and `moonstone/VirtualList` support for restoring scroll position when within a `moonstone/Panels.Panel`
-=======
-### Fixed
-
-- `moonstone/FormCheckbox`, `moonstone/Input`, `moonstone/ProgressBar`, `moonstone/RadioItem`, `moonstone/SwitchItem`, and `moonstone/Tooltip` light skin colors.
->>>>>>> 3c597b01
 
 ### Changed
 
@@ -23,6 +17,7 @@
 
 - Fonts to correctly use the new font files and updated the international font name from "Moonstone LG Display" to "Moonstone Global"
 - `moonstone/Dropdown` `children` propType so it supports the same format as `ui/Group` (an array of strings or an array of objects with props)
+- `moonstone/FormCheckbox`, `moonstone/Input`, `moonstone/ProgressBar`, `moonstone/RadioItem`, `moonstone/SwitchItem`, and `moonstone/Tooltip` light skin colors.
 - `moonstone/VideoPlayer` to have correct sized control buttons
 
 ## [3.0.0-alpha.2] - 2019-05-20
