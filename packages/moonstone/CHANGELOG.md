# Change Log

The following is a curated list of changes in the Enact moonstone module, newest changes on the top.

## [unreleased]

### Added

- `moonstone/VideoPlayer` props: `backwardIcon`, `forwardIcon`, `jumpBackwardIcon`, `jumpForwardIcon`, `pauseIcon`, and `playIcon` to support icon customization of the player
- `moonstone/VideoPlayer` props `jumpButtonsDisabled` and `rateButtonsDisabled` for disabling the pairs of buttons when it's inappropriate for the playing media
<<<<<<< HEAD
- `moonstone/VideoPlayer` callback prop `onControlsAvailable` which fires when the players controls show or hide
=======
- `moonstone/Divider` property `preserveCase` to display text without capitalizing it
>>>>>>> 9142201e

### Changed

- `moonstone/Slider` colors and sizing to match the latest designs
- `moonstone/ProgressBar` to position correctly with other components nearby
- `moonstone/Panels` breadcrumb to no longer have a horizontal line above it
- `moonstone/Transition` now measures itself when the CPU is idle.

### Fixed

- `moonstone/Popup.Popup` and `moonstone/ContextualPopupDecorator.ContextualPopupDecorator` 5-way navigation behavior
- `moonstone/Input` to not spot its own input decorator on 5-way out
- `moonstone/VideoPlayer` to no longer render its `children` in multiple places
- `moonstone/Button` text color when used on a neutral (light) background in some cases
- `moonstone/Popup` background opacity
- `moonstone/Marquee` to recalculate properly when its contents change

## [1.0.0] - 2017-03-31

> NOTE: We have also modified most form components to be usable in a controlled (app manages component
> state) or uncontrolled (Enact manages component state) manner. To put a component into a
> controlled state, pass in `value` (or other appropriate state property such as `selected` or
> `open`) at component creation and then respond to events and update the value as needed. To put a
> component into an uncontrolled state, do not set `value` (or equivalent), at creation. From this
> point on, Enact will manage the state and events will be sent when the state is updated. To
> specify an initial value, use the `defaultValue` (or, `defaultSelected, `defaultOpen, etc.)
> property.  See the documentation for individual components for more information.

### Added

- `moonstone/Button` property `icon` to support a built-in icon next to the text content. The Icon supports everything that `moonstone/Icon` supports, as well as a custom icon.
- `moonstone/MoonstoneDecorator` property `textSize` to resize several components to requested CMR sizes. Simply add `textSize="large"` to your `App` and the new sizes will automatically take effect.

### Changed

- `moonstone/Slider` to use the property `tooltip` instead of `noTooltip`, so the built-in tooltip is not enabled by default
- `moonstone/IncrementSlider` to include tooltip documentation
- `moonstone/ExpandableList` to accept an array of objects as children which are spread onto the generated components
- `moonstone/CheckboxItem` style to match the latest designs, with support for the `moonstone/Checkbox` to be on either the left or the right side by using the `iconPosition` property
- `moonstone/VideoPlayer` to supply every event callback-method with an object representing the VideoPlayer's current state, including: `currentTime`, `duration`, `paused`, `proportionLoaded`, and `proportionPlayed`

### Fixed

- `moonstone/Panels.Panel` behavior for remembering focus on unmount and setting focus after render
- `moonstone/VirtualList.VirtualGridList` showing empty items when items are continuously added dynamically
- `moonstone/Picker` to marquee on focus once again

## [1.0.0-beta.4] - 2017-03-10

### Added

- `moonstone/VirtualList` `indexToFocus` option to `scrollTo` method to focus on item with specified index
- `moonstone/IconButton` and `moonstone/Button` `color` property to add a remote control key color to the button
- `moonstone/Scrollbar` property `disabled` to disable both paging controls when it is true
- `moonstone/VirtualList` parameter `moreInfo` to pass `firstVisibleIndex` and `lastVisibleIndex` when scroll events are firing
- Accessibility support to UI components
- `moonstone/VideoPlayer` property `onUMSMediaInfo` to support the custom webOS “umsmediainfo” event
- `moonstone/Region` component which encourages wrapping components for improved accessibility rather than only preceding the components with a `moonstone/Divider`
- `moonstone/Slider` tooltip. It's enabled by default and comes with options like `noTooltip`, `tooltipAsPercent`, and `tooltipSide`. See the component docs for more details.
- `moonstone/Panels.Panel` property `hideChildren` to defer rendering children
- `moonstone/Spinner` properties `blockClickOn` and `scrim` to block click events behind spinner
- `moonstone/VirtualList` property `clientSize` to specify item dimensions instead of measuring them

### Changed

- `moonstone/VirtualGridImageItem` styles to reduce redundant style code app side
- `moonstone/VirtualList` and `moonstone/VirtualGridList` to add essential CSS for list items automatically
- `moonstone/VirtualList` and `moonstone/VirtualGridList` to not add `data-index` to their item DOM elements directly, but to pass `data-index` as the parameter of their `component` prop like the `key` parameter of their `component` prop
- `moonstone/ExpandableItem` and derivatives to defer focusing the contents until animation completes
- `moonstone/LabeledItem`, `moonstone/ExpandableItem`, `moonstone/ExpandableList` to each support the `node` type in their `label` property. Best used with `ui/Slottable`.

### Fixed

- `moonstone/VirtualList.GridListImageItem` to have proper padding size according to the existence of caption/subcaption
- `moonstone/Scrollable` to display scrollbars with proper size
- `moonstone/VirtualGridList` to not be truncated

### Removed

- `moonstone/Scrollable` property `hideScrollbars` and replaced it with `horizontalScrollbar` and `verticalScrollbar`

## [1.0.0-beta.3] - 2017-02-21

### Added

- `moonstone/VideoPlayer` support for 5-way show/hide of media playback controls
- `moonstone/VideoPlayer` property `feedbackHideDelay`
- `moonstone/Slider` property `onKnobMove` to fire when the knob position changes, independently from the `moonstone/Slider` value
- `moonstone/Slider` properties `active`, `disabled`, `knobStep`, `onActivate`, `onDecrement`, and `onIncrement` as part of enabling 5-way support to `moonstone/Slider`, `moonstone/IncrementSlider` and the media slider for `moonstone/VideoPlayer`
- `moonstone/Slider` now supports `children` which are added to the `Slider`'s knob, and follow it as it moves
- `moonstone/ExpandableInput` properties `iconAfter` and `iconBefore` to display icons after and before the input, respectively
- `moonstone/Dialog` property `preserveCase`, which affects `title` text

### Changed

- `moonstone/IncrementSlider` to change when the buttons are held down
- `moonstone/Marquee` to allow disabled marquees to animate
- `moonstone/Dialog` to marquee `title` and `titleBelow`
- `moonstone/Marquee.MarqueeController` config option `startOnFocus` to `marqueeOnFocus`. `startOnFocus` is deprecated and will be removed in a future update.
- `moonstone/Button`, `moonstone/IconButton`, `moonstone/Item` to not forward `onClick` when `disabled`

### Fixed

- `moonstone/Marquee.MarqueeController` to start marquee on newly registered components when controller has focus and to restart synced marquees after completion
- `moonstone/Scroller` to recalculate when an expandable child opens
- `spotlightDisabled` property support for spottable moonstone components
- `moonstone/Popup` and `moonstone/ContextualPopupDecorator` so that when the popup is closed, spotlight focus returns to the control that had focus prior to the popup opening
- `moonstone/Input` to not get focus when disabled

## [1.0.0-beta.2] - 2017-01-30

### Added

- `moonstone/Panels.Panel` property `showChildren` to support deferring rendering the panel body until animation completes
- `moonstone/MarqueeDecorator` property `invalidateProps` that specifies which props cause the marquee distance to be invalidated
- developer-mode warnings to several components to warn when values are out-of-range
- `moonstone/Divider` property `spacing` which adjusts the amount of empty space above and below the `Divider`. `'normal'`, `'small'`, `'medium'`, `'large'`, and `'none'` are available.
- `moonstone/Picker` when `joined` the ability to be incremented and decremented by arrow keys
- `onSpotlightDisappear` event property support for spottable moonstone components
- `moonstone/VideoPlayer` property `titleHideDelay`

### Changed

- `moonstone/Panels.Panels` and variations to defer rendering the children of contained `Panel` instances until animation completes
- `moonstone/ProgressBar` properties `progress` and `backgroundProgress` to accept a number between 0 and 1
- `moonstone/Slider` and `moonstone/IncrementSlider` property `backgroundPercent` to `backgroundProgress` which now accepts a number between 0 and 1
- `moonstone/Slider` to not ignore `value` prop when it is the same as the previous value
- `moonstone/Picker` component's buttons to reverse their operation such that 'up' selects the previous item and 'down' the next
- `moonstone/Picker` and derivatives may now use numeric width, which represents the amount of characters to use for sizing. `width={4}` represents four characters, `2` for two characters, etc. `width` still accepts the size-name strings.
- `moonstone/Divider` to now behave as a simple horizontal line when no text content is provided
- `moonstone/Scrollable` to not display scrollbar controls by default
- `moonstone/DatePicker` and `moonstone/TimePicker` to emit `onChange` event whenever the value is changed, not just when the component is closed

### Removed

- `moonstone/ProgressBar` properties `min` and `max`

### Fixed

- `moonstone/IncrementSlider` so that the knob is spottable via pointer, and 5-way navigation between the knob and the increment/decrement buttons is functional
- `moonstone/Slider` and `moonstone/IncrementSlider` to not fire `onChange` for value changes from props

## [1.0.0-beta.1] - 2016-12-30

### Added

- `moonstone/VideoPlayer` and `moonstone/TooltipDecorator` components and samples
- `moonstone/Panels.Panels` property `onBack` to support `ui/Cancelable`
- `moonstone/VirtualFlexList` Work-In-Progress component to support variably sized rows or columns
- `moonstone/ExpandableItem` properties `autoClose` and `lockBottom`
- `moonstone/ExpandableList` properties `noAutoClose` and `noLockBottom`
- `moonstone/Picker` property `reverse`
- `moonstone/ContextualPopup` property `noAutoDismiss`
- `moonstone/Dialog` property `scrimType`
- `moonstone/Popup` property `spotlightRestrict`

### Changed

- `moonstone/Panels.Routable` to require a `navigate` configuration property indicating the event callback for back or cancel actions
- `moonstone/MarqueeController` focus/blur handling to start and stop synchronized `moonstone/Marquee` components
- `moonstone/ExpandableList` property `autoClose` to `closeOnSelect` to disambiguate it from the added `autoClose` on 5-way up
- `moonstone/ContextualPopupDecorator.ContextualPopupDecorator` component's `onCloseButtonClick` property to `onClose`
- `moonstone/Dialog` component's `onCloseButtonClicked` property to `onClose`
- `moonstone/Spinner` component's `center` and `middle` properties to a single `centered` property
	that applies both horizontal and vertical centering
- `moonstone/Popup.PopupBase` component's `onCloseButtonClicked` property to `onCloseButtonClick`
- `moonstone/Item.ItemOverlay` component's `autoHide` property to remove the `'no'` option. The same
	effect can be achieved by omitting the property or passing `null`.
- `moonstone/VirtualGridList` to be scrolled by page when navigating with a 5-way direction key
- `moonstone/Scroller`, `moonstone/VirtualList`, `moonstone/VirtualGridList`, and `moonstone/Scrollable` to no longer respond to mouse down/move/up events
- all Expandables to include a state arrow UI element
- `moonstone/LabeledItem` to support a `titleIcon` property which positions just after the title text
- `moonstone/Button` to include `moonstone/TooltipDecorator`
- `moonstone/Expandable` to support being managed, radio group-style, by a component wrapped with `RadioControllerDecorator` from `ui/RadioDecorator`
- `moonstone/Picker` to animate `moonstone/Marquee` children when any part of the `moonstone/Picker` is focused
- `moonstone/VirtualList` to mute its container instead of disabling it during scroll events
- `moonstone/VirtualList`, `moonstone/VirtualGridList`, and `moonstone/Scroller` to continue scrolling when holding down the paging controls
- `moonstone/VirtualList` to require a `component` prop and not have a default value
- `moonstone/Picker` to continuously change when a button is held down by adding `ui/Holdable`.

### Fixed

- `moonstone/Popup` and `moonstone/ContextualPopup` 5-way navigation behavior using spotlight.
- Bug where a synchronized marquee whose content fit the available space would prevent restarting of the marquees
- `moonstone/Input` to show an ellipsis on the correct side based on the text directionality of the `value` or `placeholder` content.
- `moonstone/VirtualList` and `moonstone/VirtualGridList` to prevent unwanted scrolling when focused with the pointer
- `moonstone/Picker` to remove fingernail when a the pointer is held down, but the pointer is moved off the `joined` picker.
- `moonstone/LabeledItem` to include marquee on both `title` and `label`, and be synchronized

## [1.0.0-alpha.5] - 2016-12-16

No changes.

## [1.0.0-alpha.4] - 2016-12-2

### Added

- `moonstone/Popup`, `moonstone/ContextualPopupDecorator`, `moonstone/Notification`, `moonstone/Dialog` and `moonstone/ExpandableInput` components
- `ItemOverlay` component to `moonstone/Item` module
- `marqueeCentered` prop to `moonstone/MarqueeDecorator` and `moonstone/MarqueeText`
- `placeholder` prop to `moonstone/Image`
- `moonstone/MarqueeController` component to synchronize multiple `moonstone/Marquee` components
- Non-latin locale support to all existing Moonstone components
- Language-specific font support
- `moonstone/IncrementSlider` now accepts customizable increment and decrement icons, as well as `moonstone/Slider` being more responsive to external styling

### Changed

- `moonstone/Input` component's `iconStart` and `iconEnd` properties to be `iconBefore` and `iconAfter`, respectively, for consistency with `moonstone/Item.ItemOverlay` naming
- `moonstone/Icon` and `moonstone/IconButton` so the `children` property supports both font-based icons and images
- the `checked` property to `selected` for consistency across the whole framework. This allows better interoperability when switching between various components.  Affects the following: `CheckboxItem`, `RadioItem`, `SelectableItem`, `Switch`, `SwitchItem`, and `ToggleItem`. Additionally, these now use `moonstone/Item.ItemOverlay` to position and handle their Icons.
- `moonstone/Slider` and `moonstone/IncrementSlider` to be more performant. No changes were made to
	the public API.
- `moonstone/GridListImageItem` so that a placeholder image displays while loading the image, and the caption and subcaption support marqueeing
- `moonstone/MoonstoneDecorator` to add `FloatingLayerDecorator`
- `moonstone/IncrementSlider` in vertical mode looks and works as expected.

### Removed

- LESS mixins that belong in `@enact/ui`, so that only moonstone-specific mixins are contained in
this module. When authoring components and importing mixins, only the local mixins need to be
imported, as they already import the general mixins.
- the `src` property from `moonstone/Icon` and `moonston/IconButton`. Use the support for URLs in
	the `children` property as noted above.
- the `height` property from `moonstone/IncrementSlider` and `moonstone/Slider`

### Fixed

- Joined picker so that it now has correct animation when using the mouse wheel
- Bug in DatePicker/TimePicker that prevented setting of value earlier than 1969

## [1.0.0-alpha.3] - 2016-11-8

### Added

- `moonstone/BodyText`, `moonstone/DatePicker`, `moonstone/DayPicker`, `moonstone/ExpandableItem`, `moonstone/Image`, and `moonstone/TimePicker` components
- `fullBleed` prop to `moonstone/Panels/Header`. When `true`, the header content is indented and the header lines are removed.
- Application close button to `moonstone/Panels`. Fires `onApplicationClose` when clicked. Can be omitted with the `noCloseButton` prop.
- `marqueeDisabled` prop to `moonstone/Picker`
- `padded` prop to `moonstone/RangePicker`
- `forceDirection` prop to `moonstone/Marquee`. Forces the direction of `moonstone/Marquee`. Useful for when `RTL` content cannot be auto detected.

### Changed

- `data` parameter passed to `component` prop of `VirtualList`.
- `moonstone/Expandable` into a submodule of `moonstone/ExpandableItem`
- `ExpandableList` to properly support selection
- `moonstone/Divider`'s `children` property to be optional
- `moonstone/ToggleItem`'s `inline` version to have a `max-width` of `240px`
- `moonstone/Input` to use `<div>` instead of `<label>` for wrapping components. No change to
	functionality, only markup.

### Removed

- `moonstone/ExpandableCheckboxItemGroup` in favor of `ExpandableList`

## [1.0.0-alpha.2] - 2016-10-21

This version includes a lot of refactoring from the previous release. Developers need to switch to the new enact-dev command-line tool.

### Added

- New components and HOCs: `moonstone/Scroller`, `moonstone/VirtualList`, `moonstone/VirtualGridList`, `moonstone/Scrollable`, `moonstone/MarqueeText`, `moonstone/Spinner`, `moonstone/ExpandableCheckboxItemGroup`, `moonstone/MarqueeDecorator`
- New options for `ui/Toggleable` HOC
- Marquee support to many components
- Image support to `moonstone/Icon` and `moonstone/IconButton`
- `dismissOnEnter` prop for `moonstone/Input`
- Many more unit tests

### Changed

- Some props for UI state were renamed to have `default` prefix where state was managed by the component. (e.g. `defaultOpen`)

### Fixed

- Many components were fixed, polished, updated and documented
- Inline docs updated to be more consistent and comprehensive<|MERGE_RESOLUTION|>--- conflicted
+++ resolved
@@ -8,11 +8,8 @@
 
 - `moonstone/VideoPlayer` props: `backwardIcon`, `forwardIcon`, `jumpBackwardIcon`, `jumpForwardIcon`, `pauseIcon`, and `playIcon` to support icon customization of the player
 - `moonstone/VideoPlayer` props `jumpButtonsDisabled` and `rateButtonsDisabled` for disabling the pairs of buttons when it's inappropriate for the playing media
-<<<<<<< HEAD
 - `moonstone/VideoPlayer` callback prop `onControlsAvailable` which fires when the players controls show or hide
-=======
 - `moonstone/Divider` property `preserveCase` to display text without capitalizing it
->>>>>>> 9142201e
 
 ### Changed
 
