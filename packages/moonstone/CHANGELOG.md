# Change Log

The following is a curated list of changes in the Enact moonstone module, newest changes on the top.

## [unreleased]

### Added

- `moonstone/Button` and `moonstone/IconButton` class name `small` to the list of allowed `css` overrides

### Fixed

- `moonstone/IconButton` to allow external customization of the `Icon` vertical alignment (by setting `line-height`)
<<<<<<< HEAD
- `moonstone/VideoPlayer` to correctly focus to default media controls component
=======
- `moonstone/ContextualPopupDecorator` to not set focus to activator when closing if focus was set elsewhere
>>>>>>> f9eb2ec6

## [2.0.0-beta.3] - 2018-05-14

### Added

- `moonstone/SelectableItem.SelectableItemDecorator`

### Changed

- `moonstone/ToggleItem` to forward native events on `onFocus` and `onBlur`
- `moonstone/Input` and `moonstone/ExpandableInput` to support forwarding valid `<input>` props to the contained `<input>` node
- `moonstone/ToggleButton` to fire `onToggle` when toggled

### Fixed

- `moonstone/VirtualList.VirtualList` and `moonstone/VirtualList.VirtualGridList` to scroll properly with all enabled items via a page up or down key
- `moonstone/VirtualList.VirtualList`, `moonstone/VirtualList.VirtualGridList`, and `moonstone/Scroller.Scroller` to ignore any user key events in pointer mode
- `moonstone/VirtualList.VirtualList`, `moonstone/VirtualList.VirtualGridList`, and `moonstone/Scroller.Scroller` to pass `data-spotlight-container-disabled` prop to their outer DOM element
- `moonstone/Image` so it automatically swaps the `src` to the appropriate resolution dynamically as the screen resizes
- `moonstone/Popup` to support all `spotlightRestrict` options
- `moonstone` component `disabled` colors to match the most recent design guidelines (from 30% to 60% opacity)
- `moonstone/ExpandableInput` spotlight behavior when leaving the component via 5-way

## [2.0.0-beta.2] - 2018-05-07

### Fixed

- `moonstone/IconButton` to allow theme-style customization, like it claimed was possible
- `moonstone/ExpandableItem` and related expandables to deal with disabled items and the `autoClose`, `lockBottom` and `noLockBottom` props
- `moonstone/Slider` not to fire `onChange` event when 5-ways out of boundary
- `moonstone/ToggleButton` layout for RTL locales
- `moonstone/Item`, `moonstone/SlotItem`, `moonstone/ToggleItem` to not apply duplicate `className` values
- `moonstone/VirtualList.VirtualList`, `moonstone/VirtualList.VirtualGridList`, and `moonstone/Scroller.Scroller` scrollbar button's aria-label in RTL
- `moonstone/VirtualList.VirtualList` and `moonstone/VirtualList.VirtualGridList` to scroll properly with all disabled items
- `moonstone/VirtualList.VirtualList` and `moonstone/VirtualList.VirtualGridList` to not scroll on focus when jumping

## [2.0.0-beta.1] - 2018-04-29

### Removed

- `moonstone/IncrementSlider` and `moonstone/Slider` props `tooltipAsPercent`, `tooltipSide`, and `tooltipForceSide`, to be replaced by `moonstone/IncrementSlider.IncrementSliderTooltip` and `moonstone/Slider.SliderTooltip` props `percent`, and `side`
- `moonstone/IncrementSlider` props `detachedKnob`, `onDecrement`, `onIncrement`, and `scrubbing`
- `moonstone/ProgressBar` props `tooltipSide` and `tooltipForceSide`, to be replaced by `moonstone/ProgressBar.ProgressBarTooltip` prop `side`
- `moonstone/Slider` props `detachedKnob`, `onDecrement`, `onIncrement`, `scrubbing`, and `onKnobMove`
- `moonstone/VideoPlayer` property `tooltipHideDelay`
- `moonstone/VideoPlayer` props `backwardIcon`, `forwardIcon`, `initialJumpDelay`, `jumpBackwardIcon`, `jumpButtonsDisabled`, `jumpDelay`, `jumpForwadIcon`, `leftComponents`, `moreButtonCloseLabel`, `moreButtonColor`, `moreButtonDisabled`, `moreButtonLabel`, `no5WayJump`, `noJumpButtons`, `noRateButtons`, `pauseIcon`, `playIcon`, `rateButtonsDisabled`, and `rightComponents`, replaced by corresponding props on `moonstone/VideoPlayer.MediaControls`
- `moonstone/VideoPlayer` props `onBackwardButtonClick`, `onForwardButtonClick`, `onJumpBackwardButtonClick`, `onJumpForwardButtonClick`, and `onPlayButtonClick`, replaced by `onRewind`, `onFastForward`, `onJumpBackward`, `onJumpForward`, `onPause`, and `onPlay`, respectively

### Added

- `moonstone/DatePicker` props `dayAriaLabel`, `dayLabel`, `monthAriaLabel`, `monthLabel`, `yearAriaLabel` and `yearLabel` to configure the label set on date pickers
- `moonstone/DayPicker` and `moonstone/DaySelector` props `dayNameLength`, `everyDayText`, `everyWeekdayText`, and `everyWeekendText`
- `moonstone/ExpandablePicker` props `checkButtonAriaLabel`, `decrementAriaLabel`, `incrementAriaLabel`, and `pickerAriaLabel` to configure the label set on each button and picker
- `moonstone/MediaOverlay` component
- `moonstone/Picker` props `aria-label`, `decrementAriaLabel`, and `incrementAriaLabel` to configure the label set on each button
- `moonstone/Popup` property `closeButtonAriaLabel` to configure the label set on popup close button
- `moonstone/ProgressBar.ProgressBarTooltip` props `percent` to format the value as a percent and `visible` to control display of the tooltip
- `moonstone/TimePicker` props `hourAriaLabel`, `hourLabel`, `meridiemAriaLabel`, `meridiemLabel`, `minuteAriaLabel`, and `minuteLabel` to configure the label set on time pickers
- `moonstone/VideoPlayer.MediaControls` component to support additional customization of the playback controls
- `moonstone/VideoPlayer` props `mediaControlsComponent`, `onRewind`, `onFastForward`, `onJumpBackward`, `onJumpForward`, `onPause`, `onPlay`, and `preloadSource`
- `moonstone/VirtualList.VirtualList` and `moonstone/VirtualList.VirtualGridList` `role="list"`
- `moonstone/VirtualList.VirtualList` and `moonstone/VirtualList.VirtualGridList` prop `wrap` to support wrap-around spotlight navigation
- `moonstone/VirtualList`, `moonstone/VirtualGridList` and `moonstone/Scroller` props `scrollRightAriaLabel`, `scrollLeftAriaLabel`, `scrollDownAriaLabel`, and `scrollUpAriaLabel` to configure the aria-label set on scroll buttons in the scrollbars

### Changed

- `moonstone/IncrementSlider` and `moonstone/Slider` prop `tooltip` to support either a boolean for the default tooltip or an element or component for a custom tooltip
- `moonstone/Input` to prevent pointer actions on other component when the input has focus
- `moonstone/ProgressBar.ProgressBarTooltip` prop `side` to support either locale-aware or locale-independent positioning
- `moonstone/ProgressBar.ProgressBarTooltip` prop `tooltip` to support custom tooltip components
- `moonstone/Scroller`, `moonstone/Picker`, and `moonstone/IncrementSlider` to retain focus on `moonstone/IconButton` when it becomes disabled

### Fixed

- `moonstone/ExpandableItem` and related expandable components to expand smoothly when used in a scroller
- `moonstone/GridListImageItem` to show proper `placeholder` and `selectionOverlay`
- `moonstone/MoonstoneDecorator` to optimize localized font loading performance
- `moonstone/Scroller` and `moonstone/VirtualList` navigation via 5-way from paging controls
- `moonstone/VideoPlayer` to render bottom controls at idle after mounting
- `moonstone/VirtualList.VirtualList` and `moonstone/VirtualList.VirtualGridList` to give initial focus
- `moonstone/VirtualList.VirtualList` and `moonstone/VirtualList.VirtualGridList` to have the default value for `dataSize`, `pageScroll`, and `spacing` props

## [2.0.0-alpha.8] - 2018-04-17

### Added

- `moonstone/Panels` property `closeButtonAriaLabel` to configure the label set on application close button

### Changed

- `moonstone/VirtualList.VirtualList` and `moonstone/VirtualList.VirtualGridList` to set its ARIA `role` to `"list"`
- `moonstone/VideoPlayer` property `title` to accept node type

### Fixed

- `moonstone/TimePicker` to show `meridiem` correctly in all locales
- `moonstone/Scrollable` scroll buttons to read out out audio guidance when button pressed down
- `moonstone/ExpandableItem` to show label properly when open and disabled
- `moonstone/Notification` to position properly in RTL locales
- `moonstone/VideoPlayer` to show controls when pressing 5-way select

## [2.0.0-alpha.7] - 2018-04-03

### Removed

- `moonstone/VirtualList.VirtualList` and `moonstone/VirtualList.VirtualGridList` prop `data` to eliminate the misunderstanding caused by the ambiguity of `data`

### Added

- `moonstone/VideoPlayer` property `noSpinner` to allow apps to show/hide spinner while loading video

### Changed

- `moonstone/VideoPlayer` to disable play/pause button when media controls are disabled
- `moonstone/VideoPlayer` property `moreButtonColor` to allow setting underline colors for more button
- `moonstone/VirtualList.VirtualList` and `moonstone/VirtualList.VirtualGridList` prop `isItemDisabled`, which accepts a function that checks if the item at the supplied index is disabled
- `moonstone/Panels.Header` support for `headerInput` so the Header can be used as an Input. See documentation for usage examples.
- `moonstone/ProgressBar` property `tooltipSide` to configure tooltip position relative to the progress bar
- `moonstone/ProgressBar` colors (affecting `moonstone/Slider` as well) for light and dark theme to match the latest designs and make them more visible when drawn over arbitrary background colors

### Fixed

- `moonstone/VideoPlayer` to correctly adjust spaces when the number of components changes in `leftComponents` and `rightComponents`
- `moonstone/VideoPlayer` to read out audio guidance every time `source` changes
- `moonstone/VideoPlayer` to display custom thumbnail node
- `moonstone/VideoPlayer` to hide more icon when right components are removed
- `moonstone/Picker` to correctly update pressed state when dragging off buttons
- `moonstone/Notification` to display when it's opened
- `moonstone/VirtualList` and `moonstone/VirtualGridList` to show Spotlight properly while navigating with page up and down keys
- `moonstone/Input` to allow navigating via left or right to other components when the input is active and the selection is at start or end of the text, respectively
- `moonstone/Panels.ActivityPanels` to correctly lay out the existing panel after adding additional panels

## [2.0.0-alpha.6] - 2018-03-22

### Removed

- `moonstone/Slider` exports `SliderFactory` and `SliderBaseFactory`
- `moonstone/IncrementSlider` exports `IncrementSliderFactory` and `IncrementSliderBaseFactory`
- `moonstone/ProgressBar`, `moonstone/Slider`, `moonstone/Slider.SliderTooltip`, `moonstone/IncrementSlider` components' `vertical` property and replaced it with `orientation`

### Added

- `moonstone/VideoPlayer` property `component` to handle custom video element
- `moonstone/IncrementSlider` properties `incrementAriaLabel` and `decrementAriaLabel` to configure the label set on each button
- `moonstone/Input` support for `small` prop
- `moonstone/ProgressBar` support for `tooltip` and `tooltipForceSide`
- `moonstone/ProgressBar`, `moonstone/Slider`, `moonstone/Slider.SliderTooltip`, `moonstone/IncrementSlider` property `orientation` to accept orientation strings like "vertical" and "horizontal" (replaced old `vertical` prop)

### Changed

- `moonstone/Input` input `height`, `vertical-align`, and `margins`. Please verify your layouts to ensure everything lines up correctly; this change may require removal of old sizing and positioning CSS which is no longer necessary.
- `moonstone/FormCheckbox` to have a small border around the circle, according to new GUI designs
- `moonstone/RadioItem` dot size and added an inner-dot to selected-focused state, according to new GUI designs
- `moonstone/ContextualPopup` prop `popupContainerId` to `popupSpotlightId`
- `moonstone/Popup` prop `containerId` to `spotlightId`
- `moonstone/VideoPlayer` prop `containerId` to `spotlightId`
- `moonstone/VirtualList.VirtualList` and `moonstone/VirtualList.VirtualGridList` prop `component` to be replaced by `itemRenderer`

### Fixed

- `moonstone/ExpandableItem` to be more performant when animating
- `moonstone/GridListImageItem` to hide overlay checkmark icon on focus when unselected
- `moonstone/GridListImageItem` to use `ui/GridListImageItem`
- `moonstone/VirtualList`, `moonstone/VirtualGridList` and `moonstone/Scroller` components to use their base UI components
- `moonstone/VirtualList` to show the selected state on hovered paging controls properly
- `moonstone/Slider` to highlight knob when selected
- `moonstone/Slider` to handle updates to its `value` prop correctly
- `moonstone/ToggleItem` to accept HTML DOM node tag names as strings for its `component` property
- `moonstone/Popup` to properly pause and resume spotlight when animating

## [2.0.0-alpha.5] - 2018-03-07

### Removed

- `moonstone/Marquee.MarqueeText`, replaced by `moonstone/Marquee.Marquee`
- `moonstone/VirtualGridList.GridListImageItem`, replaced by `moonstone/GridListImageItem`

### Changed

- `moonstone/Marquee.Marquee` to be `moonstone/Marquee.MarqueeBase`
- `moonstone/ContextualPopupDecorator` to not restore last-focused child
- `moonstone/ExpandableList` to restore focus to the first selected item after opening

### Fixed

- `moonstone/Slider` to correctly show localized percentage value in tooltip when `tooltipAsPercent` is true
- `moonstone/VirtualGridList` to show or hide its scrollbars properly
- `moonstone/Button` text to be properly centered
- `moonstone/Input` to not clip some glyphs at the start of the value

## [2.0.0-alpha.4] - 2018-02-13

### Added

- `moonstone/SlotItem` replacing `moonstone/Item.ItemOverlay`

### Removed

- `moonstone/VirtualFlexList` to be replaced by `ui/VirtualFlexList`
- `moonstone/Button` and `moonstone/IconButton` prop `noAnimation`
- `moonstone/Item.OverlayDecorator`, `moonstone/Item.Overlay`, and `moonstone/Item.ItemOverlay` to be replaced by `moonstone/SlotItem`

### Changed

- `moonstone/Marquee` to do less-costly calculations during measurement and optimized the applied styles
- `moonstone/ExpandableList` to require a unique key for each object type data

### Fixed

- `moonstone/VirtualList` to render properly with fiber reconciler
- `moonstone/VirtualList` focus option in scrollTo api
- `moonstone/ExpandableSpotlightDecorator` to not spot the title upon collapse when in `pointerMode`
- `moonstone/Spinner` to not unpause Spotlight unless it was the one to pause it
- `moonstone/Marquee` to stop when becoming disabled
- `moonstone/Input`, `moonstone/MarqueeDecorator`, and `moonstone/Slider` to prevent unnecessary focus-based updates

## [2.0.0-alpha.3] - 2018-01-18

### Removed

- `moonstone/Scroller` and `moonstone/VirtualList` option `indexToFocus` in `scrollTo` method which is deprecated from 1.2.0
- `moonstone/Scroller` props `horizontal` and `vertical` which are deprecated from 1.3.0 and replaced with `direction` prop
- `moonstone/Button` exports `ButtonFactory` and `ButtonBaseFactory`
- `moonstone/IconButton` exports `IconButtonFactory` and `IconButtonBaseFactory`

### Fixed

- `moonstone/MoonstoneDecorator` root node to fill the entire space available, which simplifies positioning and sizing for child elements (previously always measured 0 in height)
- `moonstone/VirtualList` to prevent infinite function call when a size of contents is slightly longer than a client size without a scrollbar
- `moonstone/VirtualList` to sync scroll position when clientSize changed

## [2.0.0-alpha.2] - 2017-08-29

No significant changes.

## [2.0.0-alpha.1] - 2017-08-27

### Changed

- `moonstone/Button`, `moonstone/Checkbox`, `moonstone/FormCheckbox`, `moonstone/IconButton`, `moonstone/IncrementSlider`, `moonstone/Item`, `moonstone/Picker`, and `moonstone/RangePicker`, `moonstone/Switch` and `moonstone/VideoPlayer` to use `ui/Touchable`

## [1.15.0] - 2018-02-28

### Deprecated

- `moonstone/Marquee.Marquee`, to be moved to `moonstone/Marquee.MarqueeBase` in 2.0.0
- `moonstone/Marquee.MarqueeText`, to be moved to `moonstone/Marquee.Marquee` in 2.0.0

### Fixed

- `moonstone/GridListImageItem` to display correctly

## [1.14.0] - 2018-02-23

### Deprecated

- `moonstone/VirtualFlexList`, to be replaced by `ui/VirtualFlexList` in 2.0.0
- `moonstone/VirtualGridList.GridListImageItem`, to be replaced by `moonstone/GridListImageItem` in 2.0.0
- `moonstone/Button` and `moonstone/IconButton` prop `noAnimation`, to be removed in 2.0.0
- `moonstone/Button.ButtonFactory`, `moonstone/Button.ButtonBaseFactory`, `moonstone/IconButton.IconButtonFactory`, `moonstone/IconButton.IconButtonBaseFactory`, `moonstone/IncrementSlider.IncrementSliderFactory`, `moonstone/IncrementSlider.IncrementSliderBaseFactory`, `moonstone/Slider.SliderFactory`, and `moonstone/Slider.SliderBaseFactory`, to be removed in 2.0.0
- `moonstone/Item.ItemOverlay`, to be replaced by `ui/SlotItem` in 2.0.0
- `moonstone/Item.Overlay` and `moonstone/Item.OverlayDecorator`, to be removed in 2.0.0

### Added

- `moonstone/DaySelector` component
- `moonstone/EditableIntegerPicker` component
- `moonstone/GridListImageItem` component

## [1.13.3] - 2018-01-16

### Fixed

- `moonstone/TimePicker` to not read out meridiem label when meridiem picker gets a focus
- `moonstone/Scroller` to correctly update scrollbars when the scroller's contents change

## [1.13.2] - 2017-12-14

### Fixed

- `moonstone/Panels` to maintain spotlight focus when `noAnimation` is set
- `moonstone/Panels` to not accept back key presses during transition
- `moonstone/Panels` to revert 1.13.0 fix that blurred Spotlight when transitioning panels
- `moonstone/Scroller` and other scrolling components to not show scroll thumb when only child item is updated
- `moonstone/Scroller` and other scrolling components to not hide scroll thumb immediately after scroll position reaches the top or the bottom
- `moonstone/Scroller` and other scrolling components to show scroll thumb properly when scroll position reaches the top or the bottom by paging controls

## [1.13.1] - 2017-12-06

### Fixed

- `moonstone/Slider` to not unnecessarily fire `onChange` if the initial value has not changed

## [1.13.0] - 2017-11-28

### Added

- `moonstone/VideoPlayer` props `disabled`, `loading`, `miniFeedbackHideDelay`, and `thumbnailComponent` as well as new APIs: `areControlsVisible`, `getVideoNode`, `showFeedback`, and `toggleControls`

### Fixed

- `moonstone/VirtualList` to render items from a correct index on edge cases at the top of a list
- `moonstone/VirtualList` to handle focus properly via page up at the first page and via page down at the last page
- `moonstone/Expandable` and derivatives to use the new `ease-out-quart` animation timing function to better match the aesthetic of Enyo's Expandables
- `moonstone/TooltipDecorator` to correctly display tooltip direction when locale changes
- `moonstone/Marquee` to restart animation on every resize update
- `moonstone/LabeledItem` to start marquee when hovering while disabled
- `moonstone/Marquee` to correctly start when hovering on disabled spottable components
- `moonstone/Marquee.MarqueeController` to not abort marquee when moving among components
- `moonstone/Picker` marquee issues with disabled buttons or Picker
- `moonstone/Panels` to prevent loss of spotlight issue when moving between panels
- `moonstone/VideoPlayer` to bring it in line with real-world use-cases
- `moonstone/Slider` by removing unnecessary repaints to the screen
- `moonstone/Slider` to fire `onChange` events when the knob is pressed near the boundaries
- `moonstone/VideoPlayer` to correctly position knob when interacting with media slider
- `moonstone/VideoPlayer` to not read out the focused button when the media controls hide
- `moonstone/MarqueeDecorator` to stop when unhovering a disabled component using `marqueeOn` `'focus'`
- `moonstone/Slider` to not forward `onChange` when `disabled` on `mouseUp/click`
- `moonstone/VideoPlayer` to defer rendering playback controls until needed

## [1.12.2] - 2017-11-15

### Fixed

- `moonstone/VirtualList` to scroll and focus properly by pageUp and pageDown when disabled items are in it
- `moonstone/Button` to correctly specify minimum width when in large text mode
- `moonstone/Scroller` and other scrolling components to restore last focused index when panel is changed
- `moonstone/VideoPlayer` to display time correctly in RTL locale
- `moonstone/VirtualList` to scroll correctly using page down key with disabled items
- `moonstone/Scroller` and other scrolling components to not cause a script error when scrollbar is not rendered
- `moonstone/Picker` incrementer and decrementer to not change size when focused
- `moonstone/Header` to use a slightly smaller font size for `title` in non-latin locales and a line-height for `titleBelow` and `subTitleBelow` that better meets the needs of tall-glyph languages like Tamil and Thai, as well as latin locales
- `moonstone/Scroller` and `moonstone/VirtualList` to keep spotlight when pressing a 5-way control while scrolling
- `moonstone/Panels` to prevent user interaction with panel contents during transition
- `moonstone/Slider` and related components to correctly position knob for `detachedKnob` on mouse down and fire value where mouse was positioned on mouse up
- `moonstone/DayPicker` to update day names when changing locale
- `moonstone/ExpandableItem` and all other `Expandable` components to revert 1.12.1 change to pull down from the top

## [1.12.1] - 2017-11-07

### Fixed

- `moonstone/ExpandableItem` and all other `Expandable` components to now pull down from the top instead of being revealed from the bottom, matching Enyo's design
- `moonstone/VirtualListNative` to scroll properly with page up/down keys if there is a disabled item
- `moonstone/RangePicker` to display negative values correctly in RTL
- `moonstone/Scroller` and other scrolling components to not blur scroll buttons when wheeling
- `moonstone/Scrollbar` to hide scroll thumb immediately without delay after scroll position reaches min or max
- `moonstone/Divider` to pass `marqueeOn` prop
- `moonstone/Slider` to fire `onChange` on mouse up and key up
- `moonstone/VideoPlayer` to show knob when pressed
- `moonstone/Header` to layout `titleBelow` and `subTitleBelow` correctly
- `moonstone/Header` to use correct font-weight for `subTitleBelow`
- `moonstone/VirtualList` to restore focus correctly for lists only slightly larger than the viewport

## [1.12.0] - 2017-10-27

### Fixed

- `moonstone/Scroller` and other scrolling components to prevent focusing outside the viewport when pressing a 5-way key during wheeling
- `moonstone/Scroller` to called scrollToBoundary once when focus is moved using holding child item
- `moonstone/VideoPlayer` to apply skin correctly
- `moonstone/Popup` from `last-focused` to `default-element` in `SpotlightContainerDecorator` config
- `moonstone/Panels` to retain focus when back key is pressed on breadcrumb
- `moonstone/Input` to correctly hide VKB when dismissing

## [1.11.0] - 2017-10-24

### Added

- `moonstone/VideoPlayer` properties `seekDisabled` and `onSeekFailed` to disable seek function

### Changed

- `moonstone/ExpandableList` to become `disabled` if there are no children

### Fixed

- `moonstone/Picker` to read out customized accessibility value when picker prop has `joined` and `aria-valuetext`
- `moonstone/Scroller` to apply scroll position on vertical or horizontal Scroller when child gets a focus
- `moonstone/Scroller` and other scrolling components to scroll without animation when panel is changed
- `moonstone/ContextualPopup` padding to not overlap close button
- `moonstone/Scroller` and other scrolling components to change focus via page up/down only when the scrollbar is visible
- `moonstone/Picker` to only increment one value on hold
- `moonstone/ItemOverlay` to remeasure when focused

## [1.10.1] - 2017-10-16

### Fixed

- `moonstone/Scroller` and other scrolling components to scroll via page up/down when focus is inside a Spotlight container
- `moonstone/VirtualList` and `moonstone/VirtualGridList` to scroll by 5-way keys right after wheeling
- `moonstone/VirtualList` not to move focus when a current item and the last item are located at the same line and pressing a page down key
- `moonstone/Slider` knob to follow while dragging for detached knob
- `moonstone/Header` to layout header row correctly in `standard` type
- `moonstone/Input` to not dismiss on-screen keyboard when dragging cursor out of input box
- `moonstone/Header` RTL `line-height` issue
- `moonstone/Panels` to render children on idle
- `moonstone/Scroller` and other scrolling components to limit muted spotlight container scrims to their bounds
- `moonstone/Input` to always forward `onKeyUp` event

## [1.10.0] - 2017-10-09

### Added

- `moonstone/VideoPlayer` support for designating components with `.spottable-default` as the default focus target when pressing 5-way down from the slider
- `moonstone/Slider` property `activateOnFocus` which when enabled, allows 5-way directional key interaction with the `Slider` value without pressing [Enter] first
- `moonstone/VideoPlayer` property `noMiniFeedback` to support controlling the visibility of mini feedback
- `ui/Layout`, which provides a technique for laying-out components on the screen using `Cells`, in rows or columns

### Changed

- `moonstone/Popup` to focus on mount if it’s initially opened and non-animating and to always pass an object to `onHide` and `onShow`
- `moonstone/VideoPlayer` to emit `onScrub` event and provide audio guidance when setting focus to slider

### Fixed

- `moonstone/ExpandableItem` and derivatives to restore focus to the Item if the contents were last focused when closed
- `moonstone/Slider` toggling activated state when holding enter/select key
- `moonstone/TimePicker` picker icons shifting slightly when focusing an adjacent picker
- `moonstone/Icon` so it handles color the same way generic text does, by inheriting from the parent's color. This applies to all instances of `Icon`, `IconButton`, and `Icon` inside `Button`.
- `moonstone/fonts` Museo Sans font to correct "Ti" kerning
- `moonstone/VideoPlayer` to correctly position knob on mouse click
- `moonstone/Panels.Header` to show an ellipsis for long titles with RTL text
- `moonstone/Marquee` to restart when invalidated by a prop change and managed by a `moonstone/Marquee.MarqueeController`
- `spotlight.Spotlight` method `focus()` to verify that the target element matches its container's selector rules prior to setting focus
- `moonstone/Picker` to only change picker values `onWheel` when spotted
- `moonstone/VideoPlayer` to hide descendant floating components (tooltips, contextual popups) when the media controls hide

## [1.9.3] - 2017-10-03

### Added

- `moonstone/Button` property value to `backgroundOpacity` called "lightTranslucent" to better serve colorful image backgrounds behind Buttons. This also affects `moonstone/IconButton` and `moonstone/Panels/ApplicationCloseButton`.
- `moonstone/Panels` property `closeButtonBackgroundOpacity` to support `moonstone/Panels/ApplicationCloseButton`'s `backgroundOpacity` prop

### Changed

- `Moonstone Icons` font file to include the latest designs for several icons
- `moonstone/Panels/ApplicationCloseButton` to expose its `backgroundOpacity` prop

### Fixed

- `moonstone/VirtualList` to apply "position: absolute" inline style to items
- `moonstone/Picker` to increment and decrement normally at the edges of joined picker
- `moonstone/Icon` not to read out image characters
- `moonstone/Scroller` and other scrolling components to not accumulate paging scroll by pressing page up/down in scrollbar
- `moonstone/Icon` to correctly display focused state when using external image
- `moonstone/Button` and `moonstone/IconButton` to be properly visually muted when in a muted container

## [1.9.2] - 2017-09-26

### Fixed

- `moonstone/ExpandableList` preventing updates when its children had changed

## [1.9.1] - 2017-09-25

### Fixed

- `moonstone/ExpandableList` run-time error when using an array of objects as children
- `moonstone/VideoPlayer` blocking pointer events when the controls were hidden

## [1.9.0] - 2017-09-22

### Added

- `moonstone/styles/mixins.less` mixins: `.moon-spotlight-margin()` and `.moon-spotlight-padding()`
- `moonstone/Button` property `noAnimation` to support non-animating pressed visual

### Changed

- `moonstone/TimePicker` to use "AM/PM" instead of "meridiem" for label under meridiem picker
- `moonstone/IconButton` default style to not animate on press. NOTE: This behavior will change back to its previous setting in release 2.0.0.
- `moonstone/Popup` to warn when using `scrimType` `'none'` and `spotlightRestrict` `'self-only'`
- `moonstone/Scroller` to block spotlight during scroll
- `moonstone/ExpandableItem` and derivatives to always pause spotlight before animation

### Fixed

- `moonstone/VirtualGridList` to not move focus to wrong column when scrolled from the bottom by holding the "up" key
- `moonstone/VirtualList` to focus an item properly when moving to a next or previous page
- `moonstone/Scroller` and other scrolling components to move focus toward first or last child when page up or down key is pressed if the number of children is small
- `moonstone/VirtualList` to scroll to preserved index when it exists within dataSize for preserving focus
- `moonstone/Picker` buttons to not change size
- `moonstone/Panel` to move key navigation to application close button on holding the "up" key.
- `moonstone/Picker` to show numbers when changing values rapidly
- `moonstone/Popup` layout in large text mode to show close button correctly
- `moonstone/Picker` from moving scroller when pressing 5-way keys in `joined` Picker
- `moonstone/Input` so it displays all locales the same way, without cutting off the edges of characters
- `moonstone/TooltipDecorator` to hide tooltip when 5-way keys are pressed for disabled components
- `moonstone/Picker` to not tremble in width when changing values while using a numeric width prop value
- `moonstone/Picker` to not overlap values when changing values in `vertical`
- `moonstone/ContextualPopup` pointer mode focus behavior for `spotlightRestrict='self-only'`
- `moonstone/VideoPlayer` to prevent interacting with more components in pointer mode when hidden
- `moonstone/Scroller` to not repaint its entire contents whenever partial content is updated
- `moonstone/Slider` knob positioning after its container is resized
- `moonstone/VideoPlayer` to maintain focus when media controls are hidden
- `moonstone/Scroller` to scroll expandable components into view when opening when pointer has moved elsewhere

## [1.8.0] - 2017-09-07

### Deprecated

- `moonstone/Dialog` property `showDivider`, will be replaced by `noDivider` property in 2.0.0

### Added

- `moonstone/Popup` callback property `onShow` which fires after popup appears for both animating and non-animating popups

### Changed

- `moonstone/Popup` callback property `onHide` to run on both animating and non-animating popups
- `moonstone/VideoPlayer` state `playbackRate` to media events
- `moonstone/VideoPlayer` support for `spotlightDisabled`
- `moonstone/VideoPlayer` thumbnail positioning and style
- `moonstone/VirtualList` to render when dataSize increased or decreased
- `moonstone/Dialog` style
- `moonstone/Popup`, `moonstone/Dialog`, and `moonstone/Notification` to support `node` type for children
- `moonstone/Scroller` to forward `onKeyDown` events

### Fixed

- `moonstone/Scroller` and other scrolling components to enable focus when wheel scroll is stopped
- `moonstone/VirtualList` to show scroll thumb when a preserved item is focused in a Panel
- `moonstone/Scroller` to navigate properly with 5-way when expandable child is opened
- `moonstone/VirtualList` to stop scrolling when focus is moved on an item from paging controls or outside
- `moonstone/VirtualList` to move out with 5-way navigation when the first or the last item is disabled
- `moonstone/IconButton` Tooltip position when disabled
- `moonstone/VideoPlayer` Tooltip time after unhovering
- `moonstone/VirtualList` to not show invisible items
- `moonstone/IconButton` Tooltip position when disabled
- `moonstone/VideoPlayer` to display feedback tooltip correctly when navigating in 5-way
- `moonstone/MarqueeDecorator` to work with synchronized `marqueeOn` `'render'` and hovering as well as `marqueOn` `'hover'` when moving rapidly among synchronized marquees
- `moonstone/Input` aria-label for translation
- `moonstone/Marquee` to recalculate inside `moonstone/Scroller` and `moonstone/SelectableItem` by bypassing `shouldComponentUpdate`
- `moonstone/Picker` to marquee when incrementing and decrementing values with the prop `noAnimation`

## [1.7.0] - 2017-08-23

### Deprecated

- `moonstone/TextSizeDecorator` and it will be replaced by `moonstone/AccessibilityDecorator`
- `moonstone/MarqueeDecorator` property `marqueeCentered` and `moonstone/Marquee` property `centered` will be replaced by `alignment` property in 2.0.0

### Added

- `moonstone/TooltipDecorator` config property to direct tooltip into a property instead of adding to `children`
- `moonstone/VideoPlayer` prop `thumbnailUnavailable` to fade thumbnail
- `moonstone/AccessibilityDecorator` with `highContrast` and `textSize`
- `moonstone/VideoPlayer` high contrast scrim
- `moonstone/MarqueeDecorator`and `moonstone/Marquee` property `alignment` to allow setting  alignment of marquee content

### Changed

- `moonstone/Scrollbar` to disable paging control down button properly at the bottom when a scroller size is a non-integer value
- `moonstone/VirtualList`, `moonstone/VirtualGridList`, and `moonstone/Scroller` to scroll on `keydown` event instead of `keyup` event of page up and page down keys
- `moonstone/VirtualGridList` to scroll by item via 5 way key
- `moonstone/VideoPlayer` to read target time when jump by left/right key
- `moonstone/IconButton` to not use `MarqueeDecorator` and `Uppercase`

### Fixed

- `moonstone/VirtualList` and `moonstone/VirtualGridList` to focus the correct item when page up and page down keys are pressed
- `moonstone/VirtualList` to not lose focus when moving out from the first item via 5way when it has disabled items
- `moonstone/Slider` to align tooltip with detached knob
- `moonstone/FormCheckbox` to display correct colors in light skin
- `moonstone/Picker` and `moonstone/RangePicker` to forward `onKeyDown` events when not `joined`
- `moonstone/SelectableItem` to display correct icon width and alignment
- `moonstone/LabeledItem` to always match alignment with the locale
- `moonstone/Scroller` to properly 5-way navigate from scroll buttons
- `moonstone/ExpandableList` to display correct font weight and size for list items
- `moonstone/Divider` to not italicize in non-italic locales
- `moonstone/VideoPlayer` slider knob to follow progress after being selected when seeking
- `moonstone/LabeledItem` to correctly position its icon. This affects all of the `Expandables`, `moonstone/DatePicker` and `moonstone/TimePicker`.
- `moonstone/Panels.Header` and `moonstone/Item` to prevent them from allowing their contents to overflow unexpectedly
- `moonstone/Marquee` to recalculate when vertical scrollbar appears
- `moonstone/SelectableItem` to recalculate marquee when toggled

### Removed

- `moonstone/Input` large-text mode

## [1.6.1] - 2017-08-07

### Changed

- `moonstone/Icon` and `moonstone/IconButton` to no longer fit image source to the icon's boundary

## [1.6.0] - 2017-08-04

### Added

- `moonstone/VideoPlayer` ability to seek when holding down the right and left keys. Sensitivity can be adjusted using throttling options `jumpDelay` and `initialJumpDelay`.
- `moonstone/VideoPlayer` property `no5WayJump` to disable jumping done by 5-way
- `moonstone/VideoPlayer` support for the "More" button to use tooltips
- `moonstone/VideoPlayer` properties `moreButtonLabel` and `moreButtonCloseLabel` to allow customization of the "More" button's tooltip and Aria labels
- `moonstone/VideoPlayer` property `moreButtonDisabled` to disable the "More" button
- `moonstone/Picker` and `moonstone/RangePicker` prop `aria-valuetext` to support reading custom text instead of value
- `moonstone/VideoPlayer` methods `showControls` and `hideControls` to allow external interaction with the player
- `moonstone/Scroller` support for Page Up/Page Down keys in pointer mode when no item has focus

### Changed

- `moonstone/VideoPlayer` to handle play, pause, stop, fast forward and rewind on remote controller
- `moonstone/Marquee` to also start when hovered if `marqueeOnRender` is set

### Fixed

- `moonstone/IconButton` to fit image source within `IconButton`
- `moonstone` icon font sizes for wide icons
- `moonstone/ContextualPopupDecorator` to prefer setting focus to the appropriate popup instead of other underlying controls when using 5-way from the activating control
- `moonstone/Scroller` not scrolled via 5 way when `moonstone/ExpandableList` is opened
- `moonstone/VirtualList` to not let the focus move outside of container even if there are children left when navigating with 5way
- `moonstone/Scroller` and other scrolling components to update disability of paging controls when the scrollbar is set to `visible` and the content becomes shorter
- `moonstone/VideoPlayer` to focus on hover over play/pause button when video is loading
- `moonstone/VideoPlayer` to update and display proper time while moving knob when video is paused
- `moonstone/VideoPlayer` long title overlap issues
- `moonstone/Header` to apply `marqueeOn` prop to `subTitleBelow` and `titleBelow`
- `moonstone/Picker` wheeling in `moonstone/Scroller`
- `moonstone/IncrementSlider` and `moonstone/Picker` to read value changes when selecting buttons

## [1.5.0] - 2017-07-19

### Added

- `moonstone/Slider` and `moonstone/IncrementSlider` prop `aria-valuetext` to support reading custom text instead of value
- `moonstone/TooltipDecorator` property `tooltipProps` to attach props to tooltip component
- `moonstone/Scroller` and `moonstone/VirtualList` ability to scroll via page up and page down keys
- `moonstone/VideoPlayer` tooltip-thumbnail support with the `thumbnailSrc` prop and the `onScrub` callback to fire when the knob moves and a new thumbnail is needed
- `moonstone/VirtualList` ability to navigate via 5way when there are disabled items
- `moonstone/ContextualPopupDecorator` property `popupContainerId` to support configuration of the popup's spotlight container
- `moonstone/ContextualPopupDecorator` property `onOpen` to notify containers when the popup has been opened
- `moonstone/ContextualPopupDecorator` config option `openProp` to support mapping the value of `open` property to the chosen property of wrapped component

### Changed

- `moonstone/ExpandableList` to use 'radio' as the default, and adapt 'single' mode to render as a `moonstone/RadioItem` instead of a `moonstone/CheckboxItem`
- `moonstone/VideoPlayer` to not hide pause icon when it appears
- `moonstone/ContextualPopupDecorator` to set accessibility-related props onto the container node rather than the popup node
- `moonstone/ExpandableItem`, `moonstone/ExpandableList`, `moonstone/ExpandablePicker`, `moonstone/DatePicker`, and `moonstone/TimePicker` to pause spotlight when animating in 5-way mode
- `moonstone/Spinner` to position the text content under the spinner, rather than to the right side
- `moonstone/VideoPlayer` to include hour when announcing the time while scrubbing
- `moonstone/GridListImageItem` to require a `source` prop and not have a default value

### Fixed

- `moonstone/Input` ellipsis to show if placeholder is changed dynamically and is too long
- `moonstone/Marquee` to re-evaluate RTL orientation when its content changes
- `moonstone/VirtualList` to restore focus on short lists
- `moonstone/ExpandableInput` to expand the width of its contained `moonstone/Input`
- `moonstone/Input` support for `dismissOnEnter`
- `moonstone/Input` focus management to prevent stealing focus when programmatically moved elsewhere
- `moonstone/Input` 5-way spot behavior
- `moonstone` international fonts to always be used, even when unsupported font-weights or font-styles are requested
- `moonstone/Panels.Panel` support for selecting components with `.spottable-default` as the default focus target
- `moonstone/Panels` layout in RTL locales
- `moonstone` spottable components to support `onSpotlightDown`, `onSpotlightLeft`, `onSpotlightRight`, and `onSpotlightUp` event property
- `moonstone/VirtualList` losing spotlight when the list is empty
- `moonstone/FormCheckbox` in focused state to have the correct "check" color
- `moonstone/Scroller` and other scrolling components' bug in `navigableFilter` when passed a container id

## [1.4.1] - 2017-07-05

### Changed

- `moonstone/Popup` to only call `onKeyDown` when there is a focused item in the `Popup`
- `moonstone/Scroller`, `moonstone/Picker`, and `moonstone/IncrementSlider` to automatically move focus when the currently focused `moonstone/IconButton` becomes disabled

### Fixed

- `moonstone/ContextualPopupDecorator` close button to account for large text size
- `moonstone/ContextualPopupDecorator` to not spot controls other than its activator when navigating out via 5-way
- `moonstone/Header` to set the value of `marqueeOn` for all types of headers

## [1.4.0] - 2017-06-29

### Deprecated

- `moonstone/Input` prop `noDecorator` is being replaced by `autoFocus` in 2.0.0

### Added

- `moonstone/Scrollbar` property `corner` to add the corner between vertical and horizontal scrollbars
- `moonstone/ScrollThumb` for a thumb of `moonstone/Scrollbar`
- `moonstone/styles/text.less` mixin `.locale-japanese-line-break()` to apply the correct  Japanese language line-break rules for the following multi-line components: `moonstone/BodyText`, `moonstone/Dialog`, `moonstone/Notification`, `moonstone/Popup`, and `moonstone/Tooltip`
- `moonstone/ContextualPopupDecorator` property `popupProps` to attach props to popup component
- `moonstone/VideoPlayer` property `pauseAtEnd` to control forward/backward seeking
- `moonstone/Panels/Header` prop `marqueeOn` to control marquee of header

### Changed

- `moonstone/Panels/Header` to expose its `marqueeOn` prop
- `moonstone/VideoPlayer` to automatically adjust the width of the allocated space for the side components so the media controls have more space to appear on smaller screens
- `moonstone/VideoPlayer` properties `autoCloseTimeout` and `titleHideDelay` default value to `5000`
- `moonstone/VirtualList` to support restoring focus to the last focused item
- `moonstone/Scroller` and other scrolling components to call `onScrollStop` before unmounting if a scroll is in progress
- `moonstone/Scroller` to reveal non-spottable content when navigating out of a scroller

### Fixed

- `moonstone/Dialog` to properly focus via pointer on child components
- `moonstone/VirtualList`, `moonstone/VirtualGridList`, and `moonstone/Scroller` not to be slower when scrolled to the first or the last position by wheeling
- `moonstone` component hold delay time
- `moonstone/VideoPlayer` to show its controls when pressing down the first time
- `moonstone/Panel` autoFocus logic to only focus on initial render
- `moonstone/Input` text colors
- `moonstone/ExpandableInput` to focus its decorator when leaving by 5-way left/right

## [1.3.1] - 2017-06-14

### Fixed

- `moonstone/Picker` support for large text
- `moonstone/Scroller` support for focusing paging controls with the pointer
- `moonstone` CSS rules for unskinned spottable components

## [1.3.0] - 2017-06-12

### Deprecated

- `moonstone/Scroller` props `horizontal` and `vertical`. Deprecated props are replaced with `direction` prop. `horizontal` and `vertical` will be removed in 2.0.0.
- `moonstone/Panel` prop `noAutoFocus` in favor of `autoFocus="none"`

### Added

- `moonstone/Image` support for `children` prop inside images
- `moonstone/Scroller` prop `direction` which replaces `horizontal` and `vertical` props
- `moonstone/VideoPlayer` property `tooltipHideDelay` to hide tooltip with a given amount of time
- `moonstone/VideoPlayer` property `pauseAtEnd` to pause when it reaches either the start or the end of the video
- `moonstone/VideoPlayer` methods `fastForward`, `getMediaState`, `jump`, `pause`, `play`, `rewind`, and `seek` to allow external interaction with the player. See docs for example usage.

### Changed

- `moonstone/Skinnable` to support context and allow it to be added to any component to be individually skinned. This includes a further optimization in skinning which consolidates all color assignments into a single block, so non-color rules aren't unnecessarily duplicated.
- `moonstone/Skinnable` light and dark skin names ("moonstone-light" and "moonstone") to "light" and "dark", respectively
- `moonstone/VideoPlayer` to set play/pause icon to display "play" when rewinding or fast forwarding
- `moonstone/VideoPlayer` to rewind or fast forward when previous command is slow-forward or slow-rewind respectively
- `moonstone/VideoPlayer` to fast forward when previous command is slow-forward and it reaches the last of its play rate
- `moonstone/VideoPlayer` to not play video on reload when `noAutoPlay` is `true`
- `moonstone/VideoPlayer` property `feedbackHideDelay`'s default value to `3000`
- `moonstone/Notification` to break line in characters in ja and zh locale
- `moonstone/Notification` to align texts left in LTR locale and right in RTL locale
- `moonstone/VideoPlayer` to simulate rewind functionality on non-webOS platforms only

### Fixed

- `moonstone/ExpandableItem` to correct the `titleIcon` when using `open` and `disabled`
- `moonstone/GridListImageItem` to center its selection icon on the image instead of the item
- `moonstone/Input` to have correct `Tooltip` position in `RTL`
- `moonstone/SwitchItem` to not unintentionally overflow `Scroller` containers, causing them to jump to the side when focusing
- `moonstone/VideoPlayer` to fast forward properly when video is at paused state
- `moonstone/VideoPlayer` to correctly change sources
- `moonstone/VideoPlayer` to show or hide feedback tooltip properly
- `moonstone/DateTimeDecorator` to work properly with `RadioControllerDecorator`
- `moonstone/Picker` in joined, large text mode so the arrows are properly aligned and sized
- `moonstone/Icon` to reflect the same proportion in relation to its size in large-text mode

## [1.2.0] - 2017-05-17

### Deprecated

- `moonstone/Scroller` and other scrolling components option `indexToFocus` in `scrollTo` method to be removed in 2.0.0

### Added

- `moonstone/Slider` and `moonstone/IncrementSlider` prop `noFill` to support a style without the fill
- `moonstone/Marquee` property `rtl` to set directionality to right-to-left
- `moonstone/VirtualList.GridListImageItem` property `selectionOverlay` to add custom component for selection overlay
- `moonstone/MoonstoneDecorator` property `skin` to let an app choose its skin: "moonstone" and "moonstone-light" are now available
- `moonstone/FormCheckboxItem`
- `moonstone/FormCheckbox`, a standalone checkbox, to support `moonstone/FormCheckboxItem`
- `moonstone/Input` props `invalid` and `invalidMessage` to display a tooltip when input value is invalid
- `moonstone/Scroller` and other scrolling components option `focus` in `scrollTo()` method
- `moonstone/Scroller` and other scrolling components property `spottableScrollbar`
- `moonstone/Icon.IconList` icons: `arrowshrinkleft` and `arrowshrinkright`

### Changed

- `moonstone/Picker` arrow icon for `joined` picker: small when not spotted, hidden when it reaches the end of the picker
- `moonstone/Checkbox` and `moonstone/CheckboxItem` to reflect the latest design
- `moonstone/MoonstoneDecorator/fontGenerator` was refactored to use the browser's FontFace API to dynamically load locale fonts
- `moonstone/VideoPlayer` space allotment on both sides of the playback controls to support 4 buttons; consequently the "more" controls area has shrunk by the same amount
- `moonstone/VideoPlayer` to not disable media button (play/pause)
- `moonstone/Scroller` and other scrolling components so that paging controls are not spottable by default with 5-way
- `moonstone/VideoPlayer`'s more/less button to use updated arrow icon

### Fixed

- `moonstone/MarqueeDecorator` to properly stop marquee on items with `'marqueeOnHover'`
- `moonstone/ExpandableList` to work properly with object-based children
- `moonstone/styles/fonts.less` to restore the Moonstone Icon font to request the local system font by default. Remember to update your webOS build to get the latest version of the font so you don't see empty boxes for your icons.
- `moonstone/Picker` and `moonstone/RangePicker` to now use the correct size from Enyo (60px v.s. 84px) for icon buttons
- `moonstone/Scroller` and other scrolling components to apply ri.scale properly
- `moonstone/Panel` to not cover a `Panels`'s `ApplicationCloseButton` when not using a `Header`
- `moonstone/IncrementSlider` to show tooltip when buttons focused

## [1.1.0] - 2017-04-21

### Deprecated

- `moonstone/ExpandableInput` property `onInputChange`

### Added

- `moonstone/Panels.Panel` prop and `moonstone/MoonstoneDecorator` config option: `noAutoFocus` to support prevention of setting automatic focus after render
- `moonstone/VideoPlayer` props: `backwardIcon`, `forwardIcon`, `jumpBackwardIcon`, `jumpForwardIcon`, `pauseIcon`, and `playIcon` to support icon customization of the player
- `moonstone/VideoPlayer` props `jumpButtonsDisabled` and `rateButtonsDisabled` for disabling the pairs of buttons when it's inappropriate for the playing media
- `moonstone/VideoPlayer` property `playbackRateHash` to support custom playback rates
- `moonstone/VideoPlayer` callback prop `onControlsAvailable` which fires when the players controls show or hide
- `moonstone/Image` support for `onLoad` and `onError` events
- `moonstone/VirtualList.GridListImageItem` prop `placeholder`
- `moonstone/Divider` property `preserveCase` to display text without capitalizing it

### Changed

- `moonstone/Slider` colors and sizing to match the latest designs
- `moonstone/ProgressBar` to position correctly with other components nearby
- `moonstone/Panels` breadcrumb to no longer have a horizontal line above it
- `moonstone/Transition` to measure itself when the CPU is idle
- style for disabled opacity from 0.4 to 0.3
- `moonstone/Button` colors for transparent and translucent background opacity when disabled
- `moonstone/ExpandableInput` property `onInputChange` to fire along with `onChange`. `onInputChange` is deprecated and will be removed in a future update.
- `Moonstone.ttf` font to include new icons
- `moonstone/Icon` to reference additional icons

### Fixed

- `moonstone/Popup` and `moonstone/ContextualPopupDecorator` 5-way navigation behavior
- `moonstone/Input` to not spot its own input decorator on 5-way out
- `moonstone/VideoPlayer` to no longer render its `children` in multiple places
- `moonstone/Button` text color when used on a neutral (light) background in some cases
- `moonstone/Popup` background opacity
- `moonstone/Marquee` to recalculate properly when its contents change
- `moonstone/TimePicker` to display time in correct order
- `moonstone/Scroller` to prefer spotlight navigation to its internal components

## [1.0.0] - 2017-03-31

> NOTE: We have also modified most form components to be usable in a controlled (app manages component
> state) or uncontrolled (Enact manages component state) manner. To put a component into a
> controlled state, pass in `value` (or other appropriate state property such as `selected` or
> `open`) at component creation and then respond to events and update the value as needed. To put a
> component into an uncontrolled state, do not set `value` (or equivalent), at creation. From this
> point on, Enact will manage the state and events will be sent when the state is updated. To
> specify an initial value, use the `defaultValue` (or, `defaultSelected, `defaultOpen, etc.)
> property.  See the documentation for individual components for more information.

### Added

- `moonstone/Button` property `icon` to support a built-in icon next to the text content. The Icon supports everything that `moonstone/Icon` supports, as well as a custom icon.
- `moonstone/MoonstoneDecorator` property `textSize` to resize several components to requested CMR sizes. Simply add `textSize="large"` to your `App` and the new sizes will automatically take effect.

### Changed

- `moonstone/Slider` to use the property `tooltip` instead of `noTooltip`, so the built-in tooltip is not enabled by default
- `moonstone/IncrementSlider` to include tooltip documentation
- `moonstone/ExpandableList` to accept an array of objects as children which are spread onto the generated components
- `moonstone/CheckboxItem` style to match the latest designs, with support for the `moonstone/Checkbox` to be on either the left or the right side by using the `iconPosition` property
- `moonstone/VideoPlayer` to supply every event callback-method with an object representing the VideoPlayer's current state, including: `currentTime`, `duration`, `paused`, `proportionLoaded`, and `proportionPlayed`

### Fixed

- `moonstone/Panels.Panel` behavior for remembering focus on unmount and setting focus after render
- `moonstone/VirtualList.VirtualGridList` showing empty items when items are continuously added dynamically
- `moonstone/Picker` to marquee on focus once again

## [1.0.0-beta.4] - 2017-03-10

### Added

- `moonstone/VirtualList` `indexToFocus` option to `scrollTo` method to focus on item with specified index
- `moonstone/IconButton` and `moonstone/Button` `color` property to add a remote control key color to the button
- `moonstone/Scrollbar` property `disabled` to disable both paging controls when it is true
- `moonstone/VirtualList` parameter `moreInfo` to pass `firstVisibleIndex` and `lastVisibleIndex` when scroll events are firing
- Accessibility support to UI components
- `moonstone/VideoPlayer` property `onUMSMediaInfo` to support the custom webOS “umsmediainfo” event
- `moonstone/Region` component which encourages wrapping components for improved accessibility rather than only preceding the components with a `moonstone/Divider`
- `moonstone/Slider` tooltip. It's enabled by default and comes with options like `noTooltip`, `tooltipAsPercent`, and `tooltipSide`. See the component docs for more details.
- `moonstone/Panels.Panel` property `hideChildren` to defer rendering children
- `moonstone/Spinner` properties `blockClickOn` and `scrim` to block click events behind spinner
- `moonstone/VirtualList` property `clientSize` to specify item dimensions instead of measuring them

### Changed

- `moonstone/VirtualGridImageItem` styles to reduce redundant style code app side
- `moonstone/VirtualList` and `moonstone/VirtualGridList` to add essential CSS for list items automatically
- `moonstone/VirtualList` and `moonstone/VirtualGridList` to not add `data-index` to their item DOM elements directly, but to pass `data-index` as the parameter of their `component` prop like the `key` parameter of their `component` prop
- `moonstone/ExpandableItem` and derivatives to defer focusing the contents until animation completes
- `moonstone/LabeledItem`, `moonstone/ExpandableItem`, `moonstone/ExpandableList` to each support the `node` type in their `label` property. Best used with `ui/Slottable`.

### Fixed

- `moonstone/VirtualList.GridListImageItem` to have proper padding size according to the existence of caption/subcaption
- `moonstone/Scroller` and other scrolling components to display scrollbars with proper size
- `moonstone/VirtualGridList` to not be truncated

### Removed

- `moonstone/Scroller` and other scrolling components property `hideScrollbars` and replaced it with `horizontalScrollbar` and `verticalScrollbar`

## [1.0.0-beta.3] - 2017-02-21

### Added

- `moonstone/VideoPlayer` support for 5-way show/hide of media playback controls
- `moonstone/VideoPlayer` property `feedbackHideDelay`
- `moonstone/Slider` property `onKnobMove` to fire when the knob position changes, independently from the `moonstone/Slider` value
- `moonstone/Slider` properties `active`, `disabled`, `knobStep`, `onActivate`, `onDecrement`, and `onIncrement` as part of enabling 5-way support to `moonstone/Slider`, `moonstone/IncrementSlider` and the media slider for `moonstone/VideoPlayer`
- `moonstone/Slider` now supports `children` which are added to the `Slider`'s knob, and follow it as it moves
- `moonstone/ExpandableInput` properties `iconAfter` and `iconBefore` to display icons after and before the input, respectively
- `moonstone/Dialog` property `preserveCase`, which affects `title` text

### Changed

- `moonstone/IncrementSlider` to change when the buttons are held down
- `moonstone/Marquee` to allow disabled marquees to animate
- `moonstone/Dialog` to marquee `title` and `titleBelow`
- `moonstone/Marquee.MarqueeController` config option `startOnFocus` to `marqueeOnFocus`. `startOnFocus` is deprecated and will be removed in a future update.
- `moonstone/Button`, `moonstone/IconButton`, `moonstone/Item` to not forward `onClick` when `disabled`

### Fixed

- `moonstone/Marquee.MarqueeController` to start marquee on newly registered components when controller has focus and to restart synced marquees after completion
- `moonstone/Scroller` to recalculate when an expandable child opens
- `spotlightDisabled` property support for spottable moonstone components
- `moonstone/Popup` and `moonstone/ContextualPopupDecorator` so that when the popup is closed, spotlight focus returns to the control that had focus prior to the popup opening
- `moonstone/Input` to not get focus when disabled

## [1.0.0-beta.2] - 2017-01-30

### Added

- `moonstone/Panels.Panel` property `showChildren` to support deferring rendering the panel body until animation completes
- `moonstone/MarqueeDecorator` property `invalidateProps` that specifies which props cause the marquee distance to be invalidated
- developer-mode warnings to several components to warn when values are out-of-range
- `moonstone/Divider` property `spacing` which adjusts the amount of empty space above and below the `Divider`. `'normal'`, `'small'`, `'medium'`, `'large'`, and `'none'` are available.
- `moonstone/Picker` when `joined` the ability to be incremented and decremented by arrow keys
- `onSpotlightDisappear` event property support for spottable moonstone components
- `moonstone/VideoPlayer` property `titleHideDelay`

### Changed

- `moonstone/Panels.Panels` and variations to defer rendering the children of contained `Panel` instances until animation completes
- `moonstone/ProgressBar` properties `progress` and `backgroundProgress` to accept a number between 0 and 1
- `moonstone/Slider` and `moonstone/IncrementSlider` property `backgroundPercent` to `backgroundProgress` which now accepts a number between 0 and 1
- `moonstone/Slider` to not ignore `value` prop when it is the same as the previous value
- `moonstone/Picker` component's buttons to reverse their operation such that 'up' selects the previous item and 'down' the next
- `moonstone/Picker` and derivatives may now use numeric width, which represents the amount of characters to use for sizing. `width={4}` represents four characters, `2` for two characters, etc. `width` still accepts the size-name strings.
- `moonstone/Divider` to now behave as a simple horizontal line when no text content is provided
- `moonstone/Scroller` and other scrolling components to not display scrollbar controls by default
- `moonstone/DatePicker` and `moonstone/TimePicker` to emit `onChange` event whenever the value is changed, not just when the component is closed

### Removed

- `moonstone/ProgressBar` properties `min` and `max`

### Fixed

- `moonstone/IncrementSlider` so that the knob is spottable via pointer, and 5-way navigation between the knob and the increment/decrement buttons is functional
- `moonstone/Slider` and `moonstone/IncrementSlider` to not fire `onChange` for value changes from props

## [1.0.0-beta.1] - 2016-12-30

### Added

- `moonstone/VideoPlayer` and `moonstone/TooltipDecorator` components and samples
- `moonstone/Panels.Panels` property `onBack` to support `ui/Cancelable`
- `moonstone/VirtualFlexList` Work-In-Progress component to support variably sized rows or columns
- `moonstone/ExpandableItem` properties `autoClose` and `lockBottom`
- `moonstone/ExpandableList` properties `noAutoClose` and `noLockBottom`
- `moonstone/Picker` property `reverse`
- `moonstone/ContextualPopup` property `noAutoDismiss`
- `moonstone/Dialog` property `scrimType`
- `moonstone/Popup` property `spotlightRestrict`

### Changed

- `moonstone/Panels.Routable` to require a `navigate` configuration property indicating the event callback for back or cancel actions
- `moonstone/MarqueeController` focus/blur handling to start and stop synchronized `moonstone/Marquee` components
- `moonstone/ExpandableList` property `autoClose` to `closeOnSelect` to disambiguate it from the added `autoClose` on 5-way up
- `moonstone/ContextualPopupDecorator.ContextualPopupDecorator` component's `onCloseButtonClick` property to `onClose`
- `moonstone/Dialog` component's `onCloseButtonClicked` property to `onClose`
- `moonstone/Spinner` component's `center` and `middle` properties to a single `centered` property
	that applies both horizontal and vertical centering
- `moonstone/Popup.PopupBase` component's `onCloseButtonClicked` property to `onCloseButtonClick`
- `moonstone/Item.ItemOverlay` component's `autoHide` property to remove the `'no'` option. The same
	effect can be achieved by omitting the property or passing `null`.
- `moonstone/VirtualGridList` to be scrolled by page when navigating with a 5-way direction key
- `moonstone/Scroller`, `moonstone/VirtualList`, `moonstone/VirtualGridList` to no longer respond to mouse down/move/up events
- all Expandables to include a state arrow UI element
- `moonstone/LabeledItem` to support a `titleIcon` property which positions just after the title text
- `moonstone/Button` to include `moonstone/TooltipDecorator`
- `moonstone/Expandable` to support being managed, radio group-style, by a component wrapped with `RadioControllerDecorator` from `ui/RadioDecorator`
- `moonstone/Picker` to animate `moonstone/Marquee` children when any part of the `moonstone/Picker` is focused
- `moonstone/VirtualList` to mute its container instead of disabling it during scroll events
- `moonstone/VirtualList`, `moonstone/VirtualGridList`, and `moonstone/Scroller` to continue scrolling when holding down the paging controls
- `moonstone/VirtualList` to require a `component` prop and not have a default value
- `moonstone/Picker` to continuously change when a button is held down by adding `ui/Holdable`.

### Fixed

- `moonstone/Popup` and `moonstone/ContextualPopup` 5-way navigation behavior using spotlight.
- Bug where a synchronized marquee whose content fit the available space would prevent restarting of the marquees
- `moonstone/Input` to show an ellipsis on the correct side based on the text directionality of the `value` or `placeholder` content.
- `moonstone/VirtualList` and `moonstone/VirtualGridList` to prevent unwanted scrolling when focused with the pointer
- `moonstone/Picker` to remove fingernail when a the pointer is held down, but the pointer is moved off the `joined` picker.
- `moonstone/LabeledItem` to include marquee on both `title` and `label`, and be synchronized

## [1.0.0-alpha.5] - 2016-12-16

No changes.

## [1.0.0-alpha.4] - 2016-12-2

### Added

- `moonstone/Popup`, `moonstone/ContextualPopupDecorator`, `moonstone/Notification`, `moonstone/Dialog` and `moonstone/ExpandableInput` components
- `ItemOverlay` component to `moonstone/Item` module
- `marqueeCentered` prop to `moonstone/MarqueeDecorator` and `moonstone/MarqueeText`
- `placeholder` prop to `moonstone/Image`
- `moonstone/MarqueeController` component to synchronize multiple `moonstone/Marquee` components
- Non-latin locale support to all existing Moonstone components
- Language-specific font support
- `moonstone/IncrementSlider` now accepts customizable increment and decrement icons, as well as `moonstone/Slider` being more responsive to external styling

### Changed

- `moonstone/Input` component's `iconStart` and `iconEnd` properties to be `iconBefore` and `iconAfter`, respectively, for consistency with `moonstone/Item.ItemOverlay` naming
- `moonstone/Icon` and `moonstone/IconButton` so the `children` property supports both font-based icons and images
- the `checked` property to `selected` for consistency across the whole framework. This allows better interoperability when switching between various components.  Affects the following: `CheckboxItem`, `RadioItem`, `SelectableItem`, `Switch`, `SwitchItem`, and `ToggleItem`. Additionally, these now use `moonstone/Item.ItemOverlay` to position and handle their Icons.
- `moonstone/Slider` and `moonstone/IncrementSlider` to be more performant. No changes were made to
	the public API.
- `moonstone/GridListImageItem` so that a placeholder image displays while loading the image, and the caption and subcaption support marqueeing
- `moonstone/MoonstoneDecorator` to add `FloatingLayerDecorator`
- `moonstone/IncrementSlider` in vertical mode looks and works as expected.

### Removed

- LESS mixins that belong in `@enact/ui`, so that only moonstone-specific mixins are contained in
this module. When authoring components and importing mixins, only the local mixins need to be
imported, as they already import the general mixins.
- the `src` property from `moonstone/Icon` and `moonston/IconButton`. Use the support for URLs in
	the `children` property as noted above.
- the `height` property from `moonstone/IncrementSlider` and `moonstone/Slider`

### Fixed

- Joined picker so that it now has correct animation when using the mouse wheel
- Bug in DatePicker/TimePicker that prevented setting of value earlier than 1969

## [1.0.0-alpha.3] - 2016-11-8

### Added

- `moonstone/BodyText`, `moonstone/DatePicker`, `moonstone/DayPicker`, `moonstone/ExpandableItem`, `moonstone/Image`, and `moonstone/TimePicker` components
- `fullBleed` prop to `moonstone/Panels/Header`. When `true`, the header content is indented and the header lines are removed.
- Application close button to `moonstone/Panels`. Fires `onApplicationClose` when clicked. Can be omitted with the `noCloseButton` prop.
- `marqueeDisabled` prop to `moonstone/Picker`
- `padded` prop to `moonstone/RangePicker`
- `forceDirection` prop to `moonstone/Marquee`. Forces the direction of `moonstone/Marquee`. Useful for when `RTL` content cannot be auto detected.

### Changed

- `data` parameter passed to `component` prop of `VirtualList`.
- `moonstone/Expandable` into a submodule of `moonstone/ExpandableItem`
- `ExpandableList` to properly support selection
- `moonstone/Divider`'s `children` property to be optional
- `moonstone/ToggleItem`'s `inline` version to have a `max-width` of `240px`
- `moonstone/Input` to use `<div>` instead of `<label>` for wrapping components. No change to
	functionality, only markup.

### Removed

- `moonstone/ExpandableCheckboxItemGroup` in favor of `ExpandableList`

## [1.0.0-alpha.2] - 2016-10-21

This version includes a lot of refactoring from the previous release. Developers need to switch to the new enact-dev command-line tool.

### Added

- New components and HOCs: `moonstone/Scroller`, `moonstone/VirtualList`, `moonstone/VirtualGridList`, `moonstone/MarqueeText`, `moonstone/Spinner`, `moonstone/ExpandableCheckboxItemGroup`, `moonstone/MarqueeDecorator`
- New options for `ui/Toggleable` HOC
- Marquee support to many components
- Image support to `moonstone/Icon` and `moonstone/IconButton`
- `dismissOnEnter` prop for `moonstone/Input`
- Many more unit tests

### Changed

- Some props for UI state were renamed to have `default` prefix where state was managed by the component. (e.g. `defaultOpen`)

### Fixed

- Many components were fixed, polished, updated and documented
- Inline docs updated to be more consistent and comprehensive<|MERGE_RESOLUTION|>--- conflicted
+++ resolved
@@ -11,11 +11,8 @@
 ### Fixed
 
 - `moonstone/IconButton` to allow external customization of the `Icon` vertical alignment (by setting `line-height`)
-<<<<<<< HEAD
+- `moonstone/ContextualPopupDecorator` to not set focus to activator when closing if focus was set elsewhere
 - `moonstone/VideoPlayer` to correctly focus to default media controls component
-=======
-- `moonstone/ContextualPopupDecorator` to not set focus to activator when closing if focus was set elsewhere
->>>>>>> f9eb2ec6
 
 ## [2.0.0-beta.3] - 2018-05-14
 
