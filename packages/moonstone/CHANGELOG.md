--- conflicted
+++ resolved
@@ -35,11 +35,8 @@
 - `moonstone/VirtualList` not to show invisible items
 - `moonstone/IconButton` Tooltip position when disabled
 - `moonstone/VideoPlayer` to display feedback tooltip correctly when navigating in 5-way
-<<<<<<< HEAD
 - `moonstone/MarqueeDecorator` to work with synchronized `marqueeOn` `'render'` and hover
-=======
 - `moonstone/Input` aria-label for translation
->>>>>>> de3d8e2a
 
 ## [1.7.0] - 2017-08-23
 
