--- conflicted
+++ resolved
@@ -6,11 +6,8 @@
 
 ### Fixed
 
-<<<<<<< HEAD
 - `moonstone/Scroller.Scroller`, `moonstone/VirtualList.VirtualGridList`, and `moonstone/VirtualList.VirtualList` to scroll properly when `animate` is false via `scrollTo`
-=======
 - `moonstone/Scroller`, `moonstone/VirtualList.VirtualGridList`, and `moonstone/VirtualList.VirtualList` page controls to stop propagating an event if the event is handled
->>>>>>> c036882e
 - `moonstone/ProgressBar.ProgressBarTooltip` not to display unknown props warning
 
 ## [2.0.0-rc.1] - 2018-07-09
