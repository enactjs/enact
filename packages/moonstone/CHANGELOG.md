# Change Log

The following is a curated list of changes in the Enact moonstone module, newest changes on the top.

## [unreleased]

### Deprecated

### Added

- `moonstone/styles/mixins.less` mixins: `.moon-spotlight-margin()` and `.moon-spotlight-padding()`

### Changed

### Fixed

<<<<<<< HEAD
- `moonstone/Popup` layout in large text mode to show close button correctly
=======
- `moonstone/Picker` from moving scroller when pressing 5-way keys in `joined` Picker
- `moonstone/Input` styling for some non-latin locales
>>>>>>> df30e0fd

## [1.8.0] - 2017-09-07

### Deprecated

- `moonstone/Dialog` property `showDivider`, will be replaced by `noDivider` property in 2.0.0

### Added

- `moonstone/Popup` callback property `onShow` which fires after popup appears for both animating and non-animating popups

### Changed

- `moonstone/Popup` callback property `onHide` to run on both animating and non-animating popups
- `moonstone/VideoPlayer` state `playbackRate` to media events
- `moonstone/VideoPlayer` support for `spotlightDisabled`
- `moonstone/VideoPlayer` thumbnail positioning and style
- `moonstone/VirtualList` to render when dataSize increased or decreased
- `moonstone/Dialog` style
- `moonstone/Popup`, `moonstone/Dialog`, and `moonstone/Notification` to support `node` type for children
- `moonstone/Scroller` to forward `onKeyDown` events

### Fixed

- `moonstone/Scrollable` to enable focus when wheel scroll is stopped
- `moonstone/VirtualList` to show scroll thumb when a preserved item is focused in a Panel
- `moonstone/Scroller` to navigate properly with 5-way when expandable child is opened
- `moonstone/VirtualList` to stop scrolling when focus is moved on an item from paging controls or outside
- `moonstone/VirtualList` to move out with 5-way navigation when the first or the last item is disabled
- `moonstone/IconButton` Tooltip position when disabled
- `moonstone/VideoPlayer` Tooltip time after unhovering
- `moonstone/VirtualList` to not show invisible items
- `moonstone/IconButton` Tooltip position when disabled
- `moonstone/VideoPlayer` to display feedback tooltip correctly when navigating in 5-way
- `moonstone/MarqueeDecorator` to work with synchronized `marqueeOn` `'render'` and hovering as well as `marqueOn` `'hover'` when moving rapidly among synchronized marquees
- `moonstone/Input` aria-label for translation
- `moonstone/Marquee` to recalculate inside `moonstone/Scroller` and `moonstone/SelectableItem` by bypassing `shouldComponentUpdate`
- `moonstone/Picker` to marquee when incrementing and decrementing values with the prop `noAnimation`

## [1.7.0] - 2017-08-23

### Deprecated

- `moonstone/TextSizeDecorator` and it will be replaced by `moonstone/AccessibilityDecorator`
- `moonstone/MarqueeDecorator` property `marqueeCentered` and `moonstone/Marquee` property `centered` will be replaced by `alignment` property in 2.0.0

### Added

- `moonstone/TooltipDecorator` config property to direct tooltip into a property instead of adding to `children`
- `moonstone/VideoPlayer` prop `thumbnailUnavailable` to fade thumbnail
- `moonstone/AccessibilityDecorator` with `highContrast` and `textSize`
- `moonstone/VideoPlayer` high contrast scrim
- `moonstone/MarqueeDecorator`and `moonstone/Marquee` property `alignment` to allow setting  alignment of marquee content

### Changed

- `moonstone/Scrollbar` to disable paging control down button properly at the bottom when a scroller size is a non-integer value
- `moonstone/VirtualList`, `moonstone/VirtualGridList`, and `moonstone/Scroller` to scroll on `keydown` event instead of `keyup` event of page up and page down keys
- `moonstone/VirtualGridList` to scroll by item via 5 way key
- `moonstone/VideoPlayer` to read target time when jump by left/right key
- `moonstone/IconButton` to not use `MarqueeDecorator` and `Uppercase`

### Fixed

- `moonstone/VirtualList` and `moonstone/VirtualGridList` to focus the correct item when page up and page down keys are pressed
- `moonstone/VirtualList` to not lose focus when moving out from the first item via 5way when it has disabled items
- `moonstone/Slider` to align tooltip with detached knob
- `moonstone/FormCheckbox` to display correct colors in light skin
- `moonstone/Picker` and `moonstone/RangePicker` to forward `onKeyDown` events when not `joined`
- `moonstone/SelectableItem` to display correct icon width and alignment
- `moonstone/LabeledItem` to always match alignment with the locale
- `moonstone/Scroller` to properly 5-way navigate from scroll buttons
- `moonstone/ExpandableList` to display correct font weight and size for list items
- `moonstone/Divider` to not italicize in non-italic locales
- `moonstone/VideoPlayer` slider knob to follow progress after being selected when seeking
- `moonstone/LabeledItem` to correctly position its icon. This affects all of the `Expandables`, `moonstone/DatePicker` and `moonstone/TimePicker`.
- `moonstone/Panels.Header` and `moonstone/Item` to prevent them from allowing their contents to overflow unexpectedly
- `moonstone/Marquee` to recalculate when vertical scrollbar appears
- `moonstone/SelectableItem` to recalculate marquee when toggled

### Removed

- `moonstone/Input` large-text mode

## [1.6.1] - 2017-08-07

### Changed

- `moonstone/Icon` and `moonstone/IconButton` to no longer fit image source to the icon's boundary

## [1.6.0] - 2017-08-04

### Added

- `moonstone/VideoPlayer` ability to seek when holding down the right and left keys. Sensitivity can be adjusted using throttling options `jumpDelay` and `initialJumpDelay`.
- `moonstone/VideoPlayer` property `no5WayJump` to disable jumping done by 5-way
- `moonstone/VideoPlayer` support for the "More" button to use tooltips
- `moonstone/VideoPlayer` properties `moreButtonLabel` and `moreButtonCloseLabel` to allow customization of the "More" button's tooltip and Aria labels
- `moonstone/VideoPlayer` property `moreButtonDisabled` to disable the "More" button
- `moonstone/Picker` and `moonstone/RangePicker` prop `aria-valuetext` to support reading custom text instead of value
- `moonstone/VideoPlayer` methods `showControls` and `hideControls` to allow external interaction with the player
- `moonstone/Scroller` support for Page Up/Page Down keys in pointer mode when no item has focus

### Changed

- `moonstone/VideoPlayer` to handle play, pause, stop, fast forward and rewind on remote controller
- `moonstone/Marquee` to also start when hovered if `marqueeOnRender` is set

### Fixed

- `moonstone/IconButton` to fit image source within `IconButton`
- `moonstone` icon font sizes for wide icons
- `moonstone/ContextualPopupDecorator` to prefer setting focus to the appropriate popup instead of other underlying controls when using 5-way from the activating control
- `moonstone/Scroller` not scrolled via 5 way when `moonstone/ExpandableList` is opened
- `moonstone/VirtualList` to not let the focus move outside of container even if there are children left when navigating with 5way
- `moonstone/Scrollable` to update disability of paging controls when the scrollbar is set to `visible` and the content becomes shorter
- `moonstone/VideoPlayer` to focus on hover over play/pause button when video is loading
- `moonstone/VideoPlayer` to update and display proper time while moving knob when video is paused
- `moonstone/VideoPlayer` long title overlap issues
- `moonstone/Header` to apply `marqueeOn` prop to `subTitleBelow` and `titleBelow`
- `moonstone/Picker` wheeling in `moonstone/Scroller`
- `moonstone/IncrementSlider` and `moonstone/Picker` to read value changes when selecting buttons

## [1.5.0] - 2017-07-19

### Added

- `moonstone/Slider` and `moonstone/IncrementSlider` prop `aria-valuetext` to support reading custom text instead of value
- `moonstone/TooltipDecorator` property `tooltipProps` to attach props to tooltip component
- `moonstone/Scroller` and `moonstone/VirtualList` ability to scroll via page up and page down keys
- `moonstone/VideoPlayer` tooltip-thumbnail support with the `thumbnailSrc` prop and the `onScrub` callback to fire when the knob moves and a new thumbnail is needed
- `moonstone/VirtualList` ability to navigate via 5way when there are disabled items
- `moonstone/ContextualPopupDecorator` property `popupContainerId` to support configuration of the popup's spotlight container
- `moonstone/ContextualPopupDecorator` property `onOpen` to notify containers when the popup has been opened
- `moonstone/ContextualPopupDecorator` config option `openProp` to support mapping the value of `open` property to the chosen property of wrapped component

### Changed

- `moonstone/ExpandableList` to use 'radio' as the default, and adapt 'single' mode to render as a `moonstone/RadioItem` instead of a `moonstone/CheckboxItem`
- `moonstone/VideoPlayer` to not hide pause icon when it appears
- `moonstone/ContextualPopupDecorator` to set accessibility-related props onto the container node rather than the popup node
- `moonstone/ExpandableItem`, `moonstone/ExpandableList`, `moonstone/ExpandablePicker`, `moonstone/DatePicker`, and `moonstone/TimePicker` to pause spotlight when animating in 5-way mode
- `moonstone/Spinner` to position the text content under the spinner, rather than to the right side
- `moonstone/VideoPlayer` to include hour when announcing the time while scrubbing
- `moonstone/GridListImageItem` to require a `source` prop and not have a default value

### Fixed

- `moonstone/Input` ellipsis to show if placeholder is changed dynamically and is too long
- `moonstone/Marquee` to re-evaluate RTL orientation when its content changes
- `moonstone/VirtualList` to restore focus on short lists
- `moonstone/ExpandableInput` to expand the width of its contained `moonstone/Input`
- `moonstone/Input` support for `dismissOnEnter`
- `moonstone/Input` focus management to prevent stealing focus when programmatically moved elsewhere
- `moonstone/Input` 5-way spot behavior
- `moonstone` international fonts to always be used, even when unsupported font-weights or font-styles are requested
- `moonstone/Panels.Panel` support for selecting components with `.spottable-default` as the default focus target
- `moonstone/Panels` layout in RTL locales
- `moonstone` spottable components to support `onSpotlightDown`, `onSpotlightLeft`, `onSpotlightRight`, and `onSpotlightUp` event property
- `moonstone/VirtualList` losing spotlight when the list is empty
- `moonstone/FormCheckbox` in focused state to have the correct "check" color
- `moonstone/Scrollable` bug in `navigableFilter` when passed a container id

## [1.4.1] - 2017-07-05

### Changed

- `moonstone/Popup` to only call `onKeyDown` when there is a focused item in the `Popup`
- `moonstone/Scroller`, `moonstone/Picker`, and `moonstone/IncrementSlider` to automatically move focus when the currently focused `moonstone/IconButton` becomes disabled

### Fixed

- `moonstone/ContextualPopupDecorator` close button to account for large text size
- `moonstone/ContextualPopupDecorator` to not spot controls other than its activator when navigating out via 5-way
- `moonstone/Header` to set the value of `marqueeOn` for all types of headers

## [1.4.0] - 2017-06-29

### Deprecated

- `moonstone/Input` prop `noDecorator` is being replaced by `autoFocus` in 2.0.0

### Added

- `moonstone/Scrollbar` property `corner` to add the corner between vertical and horizontal scrollbars
- `moonstone/ScrollThumb` for a thumb of `moonstone/Scrollbar`
- `moonstone/styles/text.less` mixin `.locale-japanese-line-break()` to apply the correct  Japanese language line-break rules for the following multi-line components: `moonstone/BodyText`, `moonstone/Dialog`, `moonstone/Notification`, `moonstone/Popup`, and `moonstone/Tooltip`
- `moonstone/ContextualPopupDecorator` property `popupProps` to attach props to popup component
- `moonstone/VideoPlayer` property `pauseAtEnd` to control forward/backward seeking
- `moonstone/Panels/Header` prop `marqueeOn` to control marquee of header

### Changed

- `moonstone/Panels/Header` to expose its `marqueeOn` prop
- `moonstone/VideoPlayer` to automatically adjust the width of the allocated space for the side components so the media controls have more space to appear on smaller screens
- `moonstone/VideoPlayer` properties `autoCloseTimeout` and `titleHideDelay` default value to `5000`
- `moonstone/VirtualList` to support restoring focus to the last focused item
- `moonstone/Scrollable` to call `onScrollStop` before unmounting if a scroll is in progress
- `moonstone/Scroller` to reveal non-spottable content when navigating out of a scroller

### Fixed

- `moonstone/Dialog` to properly focus via pointer on child components
- `moonstone/VirtualList`, `moonstone/VirtualGridList`, and `moonstone/Scroller` not to be slower when scrolled to the first or the last position by wheeling
- `moonstone` component hold delay time
- `moonstone/VideoPlayer` to show its controls when pressing down the first time
- `moonstone/Panel` autoFocus logic to only focus on initial render
- `moonstone/Input` text colors
- `moonstone/ExpandableInput` to focus its decorator when leaving by 5-way left/right

## [1.3.1] - 2017-06-14

### Fixed

- `moonstone/Picker` support for large text
- `moonstone/Scroller` support for focusing paging controls with the pointer
- `moonstone` CSS rules for unskinned spottable components

## [1.3.0] - 2017-06-12

### Deprecated

- `moonstone/Scroller` props `horizontal` and `vertical`. Deprecated props are replaced with `direction` prop. `horizontal` and `vertical` will be removed in 2.0.0.
- `moonstone/Panel` prop `noAutoFocus` in favor of `autoFocus="none"`

### Added

- `moonstone/Image` support for `children` prop inside images
- `moonstone/Scroller` prop `direction` which replaces `horizontal` and `vertical` props
- `moonstone/VideoPlayer` property `tooltipHideDelay` to hide tooltip with a given amount of time
- `moonstone/VideoPlayer` property `pauseAtEnd` to pause when it reaches either the start or the end of the video
- `moonstone/VideoPlayer` methods `fastForward`, `getMediaState`, `jump`, `pause`, `play`, `rewind`, and `seek` to allow external interaction with the player. See docs for example usage.

### Changed

- `moonstone/Skinnable` to support context and allow it to be added to any component to be individually skinned. This includes a further optimization in skinning which consolidates all color assignments into a single block, so non-color rules aren't unnecessarily duplicated.
- `moonstone/Skinnable` light and dark skin names ("moonstone-light" and "moonstone") to "light" and "dark", respectively
- `moonstone/VideoPlayer` to set play/pause icon to display "play" when rewinding or fast forwarding
- `moonstone/VideoPlayer` to rewind or fast forward when previous command is slow-forward or slow-rewind respectively
- `moonstone/VideoPlayer` to fast forward when previous command is slow-forward and it reaches the last of its play rate
- `moonstone/VideoPlayer` to not play video on reload when `noAutoPlay` is `true`
- `moonstone/VideoPlayer` property `feedbackHideDelay`'s default value to `3000`
- `moonstone/Notification` to break line in characters in ja and zh locale
- `moonstone/Notification` to align texts left in LTR locale and right in RTL locale
- `moonstone/VideoPlayer` to simulate rewind functionality on non-webOS platforms only

### Fixed

- `moonstone/ExpandableItem` to correct the `titleIcon` when using `open` and `disabled`
- `moonstone/GridListImageItem` to center its selection icon on the image instead of the item
- `moonstone/Input` to have correct `Tooltip` position in `RTL`
- `moonstone/SwitchItem` to not unintentionally overflow `Scroller` containers, causing them to jump to the side when focusing
- `moonstone/VideoPlayer` to fast forward properly when video is at paused state
- `moonstone/VideoPlayer` to correctly change sources
- `moonstone/VideoPlayer` to show or hide feedback tooltip properly
- `moonstone/DateTimeDecorator` to work properly with `RadioControllerDecorator`
- `moonstone/Picker` in joined, large text mode so the arrows are properly aligned and sized
- `moonstone/Icon` to reflect the same proportion in relation to its size in large-text mode

## [1.2.0] - 2017-05-17

### Deprecated

- `moonstone/Scroller.Scrollable` option `indexToFocus` in `scrollTo` method to be removed in 2.0.0

### Added

- `moonstone/Slider` and `moonstone/IncrementSlider` prop `noFill` to support a style without the fill
- `moonstone/Marquee` property `rtl` to set directionality to right-to-left
- `moonstone/VirtualList.GridListImageItem` property `selectionOverlay` to add custom component for selection overlay
- `moonstone/MoonstoneDecorator` property `skin` to let an app choose its skin: "moonstone" and "moonstone-light" are now available
- `moonstone/FormCheckboxItem`
- `moonstone/FormCheckbox`, a standalone checkbox, to support `moonstone/FormCheckboxItem`
- `moonstone/Input` props `invalid` and `invalidMessage` to display a tooltip when input value is invalid
- `moonstone/Scroller.Scrollable` option `focus` in `scrollTo()` method
- `moonstone/Scroller.Scrollable` property `spottableScrollbar`
- `moonstone/Icon.IconList` icons: `arrowshrinkleft` and `arrowshrinkright`

### Changed

- `moonstone/Picker` arrow icon for `joined` picker: small when not spotted, hidden when it reaches the end of the picker
- `moonstone/Checkbox` and `moonstone/CheckboxItem` to reflect the latest design
- `moonstone/MoonstoneDecorator/fontGenerator` was refactored to use the browser's FontFace API to dynamically load locale fonts
- `moonstone/VideoPlayer` space allotment on both sides of the playback controls to support 4 buttons; consequently the "more" controls area has shrunk by the same amount
- `moonstone/VideoPlayer` to not disable media button (play/pause)
- `moonstone/Scroller.Scrollable` so that paging controls are not spottable by default with 5-way
- `moonstone/VideoPlayer`'s more/less button to use updated arrow icon

### Fixed

- `moonstone/MarqueeDecorator` to properly stop marquee on items with `'marqueeOnHover'`
- `moonstone/ExpandableList` to work properly with object-based children
- `moonstone/styles/fonts.less` to restore the Moonstone Icon font to request the local system font by default. Remember to update your webOS build to get the latest version of the font so you don't see empty boxes for your icons.
- `moonstone/Picker` and `moonstone/RangePicker` to now use the correct size from Enyo (60px v.s. 84px) for icon buttons
- `moonstone/Scrollable` to apply ri.scale properly
- `moonstone/Panel` to not cover a `Panels`'s `ApplicationCloseButton` when not using a `Header`
- `moonstone/IncrementSlider` to show tooltip when buttons focused

## [1.1.0] - 2017-04-21

### Deprecated

- `moonstone/ExpandableInput` property `onInputChange`

### Added

- `moonstone/Panels.Panel` prop and `moonstone/MoonstoneDecorator` config option: `noAutoFocus` to support prevention of setting automatic focus after render
- `moonstone/VideoPlayer` props: `backwardIcon`, `forwardIcon`, `jumpBackwardIcon`, `jumpForwardIcon`, `pauseIcon`, and `playIcon` to support icon customization of the player
- `moonstone/VideoPlayer` props `jumpButtonsDisabled` and `rateButtonsDisabled` for disabling the pairs of buttons when it's inappropriate for the playing media
- `moonstone/VideoPlayer` property `playbackRateHash` to support custom playback rates
- `moonstone/VideoPlayer` callback prop `onControlsAvailable` which fires when the players controls show or hide
- `moonstone/Image` support for `onLoad` and `onError` events
- `moonstone/VirtualList.GridListImageItem` prop `placeholder`
- `moonstone/Divider` property `preserveCase` to display text without capitalizing it

### Changed

- `moonstone/Slider` colors and sizing to match the latest designs
- `moonstone/ProgressBar` to position correctly with other components nearby
- `moonstone/Panels` breadcrumb to no longer have a horizontal line above it
- `moonstone/Transition` to measure itself when the CPU is idle
- style for disabled opacity from 0.4 to 0.3
- `moonstone/Button` colors for transparent and translucent background opacity when disabled
- `moonstone/ExpandableInput` property `onInputChange` to fire along with `onChange`. `onInputChange` is deprecated and will be removed in a future update.
- `Moonstone.ttf` font to include new icons
- `moonstone/Icon` to reference additional icons

### Fixed

- `moonstone/Popup` and `moonstone/ContextualPopupDecorator` 5-way navigation behavior
- `moonstone/Input` to not spot its own input decorator on 5-way out
- `moonstone/VideoPlayer` to no longer render its `children` in multiple places
- `moonstone/Button` text color when used on a neutral (light) background in some cases
- `moonstone/Popup` background opacity
- `moonstone/Marquee` to recalculate properly when its contents change
- `moonstone/TimePicker` to display time in correct order
- `moonstone/Scroller` to prefer spotlight navigation to its internal components

## [1.0.0] - 2017-03-31

> NOTE: We have also modified most form components to be usable in a controlled (app manages component
> state) or uncontrolled (Enact manages component state) manner. To put a component into a
> controlled state, pass in `value` (or other appropriate state property such as `selected` or
> `open`) at component creation and then respond to events and update the value as needed. To put a
> component into an uncontrolled state, do not set `value` (or equivalent), at creation. From this
> point on, Enact will manage the state and events will be sent when the state is updated. To
> specify an initial value, use the `defaultValue` (or, `defaultSelected, `defaultOpen, etc.)
> property.  See the documentation for individual components for more information.

### Added

- `moonstone/Button` property `icon` to support a built-in icon next to the text content. The Icon supports everything that `moonstone/Icon` supports, as well as a custom icon.
- `moonstone/MoonstoneDecorator` property `textSize` to resize several components to requested CMR sizes. Simply add `textSize="large"` to your `App` and the new sizes will automatically take effect.

### Changed

- `moonstone/Slider` to use the property `tooltip` instead of `noTooltip`, so the built-in tooltip is not enabled by default
- `moonstone/IncrementSlider` to include tooltip documentation
- `moonstone/ExpandableList` to accept an array of objects as children which are spread onto the generated components
- `moonstone/CheckboxItem` style to match the latest designs, with support for the `moonstone/Checkbox` to be on either the left or the right side by using the `iconPosition` property
- `moonstone/VideoPlayer` to supply every event callback-method with an object representing the VideoPlayer's current state, including: `currentTime`, `duration`, `paused`, `proportionLoaded`, and `proportionPlayed`

### Fixed

- `moonstone/Panels.Panel` behavior for remembering focus on unmount and setting focus after render
- `moonstone/VirtualList.VirtualGridList` showing empty items when items are continuously added dynamically
- `moonstone/Picker` to marquee on focus once again

## [1.0.0-beta.4] - 2017-03-10

### Added

- `moonstone/VirtualList` `indexToFocus` option to `scrollTo` method to focus on item with specified index
- `moonstone/IconButton` and `moonstone/Button` `color` property to add a remote control key color to the button
- `moonstone/Scrollbar` property `disabled` to disable both paging controls when it is true
- `moonstone/VirtualList` parameter `moreInfo` to pass `firstVisibleIndex` and `lastVisibleIndex` when scroll events are firing
- Accessibility support to UI components
- `moonstone/VideoPlayer` property `onUMSMediaInfo` to support the custom webOS “umsmediainfo” event
- `moonstone/Region` component which encourages wrapping components for improved accessibility rather than only preceding the components with a `moonstone/Divider`
- `moonstone/Slider` tooltip. It's enabled by default and comes with options like `noTooltip`, `tooltipAsPercent`, and `tooltipSide`. See the component docs for more details.
- `moonstone/Panels.Panel` property `hideChildren` to defer rendering children
- `moonstone/Spinner` properties `blockClickOn` and `scrim` to block click events behind spinner
- `moonstone/VirtualList` property `clientSize` to specify item dimensions instead of measuring them

### Changed

- `moonstone/VirtualGridImageItem` styles to reduce redundant style code app side
- `moonstone/VirtualList` and `moonstone/VirtualGridList` to add essential CSS for list items automatically
- `moonstone/VirtualList` and `moonstone/VirtualGridList` to not add `data-index` to their item DOM elements directly, but to pass `data-index` as the parameter of their `component` prop like the `key` parameter of their `component` prop
- `moonstone/ExpandableItem` and derivatives to defer focusing the contents until animation completes
- `moonstone/LabeledItem`, `moonstone/ExpandableItem`, `moonstone/ExpandableList` to each support the `node` type in their `label` property. Best used with `ui/Slottable`.

### Fixed

- `moonstone/VirtualList.GridListImageItem` to have proper padding size according to the existence of caption/subcaption
- `moonstone/Scrollable` to display scrollbars with proper size
- `moonstone/VirtualGridList` to not be truncated

### Removed

- `moonstone/Scrollable` property `hideScrollbars` and replaced it with `horizontalScrollbar` and `verticalScrollbar`

## [1.0.0-beta.3] - 2017-02-21

### Added

- `moonstone/VideoPlayer` support for 5-way show/hide of media playback controls
- `moonstone/VideoPlayer` property `feedbackHideDelay`
- `moonstone/Slider` property `onKnobMove` to fire when the knob position changes, independently from the `moonstone/Slider` value
- `moonstone/Slider` properties `active`, `disabled`, `knobStep`, `onActivate`, `onDecrement`, and `onIncrement` as part of enabling 5-way support to `moonstone/Slider`, `moonstone/IncrementSlider` and the media slider for `moonstone/VideoPlayer`
- `moonstone/Slider` now supports `children` which are added to the `Slider`'s knob, and follow it as it moves
- `moonstone/ExpandableInput` properties `iconAfter` and `iconBefore` to display icons after and before the input, respectively
- `moonstone/Dialog` property `preserveCase`, which affects `title` text

### Changed

- `moonstone/IncrementSlider` to change when the buttons are held down
- `moonstone/Marquee` to allow disabled marquees to animate
- `moonstone/Dialog` to marquee `title` and `titleBelow`
- `moonstone/Marquee.MarqueeController` config option `startOnFocus` to `marqueeOnFocus`. `startOnFocus` is deprecated and will be removed in a future update.
- `moonstone/Button`, `moonstone/IconButton`, `moonstone/Item` to not forward `onClick` when `disabled`

### Fixed

- `moonstone/Marquee.MarqueeController` to start marquee on newly registered components when controller has focus and to restart synced marquees after completion
- `moonstone/Scroller` to recalculate when an expandable child opens
- `spotlightDisabled` property support for spottable moonstone components
- `moonstone/Popup` and `moonstone/ContextualPopupDecorator` so that when the popup is closed, spotlight focus returns to the control that had focus prior to the popup opening
- `moonstone/Input` to not get focus when disabled

## [1.0.0-beta.2] - 2017-01-30

### Added

- `moonstone/Panels.Panel` property `showChildren` to support deferring rendering the panel body until animation completes
- `moonstone/MarqueeDecorator` property `invalidateProps` that specifies which props cause the marquee distance to be invalidated
- developer-mode warnings to several components to warn when values are out-of-range
- `moonstone/Divider` property `spacing` which adjusts the amount of empty space above and below the `Divider`. `'normal'`, `'small'`, `'medium'`, `'large'`, and `'none'` are available.
- `moonstone/Picker` when `joined` the ability to be incremented and decremented by arrow keys
- `onSpotlightDisappear` event property support for spottable moonstone components
- `moonstone/VideoPlayer` property `titleHideDelay`

### Changed

- `moonstone/Panels.Panels` and variations to defer rendering the children of contained `Panel` instances until animation completes
- `moonstone/ProgressBar` properties `progress` and `backgroundProgress` to accept a number between 0 and 1
- `moonstone/Slider` and `moonstone/IncrementSlider` property `backgroundPercent` to `backgroundProgress` which now accepts a number between 0 and 1
- `moonstone/Slider` to not ignore `value` prop when it is the same as the previous value
- `moonstone/Picker` component's buttons to reverse their operation such that 'up' selects the previous item and 'down' the next
- `moonstone/Picker` and derivatives may now use numeric width, which represents the amount of characters to use for sizing. `width={4}` represents four characters, `2` for two characters, etc. `width` still accepts the size-name strings.
- `moonstone/Divider` to now behave as a simple horizontal line when no text content is provided
- `moonstone/Scrollable` to not display scrollbar controls by default
- `moonstone/DatePicker` and `moonstone/TimePicker` to emit `onChange` event whenever the value is changed, not just when the component is closed

### Removed

- `moonstone/ProgressBar` properties `min` and `max`

### Fixed

- `moonstone/IncrementSlider` so that the knob is spottable via pointer, and 5-way navigation between the knob and the increment/decrement buttons is functional
- `moonstone/Slider` and `moonstone/IncrementSlider` to not fire `onChange` for value changes from props

## [1.0.0-beta.1] - 2016-12-30

### Added

- `moonstone/VideoPlayer` and `moonstone/TooltipDecorator` components and samples
- `moonstone/Panels.Panels` property `onBack` to support `ui/Cancelable`
- `moonstone/VirtualFlexList` Work-In-Progress component to support variably sized rows or columns
- `moonstone/ExpandableItem` properties `autoClose` and `lockBottom`
- `moonstone/ExpandableList` properties `noAutoClose` and `noLockBottom`
- `moonstone/Picker` property `reverse`
- `moonstone/ContextualPopup` property `noAutoDismiss`
- `moonstone/Dialog` property `scrimType`
- `moonstone/Popup` property `spotlightRestrict`

### Changed

- `moonstone/Panels.Routable` to require a `navigate` configuration property indicating the event callback for back or cancel actions
- `moonstone/MarqueeController` focus/blur handling to start and stop synchronized `moonstone/Marquee` components
- `moonstone/ExpandableList` property `autoClose` to `closeOnSelect` to disambiguate it from the added `autoClose` on 5-way up
- `moonstone/ContextualPopupDecorator.ContextualPopupDecorator` component's `onCloseButtonClick` property to `onClose`
- `moonstone/Dialog` component's `onCloseButtonClicked` property to `onClose`
- `moonstone/Spinner` component's `center` and `middle` properties to a single `centered` property
	that applies both horizontal and vertical centering
- `moonstone/Popup.PopupBase` component's `onCloseButtonClicked` property to `onCloseButtonClick`
- `moonstone/Item.ItemOverlay` component's `autoHide` property to remove the `'no'` option. The same
	effect can be achieved by omitting the property or passing `null`.
- `moonstone/VirtualGridList` to be scrolled by page when navigating with a 5-way direction key
- `moonstone/Scroller`, `moonstone/VirtualList`, `moonstone/VirtualGridList`, and `moonstone/Scrollable` to no longer respond to mouse down/move/up events
- all Expandables to include a state arrow UI element
- `moonstone/LabeledItem` to support a `titleIcon` property which positions just after the title text
- `moonstone/Button` to include `moonstone/TooltipDecorator`
- `moonstone/Expandable` to support being managed, radio group-style, by a component wrapped with `RadioControllerDecorator` from `ui/RadioDecorator`
- `moonstone/Picker` to animate `moonstone/Marquee` children when any part of the `moonstone/Picker` is focused
- `moonstone/VirtualList` to mute its container instead of disabling it during scroll events
- `moonstone/VirtualList`, `moonstone/VirtualGridList`, and `moonstone/Scroller` to continue scrolling when holding down the paging controls
- `moonstone/VirtualList` to require a `component` prop and not have a default value
- `moonstone/Picker` to continuously change when a button is held down by adding `ui/Holdable`.

### Fixed

- `moonstone/Popup` and `moonstone/ContextualPopup` 5-way navigation behavior using spotlight.
- Bug where a synchronized marquee whose content fit the available space would prevent restarting of the marquees
- `moonstone/Input` to show an ellipsis on the correct side based on the text directionality of the `value` or `placeholder` content.
- `moonstone/VirtualList` and `moonstone/VirtualGridList` to prevent unwanted scrolling when focused with the pointer
- `moonstone/Picker` to remove fingernail when a the pointer is held down, but the pointer is moved off the `joined` picker.
- `moonstone/LabeledItem` to include marquee on both `title` and `label`, and be synchronized

## [1.0.0-alpha.5] - 2016-12-16

No changes.

## [1.0.0-alpha.4] - 2016-12-2

### Added

- `moonstone/Popup`, `moonstone/ContextualPopupDecorator`, `moonstone/Notification`, `moonstone/Dialog` and `moonstone/ExpandableInput` components
- `ItemOverlay` component to `moonstone/Item` module
- `marqueeCentered` prop to `moonstone/MarqueeDecorator` and `moonstone/MarqueeText`
- `placeholder` prop to `moonstone/Image`
- `moonstone/MarqueeController` component to synchronize multiple `moonstone/Marquee` components
- Non-latin locale support to all existing Moonstone components
- Language-specific font support
- `moonstone/IncrementSlider` now accepts customizable increment and decrement icons, as well as `moonstone/Slider` being more responsive to external styling

### Changed

- `moonstone/Input` component's `iconStart` and `iconEnd` properties to be `iconBefore` and `iconAfter`, respectively, for consistency with `moonstone/Item.ItemOverlay` naming
- `moonstone/Icon` and `moonstone/IconButton` so the `children` property supports both font-based icons and images
- the `checked` property to `selected` for consistency across the whole framework. This allows better interoperability when switching between various components.  Affects the following: `CheckboxItem`, `RadioItem`, `SelectableItem`, `Switch`, `SwitchItem`, and `ToggleItem`. Additionally, these now use `moonstone/Item.ItemOverlay` to position and handle their Icons.
- `moonstone/Slider` and `moonstone/IncrementSlider` to be more performant. No changes were made to
	the public API.
- `moonstone/GridListImageItem` so that a placeholder image displays while loading the image, and the caption and subcaption support marqueeing
- `moonstone/MoonstoneDecorator` to add `FloatingLayerDecorator`
- `moonstone/IncrementSlider` in vertical mode looks and works as expected.

### Removed

- LESS mixins that belong in `@enact/ui`, so that only moonstone-specific mixins are contained in
this module. When authoring components and importing mixins, only the local mixins need to be
imported, as they already import the general mixins.
- the `src` property from `moonstone/Icon` and `moonston/IconButton`. Use the support for URLs in
	the `children` property as noted above.
- the `height` property from `moonstone/IncrementSlider` and `moonstone/Slider`

### Fixed

- Joined picker so that it now has correct animation when using the mouse wheel
- Bug in DatePicker/TimePicker that prevented setting of value earlier than 1969

## [1.0.0-alpha.3] - 2016-11-8

### Added

- `moonstone/BodyText`, `moonstone/DatePicker`, `moonstone/DayPicker`, `moonstone/ExpandableItem`, `moonstone/Image`, and `moonstone/TimePicker` components
- `fullBleed` prop to `moonstone/Panels/Header`. When `true`, the header content is indented and the header lines are removed.
- Application close button to `moonstone/Panels`. Fires `onApplicationClose` when clicked. Can be omitted with the `noCloseButton` prop.
- `marqueeDisabled` prop to `moonstone/Picker`
- `padded` prop to `moonstone/RangePicker`
- `forceDirection` prop to `moonstone/Marquee`. Forces the direction of `moonstone/Marquee`. Useful for when `RTL` content cannot be auto detected.

### Changed

- `data` parameter passed to `component` prop of `VirtualList`.
- `moonstone/Expandable` into a submodule of `moonstone/ExpandableItem`
- `ExpandableList` to properly support selection
- `moonstone/Divider`'s `children` property to be optional
- `moonstone/ToggleItem`'s `inline` version to have a `max-width` of `240px`
- `moonstone/Input` to use `<div>` instead of `<label>` for wrapping components. No change to
	functionality, only markup.

### Removed

- `moonstone/ExpandableCheckboxItemGroup` in favor of `ExpandableList`

## [1.0.0-alpha.2] - 2016-10-21

This version includes a lot of refactoring from the previous release. Developers need to switch to the new enact-dev command-line tool.

### Added

- New components and HOCs: `moonstone/Scroller`, `moonstone/VirtualList`, `moonstone/VirtualGridList`, `moonstone/Scrollable`, `moonstone/MarqueeText`, `moonstone/Spinner`, `moonstone/ExpandableCheckboxItemGroup`, `moonstone/MarqueeDecorator`
- New options for `ui/Toggleable` HOC
- Marquee support to many components
- Image support to `moonstone/Icon` and `moonstone/IconButton`
- `dismissOnEnter` prop for `moonstone/Input`
- Many more unit tests

### Changed

- Some props for UI state were renamed to have `default` prefix where state was managed by the component. (e.g. `defaultOpen`)

### Fixed

- Many components were fixed, polished, updated and documented
- Inline docs updated to be more consistent and comprehensive<|MERGE_RESOLUTION|>--- conflicted
+++ resolved
@@ -14,12 +14,9 @@
 
 ### Fixed
 
-<<<<<<< HEAD
 - `moonstone/Popup` layout in large text mode to show close button correctly
-=======
 - `moonstone/Picker` from moving scroller when pressing 5-way keys in `joined` Picker
 - `moonstone/Input` styling for some non-latin locales
->>>>>>> df30e0fd
 
 ## [1.8.0] - 2017-09-07
 
