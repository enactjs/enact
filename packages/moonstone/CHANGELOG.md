# Change Log

The following is a curated list of changes in the Enact moonstone module, newest changes on the top.

## [Unreleased]

### Deprecated

### Added

- `moonstone/TooltipDecorator` config property to direct tooltip into a property instead of adding to `children`

### Changed

- `moonstone/VirtualGridList` to scroll by item via 5 way key
- `moonstone/VideoPlayer` to read target time when jump by left/right key
- `moonstone/IconButton` to not use `MarqueeDecorator` and `Uppercase`

### Fixed

- `moonstone/VirtualList` not to lose focus when moving out from the first item via 5way when it has disabled items
- `moonstone/Header` to not have its contents extend beyond its bounds
<<<<<<< HEAD
- `moonstone/Scroller` and `moonstone/VirtualList` navigation via 5-way from paging controls
=======
- `moonstone/Slider` to align tooltip with detached knob
- `moonstone/FormCheckbox` to display correct colors in light skin
- `moonstone/Picker` and `moonstone/RangePicker` to forward `onKeyDown` events when not `joined`
- `moonstone/SelectableItem` to display correct icon width and alignment
- `moonstone/Scroller` to properly 5-way navigate from scroll buttons
>>>>>>> 3bc99697

## [1.6.1] - 2017-08-07

### Changed

- `moonstone/Icon` and `moonstone/IconButton` to no longer fit image source to the icon's boundary

## [1.6.0] - 2017-08-04

### Added

- `moonstone/VideoPlayer` ability to seek when holding down the right and left keys. Sensitivity can be adjusted using throttling options `jumpDelay` and `initialJumpDelay`.
- `moonstone/VideoPlayer` property `no5WayJump` to disable jumping done by 5-way
- `moonstone/VideoPlayer` support for the "More" button to use tooltips
- `moonstone/VideoPlayer` properties `moreButtonLabel` and `moreButtonCloseLabel` to allow customization of the "More" button's tooltip and Aria labels
- `moonstone/VideoPlayer` property `moreButtonDisabled` to disable the "More" button
- `moonstone/Picker` and `moonstone/RangePicker` prop `aria-valuetext` to support reading custom text instead of value
- `moonstone/VideoPlayer` methods `showControls` and `hideControls` to allow external interaction with the player
- `moonstone/Scroller` support for Page Up/Page Down keys in pointer mode when no item has focus

### Changed

- `moonstone/VideoPlayer` to handle play, pause, stop, fast forward and rewind on remote controller
- `moonstone/Marquee` to also start when hovered if `marqueeOnRender` is set

### Fixed

- `moonstone/IconButton` to fit image source within `IconButton`
- `moonstone` icon font sizes for wide icons
- `moonstone/ContextualPopupDecorator` to prefer setting focus to the appropriate popup instead of other underlying controls when using 5-way from the activating control
- `moonstone/Scroller` not scrolled via 5 way when `moonstone/ExpandableList` is opened
- `moonstone/VirtualList` not to let the focus move outside of container even if there are children left when navigating with 5way
- `moonstone/Scrollable` to update disability of paging controls when the scrollbar is set to `visible` and the content becomes shorter
- `moonstone/VideoPlayer` to focus on hover over play/pause button when video is loading
- `moonstone/VideoPlayer` to update and display proper time while moving knob when video is paused
- `moonstone/VideoPlayer` long title overlap issues
- `moonstone/Header` to apply `marqueeOn` prop to `subTitleBelow` and `titleBelow`
- `moonstone/Picker` wheeling in `moonstone/Scroller`
- `moonstone/IncrementSlider` and `moonstone/Picker` to read value changes when selecting buttons

## [1.5.0] - 2017-07-19

### Added

- `moonstone/Slider` and `moonstone/IncrementSlider` prop `aria-valuetext` to support reading custom text instead of value
- `moonstone/TooltipDecorator` property `tooltipProps` to attach props to tooltip component
- `moonstone/Scroller` and `moonstone/VirtualList` ability to scroll via page up and page down keys
- `moonstone/VideoPlayer` tooltip-thumbnail support with the `thumbnailSrc` prop and the `onScrub` callback to fire when the knob moves and a new thumbnail is needed
- `moonstone/VirtualList` ability to navigate via 5way when there are disabled items
- `moonstone/ContextualPopupDecorator` property `popupContainerId` to support configuration of the popup's spotlight container
- `moonstone/ContextualPopupDecorator` property `onOpen` to notify containers when the popup has been opened
- `moonstone/ContextualPopupDecorator` config option `openProp` to support mapping the value of `open` property to the chosen property of wrapped component

### Changed

- `moonstone/ExpandableList` to use 'radio' as the default, and adapt 'single' mode to render as a `moonstone/RadioItem` instead of a `moonstone/CheckboxItem`
- `moonstone/VideoPlayer` not to hide pause icon when it appears
- `moonstone/ContextualPopupDecorator` to set accessibility-related props onto the container node rather than the popup node
- `moonstone/ExpandableItem`, `moonstone/ExpandableList`, `moonstone/ExpandablePicker`, `moonstone/DatePicker`, and `moonstone/TimePicker` to pause spotlight when animating in 5-way mode
- `moonstone/Spinner` to position the text content under the spinner, rather than to the right side
- `moonstone/VideoPlayer` to include hour when announcing the time while scrubbing
- `moonstone/GridListImageItem` to require a `source` prop and not have a default value

### Fixed

- `moonstone/Input` ellipsis to show if placeholder is changed dynamically and is too long
- `moonstone/Marquee` to re-evaluate RTL orientation when its content changes
- `moonstone/VirtualList` to restore focus on short lists
- `moonstone/ExpandableInput` to expand the width of its contained `moonstone/Input`
- `moonstone/Input` support for `dismissOnEnter`
- `moonstone/Input` focus management to prevent stealing focus when programmatically moved elsewhere
- `moonstone/Input` 5-way spot behavior
- `moonstone` international fonts to always be used, even when unsupported font-weights or font-styles are requested
- `moonstone/Panels.Panel` support for selecting components with `.spottable-default` as the default focus target
- `moonstone/Panels` layout in RTL locales
- `moonstone` spottable components to support `onSpotlightDown`, `onSpotlightLeft`, `onSpotlightRight`, and `onSpotlightUp` event property
- `moonstone/VirtualList` losing spotlight when the list is empty
- `moonstone/FormCheckbox` in focused state to have the correct "check" color
- `moonstone/Scrollable` bug in `navigableFilter` when passed a container id

## [1.4.1] - 2017-07-05

### Changed

- `moonstone/Popup` to only call `onKeyDown` when there is a focused item in the `Popup`
- `moonstone/Scroller`, `moonstone/Picker`, and `moonstone/IncrementSlider` to automatically move focus when the currently focused `moonstone/IconButton` becomes disabled

### Fixed

- `moonstone/ContextualPopupDecorator` close button to account for large text size
- `moonstone/ContextualPopupDecorator` to not spot controls other than its activator when navigating out via 5-way
- `moonstone/Header` to set the value of `marqueeOn` for all types of headers

## [1.4.0] - 2017-06-29

### Deprecated

- `moonstone/Input` prop `noDecorator` is being replaced by `autoFocus` in 2.0.0

### Added

- `moonstone/Scrollbar` property `corner` to add the corner between vertical and horizontal scrollbars
- `moonstone/ScrollThumb` for a thumb of `moonstone/Scrollbar`
- `moonstone/styles/text.less` mixin `.locale-japanese-line-break()` to apply the correct  Japanese language line-break rules for the following multi-line components: `moonstone/BodyText`, `moonstone/Dialog`, `moonstone/Notification`, `moonstone/Popup`, and `moonstone/Tooltip`
- `moonstone/ContextualPopupDecorator` property `popupProps` to attach props to popup component
- `moonstone/VideoPlayer` property `pauseAtEnd` to control forward/backward seeking
- `moonstone/Panels/Header` prop `marqueeOn` to control marquee of header

### Changed

- `moonstone/Panels/Header` to expose its `marqueeOn` prop
- `moonstone/VideoPlayer` to automatically adjust the width of the allocated space for the side components so the media controls have more space to appear on smaller screens
- `moonstone/VideoPlayer` properties `autoCloseTimeout` and `titleHideDelay` default value to `5000`
- `moonstone/VirtualList` to support restoring focus to the last focused item
- `moonstone/Scrollable` to call `onScrollStop` before unmounting if a scroll is in progress
- `moonstone/Scroller` to reveal non-spottable content when navigating out of a scroller

### Fixed

- `moonstone/Dialog` to properly focus via pointer on child components
- `moonstone/VirtualList`, `moonstone/VirtualGridList`, and `moonstone/Scroller` not to be slower when scrolled to the first or the last position by wheeling
- `moonstone` component hold delay time
- `moonstone/VideoPlayer` to show its controls when pressing down the first time
- `moonstone/Panel` autoFocus logic to only focus on initial render
- `moonstone/Input` text colors
- `moonstone/ExpandableInput` to focus its decorator when leaving by 5-way left/right

## [1.3.1] - 2017-06-14

### Fixed

- `moonstone/Picker` support for large text
- `moonstone/Scroller` support for focusing paging controls with the pointer
- `moonstone` CSS rules for unskinned spottable components

## [1.3.0] - 2017-06-12

### Deprecated

- `moonstone/Scroller` props `horizontal` and `vertical`. Deprecated props are replaced with `direction` prop. `horizontal` and `vertical` will be removed in 2.0.0.
- `moonstone/Panel` prop `noAutoFocus` in favor of `autoFocus="none"`

### Added

- `moonstone/Image` support for `children` prop inside images
- `moonstone/Scroller` prop `direction` which replaces `horizontal` and `vertical` props
- `moonstone/VideoPlayer` property `tooltipHideDelay` to hide tooltip with a given amount of time
- `moonstone/VideoPlayer` property `pauseAtEnd` to pause when it reaches either the start or the end of the video
- `moonstone/VideoPlayer` methods `fastForward`, `getMediaState`, `jump`, `pause`, `play`, `rewind`, and `seek` to allow external interaction with the player. See docs for example usage.

### Changed

- `moonstone/Skinnable` to support context and allow it to be added to any component to be individually skinned. This includes a further optimization in skinning which consolidates all color assignments into a single block, so non-color rules aren't unnecessarily duplicated.
- `moonstone/Skinnable` light and dark skin names ("moonstone-light" and "moonstone") to "light" and "dark", respectively
- `moonstone/VideoPlayer` to set play/pause icon to display "play" when rewinding or fast forwarding
- `moonstone/VideoPlayer` to rewind or fast forward when previous command is slow-forward or slow-rewind respectively
- `moonstone/VideoPlayer` to fast forward when previous command is slow-forward and it reaches the last of its play rate
- `moonstone/VideoPlayer` to not play video on reload when `noAutoPlay` is `true`
- `moonstone/VideoPlayer` property `feedbackHideDelay`'s default value to `3000`
- `moonstone/Notification` to break line in characters in ja and zh locale
- `moonstone/Notification` to align texts left in LTR locale and right in RTL locale
- `moonstone/VideoPlayer` to simulate rewind functionality on non-webOS platforms only

### Fixed

- `moonstone/ExpandableItem` to correct the `titleIcon` when using `open` and `disabled`
- `moonstone/GridListImageItem` to center its selection icon on the image instead of the item
- `moonstone/Input` to have correct `Tooltip` position in `RTL`
- `moonstone/SwitchItem` to not unintentionally overflow `Scroller` containers, causing them to jump to the side when focusing
- `moonstone/VideoPlayer` to fast forward properly when video is at paused state
- `moonstone/VideoPlayer` to correctly change sources
- `moonstone/VideoPlayer` to show or hide feedback tooltip properly
- `moonstone/DateTimeDecorator` to work properly with `RadioControllerDecorator`
- `moonstone/Picker` in joined, large text mode so the arrows are properly aligned and sized
- `moonstone/Icon` to reflect the same proportion in relation to its size in large-text mode

## [1.2.0] - 2017-05-17

### Deprecated

- `moonstone/Scroller.Scrollable` option `indexToFocus` in `scrollTo` method to be removed in 2.0.0

### Added

- `moonstone/Slider` and `moonstone/IncrementSlider` prop `noFill` to support a style without the fill
- `moonstone/Marquee` property `rtl` to set directionality to right-to-left
- `moonstone/VirtualList.GridListImageItem` property `selectionOverlay` to add custom component for selection overlay
- `moonstone/MoonstoneDecorator` property `skin` to let an app choose its skin: "moonstone" and "moonstone-light" are now available
- `moonstone/FormCheckboxItem`
- `moonstone/FormCheckbox`, a standalone checkbox, to support `moonstone/FormCheckboxItem`
- `moonstone/Input` props `invalid` and `invalidMessage` to display a tooltip when input value is invalid
- `moonstone/Scroller.Scrollable` option `focus` in `scrollTo()` method
- `moonstone/Scroller.Scrollable` property `spottableScrollbar`
- `moonstone/Icon.IconList` icons: `arrowshrinkleft` and `arrowshrinkright`

### Changed

- `moonstone/Picker` arrow icon for `joined` picker: small when not spotted, hidden when it reaches the end of the picker
- `moonstone/Checkbox` and `moonstone/CheckboxItem` to reflect the latest design
- `moonstone/MoonstoneDecorator/fontGenerator` was refactored to use the browser's FontFace API to dynamically load locale fonts
- `moonstone/VideoPlayer` space allotment on both sides of the playback controls to support 4 buttons; consequently the "more" controls area has shrunk by the same amount
- `moonstone/VideoPlayer` to not disable media button (play/pause)
- `moonstone/Scroller.Scrollable` so that paging controls are not spottable by default with 5-way
- `moonstone/VideoPlayer`'s more/less button to use updated arrow icon

### Fixed

- `moonstone/MarqueeDecorator` to properly stop marquee on items with `'marqueeOnHover'`
- `moonstone/ExpandableList` to work properly with object-based children
- `moonstone/styles/fonts.less` to restore the Moonstone Icon font to request the local system font by default. Remember to update your webOS build to get the latest version of the font so you don't see empty boxes for your icons.
- `moonstone/Picker` and `moonstone/RangePicker` to now use the correct size from Enyo (60px v.s. 84px) for icon buttons
- `moonstone/Scrollable` to apply ri.scale properly
- `moonstone/Panel` to not cover a `Panels`'s `ApplicationCloseButton` when not using a `Header`
- `moonstone/IncrementSlider` to show tooltip when buttons focused

## [1.1.0] - 2017-04-21

### Deprecated

- `moonstone/ExpandableInput` property `onInputChange`

### Added

- `moonstone/Panels.Panel` prop and `moonstone/MoonstoneDecorator` config option: `noAutoFocus` to support prevention of setting automatic focus after render
- `moonstone/VideoPlayer` props: `backwardIcon`, `forwardIcon`, `jumpBackwardIcon`, `jumpForwardIcon`, `pauseIcon`, and `playIcon` to support icon customization of the player
- `moonstone/VideoPlayer` props `jumpButtonsDisabled` and `rateButtonsDisabled` for disabling the pairs of buttons when it's inappropriate for the playing media
- `moonstone/VideoPlayer` property `playbackRateHash` to support custom playback rates
- `moonstone/VideoPlayer` callback prop `onControlsAvailable` which fires when the players controls show or hide
- `moonstone/Image` support for `onLoad` and `onError` events
- `moonstone/VirtualList.GridListImageItem` prop `placeholder`
- `moonstone/Divider` property `preserveCase` to display text without capitalizing it

### Changed

- `moonstone/Slider` colors and sizing to match the latest designs
- `moonstone/ProgressBar` to position correctly with other components nearby
- `moonstone/Panels` breadcrumb to no longer have a horizontal line above it
- `moonstone/Transition` to measure itself when the CPU is idle
- style for disabled opacity from 0.4 to 0.3
- `moonstone/Button` colors for transparent and translucent background opacity when disabled
- `moonstone/ExpandableInput` property `onInputChange` to fire along with `onChange`. `onInputChange` is deprecated and will be removed in a future update.
- `Moonstone.ttf` font to include new icons
- `moonstone/Icon` to reference additional icons

### Fixed

- `moonstone/Popup` and `moonstone/ContextualPopupDecorator` 5-way navigation behavior
- `moonstone/Input` to not spot its own input decorator on 5-way out
- `moonstone/VideoPlayer` to no longer render its `children` in multiple places
- `moonstone/Button` text color when used on a neutral (light) background in some cases
- `moonstone/Popup` background opacity
- `moonstone/Marquee` to recalculate properly when its contents change
- `moonstone/TimePicker` to display time in correct order
- `moonstone/Scroller` to prefer spotlight navigation to its internal components

## [1.0.0] - 2017-03-31

> NOTE: We have also modified most form components to be usable in a controlled (app manages component
> state) or uncontrolled (Enact manages component state) manner. To put a component into a
> controlled state, pass in `value` (or other appropriate state property such as `selected` or
> `open`) at component creation and then respond to events and update the value as needed. To put a
> component into an uncontrolled state, do not set `value` (or equivalent), at creation. From this
> point on, Enact will manage the state and events will be sent when the state is updated. To
> specify an initial value, use the `defaultValue` (or, `defaultSelected, `defaultOpen, etc.)
> property.  See the documentation for individual components for more information.

### Added

- `moonstone/Button` property `icon` to support a built-in icon next to the text content. The Icon supports everything that `moonstone/Icon` supports, as well as a custom icon.
- `moonstone/MoonstoneDecorator` property `textSize` to resize several components to requested CMR sizes. Simply add `textSize="large"` to your `App` and the new sizes will automatically take effect.

### Changed

- `moonstone/Slider` to use the property `tooltip` instead of `noTooltip`, so the built-in tooltip is not enabled by default
- `moonstone/IncrementSlider` to include tooltip documentation
- `moonstone/ExpandableList` to accept an array of objects as children which are spread onto the generated components
- `moonstone/CheckboxItem` style to match the latest designs, with support for the `moonstone/Checkbox` to be on either the left or the right side by using the `iconPosition` property
- `moonstone/VideoPlayer` to supply every event callback-method with an object representing the VideoPlayer's current state, including: `currentTime`, `duration`, `paused`, `proportionLoaded`, and `proportionPlayed`

### Fixed

- `moonstone/Panels.Panel` behavior for remembering focus on unmount and setting focus after render
- `moonstone/VirtualList.VirtualGridList` showing empty items when items are continuously added dynamically
- `moonstone/Picker` to marquee on focus once again

## [1.0.0-beta.4] - 2017-03-10

### Added

- `moonstone/VirtualList` `indexToFocus` option to `scrollTo` method to focus on item with specified index
- `moonstone/IconButton` and `moonstone/Button` `color` property to add a remote control key color to the button
- `moonstone/Scrollbar` property `disabled` to disable both paging controls when it is true
- `moonstone/VirtualList` parameter `moreInfo` to pass `firstVisibleIndex` and `lastVisibleIndex` when scroll events are firing
- Accessibility support to UI components
- `moonstone/VideoPlayer` property `onUMSMediaInfo` to support the custom webOS “umsmediainfo” event
- `moonstone/Region` component which encourages wrapping components for improved accessibility rather than only preceding the components with a `moonstone/Divider`
- `moonstone/Slider` tooltip. It's enabled by default and comes with options like `noTooltip`, `tooltipAsPercent`, and `tooltipSide`. See the component docs for more details.
- `moonstone/Panels.Panel` property `hideChildren` to defer rendering children
- `moonstone/Spinner` properties `blockClickOn` and `scrim` to block click events behind spinner
- `moonstone/VirtualList` property `clientSize` to specify item dimensions instead of measuring them

### Changed

- `moonstone/VirtualGridImageItem` styles to reduce redundant style code app side
- `moonstone/VirtualList` and `moonstone/VirtualGridList` to add essential CSS for list items automatically
- `moonstone/VirtualList` and `moonstone/VirtualGridList` to not add `data-index` to their item DOM elements directly, but to pass `data-index` as the parameter of their `component` prop like the `key` parameter of their `component` prop
- `moonstone/ExpandableItem` and derivatives to defer focusing the contents until animation completes
- `moonstone/LabeledItem`, `moonstone/ExpandableItem`, `moonstone/ExpandableList` to each support the `node` type in their `label` property. Best used with `ui/Slottable`.

### Fixed

- `moonstone/VirtualList.GridListImageItem` to have proper padding size according to the existence of caption/subcaption
- `moonstone/Scrollable` to display scrollbars with proper size
- `moonstone/VirtualGridList` to not be truncated

### Removed

- `moonstone/Scrollable` property `hideScrollbars` and replaced it with `horizontalScrollbar` and `verticalScrollbar`

## [1.0.0-beta.3] - 2017-02-21

### Added

- `moonstone/VideoPlayer` support for 5-way show/hide of media playback controls
- `moonstone/VideoPlayer` property `feedbackHideDelay`
- `moonstone/Slider` property `onKnobMove` to fire when the knob position changes, independently from the `moonstone/Slider` value
- `moonstone/Slider` properties `active`, `disabled`, `knobStep`, `onActivate`, `onDecrement`, and `onIncrement` as part of enabling 5-way support to `moonstone/Slider`, `moonstone/IncrementSlider` and the media slider for `moonstone/VideoPlayer`
- `moonstone/Slider` now supports `children` which are added to the `Slider`'s knob, and follow it as it moves
- `moonstone/ExpandableInput` properties `iconAfter` and `iconBefore` to display icons after and before the input, respectively
- `moonstone/Dialog` property `preserveCase`, which affects `title` text

### Changed

- `moonstone/IncrementSlider` to change when the buttons are held down
- `moonstone/Marquee` to allow disabled marquees to animate
- `moonstone/Dialog` to marquee `title` and `titleBelow`
- `moonstone/Marquee.MarqueeController` config option `startOnFocus` to `marqueeOnFocus`. `startOnFocus` is deprecated and will be removed in a future update.
- `moonstone/Button`, `moonstone/IconButton`, `moonstone/Item` to not forward `onClick` when `disabled`

### Fixed

- `moonstone/Marquee.MarqueeController` to start marquee on newly registered components when controller has focus and to restart synced marquees after completion
- `moonstone/Scroller` to recalculate when an expandable child opens
- `spotlightDisabled` property support for spottable moonstone components
- `moonstone/Popup` and `moonstone/ContextualPopupDecorator` so that when the popup is closed, spotlight focus returns to the control that had focus prior to the popup opening
- `moonstone/Input` to not get focus when disabled

## [1.0.0-beta.2] - 2017-01-30

### Added

- `moonstone/Panels.Panel` property `showChildren` to support deferring rendering the panel body until animation completes
- `moonstone/MarqueeDecorator` property `invalidateProps` that specifies which props cause the marquee distance to be invalidated
- developer-mode warnings to several components to warn when values are out-of-range
- `moonstone/Divider` property `spacing` which adjusts the amount of empty space above and below the `Divider`. `'normal'`, `'small'`, `'medium'`, `'large'`, and `'none'` are available.
- `moonstone/Picker` when `joined` the ability to be incremented and decremented by arrow keys
- `onSpotlightDisappear` event property support for spottable moonstone components
- `moonstone/VideoPlayer` property `titleHideDelay`

### Changed

- `moonstone/Panels.Panels` and variations to defer rendering the children of contained `Panel` instances until animation completes
- `moonstone/ProgressBar` properties `progress` and `backgroundProgress` to accept a number between 0 and 1
- `moonstone/Slider` and `moonstone/IncrementSlider` property `backgroundPercent` to `backgroundProgress` which now accepts a number between 0 and 1
- `moonstone/Slider` to not ignore `value` prop when it is the same as the previous value
- `moonstone/Picker` component's buttons to reverse their operation such that 'up' selects the previous item and 'down' the next
- `moonstone/Picker` and derivatives may now use numeric width, which represents the amount of characters to use for sizing. `width={4}` represents four characters, `2` for two characters, etc. `width` still accepts the size-name strings.
- `moonstone/Divider` to now behave as a simple horizontal line when no text content is provided
- `moonstone/Scrollable` to not display scrollbar controls by default
- `moonstone/DatePicker` and `moonstone/TimePicker` to emit `onChange` event whenever the value is changed, not just when the component is closed

### Removed

- `moonstone/ProgressBar` properties `min` and `max`

### Fixed

- `moonstone/IncrementSlider` so that the knob is spottable via pointer, and 5-way navigation between the knob and the increment/decrement buttons is functional
- `moonstone/Slider` and `moonstone/IncrementSlider` to not fire `onChange` for value changes from props

## [1.0.0-beta.1] - 2016-12-30

### Added

- `moonstone/VideoPlayer` and `moonstone/TooltipDecorator` components and samples
- `moonstone/Panels.Panels` property `onBack` to support `ui/Cancelable`
- `moonstone/VirtualFlexList` Work-In-Progress component to support variably sized rows or columns
- `moonstone/ExpandableItem` properties `autoClose` and `lockBottom`
- `moonstone/ExpandableList` properties `noAutoClose` and `noLockBottom`
- `moonstone/Picker` property `reverse`
- `moonstone/ContextualPopup` property `noAutoDismiss`
- `moonstone/Dialog` property `scrimType`
- `moonstone/Popup` property `spotlightRestrict`

### Changed

- `moonstone/Panels.Routable` to require a `navigate` configuration property indicating the event callback for back or cancel actions
- `moonstone/MarqueeController` focus/blur handling to start and stop synchronized `moonstone/Marquee` components
- `moonstone/ExpandableList` property `autoClose` to `closeOnSelect` to disambiguate it from the added `autoClose` on 5-way up
- `moonstone/ContextualPopupDecorator.ContextualPopupDecorator` component's `onCloseButtonClick` property to `onClose`
- `moonstone/Dialog` component's `onCloseButtonClicked` property to `onClose`
- `moonstone/Spinner` component's `center` and `middle` properties to a single `centered` property
	that applies both horizontal and vertical centering
- `moonstone/Popup.PopupBase` component's `onCloseButtonClicked` property to `onCloseButtonClick`
- `moonstone/Item.ItemOverlay` component's `autoHide` property to remove the `'no'` option. The same
	effect can be achieved by omitting the property or passing `null`.
- `moonstone/VirtualGridList` to be scrolled by page when navigating with a 5-way direction key
- `moonstone/Scroller`, `moonstone/VirtualList`, `moonstone/VirtualGridList`, and `moonstone/Scrollable` to no longer respond to mouse down/move/up events
- all Expandables to include a state arrow UI element
- `moonstone/LabeledItem` to support a `titleIcon` property which positions just after the title text
- `moonstone/Button` to include `moonstone/TooltipDecorator`
- `moonstone/Expandable` to support being managed, radio group-style, by a component wrapped with `RadioControllerDecorator` from `ui/RadioDecorator`
- `moonstone/Picker` to animate `moonstone/Marquee` children when any part of the `moonstone/Picker` is focused
- `moonstone/VirtualList` to mute its container instead of disabling it during scroll events
- `moonstone/VirtualList`, `moonstone/VirtualGridList`, and `moonstone/Scroller` to continue scrolling when holding down the paging controls
- `moonstone/VirtualList` to require a `component` prop and not have a default value
- `moonstone/Picker` to continuously change when a button is held down by adding `ui/Holdable`.

### Fixed

- `moonstone/Popup` and `moonstone/ContextualPopup` 5-way navigation behavior using spotlight.
- Bug where a synchronized marquee whose content fit the available space would prevent restarting of the marquees
- `moonstone/Input` to show an ellipsis on the correct side based on the text directionality of the `value` or `placeholder` content.
- `moonstone/VirtualList` and `moonstone/VirtualGridList` to prevent unwanted scrolling when focused with the pointer
- `moonstone/Picker` to remove fingernail when a the pointer is held down, but the pointer is moved off the `joined` picker.
- `moonstone/LabeledItem` to include marquee on both `title` and `label`, and be synchronized

## [1.0.0-alpha.5] - 2016-12-16

No changes.

## [1.0.0-alpha.4] - 2016-12-2

### Added

- `moonstone/Popup`, `moonstone/ContextualPopupDecorator`, `moonstone/Notification`, `moonstone/Dialog` and `moonstone/ExpandableInput` components
- `ItemOverlay` component to `moonstone/Item` module
- `marqueeCentered` prop to `moonstone/MarqueeDecorator` and `moonstone/MarqueeText`
- `placeholder` prop to `moonstone/Image`
- `moonstone/MarqueeController` component to synchronize multiple `moonstone/Marquee` components
- Non-latin locale support to all existing Moonstone components
- Language-specific font support
- `moonstone/IncrementSlider` now accepts customizable increment and decrement icons, as well as `moonstone/Slider` being more responsive to external styling

### Changed

- `moonstone/Input` component's `iconStart` and `iconEnd` properties to be `iconBefore` and `iconAfter`, respectively, for consistency with `moonstone/Item.ItemOverlay` naming
- `moonstone/Icon` and `moonstone/IconButton` so the `children` property supports both font-based icons and images
- the `checked` property to `selected` for consistency across the whole framework. This allows better interoperability when switching between various components.  Affects the following: `CheckboxItem`, `RadioItem`, `SelectableItem`, `Switch`, `SwitchItem`, and `ToggleItem`. Additionally, these now use `moonstone/Item.ItemOverlay` to position and handle their Icons.
- `moonstone/Slider` and `moonstone/IncrementSlider` to be more performant. No changes were made to
	the public API.
- `moonstone/GridListImageItem` so that a placeholder image displays while loading the image, and the caption and subcaption support marqueeing
- `moonstone/MoonstoneDecorator` to add `FloatingLayerDecorator`
- `moonstone/IncrementSlider` in vertical mode looks and works as expected.

### Removed

- LESS mixins that belong in `@enact/ui`, so that only moonstone-specific mixins are contained in
this module. When authoring components and importing mixins, only the local mixins need to be
imported, as they already import the general mixins.
- the `src` property from `moonstone/Icon` and `moonston/IconButton`. Use the support for URLs in
	the `children` property as noted above.
- the `height` property from `moonstone/IncrementSlider` and `moonstone/Slider`

### Fixed

- Joined picker so that it now has correct animation when using the mouse wheel
- Bug in DatePicker/TimePicker that prevented setting of value earlier than 1969

## [1.0.0-alpha.3] - 2016-11-8

### Added

- `moonstone/BodyText`, `moonstone/DatePicker`, `moonstone/DayPicker`, `moonstone/ExpandableItem`, `moonstone/Image`, and `moonstone/TimePicker` components
- `fullBleed` prop to `moonstone/Panels/Header`. When `true`, the header content is indented and the header lines are removed.
- Application close button to `moonstone/Panels`. Fires `onApplicationClose` when clicked. Can be omitted with the `noCloseButton` prop.
- `marqueeDisabled` prop to `moonstone/Picker`
- `padded` prop to `moonstone/RangePicker`
- `forceDirection` prop to `moonstone/Marquee`. Forces the direction of `moonstone/Marquee`. Useful for when `RTL` content cannot be auto detected.

### Changed

- `data` parameter passed to `component` prop of `VirtualList`.
- `moonstone/Expandable` into a submodule of `moonstone/ExpandableItem`
- `ExpandableList` to properly support selection
- `moonstone/Divider`'s `children` property to be optional
- `moonstone/ToggleItem`'s `inline` version to have a `max-width` of `240px`
- `moonstone/Input` to use `<div>` instead of `<label>` for wrapping components. No change to
	functionality, only markup.

### Removed

- `moonstone/ExpandableCheckboxItemGroup` in favor of `ExpandableList`

## [1.0.0-alpha.2] - 2016-10-21

This version includes a lot of refactoring from the previous release. Developers need to switch to the new enact-dev command-line tool.

### Added

- New components and HOCs: `moonstone/Scroller`, `moonstone/VirtualList`, `moonstone/VirtualGridList`, `moonstone/Scrollable`, `moonstone/MarqueeText`, `moonstone/Spinner`, `moonstone/ExpandableCheckboxItemGroup`, `moonstone/MarqueeDecorator`
- New options for `ui/Toggleable` HOC
- Marquee support to many components
- Image support to `moonstone/Icon` and `moonstone/IconButton`
- `dismissOnEnter` prop for `moonstone/Input`
- Many more unit tests

### Changed

- Some props for UI state were renamed to have `default` prefix where state was managed by the component. (e.g. `defaultOpen`)

### Fixed

- Many components were fixed, polished, updated and documented
- Inline docs updated to be more consistent and comprehensive<|MERGE_RESOLUTION|>--- conflicted
+++ resolved
@@ -20,15 +20,12 @@
 
 - `moonstone/VirtualList` not to lose focus when moving out from the first item via 5way when it has disabled items
 - `moonstone/Header` to not have its contents extend beyond its bounds
-<<<<<<< HEAD
-- `moonstone/Scroller` and `moonstone/VirtualList` navigation via 5-way from paging controls
-=======
 - `moonstone/Slider` to align tooltip with detached knob
 - `moonstone/FormCheckbox` to display correct colors in light skin
 - `moonstone/Picker` and `moonstone/RangePicker` to forward `onKeyDown` events when not `joined`
 - `moonstone/SelectableItem` to display correct icon width and alignment
 - `moonstone/Scroller` to properly 5-way navigate from scroll buttons
->>>>>>> 3bc99697
+- `moonstone/Scroller` and `moonstone/VirtualList` navigation via 5-way from paging controls
 
 ## [1.6.1] - 2017-08-07
 
