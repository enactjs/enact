# Change Log

The following is a curated list of changes in the Enact moonstone module, newest changes on the top.

## [unreleased]

### Added

- `moonstone/Dropdown` to add new size `x-large`

### Fixed

- `moonstone/Header` to fix font size of `titleBelow` and `subTitleBelow`
- `moonstone/Dropdown` to apply `tiny` width

## [3.0.1] - 2019-09-09

### Fixed

- `moonstone/Button` text alignment when `color` is set
- `moonstone/FormCheckboxItem` opacity of `itemIcon` value when focused and disabled
- `moonstone/Notification` to shrink to fit small content
- `moonstone/Scroller` to restore focus properly when pressing page up after holding 5-way down
<<<<<<< HEAD
- `moonstone/VirtualList.VirtualList` dynamically extended item scrolling into view properly
=======
- `moonstone/Switch` colors to improve visibility
- `moonstone/VirtualList.VirtualGridList` and `moonstone/VirtualList.VirtualList` to properly navigate from paging controls to items by 5-way key when `focusableScrollbar` is false
>>>>>>> 3c909ce8

## [3.0.0] - 2019-09-03

### Fixed

- `moonstone/ContextualPopupDecorator` layout in large text mode in RTL locales
- `moonstone/Dropdown` performance when using many options
- `moonstone/ProgressBar` fill color when `highlighted` is set
- `moonstone/Scroller` to correctly handle horizontally scrolling focused elements into view when using a `direction` value of `'both'`
- `moonstone/Skinnable` TypeScript signature
- `moonstone/Slider` progress bar fill color when focused with `noFill` set
- `moonstone/VirtualList.VirtualGridList` and `moonstone/VirtualList.VirtualList` to render the first item properly when the `dataSize` prop is updated and the function as a parameter of the `cbScrollTo` prop is called

## [3.0.0-rc.4] - 2019-08-22

### Fixed

- `moonstone/ContextualPopupDecorator` arrow rendering issue in Chromium
- `moonstone/EditableIntegerPicker` to properly rerender when the edited value is invalid
- `moonstone/FormCheckboxItem` to marquee its contents
- `moonstone/VideoPlayer` to have correct jump forward/backward icon
- Language-specific fonts so they always use the correct typeface for their locale

## [3.0.0-rc.3] - 2019-08-15

### Fixed

- `moonstone/Header` input highlight positioning
- `moonstone/MediaOverlay` to not mute media playback
- `moonstone/Panels` animation performance issues on low powered hardware
- `moonstone/VirtualList.VirtualGridList` and `moonstone/VirtualList.VirtualList` to correctly scroll to a selected component when focused via 5way

## [3.0.0-rc.2] - 2019-08-08

### Added

- `moonstone/Icon.icons` entries for new icons

### Fixed

- `moonstone` to support custom font for simplified Chinese
- `moonstone` disabled focus appearance to match the latest designs
- `moonstone/DatePicker`, `moonstone/DayPicker`, `moonstone/ExpandableList`, and `moonstone/TimePicker` disabled opacity in high contrast mode
- `moonstone/Picker` to avoid overlapping items on render
- `moonstone/Scroller` and other scrolling components to properly scroll via remote page up/down buttons when nested within another scrolling component
- `moonstone/Scroller`, `moonstone/VirtualList.VirtualGridList`, and `moonstone/VirtualList.VirtualList` to scroll via a page up or down key when focus is on any vertical paging control while in pointer mode
- `moonstone/Scroller`, `moonstone/VirtualList.VirtualGridList`, and `moonstone/VirtualList.VirtualList` to correctly set focus after scrolling by page up/down keys
- `moonstone/Scroller`, `moonstone/VirtualList.VirtualGridList`, and `moonstone/VirtualList.VirtualList` not to scroll via a page up or down key when focus is on any horizontal paging control

## [3.0.0-rc.1] - 2019-07-31

### Added

- `moonstone/LabeledIconButton` prop `flip` to flip the icon horizontally, vertically, or both
- `moonstone/Popup` public class names `body` and `closeContainer`

### Changed

- `moonstone/Dialog` appearance to match the latest designs
- `moonstone/Scroller` and other scrolling components to scroll via remote page up/down buttons when the scrollbar is hidden

### Fixed

- `moonstone` fonts be consolidated under "Moonstone" font-family to properly display all localized fonts when representing glyphs from any locale
- `moonstone/Input` text color when focused and disabled
- `moonstone/Panels` to allow 5-way navigation to components within `controls` when used with a `Header` with `headerInput`
- `moonstone/Panels` to treat all components within `controls` as part of the active panel for the purposes of accessibility
- `moonstone/Scroller` to not jump to the top when right key is pressed in the right most item of a vertical scroller
- `moonstone/Scroller` to not scroll horizontally via 5-way down in horizontal scroller
- `moonstone/Tooltip` arrow gap
- `moonstone/VideoPlayer` feedback tooltip to overlap in non-latin locale
- `moonstone/VideoPlayer` more button tooltip to not clip or reverse text in RTL locales
- `moonstone/VirtualList.VirtualGridList` and `moonstone/VirtualList.VirtualList` to navigate items properly in RTL languages
- `moonstone/VirtualList.VirtualGridList` and `moonstone/VirtualList.VirtualList` to properly navigate from paging controls to controls out of the list

## [3.0.0-beta.2] - 2019-07-23

### Added

- `moonstone/Panels.Header` prop `hideLine` to hide the bottom separator line
- `moonstone/Panels.Header` type "dense" for "AlwaysViewing" Panels types

### Fixed

- `moonstone/Dropdown` button to not animate
- `moonstone/FormCheckboxItem` so it doesn't change size between normal and large text mode
- `moonstone/Heading` to have a bit more space between the text and the line, when the line is present
- `moonstone/LabeledItem` to pass `marqueeOn` prop to its contents
- `moonstone/Panels.Header` to use the latest designs with better spacing between the titles below
- `moonstone/Picker` accessibility read out when a button becomes disabled
- `moonstone/ProgressBar`, `moonstone/Slider`, and `moonstone/IncrementSlider` to use the latest set of design colors
- `moonstone/RadioItem` to have a much prettier dot in dark and light skins
- `moonstone/Spinner` to use the latest designs
- `moonstone/Tooltip` layer order so it doesn't interfere with other positioned elements, like `ContextualPopup`
- `moonstone/VirtualList.VirtualGridList` and `moonstone/VirtualList.VirtualList` to properly respond to 5way directional key presses

## [3.0.0-beta.1] - 2019-07-15

### Removed

- `small` prop in `moonstone/Input`, `moonstone/ToggleButton`, `moonstone/Button`, `moonstone/Icon`, `moonstone/IconButton`, and `moonstone/LabeledIcon`, replaced by `size` prop, which accepts `"small"` or `"large"`
- `moonstone/Divider`, replaced by `moonstone/Heading`

### Added

- `ilib@^14.2.0` as a package peer dependency, which apps will need to include
- `moonstone/Dropdown` widths `tiny`, and `huge`

### Fixed

- Fonts to use the updated names of global fonts available in the system
- `moonstone/Popup` to properly handle closing in mid-transition
- `moonstone/Scroller` to properly move focus out of the container
- `moonstone/VirtualList` to allow keydown events to bubble up when not handled by the component
- `moonstone/IncrementSlider` to support aria-label when disabled
- `moonstone/LabeledItem` to not clip the bottom of descender glyphs in large text mode
- `moonstone/Scroller`, `moonstone/VirtualList.VirtualGridList`, and `moonstone/VirtualList.VirtualList` not to scroll too far by page up/down keys
- `moonstone/VirtualList.VirtualGridList` scrolling when navigating to an adjacent item
- `moonstone/VirtualList.VirtualGridList` and `moonstone/VirtualList.VirtualList` to focus an item properly after an update

## [3.0.0-alpha.7] - 2019-06-24

### Fixed

- `moonstone/Dropdown` to scroll to and focus the selected item when opened
- `moonstone/ExpandableItem.ExpandableItemBase` to not error if `onClose` or `onOpen` was not supplied
- `moonstone/GridListImageItem` to support overriding the `image` CSS class name
- `moonstone/Scroller` to scroll and to move focus to the paging control properly if the current item sticking to the top is only spottable
- `moonstone/VirtualList` to scroll to the focused item when navigating out of the viewport via 5-way

## [3.0.0-alpha.6] - 2019-06-17

### Removed

- `moonstone/Divider`, `moonstone/Dialog`, and `moonstone/Heading` prop `casing`

### Fixed

- `moonstone/Dropdown` to support voice readout
- `moonstone/Dropdown` remaining open after it becomes `disabled`

## [3.0.0-alpha.5] - 2019-06-10

### Added

- `moonstone/Dropdown` property `width` to support `'small'`, `'medium'`, and `'large'` sizes

### Fixed

- `moonstone/Panels.Header` to center text when `centered` is used and additional controls are included by `moonstone/Panels`
- Fonts for non-Latin to not intermix font weights for bold when using a combination of Latin and non-Latin glyphs
- `moonstone/VirtualList` to restore focus to an item when scrollbars are visible

## [3.0.0-alpha.4] - 2019-06-03

### Changed

- `moonstone/Dropdown` to prevent spotlight moving out of the popup
- `moonstone/Dropdown` to use radio selection which allows only changing the selection but not deselection

### Fixed

- Non-Latin locale font assignments to match the new font family support in `LG Smart UI`
- `moonstone/Checkbox`, `moonstone/FormCheckbox`, `moonstone/Panels.Header`, `moonstone/RadioItem`, `moonstone/Slider`, and `moonstone/Switch` to render correctly in high contrast
- `moonstone/VideoPlayer` to hide scrim for high contrast if bottom controls are hidden

## [3.0.0-alpha.3] - 2019-05-29

### Added

- `moonstone/Panels` support for managing share state of contained components
- `moonstone/Scroller` and `moonstone/VirtualList` support for restoring scroll position when within a `moonstone/Panels.Panel`

### Changed

- `moonstone/Scroller` to scroll when no spottable child exists in the pressed 5-way key direction and, when `focusableScrollbar` is set, focus the scrollbar button

### Fixed

- Fonts to correctly use the new font files and updated the international font name from "Moonstone LG Display" to "Moonstone Global"
- `moonstone/Dropdown` `children` propType so it supports the same format as `ui/Group` (an array of strings or an array of objects with props)
- `moonstone/FormCheckbox`, `moonstone/Input`, `moonstone/ProgressBar`, `moonstone/RadioItem`, `moonstone/SwitchItem`, and `moonstone/Tooltip` light skin colors.
- `moonstone/VideoPlayer` to have correct sized control buttons

## [3.0.0-alpha.2] - 2019-05-20

### Added

- `moonstone/Heading` prop `spacing` with default value `'small'`

### Fixed

- `moonstone/Button` background colors for translucent and lightTranslucent
- `moonstone/Checkbox` by updating colors for both dark and light skins
- `moonstone/DaySelector` item text size in large-text mode
- `moonstone/Dropdown` popup scroller arrows showing in non-latin locales and added large-text mode support
- `moonstone/FormCheckboxItem` to match the designs
- `moonstone/Panels.Header` with `Input` to not have a distracting white background color
- `moonstone/Input` caret color to match the designs (black bar on white background, white bar on black background, standard inversion)
- `moonstone/Item` height in non-latin locales
- `moonstone/RadioItem` and `moonstone/SelectableItem` icon size in large-text mode

## [3.0.0-alpha.1] - 2019-05-15

### Removed

- `moonstone/Button` and `moonstone/Panels.Header` prop `casing` which is no longer supported
- `moonstone/Input.InputBase` prop `focused` which was used to indicate when the internal input field had focused but was replaced by the `:focus-within` pseudo-selector
- `moonstone/VirtualList` and `moonstone/VirtualList.VirtualGridList` property `isItemDisabled`

### Added

- `moonstone/BodyText` prop `size` to offer a new "small" size
- `moonstone/Button` prop `iconPosition`
- `moonstone/ContextualPopup` config `noArrow`
- `moonstone/Dropdown` component
- `moonstone/Panels.Header` prop `centered` to support immersive apps with a completely centered design
- `moonstone/Heading` component, an improved version of `moonstone/Divider` with additional features
- `moonstone/Panels` slot `<controls>` to easily add custom controls next to the Panels' "close" button
- `moonstone/Spinner` prop `size` to support a new "small" size for use inside `SlotItem` components
- `moonstone/TooltipDecorator` prop `tooltipRelative` and `moonstone/TooltipDecorator.Tooltip` prop `relative` to support relative positioning. This is an advanced feature and requires a container with specific rules. See documentation for details.

### Changed

- `moonstone/Button.ButtonDecorator` to remove `i18n/Uppercase` HOC
- `moonstone/Button`, `moonstone/Checkbox`, `moonstone/CheckboxItem`, `moonstone/ContextualPopupDecorator`, `moonstone/FormCheckbox`, `moonstone/FormCheckboxItem`, `moonstone/Panels.Header`, `moonstone/Notification`, `moonstone/RadioItem`, and `moonstone/Tooltip` appearance to match the latest designs
- `moonstone/Button`, `moonstone/Dropdown`, `moonstone/Icon`, `moonstone/IconButton`, `moonstone/Input`, and `moonstone/ToggleButton` default size to "small", which unifies their initial heights
- `moonstone/DaySelector` to have squared check boxes to match the rest of the checkmark components
- `moonstone/LabeledIcon` and `moonstone/LabeledIconButton` text size to be smaller
- `moonstone/Panel` and `moonstone/Panels` now allocate slightly more screen edge space for a cleaner look
- `moonstone/Scroller.Scroller`, `moonstone/VirtualList.VirtualGridList`, and `moonstone/VirtualList.VirtualList` scrollbar button to gain focus when pressing a page up or down key if `focusableScrollbar` is true
- global styling rules affecting standard font-weight, disabled opacity, and LESS color variable definitions

### Fixed

- `moonstone/Scroller`, `moonstone/VirtualList.VirtualGridList`, and `moonstone/VirtualList.VirtualList` to scroll by page up/down keys without focus in pointer mode

## [2.6.0] - ???

### Deprecated

- `moonstone/Divider` which will be replaced by `moonstone/Heading`
- `moonstone/Input.InputBase` prop `focused` which will be handled by CSS in 3.0
- `small` prop in `moonstone/Input` and `moonstone/ToggleButton`, which will be replaced by `size="small"` in 3.0

### Added

- `moonstone/Input` and `moonstone/ToggleButton` prop `size`
- `moonstone/Button`, `moonstone/IconButton`, and `moonstone/LabeledIconButton` public class name `large` to support customizing the style for the new `size` prop on `ui/Button`

### Fixed

- `moonstone/EditableIntegerPicker`, `moonstone/Picker`, and `moonstone/RangePicker` to not error when the `min` prop exceeds the `max` prop

## [2.5.3] - 2019-06-06

### Fixed

- `moonstone/ContextualPopupDecorator` imperative methods to be correctly bound to the instance
- `moonstone/ExpandableInput` to retain focus when touching within the input field on touch platforms
- `moonstone/ExpandableList` to not error if `selected` is passed as an array to a non-multi-select list
- `moonstone/Scroller` to allow changing spotlight focus to opposite scroll button when switching to 5way mode
- `moonstone/ExpandableInput` to retain focus when touching within the input field on touch platforms
- `moonstone/Input` refocusing on touch on iOS
- `moonstone/Scroller`, `moonstone/VirtualList.VirtualGridList`, and `moonstone/VirtualList.VirtualList` to change spotlight focus due to touch events
- `moonstone/Slider` to not scroll the viewport when dragging on touch platforms
- `moonstone/VideoPlayer` to correctly handle touch events while moving slider knobs
- `moonstone/VirtualList` and `moonstone/Scroller` to animate with 5-way navigation by default

## [2.5.2] - 2019-04-23

### Fixed

- `moonstone/EditableIntegerPicker` text alignment when not editing the value
- `moonstone/Scroller` to scroll via dragging when the platform has touch support
- `moonstone/VideoPlayer` to continue to display the thumbnail image while the slider is focused

## [2.5.1] - 2019-04-09

### Fixed

- `moonstone/ExpandableInput` to close on touch platforms when tapping another component

## [2.5.0] - 2019-04-01

### Fixed

- `moonstone/ContextualPopupDecorator` method `positionContextualPopup()` to correctly reposition the popup when invoked from app code
- `moonstone/Tooltip` to better support long tooltips
- `moonstone/Popup` to resume spotlight pauses when closing with animation
- `moonstone/Panels` to correctly ignore `null` children

## [2.4.1] - 2019-03-11

### Changed

- `moonstone/Picker` to display more of the selected value in wide instances

### Fixed

- `moonstone/Checkbox`, `moonstone/FormCheckbox`, `moonstone/RadioItem`, `moonstone/SelectableIcon`, and `moonstone/Slider` spotlight muted colors
- `moonstone/Spinner` animation synchronization after a rerender
- `moonstone/TooltipDecorator` to position `Tooltip` correctly when the wrapped component moves or resizes
- `moonstone/VideoPlayer` to continue to show thumbnail when playback control keys are pressed
- `moonstone/VideoPlayer` to stop seeking by remote key when it loses focus
- `moonstone/VirtualList` to only resume spotlight pauses it initiated
- `moonstone/ExpandableItem` to be better optimized on mount

## [2.4.0] - 2019-03-04

### Added

- `line-height` rule to base text CSS for both latin and non-latin locales
- Support for high contrast colors in dark and light `moonstone`
- `moonstone/BodyText` prop `noWrap` which automatically adds `moonstone/Marquee` support as well as limits the content to only display one line of text

### Changed

- `moonstone/Spinner` visuals from 3 spinning balls to an energetic flexing line

### Fixed

- `moonstone/Panels` to set child's `autoFocus` prop to `default-element` when `index` increases
- `moonstone/Slider` to prevent gaining focus when clicked when disabled
- `moonstone/Slider` to prevent default browser scroll behavior when 5-way directional key is pressed on an active knob
- `moonstone/DatePicker` and `moonstone/TimePicker` to close with back/ESC
- `moonstone/DatePicker` and `moonstone/TimePicker` value handling when open on mount
- `moonstone/ContextualPopupDecorator` to correctly focus on popup content when opened

## [2.3.0] - 2019-02-11

### Added

- `moonstone/VirtualList.VirtualGridList` and `moonstone/VirtualList.VirtualList` property `childProps` to support additional props included in the object passed to the `itemsRenderer` callback
- `moonstone/Skinnable` support for `skinVariants`, to enable features like high contrast mode and large text mode
- Support for 8k (UHD2) displays

### Changed

- All content-containing LESS stylesheets (not within a `styles` directory) extensions to be `*.module.less` to retain modular context with CLI 2.x.

### Fixed

- `moonstone/VirtualList` to focus an item properly by `scrollTo` API immediately after a prior call to the same position
- `moonstone/Popup` to close floating layer when the popup closes without animation

## [2.2.9] - 2019-01-11

### Fixed

- `moonstone/Scroller` scrolling to boundary behavior for short scrollers

## [2.2.8] - 2018-12-06

### Fixed

- `moonstone/ExpandableInput` to focus labeled item on close
- `moonstone/ExpandableItem` to disable its spotlight container when the component is disabled
- `moonstone/Scroller` to correctly handle scrolling focused elements and containers into view

## [2.2.7] - 2018-11-21

### Fixed

- `moonstone/Picker`, `moonstone/ExpandablePicker`, `moonstone/ExpandableList`, `moonstone/IncrementSlider` to support disabling voice control

## [2.2.6] - 2018-11-15

### Fixed

- `moonstone/VideoPlayer` to blur slider when hiding media controls
- `moonstone/VideoPlayer` to disable pointer mode when hiding media controls via 5-way
- `moonstone/VirtualList` and `moonstone/Scroller` to not to animate with 5-way navigation by default

## [2.2.5] - 2018-11-05

### Fixed

- `moonstone/ExpandableItem` to not steal focus after closing

## [2.2.4] - 2018-10-29

### Fixed

- `moonstone/MoonstoneDecorator` to apply both Latin and non-Latin rules to the root element so all children inherit the correct default font rules.
- `moonstone/Marquee`, `moonstone/MediaOverlay` to display locale-based font
- `moonstone/DayPicker` separator character used between selected days in the label in fa-IR locale
- `moonstone/Scroller`, `moonstone/VirtualList.VirtualGridList`, and `moonstone/VirtualList.VirtualList` scrolling by voice commands in RTL locales

## [2.2.3] - 2018-10-22

### Fixed

- `moonstone/Scroller` to respect the disabled spotlight container status when handling pointer events
- `moonstone/Scroller` to scroll to the boundary when focusing the first or last element with a minimal margin in 5-way mode
- `moonstone/VideoPlayer` to position the slider knob correctly when beyond the left or right edge of the slider

## [2.2.2] - 2018-10-15

### Fixed

- `moonstone/Scroller` stuttering when page up/down key is pressed

## [2.2.1] - 2018-10-09

### Fixed

- `moonstone/Scroller`, `moonstone/VirtualList.VirtualGridList`, and `moonstone/VirtualList.VirtualList` to notify user when scrolling is not possible via voice command
- `moonstone/TimePicker` to not read out meridiem label when changing the value

## [2.2.0] - 2018-10-02

### Added

- `moonstone/GridListImageItem` voice control feature support

### Fixed

- `moonstone/DayPicker` to prevent closing when selecting days via voice control
- `moonstone/VideoPlayer` to unfocus media controls when hidden
- `moonstone/Scroller` to set correct scroll position when an expandable child is closed
- `moonstone/Scroller` to prevent focusing children while scrolling

## [2.1.4] - 2018-09-17

### Fixed

- `moonstone/Button` and `moonstone/IconButton` to style image-based icons correctly when focused and disabled
- `moonstone/FormCheckboxItem` styling when focused and disabled
- `moonstone/Panels` to always blur breadcrumbs when transitioning to a new panel
- `moonstone/Scroller` to correctly set scroll position when nested item is focused
- `moonstone/Scroller` to not adjust `scrollTop` when nested item is focused
- `moonstone/VideoPlayer` to show correct playback rate feedback on play or pause
- `moonstone/VirtualList.VirtualGridList` and `moonstone/VirtualList.VirtualList` to handle 5way navigation properly when `focusableScrollbar` is true

## [2.1.3] - 2018-09-10

### Fixed

- `moonstone/Scroller`, `moonstone/VirtualList.VirtualGridList`, and `moonstone/VirtualList.VirtualList` to show overscroll effects properly on repeating wheel input
- `moonstone/TooltipDecorator` to handle runtime error when setting `tooltipText` to an empty string
- `moonstone/VideoPlayer` timing to read out `infoComponents` accessibility value when `moreButton` or `moreButtonColor` is pressed

## [2.1.2] - 2018-09-04

### Fixed

- `moonstone/ExpandableItem` to prevent default browser scroll behavior when 5-way key is pressed on the first item or the last item
- `moonstone/Scroller` scrolling behavior for focused items in 5-way mode
- `moonstone/Scroller` to scroll container elements into view
- `moonstone/TooltipDecorator` to update position when `tooltipText` is changed
- `moonstone/VideoPlayer` to prevent default browser scroll behavior when navigating via 5-way
- `moonstone/VirtuaList` to allow `onKeyDown` events to bubble
- `moonstone/VirtualList.VirtualGridList` and `moonstone/VirtualList.VirtualList` scrolling via page up or down keys

## [2.1.1] - 2018-08-27

### Changed

- `moonstone/Scroller`, `moonstone/VirtualList.VirtualGridList`, and `moonstone/VirtualList.VirtualList` to show overscroll effects only by wheel input

### Fixed

- `moonstone/VideoPlayer` so that activity is detected and the `autoCloseTimeout` timer is reset when using 5-way to navigate from the media slider

### Fixed

- `moonstone/Picker` to fire onChange events, due to a hold, consistently across pointer and 5-way navigation

## [2.1.0] - 2018-08-20

### Added

- `moonstone/VideoPlayer` property `noMediaSliderFeedback`
- `moonstone/VideoPlayer.MediaControls` property `playPauseButtonDisabled`

### Changed

- `moonstone/Picker` key down hold threshold to 800ms before firing the `onChange` event

### Fixed

- `moonstone/GridListImageItem` to properly vertically align when the content varies in size
- `moonstone/Scroller`, `moonstone/VirtualList.VirtualGridList`, and `moonstone/VirtualList.VirtualList` to not scroll by dragging
- `moonstone/Slider` to not emit `onChange` event when `value` has not changed
- `moonstone/VideoPlayer` to focus on available media buttons if the default spotlight component is disabled
- `moonstone/VideoPlayer` to keep media controls visible when interacting with popups
- `moonstone/VideoPlayer` to read out `infoComponents` accessibility value when `moreButtonColor` is pressed
- `moonstone/VideoPlayer` to round the time displayed down to the nearest second
- `moonstone/VirtualList` to restore last focused item correctly

## [2.0.2] - 2018-08-13

### Fixed

- `moonstone/DatePicker` to correctly change year when `minYear` and `maxYear` aren't provided
- `moonstone/EditableIntegerPicker` management of spotlight pointer mode
- `moonstone/LabeledIcon` and `moonstone/LabeledIconButton` to have proper spacing and label-alignment with all label positions
- `moonstone/Popup` to prevent duplicate 5-way navigation when `spotlightRestrict="self-first"`
- `moonstone/Scroller` not to scroll to wrong position via 5way navigation in RTL languages
- `moonstone/Scroller` not to scroll when focusing in pointer mode
- `moonstone/Slider` to forward `onActivate` event
- `moonstone/VideoPlayer` to reset key down hold when media becomes unavailable

## [2.0.1] - 2018-08-01

### Fixed

- `moonstone/Dialog` read order of dialog contents
- `moonstone/Scroller` to go to next page properly via page up/down keys

## [2.0.0] - 2018-07-30

### Added

- `moonstone/LabeledIcon` and `moonstone/LabeledIconButton` components for a lightweight `Icon` or `IconButton` with a label
- `moonstone/VideoPlayer` property `noAutoShowMediaControls`

### Fixed

- `moonstone/Scroller` to prevent scrolling via page up/down keys if there is no spottable component in that direction
- `moonstone/Dialog` to hide `titleBelow` when `title` is not set
- `moonstone/Image` to suppress drag and drop support by default
- `moonstone/VideoPlayer` audio guidance behavior of More button
- `moonstone/VirtualList.VirtualGridList` and `moonstone/VirtualList.VirtualList` to handle focus properly via page up/down keys when switching to 5-way mode
- `moonstone/Popup` to spot the content after it's mounted
- `moonstone/Scroller`, `moonstone/VirtualList.VirtualGridList`, and `moonstone/VirtualList.VirtualList` to scroll properly via voice control in RTL locales

## [2.0.0-rc.3] - 2018-07-23

### Changed

- `moonstone/Scroller.Scroller`, `moonstone/VirtualList.VirtualGridList`, and `moonstone/VirtualList.VirtualList` overscroll effect color more recognizable on the focused element

### Fixed

- `moonstone/ContextualPopup` to refocus its activator on close when the popup lacks spottable children
- `moonstone/Scroller`, `moonstone/VirtualList.VirtualGridList`, and `moonstone/VirtualList.VirtualList` to scroll properly when holding down paging control buttons
- `moonstone/ExpandableItem` spotlight behavior when leaving the component via 5-way
- `moonstone/RadioItem` circle thickness to be 2px, matching the design
- `moonstone/Slider` to correctly prevent 5-way actions when activated
- `moonstone/ExpandableItem` and other expandable components to spotlight correctly when switching from pointer mode to 5-way with `closeOnSelect`

## [2.0.0-rc.2] - 2018-07-16

### Fixed

- `moonstone/Input` to not focus by *tab* key
- `moonstone/Picker` to properly set focus when navigating between buttons
- `moonstone/Popup` to set correct open state while transitioning
- `moonstone/ProgressBar.ProgressBarTooltip` unknown props warning
- `moonstone/Scrollable` to disable spotlight container during flick events only when contents can scroll
- `moonstone/Scroller`, `moonstone/VirtualList.VirtualGridList`, and `moonstone/VirtualList.VirtualList` to scroll properly when `animate` is false via `scrollTo`
- `moonstone/Scroller`, `moonstone/VirtualList.VirtualGridList`, and `moonstone/VirtualList.VirtualList` page controls to stop propagating an event when the event is handled
- `moonstone/Scroller`, `moonstone/VirtualList.VirtualGridList`, and `moonstone/VirtualList.VirtualList` to hide overscroll effect when focus is moved from a disabled paging control button to the opposite button
- `moonstone/Scroller`, `moonstone/VirtualList.VirtualGridList`, and `moonstone/VirtualList.VirtualList` to show overscroll effect when reaching the edge for the first time by wheel
- `moonstone/VideoPlayer` to display feedback tooltip when pointer leaves slider while playing
- `moonstone/VirtualList` and `moonstone/VirtualGridList` to restore focus on items focused by pointer

## [2.0.0-rc.1] - 2018-07-09

### Added

- `moonstone/VirtualList.VirtualList` and `moonstone/VirtualList.VirtualGridList` support `data-webos-voice-focused` and `data-webos-voice-group-label`

### Removed

- `moonstone/Button` built-in support for tooltips

### Changed

- `moonstone/Spinner` to blur Spotlight when the spinner is active

### Fixed

- `moonstone/Scroller.Scroller`, `moonstone/VirtualList.VirtualGridList`, and `moonstone/VirtualList.VirtualList` to handle direction, page up, and page down keys properly on page controls them when `focusableScrollbar` is false
- `moonstone/Scroller.Scroller`, `moonstone/VirtualList.VirtualGridList`, and `moonstone/VirtualList.VirtualList` to handle a page up or down key in pointer mode
- `moonstone/VideoPlayer.MediaControls` to correctly handle more button color when the prop is not specified
- `VirtualList.VirtualList` to handle focus properly when switching to 5-way mode

## [2.0.0-beta.9] - 2018-07-02

### Added

- `moonstone/ContextualPopupDecorator` instance method `positionContextualPopup()`
- `moonstone/MoonstoneDecorator` config property `disableFullscreen` to prevent the decorator from filling the entire screen
- `moonstone/Scroller` prop `onUpdate`

### Fixed

- `moonstone/Scrollable` to update scroll properly on pointer click
- `moonstone/TooltipDecorator` to prevent unnecessary re-renders when losing focus
- `moonstone/TooltipDecorator` to not dismiss the tooltip on pointer click

## [2.0.0-beta.8] - 2018-06-25

### Added

- `moonstone/Scroller.Scroller`, `moonstone/VirtualList.VirtualGridList`, and `moonstone/VirtualList.VirtualList` support for scrolling via voice control on webOS
- `moonstone/Scroller.Scroller`, `moonstone/VirtualList.VirtualGridList`, and `moonstone/VirtualList.VirtualList` overscroll effect when the edges are reached

### Changed

- `moonstone/Divider` property `marqueeOn` default value to `render`
- `moonstone/Scroller.Scroller`, `moonstone/VirtualList.VirtualGridList`, and `moonstone/VirtualList.VirtualList` scrollbar button to move a previous or next page when pressing a page up or down key instead of releasing it

### Fixed

- `moonstone/VideoPlayer` to prevent updating state when the source is changed to the preload source, but the current preload source is the same
- `moonstone/MediaOverlay` to marquee correctly
- `moonstone/MediaOverlay` to match UX guidelines

## [2.0.0-beta.7] - 2018-06-11

### Removed

- `moonstone/Dialog` properties `preserveCase` and `showDivider`, replaced by `casing` and `noDivider` respectively
- `moonstone/Divider` property `preserveCase`, replaced by `casing`
- `moonstone/ExpandableInput` property `onInputChange`, replaced by `onChange`
- `moonstone/MoonstoneDecorator.TextSizeDecorator`, replaced by `moonstone/MoonstoneDecorator.AccessibilityDecorator`
- `moonstone/Panels.Header` property `preserveCase`, replaced by `casing`
- `moonstone/Panels.Panel` property `noAutoFocus`, replaced by `autoFocus`
- `moonstone/TooltipDecorator` property `tooltipPreserveCase`, replaced by `tooltipCasing`

### Changed

- `moonstone/VideoPlayer` to allow spotlight focus to move left and right from `MediaControls`
- `moonstone/VideoPlayer` to disable bottom controls when loading until it's playable

### Fixed

- `moonstone/EditableIntegerPicker` to disable itself when on a range consisting of a single static value
- `moonstone/Picker` to disable itself when containing fewer than two items
- `moonstone/Popup` to spot its content correctly when `open` by default
- `moonstone/RangePicker` to disable itself when on a range consisting of a single static value
- `moonstone/TooltipDecorator` to hide when `onDismiss` has been invoked
- `moonstone/VideoPlayer` to show media controls when pressing down in pointer mode
- `moonstone/VideoPlayer` to provide a more natural 5-way focus behavior
- `moonstone/VideoPlayer.MediaControls` to handle left and right key to jump when `moonstone/VideoPlayer` is focused

## [2.0.0-beta.6] - 2018-06-04

### Removed

- `moonstone/IncrementSlider` prop `children` which was no longer supported for setting the tooltip (since 2.0.0-beta.1)

### Fixed

- `moonstone/ContextualPopupDecorator` to allow focusing components under a popup without any focusable components
- `moonstone/Scroller` ordering of logic for Scroller focus to check focus possibilities first then go to fallback at the top of the container
- `moonstone/Scroller` to check focus possibilities first then go to fallback at the top of the container of focused item
- `moonstone/Scroller` to scroll by page when focus was at the edge of the viewport
- `moonstone/ToggleButton` padding and orientation for RTL
- `moonstone/VideoPlayer` to not hide title and info section when showing more components
- `moonstone/VideoPlayer` to select a position in slider to seek in 5-way mode
- `moonstone/VideoPlayer` to show thumbnail only when focused on slider

## [2.0.0-beta.5] - 2018-05-29

### Removed

- `moonstone/Popup`, `moonstone/Dialog` and `moonstone/Notification` property `spotlightRestrict` option `'none'`
- `moonstone/VideoPlayer` prop `preloadSource`, to be replaced by `moonstone/VideoPlayer.Video` prop `preloadSource`
- `moonstone/Button` and `moonstone/IconButton` allowed value `'opaque'` from prop `backgroundOpacity` which was the default and therefore has the same effect as omitting the prop

### Added

- `moonstone/VideoPlayer` props `selection` and `onSeekOutsideRange` to support selecting a range and notification of interactions outside of that range
- `moonstone/VideoPlayer.Video` component to support preloading video sources

### Changed

- `moonstone/VideoPlayer.videoComponent` prop to default to `ui/Media.Media` instead of `'video'`. As a result, to use a custom video element, one must pass an instance of `ui/Media` with its `mediaComponent` prop set to the desired element.

### Fixed

- `moonstone/ContextualPopupDecorator` to properly stop propagating keydown event if fired from the popup container
- `moonstone/Slider` to read when knob gains focus or for a change in value
- `moonstone/Scroller` to not cut off Expandables when scrollbar appears
- `moonstone/VideoPlayer` to correctly read out when play button is pressed
- `moonstone/Divider` to always use a fixed height, regardless of locale

## [2.0.0-beta.4] - 2018-05-21

### Added

- `moonstone/Button` and `moonstone/IconButton` class name `small` to the list of allowed `css` overrides
- `moonstone/VideoPlayer.MediaControls` property `onClose` to handle back key
- `moonstone/ProgressBar` prop `highlighted` for when the UX needs to call special attention to a progress bar

### Changed

- `moonstone/VideoPlayer` to disable media slider when source is unavailable

### Fixed

- `moonstone/ContextualPopupDecorator` to not set focus to activator when closing if focus was set elsewhere
- `moonstone/IconButton` to allow external customization of vertical alignment of its `Icon` by setting `line-height`
- `moonstone/Marquee.MarqueeController` to not cancel valid animations
- `moonstone/VideoPlayer` feedback and feedback icon to hide properly on play/pause/fast forward/rewind
- `moonstone/VideoPlayer` to correctly focus to default media controls component
- `moonstone/VideoPlayer` to close opened popup components when media controls hide
- `moonstone/VideoPlayer` to show controls on mount and when playing next preload video

## [2.0.0-beta.3] - 2018-05-14

### Added

- `moonstone/SelectableItem.SelectableItemDecorator`

### Changed

- `moonstone/ToggleItem` to forward native events on `onFocus` and `onBlur`
- `moonstone/Input` and `moonstone/ExpandableInput` to support forwarding valid `<input>` props to the contained `<input>` node
- `moonstone/ToggleButton` to fire `onToggle` when toggled

### Fixed

- `moonstone/VirtualList.VirtualList` and `moonstone/VirtualList.VirtualGridList` to scroll properly with all enabled items via a page up or down key
- `moonstone/VirtualList.VirtualList`, `moonstone/VirtualList.VirtualGridList`, and `moonstone/Scroller.Scroller` to ignore any user key events in pointer mode
- `moonstone/VirtualList.VirtualList`, `moonstone/VirtualList.VirtualGridList`, and `moonstone/Scroller.Scroller` to pass `data-spotlight-container-disabled` prop to their outer DOM element
- `moonstone/Image` so it automatically swaps the `src` to the appropriate resolution dynamically as the screen resizes
- `moonstone/Popup` to support all `spotlightRestrict` options
- `moonstone` component `disabled` colors to match the most recent design guidelines (from 30% to 60% opacity)
- `moonstone/ExpandableInput` spotlight behavior when leaving the component via 5-way

## [2.0.0-beta.2] - 2018-05-07

### Fixed

- `moonstone/IconButton` to allow theme-style customization, like it claimed was possible
- `moonstone/ExpandableItem` and related expandables to deal with disabled items and the `autoClose`, `lockBottom` and `noLockBottom` props
- `moonstone/Slider` not to fire `onChange` event when 5-ways out of boundary
- `moonstone/ToggleButton` layout for RTL locales
- `moonstone/Item`, `moonstone/SlotItem`, `moonstone/ToggleItem` to not apply duplicate `className` values
- `moonstone/VirtualList.VirtualList`, `moonstone/VirtualList.VirtualGridList`, and `moonstone/Scroller.Scroller` scrollbar button's aria-label in RTL
- `moonstone/VirtualList.VirtualList` and `moonstone/VirtualList.VirtualGridList` to scroll properly with all disabled items
- `moonstone/VirtualList.VirtualList` and `moonstone/VirtualList.VirtualGridList` to not scroll on focus when jumping

## [2.0.0-beta.1] - 2018-04-29

### Removed

- `moonstone/IncrementSlider` and `moonstone/Slider` props `tooltipAsPercent`, `tooltipSide`, and `tooltipForceSide`, to be replaced by `moonstone/IncrementSlider.IncrementSliderTooltip` and `moonstone/Slider.SliderTooltip` props `percent`, and `side`
- `moonstone/IncrementSlider` props `detachedKnob`, `onDecrement`, `onIncrement`, and `scrubbing`
- `moonstone/ProgressBar` props `tooltipSide` and `tooltipForceSide`, to be replaced by `moonstone/ProgressBar.ProgressBarTooltip` prop `side`
- `moonstone/Slider` props `detachedKnob`, `onDecrement`, `onIncrement`, `scrubbing`, and `onKnobMove`
- `moonstone/VideoPlayer` property `tooltipHideDelay`
- `moonstone/VideoPlayer` props `backwardIcon`, `forwardIcon`, `initialJumpDelay`, `jumpBackwardIcon`, `jumpButtonsDisabled`, `jumpDelay`, `jumpForwadIcon`, `leftComponents`, `moreButtonCloseLabel`, `moreButtonColor`, `moreButtonDisabled`, `moreButtonLabel`, `no5WayJump`, `noJumpButtons`, `noRateButtons`, `pauseIcon`, `playIcon`, `rateButtonsDisabled`, and `rightComponents`, replaced by corresponding props on `moonstone/VideoPlayer.MediaControls`
- `moonstone/VideoPlayer` props `onBackwardButtonClick`, `onForwardButtonClick`, `onJumpBackwardButtonClick`, `onJumpForwardButtonClick`, and `onPlayButtonClick`, replaced by `onRewind`, `onFastForward`, `onJumpBackward`, `onJumpForward`, `onPause`, and `onPlay`, respectively

### Added

- `moonstone/DatePicker` props `dayAriaLabel`, `dayLabel`, `monthAriaLabel`, `monthLabel`, `yearAriaLabel` and `yearLabel` to configure the label set on date pickers
- `moonstone/DayPicker` and `moonstone/DaySelector` props `dayNameLength`, `everyDayText`, `everyWeekdayText`, and `everyWeekendText`
- `moonstone/ExpandablePicker` props `checkButtonAriaLabel`, `decrementAriaLabel`, `incrementAriaLabel`, and `pickerAriaLabel` to configure the label set on each button and picker
- `moonstone/MediaOverlay` component
- `moonstone/Picker` props `aria-label`, `decrementAriaLabel`, and `incrementAriaLabel` to configure the label set on each button
- `moonstone/Popup` property `closeButtonAriaLabel` to configure the label set on popup close button
- `moonstone/ProgressBar.ProgressBarTooltip` props `percent` to format the value as a percent and `visible` to control display of the tooltip
- `moonstone/TimePicker` props `hourAriaLabel`, `hourLabel`, `meridiemAriaLabel`, `meridiemLabel`, `minuteAriaLabel`, and `minuteLabel` to configure the label set on time pickers
- `moonstone/VideoPlayer.MediaControls` component to support additional customization of the playback controls
- `moonstone/VideoPlayer` props `mediaControlsComponent`, `onRewind`, `onFastForward`, `onJumpBackward`, `onJumpForward`, `onPause`, `onPlay`, and `preloadSource`
- `moonstone/VirtualList.VirtualList` and `moonstone/VirtualList.VirtualGridList` `role="list"`
- `moonstone/VirtualList.VirtualList` and `moonstone/VirtualList.VirtualGridList` prop `wrap` to support wrap-around spotlight navigation
- `moonstone/VirtualList`, `moonstone/VirtualGridList` and `moonstone/Scroller` props `scrollRightAriaLabel`, `scrollLeftAriaLabel`, `scrollDownAriaLabel`, and `scrollUpAriaLabel` to configure the aria-label set on scroll buttons in the scrollbars

### Changed

- `moonstone/IncrementSlider` and `moonstone/Slider` prop `tooltip` to support either a boolean for the default tooltip or an element or component for a custom tooltip
- `moonstone/Input` to prevent pointer actions on other component when the input has focus
- `moonstone/ProgressBar.ProgressBarTooltip` prop `side` to support either locale-aware or locale-independent positioning
- `moonstone/ProgressBar.ProgressBarTooltip` prop `tooltip` to support custom tooltip components
- `moonstone/Scroller`, `moonstone/Picker`, and `moonstone/IncrementSlider` to retain focus on `moonstone/IconButton` when it becomes disabled

### Fixed

- `moonstone/ExpandableItem` and related expandable components to expand smoothly when used in a scroller
- `moonstone/GridListImageItem` to show proper `placeholder` and `selectionOverlay`
- `moonstone/MoonstoneDecorator` to optimize localized font loading performance
- `moonstone/Scroller` and `moonstone/VirtualList` navigation via 5-way from paging controls
- `moonstone/VideoPlayer` to render bottom controls at idle after mounting
- `moonstone/VirtualList.VirtualList` and `moonstone/VirtualList.VirtualGridList` to give initial focus
- `moonstone/VirtualList.VirtualList` and `moonstone/VirtualList.VirtualGridList` to have the default value for `dataSize`, `pageScroll`, and `spacing` props

## [2.0.0-alpha.8] - 2018-04-17

### Added

- `moonstone/Panels` property `closeButtonAriaLabel` to configure the label set on application close button

### Changed

- `moonstone/VirtualList.VirtualList` and `moonstone/VirtualList.VirtualGridList` to set its ARIA `role` to `"list"`
- `moonstone/VideoPlayer` property `title` to accept node type

### Fixed

- `moonstone/TimePicker` to show `meridiem` correctly in all locales
- `moonstone/Scrollable` scroll buttons to read out out audio guidance when button pressed down
- `moonstone/ExpandableItem` to show label properly when open and disabled
- `moonstone/Notification` to position properly in RTL locales
- `moonstone/VideoPlayer` to show controls when pressing 5-way select

## [2.0.0-alpha.7] - 2018-04-03

### Removed

- `moonstone/VirtualList.VirtualList` and `moonstone/VirtualList.VirtualGridList` prop `data` to eliminate the misunderstanding caused by the ambiguity of `data`

### Added

- `moonstone/VideoPlayer` property `noSpinner` to allow apps to show/hide spinner while loading video

### Changed

- `moonstone/VideoPlayer` to disable play/pause button when media controls are disabled
- `moonstone/VideoPlayer` property `moreButtonColor` to allow setting underline colors for more button
- `moonstone/VirtualList.VirtualList` and `moonstone/VirtualList.VirtualGridList` prop `isItemDisabled`, which accepts a function that checks if the item at the supplied index is disabled
- `moonstone/Panels.Header` support for `headerInput` so the Header can be used as an Input. See documentation for usage examples.
- `moonstone/ProgressBar` property `tooltipSide` to configure tooltip position relative to the progress bar
- `moonstone/ProgressBar` colors (affecting `moonstone/Slider` as well) for light and dark theme to match the latest designs and make them more visible when drawn over arbitrary background colors

### Fixed

- `moonstone/VideoPlayer` to correctly adjust spaces when the number of components changes in `leftComponents` and `rightComponents`
- `moonstone/VideoPlayer` to read out audio guidance every time `source` changes
- `moonstone/VideoPlayer` to display custom thumbnail node
- `moonstone/VideoPlayer` to hide more icon when right components are removed
- `moonstone/Picker` to correctly update pressed state when dragging off buttons
- `moonstone/Notification` to display when it's opened
- `moonstone/VirtualList` and `moonstone/VirtualGridList` to show Spotlight properly while navigating with page up and down keys
- `moonstone/Input` to allow navigating via left or right to other components when the input is active and the selection is at start or end of the text, respectively
- `moonstone/Panels.ActivityPanels` to correctly lay out the existing panel after adding additional panels

## [2.0.0-alpha.6] - 2018-03-22

### Removed

- `moonstone/Slider` exports `SliderFactory` and `SliderBaseFactory`
- `moonstone/IncrementSlider` exports `IncrementSliderFactory` and `IncrementSliderBaseFactory`
- `moonstone/ProgressBar`, `moonstone/Slider`, `moonstone/Slider.SliderTooltip`, `moonstone/IncrementSlider` components' `vertical` property and replaced it with `orientation`

### Added

- `moonstone/VideoPlayer` property `component` to handle custom video element
- `moonstone/IncrementSlider` properties `incrementAriaLabel` and `decrementAriaLabel` to configure the label set on each button
- `moonstone/Input` support for `small` prop
- `moonstone/ProgressBar` support for `tooltip` and `tooltipForceSide`
- `moonstone/ProgressBar`, `moonstone/Slider`, `moonstone/Slider.SliderTooltip`, `moonstone/IncrementSlider` property `orientation` to accept orientation strings like "vertical" and "horizontal" (replaced old `vertical` prop)

### Changed

- `moonstone/Input` input `height`, `vertical-align`, and `margins`. Please verify your layouts to ensure everything lines up correctly; this change may require removal of old sizing and positioning CSS which is no longer necessary.
- `moonstone/FormCheckbox` to have a small border around the circle, according to new GUI designs
- `moonstone/RadioItem` dot size and added an inner-dot to selected-focused state, according to new GUI designs
- `moonstone/ContextualPopup` prop `popupContainerId` to `popupSpotlightId`
- `moonstone/Popup` prop `containerId` to `spotlightId`
- `moonstone/VideoPlayer` prop `containerId` to `spotlightId`
- `moonstone/VirtualList.VirtualList` and `moonstone/VirtualList.VirtualGridList` prop `component` to be replaced by `itemRenderer`

### Fixed

- `moonstone/ExpandableItem` to be more performant when animating
- `moonstone/GridListImageItem` to hide overlay checkmark icon on focus when unselected
- `moonstone/GridListImageItem` to use `ui/GridListImageItem`
- `moonstone/VirtualList`, `moonstone/VirtualGridList` and `moonstone/Scroller` components to use their base UI components
- `moonstone/VirtualList` to show the selected state on hovered paging controls properly
- `moonstone/Slider` to highlight knob when selected
- `moonstone/Slider` to handle updates to its `value` prop correctly
- `moonstone/ToggleItem` to accept HTML DOM node tag names as strings for its `component` property
- `moonstone/Popup` to properly pause and resume spotlight when animating

## [2.0.0-alpha.5] - 2018-03-07

### Removed

- `moonstone/Marquee.MarqueeText`, replaced by `moonstone/Marquee.Marquee`
- `moonstone/VirtualGridList.GridListImageItem`, replaced by `moonstone/GridListImageItem`

### Changed

- `moonstone/Marquee.Marquee` to be `moonstone/Marquee.MarqueeBase`
- `moonstone/ContextualPopupDecorator` to not restore last-focused child
- `moonstone/ExpandableList` to restore focus to the first selected item after opening

### Fixed

- `moonstone/Slider` to correctly show localized percentage value in tooltip when `tooltipAsPercent` is true
- `moonstone/VirtualGridList` to show or hide its scrollbars properly
- `moonstone/Button` text to be properly centered
- `moonstone/Input` to not clip some glyphs at the start of the value

## [2.0.0-alpha.4] - 2018-02-13

### Added

- `moonstone/SlotItem` replacing `moonstone/Item.ItemOverlay`

### Removed

- `moonstone/VirtualFlexList` to be replaced by `ui/VirtualFlexList`
- `moonstone/Button` and `moonstone/IconButton` prop `noAnimation`
- `moonstone/Item.OverlayDecorator`, `moonstone/Item.Overlay`, and `moonstone/Item.ItemOverlay` to be replaced by `moonstone/SlotItem`

### Changed

- `moonstone/Marquee` to do less-costly calculations during measurement and optimized the applied styles
- `moonstone/ExpandableList` to require a unique key for each object type data

### Fixed

- `moonstone/VirtualList` to render properly with fiber reconciler
- `moonstone/VirtualList` focus option in scrollTo api
- `moonstone/ExpandableSpotlightDecorator` to not spot the title upon collapse when in `pointerMode`
- `moonstone/Spinner` to not unpause Spotlight unless it was the one to pause it
- `moonstone/Marquee` to stop when becoming disabled
- `moonstone/Input`, `moonstone/MarqueeDecorator`, and `moonstone/Slider` to prevent unnecessary focus-based updates

## [2.0.0-alpha.3] - 2018-01-18

### Removed

- `moonstone/Scroller` and `moonstone/VirtualList` option `indexToFocus` in `scrollTo` method which is deprecated from 1.2.0
- `moonstone/Scroller` props `horizontal` and `vertical` which are deprecated from 1.3.0 and replaced with `direction` prop
- `moonstone/Button` exports `ButtonFactory` and `ButtonBaseFactory`
- `moonstone/IconButton` exports `IconButtonFactory` and `IconButtonBaseFactory`

### Fixed

- `moonstone/MoonstoneDecorator` root node to fill the entire space available, which simplifies positioning and sizing for child elements (previously always measured 0 in height)
- `moonstone/VirtualList` to prevent infinite function call when a size of contents is slightly longer than a client size without a scrollbar
- `moonstone/VirtualList` to sync scroll position when clientSize changed

## [2.0.0-alpha.2] - 2017-08-29

No significant changes.

## [2.0.0-alpha.1] - 2017-08-27

### Changed

- `moonstone/Button`, `moonstone/Checkbox`, `moonstone/FormCheckbox`, `moonstone/IconButton`, `moonstone/IncrementSlider`, `moonstone/Item`, `moonstone/Picker`, and `moonstone/RangePicker`, `moonstone/Switch` and `moonstone/VideoPlayer` to use `ui/Touchable`

## [1.15.0] - 2018-02-28

### Deprecated

- `moonstone/Marquee.Marquee`, to be moved to `moonstone/Marquee.MarqueeBase` in 2.0.0
- `moonstone/Marquee.MarqueeText`, to be moved to `moonstone/Marquee.Marquee` in 2.0.0

### Fixed

- `moonstone/GridListImageItem` to display correctly

## [1.14.0] - 2018-02-23

### Deprecated

- `moonstone/VirtualFlexList`, to be replaced by `ui/VirtualFlexList` in 2.0.0
- `moonstone/VirtualGridList.GridListImageItem`, to be replaced by `moonstone/GridListImageItem` in 2.0.0
- `moonstone/Button` and `moonstone/IconButton` prop `noAnimation`, to be removed in 2.0.0
- `moonstone/Button.ButtonFactory`, `moonstone/Button.ButtonBaseFactory`, `moonstone/IconButton.IconButtonFactory`, `moonstone/IconButton.IconButtonBaseFactory`, `moonstone/IncrementSlider.IncrementSliderFactory`, `moonstone/IncrementSlider.IncrementSliderBaseFactory`, `moonstone/Slider.SliderFactory`, and `moonstone/Slider.SliderBaseFactory`, to be removed in 2.0.0
- `moonstone/Item.ItemOverlay`, to be replaced by `ui/SlotItem` in 2.0.0
- `moonstone/Item.Overlay` and `moonstone/Item.OverlayDecorator`, to be removed in 2.0.0

### Added

- `moonstone/DaySelector` component
- `moonstone/EditableIntegerPicker` component
- `moonstone/GridListImageItem` component

## [1.13.4] - 2018-07-30

### Fixed

- `moonstone/DatePicker` to calculate min and max year in the current calender

## [1.13.3] - 2018-01-16

### Fixed

- `moonstone/TimePicker` to not read out meridiem label when meridiem picker gets a focus
- `moonstone/Scroller` to correctly update scrollbars when the scroller's contents change

## [1.13.2] - 2017-12-14

### Fixed

- `moonstone/Panels` to maintain spotlight focus when `noAnimation` is set
- `moonstone/Panels` to not accept back key presses during transition
- `moonstone/Panels` to revert 1.13.0 fix that blurred Spotlight when transitioning panels
- `moonstone/Scroller` and other scrolling components to not show scroll thumb when only child item is updated
- `moonstone/Scroller` and other scrolling components to not hide scroll thumb immediately after scroll position reaches the top or the bottom
- `moonstone/Scroller` and other scrolling components to show scroll thumb properly when scroll position reaches the top or the bottom by paging controls

## [1.13.1] - 2017-12-06

### Fixed

- `moonstone/Slider` to not unnecessarily fire `onChange` if the initial value has not changed

## [1.13.0] - 2017-11-28

### Added

- `moonstone/VideoPlayer` props `disabled`, `loading`, `miniFeedbackHideDelay`, and `thumbnailComponent` as well as new APIs: `areControlsVisible`, `getVideoNode`, `showFeedback`, and `toggleControls`

### Fixed

- `moonstone/VirtualList` to render items from a correct index on edge cases at the top of a list
- `moonstone/VirtualList` to handle focus properly via page up at the first page and via page down at the last page
- `moonstone/Expandable` and derivatives to use the new `ease-out-quart` animation timing function to better match the aesthetic of Enyo's Expandables
- `moonstone/TooltipDecorator` to correctly display tooltip direction when locale changes
- `moonstone/Marquee` to restart animation on every resize update
- `moonstone/LabeledItem` to start marquee when hovering while disabled
- `moonstone/Marquee` to correctly start when hovering on disabled spottable components
- `moonstone/Marquee.MarqueeController` to not abort marquee when moving among components
- `moonstone/Picker` marquee issues with disabled buttons or Picker
- `moonstone/Panels` to prevent loss of spotlight issue when moving between panels
- `moonstone/VideoPlayer` to bring it in line with real-world use-cases
- `moonstone/Slider` by removing unnecessary repaints to the screen
- `moonstone/Slider` to fire `onChange` events when the knob is pressed near the boundaries
- `moonstone/VideoPlayer` to correctly position knob when interacting with media slider
- `moonstone/VideoPlayer` to not read out the focused button when the media controls hide
- `moonstone/MarqueeDecorator` to stop when unhovering a disabled component using `marqueeOn` `'focus'`
- `moonstone/Slider` to not forward `onChange` when `disabled` on `mouseUp/click`
- `moonstone/VideoPlayer` to defer rendering playback controls until needed

## [1.12.2] - 2017-11-15

### Fixed

- `moonstone/VirtualList` to scroll and focus properly by pageUp and pageDown when disabled items are in it
- `moonstone/Button` to correctly specify minimum width when in large text mode
- `moonstone/Scroller` and other scrolling components to restore last focused index when panel is changed
- `moonstone/VideoPlayer` to display time correctly in RTL locale
- `moonstone/VirtualList` to scroll correctly using page down key with disabled items
- `moonstone/Scroller` and other scrolling components to not cause a script error when scrollbar is not rendered
- `moonstone/Picker` incrementer and decrementer to not change size when focused
- `moonstone/Panels.Header` to use a slightly smaller font size for `title` in non-latin locales and a line-height for `titleBelow` and `subTitleBelow` that better meets the needs of tall-glyph languages like Tamil and Thai, as well as latin locales
- `moonstone/Scroller` and `moonstone/VirtualList` to keep spotlight when pressing a 5-way control while scrolling
- `moonstone/Panels` to prevent user interaction with panel contents during transition
- `moonstone/Slider` and related components to correctly position knob for `detachedKnob` on mouse down and fire value where mouse was positioned on mouse up
- `moonstone/DayPicker` to update day names when changing locale
- `moonstone/ExpandableItem` and all other `Expandable` components to revert 1.12.1 change to pull down from the top

## [1.12.1] - 2017-11-07

### Fixed

- `moonstone/ExpandableItem` and all other `Expandable` components to now pull down from the top instead of being revealed from the bottom, matching Enyo's design
- `moonstone/VirtualListNative` to scroll properly with page up/down keys if there is a disabled item
- `moonstone/RangePicker` to display negative values correctly in RTL
- `moonstone/Scroller` and other scrolling components to not blur scroll buttons when wheeling
- `moonstone/Scrollbar` to hide scroll thumb immediately without delay after scroll position reaches min or max
- `moonstone/Divider` to pass `marqueeOn` prop
- `moonstone/Slider` to fire `onChange` on mouse up and key up
- `moonstone/VideoPlayer` to show knob when pressed
- `moonstone/Panels.Header` to layout `titleBelow` and `subTitleBelow` correctly
- `moonstone/Panels.Header` to use correct font-weight for `subTitleBelow`
- `moonstone/VirtualList` to restore focus correctly for lists only slightly larger than the viewport

## [1.12.0] - 2017-10-27

### Fixed

- `moonstone/Scroller` and other scrolling components to prevent focusing outside the viewport when pressing a 5-way key during wheeling
- `moonstone/Scroller` to called scrollToBoundary once when focus is moved using holding child item
- `moonstone/VideoPlayer` to apply skin correctly
- `moonstone/Popup` from `last-focused` to `default-element` in `SpotlightContainerDecorator` config
- `moonstone/Panels` to retain focus when back key is pressed on breadcrumb
- `moonstone/Input` to correctly hide VKB when dismissing

## [1.11.0] - 2017-10-24

### Added

- `moonstone/VideoPlayer` properties `seekDisabled` and `onSeekFailed` to disable seek function

### Changed

- `moonstone/ExpandableList` to become `disabled` if there are no children

### Fixed

- `moonstone/Picker` to read out customized accessibility value when picker prop has `joined` and `aria-valuetext`
- `moonstone/Scroller` to apply scroll position on vertical or horizontal Scroller when child gets a focus
- `moonstone/Scroller` and other scrolling components to scroll without animation when panel is changed
- `moonstone/ContextualPopup` padding to not overlap close button
- `moonstone/Scroller` and other scrolling components to change focus via page up/down only when the scrollbar is visible
- `moonstone/Picker` to only increment one value on hold
- `moonstone/ItemOverlay` to remeasure when focused

## [1.10.1] - 2017-10-16

### Fixed

- `moonstone/Scroller` and other scrolling components to scroll via page up/down when focus is inside a Spotlight container
- `moonstone/VirtualList` and `moonstone/VirtualGridList` to scroll by 5-way keys right after wheeling
- `moonstone/VirtualList` not to move focus when a current item and the last item are located at the same line and pressing a page down key
- `moonstone/Slider` knob to follow while dragging for detached knob
- `moonstone/Panels.Header` to layout header row correctly in `standard` type
- `moonstone/Input` to not dismiss on-screen keyboard when dragging cursor out of input box
- `moonstone/Panels.Header` RTL `line-height` issue
- `moonstone/Panels` to render children on idle
- `moonstone/Scroller` and other scrolling components to limit muted spotlight container scrims to their bounds
- `moonstone/Input` to always forward `onKeyUp` event

## [1.10.0] - 2017-10-09

### Added

- `moonstone/VideoPlayer` support for designating components with `.spottable-default` as the default focus target when pressing 5-way down from the slider
- `moonstone/Slider` property `activateOnFocus` which when enabled, allows 5-way directional key interaction with the `Slider` value without pressing [Enter] first
- `moonstone/VideoPlayer` property `noMiniFeedback` to support controlling the visibility of mini feedback
- `ui/Layout`, which provides a technique for laying-out components on the screen using `Cells`, in rows or columns

### Changed

- `moonstone/Popup` to focus on mount if it’s initially opened and non-animating and to always pass an object to `onHide` and `onShow`
- `moonstone/VideoPlayer` to emit `onScrub` event and provide audio guidance when setting focus to slider

### Fixed

- `moonstone/ExpandableItem` and derivatives to restore focus to the Item if the contents were last focused when closed
- `moonstone/Slider` toggling activated state when holding enter/select key
- `moonstone/TimePicker` picker icons shifting slightly when focusing an adjacent picker
- `moonstone/Icon` so it handles color the same way generic text does, by inheriting from the parent's color. This applies to all instances of `Icon`, `IconButton`, and `Icon` inside `Button`.
- `moonstone/fonts` Museo Sans font to correct "Ti" kerning
- `moonstone/VideoPlayer` to correctly position knob on mouse click
- `moonstone/Panels.Header` to show an ellipsis for long titles with RTL text
- `moonstone/Marquee` to restart when invalidated by a prop change and managed by a `moonstone/Marquee.MarqueeController`
- `spotlight.Spotlight` method `focus()` to verify that the target element matches its container's selector rules prior to setting focus
- `moonstone/Picker` to only change picker values `onWheel` when spotted
- `moonstone/VideoPlayer` to hide descendant floating components (tooltips, contextual popups) when the media controls hide

## [1.9.3] - 2017-10-03

### Added

- `moonstone/Button` property value to `backgroundOpacity` called "lightTranslucent" to better serve colorful image backgrounds behind Buttons. This also affects `moonstone/IconButton` and `moonstone/Panels/ApplicationCloseButton`.
- `moonstone/Panels` property `closeButtonBackgroundOpacity` to support `moonstone/Panels/ApplicationCloseButton`'s `backgroundOpacity` prop

### Changed

- `Moonstone Icons` font file to include the latest designs for several icons
- `moonstone/Panels/ApplicationCloseButton` to expose its `backgroundOpacity` prop

### Fixed

- `moonstone/VirtualList` to apply "position: absolute" inline style to items
- `moonstone/Picker` to increment and decrement normally at the edges of joined picker
- `moonstone/Icon` not to read out image characters
- `moonstone/Scroller` and other scrolling components to not accumulate paging scroll by pressing page up/down in scrollbar
- `moonstone/Icon` to correctly display focused state when using external image
- `moonstone/Button` and `moonstone/IconButton` to be properly visually muted when in a muted container

## [1.9.2] - 2017-09-26

### Fixed

- `moonstone/ExpandableList` preventing updates when its children had changed

## [1.9.1] - 2017-09-25

### Fixed

- `moonstone/ExpandableList` run-time error when using an array of objects as children
- `moonstone/VideoPlayer` blocking pointer events when the controls were hidden

## [1.9.0] - 2017-09-22

### Added

- `moonstone/styles/mixins.less` mixins: `.moon-spotlight-margin()` and `.moon-spotlight-padding()`
- `moonstone/Button` property `noAnimation` to support non-animating pressed visual

### Changed

- `moonstone/TimePicker` to use "AM/PM" instead of "meridiem" for label under meridiem picker
- `moonstone/IconButton` default style to not animate on press. NOTE: This behavior will change back to its previous setting in release 2.0.0.
- `moonstone/Popup` to warn when using `scrimType` `'none'` and `spotlightRestrict` `'self-only'`
- `moonstone/Scroller` to block spotlight during scroll
- `moonstone/ExpandableItem` and derivatives to always pause spotlight before animation

### Fixed

- `moonstone/VirtualGridList` to not move focus to wrong column when scrolled from the bottom by holding the "up" key
- `moonstone/VirtualList` to focus an item properly when moving to a next or previous page
- `moonstone/Scroller` and other scrolling components to move focus toward first or last child when page up or down key is pressed if the number of children is small
- `moonstone/VirtualList` to scroll to preserved index when it exists within dataSize for preserving focus
- `moonstone/Picker` buttons to not change size
- `moonstone/Panel` to move key navigation to application close button on holding the "up" key.
- `moonstone/Picker` to show numbers when changing values rapidly
- `moonstone/Popup` layout in large text mode to show close button correctly
- `moonstone/Picker` from moving scroller when pressing 5-way keys in `joined` Picker
- `moonstone/Input` so it displays all locales the same way, without cutting off the edges of characters
- `moonstone/TooltipDecorator` to hide tooltip when 5-way keys are pressed for disabled components
- `moonstone/Picker` to not tremble in width when changing values while using a numeric width prop value
- `moonstone/Picker` to not overlap values when changing values in `vertical`
- `moonstone/ContextualPopup` pointer mode focus behavior for `spotlightRestrict='self-only'`
- `moonstone/VideoPlayer` to prevent interacting with more components in pointer mode when hidden
- `moonstone/Scroller` to not repaint its entire contents whenever partial content is updated
- `moonstone/Slider` knob positioning after its container is resized
- `moonstone/VideoPlayer` to maintain focus when media controls are hidden
- `moonstone/Scroller` to scroll expandable components into view when opening when pointer has moved elsewhere

## [1.8.0] - 2017-09-07

### Deprecated

- `moonstone/Dialog` property `showDivider`, will be replaced by `noDivider` property in 2.0.0

### Added

- `moonstone/Popup` callback property `onShow` which fires after popup appears for both animating and non-animating popups

### Changed

- `moonstone/Popup` callback property `onHide` to run on both animating and non-animating popups
- `moonstone/VideoPlayer` state `playbackRate` to media events
- `moonstone/VideoPlayer` support for `spotlightDisabled`
- `moonstone/VideoPlayer` thumbnail positioning and style
- `moonstone/VirtualList` to render when dataSize increased or decreased
- `moonstone/Dialog` style
- `moonstone/Popup`, `moonstone/Dialog`, and `moonstone/Notification` to support `node` type for children
- `moonstone/Scroller` to forward `onKeyDown` events

### Fixed

- `moonstone/Scroller` and other scrolling components to enable focus when wheel scroll is stopped
- `moonstone/VirtualList` to show scroll thumb when a preserved item is focused in a Panel
- `moonstone/Scroller` to navigate properly with 5-way when expandable child is opened
- `moonstone/VirtualList` to stop scrolling when focus is moved on an item from paging controls or outside
- `moonstone/VirtualList` to move out with 5-way navigation when the first or the last item is disabled
- `moonstone/IconButton` Tooltip position when disabled
- `moonstone/VideoPlayer` Tooltip time after unhovering
- `moonstone/VirtualList` to not show invisible items
- `moonstone/IconButton` Tooltip position when disabled
- `moonstone/VideoPlayer` to display feedback tooltip correctly when navigating in 5-way
- `moonstone/MarqueeDecorator` to work with synchronized `marqueeOn` `'render'` and hovering as well as `marqueOn` `'hover'` when moving rapidly among synchronized marquees
- `moonstone/Input` aria-label for translation
- `moonstone/Marquee` to recalculate inside `moonstone/Scroller` and `moonstone/SelectableItem` by bypassing `shouldComponentUpdate`
- `moonstone/Picker` to marquee when incrementing and decrementing values with the prop `noAnimation`

## [1.7.0] - 2017-08-23

### Deprecated

- `moonstone/TextSizeDecorator` and it will be replaced by `moonstone/AccessibilityDecorator`
- `moonstone/MarqueeDecorator` property `marqueeCentered` and `moonstone/Marquee` property `centered` will be replaced by `alignment` property in 2.0.0

### Added

- `moonstone/TooltipDecorator` config property to direct tooltip into a property instead of adding to `children`
- `moonstone/VideoPlayer` prop `thumbnailUnavailable` to fade thumbnail
- `moonstone/AccessibilityDecorator` with `highContrast` and `textSize`
- `moonstone/VideoPlayer` high contrast scrim
- `moonstone/MarqueeDecorator`and `moonstone/Marquee` property `alignment` to allow setting  alignment of marquee content

### Changed

- `moonstone/Scrollbar` to disable paging control down button properly at the bottom when a scroller size is a non-integer value
- `moonstone/VirtualList`, `moonstone/VirtualGridList`, and `moonstone/Scroller` to scroll on `keydown` event instead of `keyup` event of page up and page down keys
- `moonstone/VirtualGridList` to scroll by item via 5 way key
- `moonstone/VideoPlayer` to read target time when jump by left/right key
- `moonstone/IconButton` to not use `MarqueeDecorator` and `Uppercase`

### Fixed

- `moonstone/VirtualList` and `moonstone/VirtualGridList` to focus the correct item when page up and page down keys are pressed
- `moonstone/VirtualList` to not lose focus when moving out from the first item via 5way when it has disabled items
- `moonstone/Slider` to align tooltip with detached knob
- `moonstone/FormCheckbox` to display correct colors in light skin
- `moonstone/Picker` and `moonstone/RangePicker` to forward `onKeyDown` events when not `joined`
- `moonstone/SelectableItem` to display correct icon width and alignment
- `moonstone/LabeledItem` to always match alignment with the locale
- `moonstone/Scroller` to properly 5-way navigate from scroll buttons
- `moonstone/ExpandableList` to display correct font weight and size for list items
- `moonstone/Divider` to not italicize in non-italic locales
- `moonstone/VideoPlayer` slider knob to follow progress after being selected when seeking
- `moonstone/LabeledItem` to correctly position its icon. This affects all of the `Expandables`, `moonstone/DatePicker` and `moonstone/TimePicker`.
- `moonstone/Panels.Header` and `moonstone/Item` to prevent them from allowing their contents to overflow unexpectedly
- `moonstone/Marquee` to recalculate when vertical scrollbar appears
- `moonstone/SelectableItem` to recalculate marquee when toggled

### Removed

- `moonstone/Input` large-text mode

## [1.6.1] - 2017-08-07

### Changed

- `moonstone/Icon` and `moonstone/IconButton` to no longer fit image source to the icon's boundary

## [1.6.0] - 2017-08-04

### Added

- `moonstone/VideoPlayer` ability to seek when holding down the right and left keys. Sensitivity can be adjusted using throttling options `jumpDelay` and `initialJumpDelay`.
- `moonstone/VideoPlayer` property `no5WayJump` to disable jumping done by 5-way
- `moonstone/VideoPlayer` support for the "More" button to use tooltips
- `moonstone/VideoPlayer` properties `moreButtonLabel` and `moreButtonCloseLabel` to allow customization of the "More" button's tooltip and Aria labels
- `moonstone/VideoPlayer` property `moreButtonDisabled` to disable the "More" button
- `moonstone/Picker` and `moonstone/RangePicker` prop `aria-valuetext` to support reading custom text instead of value
- `moonstone/VideoPlayer` methods `showControls` and `hideControls` to allow external interaction with the player
- `moonstone/Scroller` support for Page Up/Page Down keys in pointer mode when no item has focus

### Changed

- `moonstone/VideoPlayer` to handle play, pause, stop, fast forward and rewind on remote controller
- `moonstone/Marquee` to also start when hovered if `marqueeOnRender` is set

### Fixed

- `moonstone/IconButton` to fit image source within `IconButton`
- `moonstone` icon font sizes for wide icons
- `moonstone/ContextualPopupDecorator` to prefer setting focus to the appropriate popup instead of other underlying controls when using 5-way from the activating control
- `moonstone/Scroller` not scrolled via 5 way when `moonstone/ExpandableList` is opened
- `moonstone/VirtualList` to not let the focus move outside of container even if there are children left when navigating with 5way
- `moonstone/Scroller` and other scrolling components to update disability of paging controls when the scrollbar is set to `visible` and the content becomes shorter
- `moonstone/VideoPlayer` to focus on hover over play/pause button when video is loading
- `moonstone/VideoPlayer` to update and display proper time while moving knob when video is paused
- `moonstone/VideoPlayer` long title overlap issues
- `moonstone/Panels.Header` to apply `marqueeOn` prop to `subTitleBelow` and `titleBelow`
- `moonstone/Picker` wheeling in `moonstone/Scroller`
- `moonstone/IncrementSlider` and `moonstone/Picker` to read value changes when selecting buttons

## [1.5.0] - 2017-07-19

### Added

- `moonstone/Slider` and `moonstone/IncrementSlider` prop `aria-valuetext` to support reading custom text instead of value
- `moonstone/TooltipDecorator` property `tooltipProps` to attach props to tooltip component
- `moonstone/Scroller` and `moonstone/VirtualList` ability to scroll via page up and page down keys
- `moonstone/VideoPlayer` tooltip-thumbnail support with the `thumbnailSrc` prop and the `onScrub` callback to fire when the knob moves and a new thumbnail is needed
- `moonstone/VirtualList` ability to navigate via 5way when there are disabled items
- `moonstone/ContextualPopupDecorator` property `popupContainerId` to support configuration of the popup's spotlight container
- `moonstone/ContextualPopupDecorator` property `onOpen` to notify containers when the popup has been opened
- `moonstone/ContextualPopupDecorator` config option `openProp` to support mapping the value of `open` property to the chosen property of wrapped component

### Changed

- `moonstone/ExpandableList` to use 'radio' as the default, and adapt 'single' mode to render as a `moonstone/RadioItem` instead of a `moonstone/CheckboxItem`
- `moonstone/VideoPlayer` to not hide pause icon when it appears
- `moonstone/ContextualPopupDecorator` to set accessibility-related props onto the container node rather than the popup node
- `moonstone/ExpandableItem`, `moonstone/ExpandableList`, `moonstone/ExpandablePicker`, `moonstone/DatePicker`, and `moonstone/TimePicker` to pause spotlight when animating in 5-way mode
- `moonstone/Spinner` to position the text content under the spinner, rather than to the right side
- `moonstone/VideoPlayer` to include hour when announcing the time while scrubbing
- `moonstone/GridListImageItem` to require a `source` prop and not have a default value

### Fixed

- `moonstone/Input` ellipsis to show if placeholder is changed dynamically and is too long
- `moonstone/Marquee` to re-evaluate RTL orientation when its content changes
- `moonstone/VirtualList` to restore focus on short lists
- `moonstone/ExpandableInput` to expand the width of its contained `moonstone/Input`
- `moonstone/Input` support for `dismissOnEnter`
- `moonstone/Input` focus management to prevent stealing focus when programmatically moved elsewhere
- `moonstone/Input` 5-way spot behavior
- `moonstone` international fonts to always be used, even when unsupported font-weights or font-styles are requested
- `moonstone/Panels.Panel` support for selecting components with `.spottable-default` as the default focus target
- `moonstone/Panels` layout in RTL locales
- `moonstone` spottable components to support `onSpotlightDown`, `onSpotlightLeft`, `onSpotlightRight`, and `onSpotlightUp` event property
- `moonstone/VirtualList` losing spotlight when the list is empty
- `moonstone/FormCheckbox` in focused state to have the correct "check" color
- `moonstone/Scroller` and other scrolling components' bug in `navigableFilter` when passed a container id

## [1.4.1] - 2017-07-05

### Changed

- `moonstone/Popup` to only call `onKeyDown` when there is a focused item in the `Popup`
- `moonstone/Scroller`, `moonstone/Picker`, and `moonstone/IncrementSlider` to automatically move focus when the currently focused `moonstone/IconButton` becomes disabled

### Fixed

- `moonstone/ContextualPopupDecorator` close button to account for large text size
- `moonstone/ContextualPopupDecorator` to not spot controls other than its activator when navigating out via 5-way
- `moonstone/Panels.Header` to set the value of `marqueeOn` for all types of headers

## [1.4.0] - 2017-06-29

### Deprecated

- `moonstone/Input` prop `noDecorator` is being replaced by `autoFocus` in 2.0.0

### Added

- `moonstone/Scrollbar` property `corner` to add the corner between vertical and horizontal scrollbars
- `moonstone/ScrollThumb` for a thumb of `moonstone/Scrollbar`
- `moonstone/styles/text.less` mixin `.locale-japanese-line-break()` to apply the correct  Japanese language line-break rules for the following multi-line components: `moonstone/BodyText`, `moonstone/Dialog`, `moonstone/Notification`, `moonstone/Popup`, and `moonstone/Tooltip`
- `moonstone/ContextualPopupDecorator` property `popupProps` to attach props to popup component
- `moonstone/VideoPlayer` property `pauseAtEnd` to control forward/backward seeking
- `moonstone/Panels/Header` prop `marqueeOn` to control marquee of header

### Changed

- `moonstone/Panels/Header` to expose its `marqueeOn` prop
- `moonstone/VideoPlayer` to automatically adjust the width of the allocated space for the side components so the media controls have more space to appear on smaller screens
- `moonstone/VideoPlayer` properties `autoCloseTimeout` and `titleHideDelay` default value to `5000`
- `moonstone/VirtualList` to support restoring focus to the last focused item
- `moonstone/Scroller` and other scrolling components to call `onScrollStop` before unmounting if a scroll is in progress
- `moonstone/Scroller` to reveal non-spottable content when navigating out of a scroller

### Fixed

- `moonstone/Dialog` to properly focus via pointer on child components
- `moonstone/VirtualList`, `moonstone/VirtualGridList`, and `moonstone/Scroller` not to be slower when scrolled to the first or the last position by wheeling
- `moonstone` component hold delay time
- `moonstone/VideoPlayer` to show its controls when pressing down the first time
- `moonstone/Panel` autoFocus logic to only focus on initial render
- `moonstone/Input` text colors
- `moonstone/ExpandableInput` to focus its decorator when leaving by 5-way left/right

## [1.3.1] - 2017-06-14

### Fixed

- `moonstone/Picker` support for large text
- `moonstone/Scroller` support for focusing paging controls with the pointer
- `moonstone` CSS rules for unskinned spottable components

## [1.3.0] - 2017-06-12

### Deprecated

- `moonstone/Scroller` props `horizontal` and `vertical`. Deprecated props are replaced with `direction` prop. `horizontal` and `vertical` will be removed in 2.0.0.
- `moonstone/Panel` prop `noAutoFocus` in favor of `autoFocus="none"`

### Added

- `moonstone/Image` support for `children` prop inside images
- `moonstone/Scroller` prop `direction` which replaces `horizontal` and `vertical` props
- `moonstone/VideoPlayer` property `tooltipHideDelay` to hide tooltip with a given amount of time
- `moonstone/VideoPlayer` property `pauseAtEnd` to pause when it reaches either the start or the end of the video
- `moonstone/VideoPlayer` methods `fastForward`, `getMediaState`, `jump`, `pause`, `play`, `rewind`, and `seek` to allow external interaction with the player. See docs for example usage.

### Changed

- `moonstone/Skinnable` to support context and allow it to be added to any component to be individually skinned. This includes a further optimization in skinning which consolidates all color assignments into a single block, so non-color rules aren't unnecessarily duplicated.
- `moonstone/Skinnable` light and dark skin names ("moonstone-light" and "moonstone") to "light" and "dark", respectively
- `moonstone/VideoPlayer` to set play/pause icon to display "play" when rewinding or fast forwarding
- `moonstone/VideoPlayer` to rewind or fast forward when previous command is slow-forward or slow-rewind respectively
- `moonstone/VideoPlayer` to fast forward when previous command is slow-forward and it reaches the last of its play rate
- `moonstone/VideoPlayer` to not play video on reload when `noAutoPlay` is `true`
- `moonstone/VideoPlayer` property `feedbackHideDelay`'s default value to `3000`
- `moonstone/Notification` to break line in characters in ja and zh locale
- `moonstone/Notification` to align texts left in LTR locale and right in RTL locale
- `moonstone/VideoPlayer` to simulate rewind functionality on non-webOS platforms only

### Fixed

- `moonstone/ExpandableItem` to correct the `titleIcon` when using `open` and `disabled`
- `moonstone/GridListImageItem` to center its selection icon on the image instead of the item
- `moonstone/Input` to have correct `Tooltip` position in `RTL`
- `moonstone/SwitchItem` to not unintentionally overflow `Scroller` containers, causing them to jump to the side when focusing
- `moonstone/VideoPlayer` to fast forward properly when video is at paused state
- `moonstone/VideoPlayer` to correctly change sources
- `moonstone/VideoPlayer` to show or hide feedback tooltip properly
- `moonstone/DateTimeDecorator` to work properly with `RadioControllerDecorator`
- `moonstone/Picker` in joined, large text mode so the arrows are properly aligned and sized
- `moonstone/Icon` to reflect the same proportion in relation to its size in large-text mode

## [1.2.0] - 2017-05-17

### Deprecated

- `moonstone/Scroller` and other scrolling components option `indexToFocus` in `scrollTo` method to be removed in 2.0.0

### Added

- `moonstone/Slider` and `moonstone/IncrementSlider` prop `noFill` to support a style without the fill
- `moonstone/Marquee` property `rtl` to set directionality to right-to-left
- `moonstone/VirtualList.GridListImageItem` property `selectionOverlay` to add custom component for selection overlay
- `moonstone/MoonstoneDecorator` property `skin` to let an app choose its skin: "moonstone" and "moonstone-light" are now available
- `moonstone/FormCheckboxItem`
- `moonstone/FormCheckbox`, a standalone checkbox, to support `moonstone/FormCheckboxItem`
- `moonstone/Input` props `invalid` and `invalidMessage` to display a tooltip when input value is invalid
- `moonstone/Scroller` and other scrolling components option `focus` in `scrollTo()` method
- `moonstone/Scroller` and other scrolling components property `spottableScrollbar`
- `moonstone/Icon.IconList` icons: `arrowshrinkleft` and `arrowshrinkright`

### Changed

- `moonstone/Picker` arrow icon for `joined` picker: small when not spotted, hidden when it reaches the end of the picker
- `moonstone/Checkbox` and `moonstone/CheckboxItem` to reflect the latest design
- `moonstone/MoonstoneDecorator/fontGenerator` was refactored to use the browser's FontFace API to dynamically load locale fonts
- `moonstone/VideoPlayer` space allotment on both sides of the playback controls to support 4 buttons; consequently the "more" controls area has shrunk by the same amount
- `moonstone/VideoPlayer` to not disable media button (play/pause)
- `moonstone/Scroller` and other scrolling components so that paging controls are not spottable by default with 5-way
- `moonstone/VideoPlayer`'s more/less button to use updated arrow icon

### Fixed

- `moonstone/MarqueeDecorator` to properly stop marquee on items with `'marqueeOnHover'`
- `moonstone/ExpandableList` to work properly with object-based children
- `moonstone/styles/fonts.less` to restore the Moonstone Icon font to request the local system font by default. Remember to update your webOS build to get the latest version of the font so you don't see empty boxes for your icons.
- `moonstone/Picker` and `moonstone/RangePicker` to now use the correct size from Enyo (60px v.s. 84px) for icon buttons
- `moonstone/Scroller` and other scrolling components to apply ri.scale properly
- `moonstone/Panel` to not cover a `Panels`'s `ApplicationCloseButton` when not using a `Header`
- `moonstone/IncrementSlider` to show tooltip when buttons focused

## [1.1.0] - 2017-04-21

### Deprecated

- `moonstone/ExpandableInput` property `onInputChange`

### Added

- `moonstone/Panels.Panel` prop and `moonstone/MoonstoneDecorator` config option: `noAutoFocus` to support prevention of setting automatic focus after render
- `moonstone/VideoPlayer` props: `backwardIcon`, `forwardIcon`, `jumpBackwardIcon`, `jumpForwardIcon`, `pauseIcon`, and `playIcon` to support icon customization of the player
- `moonstone/VideoPlayer` props `jumpButtonsDisabled` and `rateButtonsDisabled` for disabling the pairs of buttons when it's inappropriate for the playing media
- `moonstone/VideoPlayer` property `playbackRateHash` to support custom playback rates
- `moonstone/VideoPlayer` callback prop `onControlsAvailable` which fires when the players controls show or hide
- `moonstone/Image` support for `onLoad` and `onError` events
- `moonstone/VirtualList.GridListImageItem` prop `placeholder`
- `moonstone/Divider` property `preserveCase` to display text without capitalizing it

### Changed

- `moonstone/Slider` colors and sizing to match the latest designs
- `moonstone/ProgressBar` to position correctly with other components nearby
- `moonstone/Panels` breadcrumb to no longer have a horizontal line above it
- `moonstone/Transition` to measure itself when the CPU is idle
- style for disabled opacity from 0.4 to 0.3
- `moonstone/Button` colors for transparent and translucent background opacity when disabled
- `moonstone/ExpandableInput` property `onInputChange` to fire along with `onChange`. `onInputChange` is deprecated and will be removed in a future update.
- `Moonstone.ttf` font to include new icons
- `moonstone/Icon` to reference additional icons

### Fixed

- `moonstone/Popup` and `moonstone/ContextualPopupDecorator` 5-way navigation behavior
- `moonstone/Input` to not spot its own input decorator on 5-way out
- `moonstone/VideoPlayer` to no longer render its `children` in multiple places
- `moonstone/Button` text color when used on a neutral (light) background in some cases
- `moonstone/Popup` background opacity
- `moonstone/Marquee` to recalculate properly when its contents change
- `moonstone/TimePicker` to display time in correct order
- `moonstone/Scroller` to prefer spotlight navigation to its internal components

## [1.0.0] - 2017-03-31

> NOTE: We have also modified most form components to be usable in a controlled (app manages component
> state) or uncontrolled (Enact manages component state) manner. To put a component into a
> controlled state, pass in `value` (or other appropriate state property such as `selected` or
> `open`) at component creation and then respond to events and update the value as needed. To put a
> component into an uncontrolled state, do not set `value` (or equivalent), at creation. From this
> point on, Enact will manage the state and events will be sent when the state is updated. To
> specify an initial value, use the `defaultValue` (or, `defaultSelected, `defaultOpen, etc.)
> property.  See the documentation for individual components for more information.

### Added

- `moonstone/Button` property `icon` to support a built-in icon next to the text content. The Icon supports everything that `moonstone/Icon` supports, as well as a custom icon.
- `moonstone/MoonstoneDecorator` property `textSize` to resize several components to requested CMR sizes. Simply add `textSize="large"` to your `App` and the new sizes will automatically take effect.

### Changed

- `moonstone/Slider` to use the property `tooltip` instead of `noTooltip`, so the built-in tooltip is not enabled by default
- `moonstone/IncrementSlider` to include tooltip documentation
- `moonstone/ExpandableList` to accept an array of objects as children which are spread onto the generated components
- `moonstone/CheckboxItem` style to match the latest designs, with support for the `moonstone/Checkbox` to be on either the left or the right side by using the `iconPosition` property
- `moonstone/VideoPlayer` to supply every event callback-method with an object representing the VideoPlayer's current state, including: `currentTime`, `duration`, `paused`, `proportionLoaded`, and `proportionPlayed`

### Fixed

- `moonstone/Panels.Panel` behavior for remembering focus on unmount and setting focus after render
- `moonstone/VirtualList.VirtualGridList` showing empty items when items are continuously added dynamically
- `moonstone/Picker` to marquee on focus once again

## [1.0.0-beta.4] - 2017-03-10

### Added

- `moonstone/VirtualList` `indexToFocus` option to `scrollTo` method to focus on item with specified index
- `moonstone/IconButton` and `moonstone/Button` `color` property to add a remote control key color to the button
- `moonstone/Scrollbar` property `disabled` to disable both paging controls when it is true
- `moonstone/VirtualList` parameter `moreInfo` to pass `firstVisibleIndex` and `lastVisibleIndex` when scroll events are firing
- Accessibility support to UI components
- `moonstone/VideoPlayer` property `onUMSMediaInfo` to support the custom webOS “umsmediainfo” event
- `moonstone/Region` component which encourages wrapping components for improved accessibility rather than only preceding the components with a `moonstone/Divider`
- `moonstone/Slider` tooltip. It's enabled by default and comes with options like `noTooltip`, `tooltipAsPercent`, and `tooltipSide`. See the component docs for more details.
- `moonstone/Panels.Panel` property `hideChildren` to defer rendering children
- `moonstone/Spinner` properties `blockClickOn` and `scrim` to block click events behind spinner
- `moonstone/VirtualList` property `clientSize` to specify item dimensions instead of measuring them

### Changed

- `moonstone/VirtualGridImageItem` styles to reduce redundant style code app side
- `moonstone/VirtualList` and `moonstone/VirtualGridList` to add essential CSS for list items automatically
- `moonstone/VirtualList` and `moonstone/VirtualGridList` to not add `data-index` to their item DOM elements directly, but to pass `data-index` as the parameter of their `component` prop like the `key` parameter of their `component` prop
- `moonstone/ExpandableItem` and derivatives to defer focusing the contents until animation completes
- `moonstone/LabeledItem`, `moonstone/ExpandableItem`, `moonstone/ExpandableList` to each support the `node` type in their `label` property. Best used with `ui/Slottable`.

### Fixed

- `moonstone/VirtualList.GridListImageItem` to have proper padding size according to the existence of caption/subcaption
- `moonstone/Scroller` and other scrolling components to display scrollbars with proper size
- `moonstone/VirtualGridList` to not be truncated

### Removed

- `moonstone/Scroller` and other scrolling components property `hideScrollbars` and replaced it with `horizontalScrollbar` and `verticalScrollbar`

## [1.0.0-beta.3] - 2017-02-21

### Added

- `moonstone/VideoPlayer` support for 5-way show/hide of media playback controls
- `moonstone/VideoPlayer` property `feedbackHideDelay`
- `moonstone/Slider` property `onKnobMove` to fire when the knob position changes, independently from the `moonstone/Slider` value
- `moonstone/Slider` properties `active`, `disabled`, `knobStep`, `onActivate`, `onDecrement`, and `onIncrement` as part of enabling 5-way support to `moonstone/Slider`, `moonstone/IncrementSlider` and the media slider for `moonstone/VideoPlayer`
- `moonstone/Slider` now supports `children` which are added to the `Slider`'s knob, and follow it as it moves
- `moonstone/ExpandableInput` properties `iconAfter` and `iconBefore` to display icons after and before the input, respectively
- `moonstone/Dialog` property `preserveCase`, which affects `title` text

### Changed

- `moonstone/IncrementSlider` to change when the buttons are held down
- `moonstone/Marquee` to allow disabled marquees to animate
- `moonstone/Dialog` to marquee `title` and `titleBelow`
- `moonstone/Marquee.MarqueeController` config option `startOnFocus` to `marqueeOnFocus`. `startOnFocus` is deprecated and will be removed in a future update.
- `moonstone/Button`, `moonstone/IconButton`, `moonstone/Item` to not forward `onClick` when `disabled`

### Fixed

- `moonstone/Marquee.MarqueeController` to start marquee on newly registered components when controller has focus and to restart synced marquees after completion
- `moonstone/Scroller` to recalculate when an expandable child opens
- `spotlightDisabled` property support for spottable moonstone components
- `moonstone/Popup` and `moonstone/ContextualPopupDecorator` so that when the popup is closed, spotlight focus returns to the control that had focus prior to the popup opening
- `moonstone/Input` to not get focus when disabled

## [1.0.0-beta.2] - 2017-01-30

### Added

- `moonstone/Panels.Panel` property `showChildren` to support deferring rendering the panel body until animation completes
- `moonstone/MarqueeDecorator` property `invalidateProps` that specifies which props cause the marquee distance to be invalidated
- developer-mode warnings to several components to warn when values are out-of-range
- `moonstone/Divider` property `spacing` which adjusts the amount of empty space above and below the `Divider`. `'normal'`, `'small'`, `'medium'`, `'large'`, and `'none'` are available.
- `moonstone/Picker` when `joined` the ability to be incremented and decremented by arrow keys
- `onSpotlightDisappear` event property support for spottable moonstone components
- `moonstone/VideoPlayer` property `titleHideDelay`

### Changed

- `moonstone/Panels.Panels` and variations to defer rendering the children of contained `Panel` instances until animation completes
- `moonstone/ProgressBar` properties `progress` and `backgroundProgress` to accept a number between 0 and 1
- `moonstone/Slider` and `moonstone/IncrementSlider` property `backgroundPercent` to `backgroundProgress` which now accepts a number between 0 and 1
- `moonstone/Slider` to not ignore `value` prop when it is the same as the previous value
- `moonstone/Picker` component's buttons to reverse their operation such that 'up' selects the previous item and 'down' the next
- `moonstone/Picker` and derivatives may now use numeric width, which represents the amount of characters to use for sizing. `width={4}` represents four characters, `2` for two characters, etc. `width` still accepts the size-name strings.
- `moonstone/Divider` to now behave as a simple horizontal line when no text content is provided
- `moonstone/Scroller` and other scrolling components to not display scrollbar controls by default
- `moonstone/DatePicker` and `moonstone/TimePicker` to emit `onChange` event whenever the value is changed, not just when the component is closed

### Removed

- `moonstone/ProgressBar` properties `min` and `max`

### Fixed

- `moonstone/IncrementSlider` so that the knob is spottable via pointer, and 5-way navigation between the knob and the increment/decrement buttons is functional
- `moonstone/Slider` and `moonstone/IncrementSlider` to not fire `onChange` for value changes from props

## [1.0.0-beta.1] - 2016-12-30

### Added

- `moonstone/VideoPlayer` and `moonstone/TooltipDecorator` components and samples
- `moonstone/Panels.Panels` property `onBack` to support `ui/Cancelable`
- `moonstone/VirtualFlexList` Work-In-Progress component to support variably sized rows or columns
- `moonstone/ExpandableItem` properties `autoClose` and `lockBottom`
- `moonstone/ExpandableList` properties `noAutoClose` and `noLockBottom`
- `moonstone/Picker` property `reverse`
- `moonstone/ContextualPopup` property `noAutoDismiss`
- `moonstone/Dialog` property `scrimType`
- `moonstone/Popup` property `spotlightRestrict`

### Changed

- `moonstone/Panels.Routable` to require a `navigate` configuration property indicating the event callback for back or cancel actions
- `moonstone/MarqueeController` focus/blur handling to start and stop synchronized `moonstone/Marquee` components
- `moonstone/ExpandableList` property `autoClose` to `closeOnSelect` to disambiguate it from the added `autoClose` on 5-way up
- `moonstone/ContextualPopupDecorator.ContextualPopupDecorator` component's `onCloseButtonClick` property to `onClose`
- `moonstone/Dialog` component's `onCloseButtonClicked` property to `onClose`
- `moonstone/Spinner` component's `center` and `middle` properties to a single `centered` property
	that applies both horizontal and vertical centering
- `moonstone/Popup.PopupBase` component's `onCloseButtonClicked` property to `onCloseButtonClick`
- `moonstone/Item.ItemOverlay` component's `autoHide` property to remove the `'no'` option. The same
	effect can be achieved by omitting the property or passing `null`.
- `moonstone/VirtualGridList` to be scrolled by page when navigating with a 5-way direction key
- `moonstone/Scroller`, `moonstone/VirtualList`, `moonstone/VirtualGridList` to no longer respond to mouse down/move/up events
- all Expandables to include a state arrow UI element
- `moonstone/LabeledItem` to support a `titleIcon` property which positions just after the title text
- `moonstone/Button` to include `moonstone/TooltipDecorator`
- `moonstone/Expandable` to support being managed, radio group-style, by a component wrapped with `RadioControllerDecorator` from `ui/RadioDecorator`
- `moonstone/Picker` to animate `moonstone/Marquee` children when any part of the `moonstone/Picker` is focused
- `moonstone/VirtualList` to mute its container instead of disabling it during scroll events
- `moonstone/VirtualList`, `moonstone/VirtualGridList`, and `moonstone/Scroller` to continue scrolling when holding down the paging controls
- `moonstone/VirtualList` to require a `component` prop and not have a default value
- `moonstone/Picker` to continuously change when a button is held down by adding `ui/Holdable`.

### Fixed

- `moonstone/Popup` and `moonstone/ContextualPopup` 5-way navigation behavior using spotlight.
- Bug where a synchronized marquee whose content fit the available space would prevent restarting of the marquees
- `moonstone/Input` to show an ellipsis on the correct side based on the text directionality of the `value` or `placeholder` content.
- `moonstone/VirtualList` and `moonstone/VirtualGridList` to prevent unwanted scrolling when focused with the pointer
- `moonstone/Picker` to remove fingernail when a the pointer is held down, but the pointer is moved off the `joined` picker.
- `moonstone/LabeledItem` to include marquee on both `title` and `label`, and be synchronized

## [1.0.0-alpha.5] - 2016-12-16

No changes.

## [1.0.0-alpha.4] - 2016-12-2

### Added

- `moonstone/Popup`, `moonstone/ContextualPopupDecorator`, `moonstone/Notification`, `moonstone/Dialog` and `moonstone/ExpandableInput` components
- `ItemOverlay` component to `moonstone/Item` module
- `marqueeCentered` prop to `moonstone/MarqueeDecorator` and `moonstone/MarqueeText`
- `placeholder` prop to `moonstone/Image`
- `moonstone/MarqueeController` component to synchronize multiple `moonstone/Marquee` components
- Non-latin locale support to all existing Moonstone components
- Language-specific font support
- `moonstone/IncrementSlider` now accepts customizable increment and decrement icons, as well as `moonstone/Slider` being more responsive to external styling

### Changed

- `moonstone/Input` component's `iconStart` and `iconEnd` properties to be `iconBefore` and `iconAfter`, respectively, for consistency with `moonstone/Item.ItemOverlay` naming
- `moonstone/Icon` and `moonstone/IconButton` so the `children` property supports both font-based icons and images
- the `checked` property to `selected` for consistency across the whole framework. This allows better interoperability when switching between various components.  Affects the following: `CheckboxItem`, `RadioItem`, `SelectableItem`, `Switch`, `SwitchItem`, and `ToggleItem`. Additionally, these now use `moonstone/Item.ItemOverlay` to position and handle their Icons.
- `moonstone/Slider` and `moonstone/IncrementSlider` to be more performant. No changes were made to
	the public API.
- `moonstone/GridListImageItem` so that a placeholder image displays while loading the image, and the caption and subcaption support marqueeing
- `moonstone/MoonstoneDecorator` to add `FloatingLayerDecorator`
- `moonstone/IncrementSlider` in vertical mode looks and works as expected.

### Removed

- LESS mixins that belong in `@enact/ui`, so that only moonstone-specific mixins are contained in
this module. When authoring components and importing mixins, only the local mixins need to be
imported, as they already import the general mixins.
- the `src` property from `moonstone/Icon` and `moonston/IconButton`. Use the support for URLs in
	the `children` property as noted above.
- the `height` property from `moonstone/IncrementSlider` and `moonstone/Slider`

### Fixed

- Joined picker so that it now has correct animation when using the mouse wheel
- Bug in DatePicker/TimePicker that prevented setting of value earlier than 1969

## [1.0.0-alpha.3] - 2016-11-8

### Added

- `moonstone/BodyText`, `moonstone/DatePicker`, `moonstone/DayPicker`, `moonstone/ExpandableItem`, `moonstone/Image`, and `moonstone/TimePicker` components
- `fullBleed` prop to `moonstone/Panels/Header`. When `true`, the header content is indented and the header lines are removed.
- Application close button to `moonstone/Panels`. Fires `onApplicationClose` when clicked. Can be omitted with the `noCloseButton` prop.
- `marqueeDisabled` prop to `moonstone/Picker`
- `padded` prop to `moonstone/RangePicker`
- `forceDirection` prop to `moonstone/Marquee`. Forces the direction of `moonstone/Marquee`. Useful for when `RTL` content cannot be auto detected.

### Changed

- `data` parameter passed to `component` prop of `VirtualList`.
- `moonstone/Expandable` into a submodule of `moonstone/ExpandableItem`
- `ExpandableList` to properly support selection
- `moonstone/Divider`'s `children` property to be optional
- `moonstone/ToggleItem`'s `inline` version to have a `max-width` of `240px`
- `moonstone/Input` to use `<div>` instead of `<label>` for wrapping components. No change to
	functionality, only markup.

### Removed

- `moonstone/ExpandableCheckboxItemGroup` in favor of `ExpandableList`

## [1.0.0-alpha.2] - 2016-10-21

This version includes a lot of refactoring from the previous release. Developers need to switch to the new enact-dev command-line tool.

### Added

- New components and HOCs: `moonstone/Scroller`, `moonstone/VirtualList`, `moonstone/VirtualGridList`, `moonstone/MarqueeText`, `moonstone/Spinner`, `moonstone/ExpandableCheckboxItemGroup`, `moonstone/MarqueeDecorator`
- New options for `ui/Toggleable` HOC
- Marquee support to many components
- Image support to `moonstone/Icon` and `moonstone/IconButton`
- `dismissOnEnter` prop for `moonstone/Input`
- Many more unit tests

### Changed

- Some props for UI state were renamed to have `default` prefix where state was managed by the component. (e.g. `defaultOpen`)

### Fixed

- Many components were fixed, polished, updated and documented
- Inline docs updated to be more consistent and comprehensive<|MERGE_RESOLUTION|>--- conflicted
+++ resolved
@@ -12,6 +12,7 @@
 
 - `moonstone/Header` to fix font size of `titleBelow` and `subTitleBelow`
 - `moonstone/Dropdown` to apply `tiny` width
+- `moonstone/VirtualList.VirtualList` dynamically extended item scrolling into view properly
 
 ## [3.0.1] - 2019-09-09
 
@@ -21,12 +22,8 @@
 - `moonstone/FormCheckboxItem` opacity of `itemIcon` value when focused and disabled
 - `moonstone/Notification` to shrink to fit small content
 - `moonstone/Scroller` to restore focus properly when pressing page up after holding 5-way down
-<<<<<<< HEAD
-- `moonstone/VirtualList.VirtualList` dynamically extended item scrolling into view properly
-=======
 - `moonstone/Switch` colors to improve visibility
 - `moonstone/VirtualList.VirtualGridList` and `moonstone/VirtualList.VirtualList` to properly navigate from paging controls to items by 5-way key when `focusableScrollbar` is false
->>>>>>> 3c909ce8
 
 ## [3.0.0] - 2019-09-03
 
