--- conflicted
+++ resolved
@@ -4,11 +4,6 @@
 
 ## [unreleased]
 
-<<<<<<< HEAD
-### Added
-
-- `moonstone/ProgressBar` support for `tooltip` and `tooltipForceSide`
-=======
 ### Removed
 
 - `moonstone/Slider` exports `SliderFactory` and `SliderBaseFactory`
@@ -18,6 +13,7 @@
 
 - `moonstone/IncrementSlider` properties `incrementAriaLabel` and `decrementAriaLabel` to configure the label set on each button
 - `moonstone/Input` support for `small` prop
+- `moonstone/ProgressBar` support for `tooltip` and `tooltipForceSide`
 
 ### Changed
 
@@ -45,7 +41,6 @@
 - `moonstone/Marquee.Marquee` to be `moonstone/Marquee.MarqueeBase`
 - `moonstone/ContextualPopupDecorator` to not restore last-focused child
 - `moonstone/ExpandableList` to restore focus to the first selected item after opening
->>>>>>> 9e854b30
 
 ### Fixed
 
