# Change Log

The following is a curated list of changes in the Enact moonstone module, newest changes on the top.

## [unreleased]

### Added
<<<<<<< HEAD
- `Moonstone/VideoPlayer` component
=======

- `autoClose` and `lockBottom` properties to `ExpandableItem`
- `noAutoClose` and `noLockBottom` properties to `ExpandableList`
>>>>>>> a247eb14

### Changed

- `autoClose` property of `moonstone/ExpandableList` to be `closeOnSelect` to disambiguate it from the added `autoClose` on 5-way up
- `RadioDecorator` and `RadioControllerDecorator` components in `ui/RadioDecorator` module
- Focus/blur handling to `moonstone/MarqueeController` to start and stop synchronized `moonstone/Marquee` components
- `moonstone/ContextualPopupDecorator.ContextualPopupDecorator` component's `onCloseButtonClick` property to `onClose`
- `moonstone/Spinner` component's `center` and `middle` properties to a single `centered` property
	that applies both horizontal and vertical centering
- `moonstone/Popup.PopupBase` component's `onCloseButtonClicked` property to `onCloseButtonClick`
- `moonstone/Item.ItemOverlay` component's `autoHide` property to remove the `'no'` option. The same
	effect can be achieved by omitting the property or passing `null`.
- `moonstone/VirtualGridList` to be scrolled by page when navigating with a 5-way direction key
- `moonstone/Scroller`, `moonstone/VirtualList`, `moonstone/VirtualGridList`, and `moonstone/Scrollable` to no longer respond to mouse down/move/up events
- `moonstone/Expandable` to support being managed, radio group-style, by a component wrapped with `RadioControllerDecorator` from `ui/RadioDecorator`
- `moonstone/Picker` to animate `moonstone/Marquee` children when any part of the `moonstone/Picker` is focused
- `moonstone/VirtualList` to mute its container instead of disabling it during scroll events
- `moonstone/VirtualList`, `moonstone/VirtualGridList`, and `moonstone/Scroller` to continue scrolling when holding down the paging controls
- `moonstone/VirtualList` to require a `component` prop and not have a default value

### Fixed

- `moonstone/Popup` and `moonstone/ContextualPopup` 5-way navigation behavior using spotlight.
- Bug where a synchronized marquee whose content fit the available space would prevent restarting of the marquees
- `moonstone/Input` to show an ellipsis on the correct side based on the text directionality of the `value` or `placeholder` content.
- `moonstone/VirtualList` and `moonstone/VirtualGridList` to prevent unwanted scrolling when focused with the pointer

## [1.0.0-alpha.5] - 2016-12-16

No changes.

## [1.0.0-alpha.4] - 2016-12-2

### Added

- `moonstone/Popup`, `moonstone/ContextualPopupDecorator`, `moonstone/Notification`, `moonstone/Dialog` and `moonstone/ExpandableInput` components
- `ItemOverlay` component to `moonstone/Item` module
- `marqueeCentered` prop to `moonstone/MarqueeDecorator` and `moonstone/MarqueeText`
- `placeholder` prop to `moonstone/Image`
- `moonstone/MarqueeController` component to synchronize multiple `moonstone/Marquee` components
- Non-latin locale support to all existing Moonstone components
- Language-specific font support
- `moonstone/IncrementSlider` now accepts customizable increment and decrement icons, as well as `moonstone/Slider` being more responsive to external styling

### Changed

- `moonstone/Input` component's `iconStart` and `iconEnd` properties to be `iconBefore` and `iconAfter`, respectively, for consistency with `moonstone/Item.ItemOverlay` naming
- `moonstone/Icon` and `moonstone/IconButton` so the `children` property supports both font-based icons and images
- the `checked` property to `selected` for consistency across the whole framework. This allows better interoperability when switching between various components.  Affects the following: `CheckboxItem`, `RadioItem`, `SelectableItem`, `Switch`, `SwitchItem`, and `ToggleItem`. Additionally, these now use `moonstone/Item.ItemOverlay` to position and handle their Icons.
- `moonstone/Slider` and `moonstone/IncrementSlider` to be more performant. No changes were made to
	the public API.
- `moonstone/GridListImageItem` so that a placeholder image displays while loading the image, and the caption and subcaption support marqueeing
- `moonstone/MoonstoneDecorator` to add `FloatingLayerDecorator`
- `moonstone/IncrementSlider` in vertical mode looks and works as expected.

### Removed

- LESS mixins that belong in `@enact/ui`, so that only moonstone-specific mixins are contained in
this module. When authoring components and importing mixins, only the local mixins need to be
imported, as they already import the general mixins.
- the `src` property from `moonstone/Icon` and `moonston/IconButton`. Use the support for URLs in
	the `children` property as noted above.
- the `height` property from `moonstone/IncrementSlider` and `moonstone/Slider`

### Fixed

- Joined picker so that it now has correct animation when using the mouse wheel
- Bug in DatePicker/TimePicker that prevented setting of value earlier than 1969

## [1.0.0-alpha.3] - 2016-11-8

### Added

- `moonstone/BodyText`, `moonstone/DatePicker`, `moonstone/DayPicker`, `moonstone/ExpandableItem`, `moonstone/Image`, and `moonstone/TimePicker` components
- `fullBleed` prop to `moonstone/Panels/Header`. When `true`, the header content is indented and the header lines are removed.
- Application close button to `moonstone/Panels`. Fires `onApplicationClose` when clicked. Can be omitted with the `noCloseButton` prop.
- `marqueeDisabled` prop to `moonstone/Picker`
- `padded` prop to `moonstone/RangePicker`
- `forceDirection` prop to `moonstone/Marquee`. Forces the direction of `moonstone/Marquee`. Useful for when `RTL` content cannot be auto detected.

### Changed

- `data` parameter passed to `component` prop of `VirtualList`.
- `moonstone/Expandable` into a submodule of `moonstone/ExpandableItem`
- `ExpandableList` to properly support selection
- `moonstone/Divider`'s `children` property to be optional
- `moonstone/ToggleItem`'s `inline` version to have a `max-width` of `240px`
- `moonstone/Input` to use `<div>` instead of `<label>` for wrapping components. No change to
	functionality, only markup.

### Removed

- `moonstone/ExpandableCheckboxItemGroup` in favor of `ExpandableList`

## [1.0.0-alpha.2] - 2016-10-21

This version includes a lot of refactoring from the previous release. Developers need to switch to the new enact-dev command-line tool.

### Added

- New components and HOCs: `moonstone/Scroller`, `moonstone/VirtualList`, `moonstone/VirtualGridList`, `moonstone/Scrollable`, `moonstone/MarqueeText`, `moonstone/Spinner`, `moonstone/ExpandableCheckboxItemGroup`, `moonstone/MarqueeDecorator`
- New options for `ui/Toggleable` HOC
- Marquee support to many components
- Image support to `moonstone/Icon` and `moonstone/IconButton`
- `dismissOnEnter` prop for `moonstone/Input`
- Many more unit tests

### Changed

- Some props for UI state were renamed to have `default` prefix where state was managed by the component. (e.g. `defaultOpen`)

### Fixed

- Many components were fixed, polished, updated and documented
- Inline docs updated to be more consistent and comprehensive<|MERGE_RESOLUTION|>--- conflicted
+++ resolved
@@ -5,13 +5,10 @@
 ## [unreleased]
 
 ### Added
-<<<<<<< HEAD
 - `Moonstone/VideoPlayer` component
-=======
 
 - `autoClose` and `lockBottom` properties to `ExpandableItem`
 - `noAutoClose` and `noLockBottom` properties to `ExpandableList`
->>>>>>> a247eb14
 
 ### Changed
 
