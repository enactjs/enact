# Change Log

The following is a curated list of changes in the Enact moonstone module, newest changes on the top.

## [unreleased]

### Added

- `moonstone/Panels` slot `<controls>` to easily add custom controls next to the Panels' "close" button
- `moonstone/Header` prop `centered` to support immersive apps with a completely centered  design
<<<<<<< HEAD
=======
- `moonstone/BodyText` prop `size` to offer a new "small" size
- `moonstone/TooltipDecorator` prop `tooltipRelative` and `moonstone/TooltipDecorator.Tooltip` prop `relative` to support relative positioning. This is an advanced feature and requires a container with specific rules. See documentation for details.
>>>>>>> ef3edacf

### Removed

- `moonstone/Button` and `moonstone/Panels.Header` prop `casing` which is no longer supported
- `moonstone/Input.InputBase` prop `focused` which was used to indicate when the internal input field had focused but was replaced by the `:focus-within` pseudo-selector

### Changed

- `moonstone/Button.ButtonDecorator` to remove `i18n/Uppercase` HOC
<<<<<<< HEAD
- `moonstone/Button` and `moonstone/Header` appearance to match the latest designs
- `moonstone/Panel` and `moonstone/Panels` now allocate slightly more screen edge space for a cleaner look
=======
- `moonstone/Panel` and `moonstone/Panels` now allocate slightly more screen edge space for a cleaner look
- `moonstone/DaySelector` to have squared check boxes to match the rest of the checkmark components
- `moonstone/LabeledIcon` and `moonstone/LabeledIconButton` text size to be smaller
- `moonstone/Button`, `moonstone/ContextualPopupDecorator`, `moonstone/FormCheckbox`, `moonstone/FormCheckboxItem`, `moonstone/Header`, `moonstone/Notification`, and `moonstone/RadioItem` appearance to match the latest designs

### Fixed

- `moonstone/Scroller`, `moonstone/VirtualList.VirtualGridList`, and `moonstone/VirtualList.VirtualList` to scroll by page up/down keys without focus in pointer mode
>>>>>>> ef3edacf

## [2.5.3] - ???

### Deprecated

- `moonstone/Input.InputBase` prop `focused` which will be handled by CSS in 3.0

### Fixed

- `moonstone/EditableIntegerPicker`, `moonstone/Picker`, and `moonstone/RangePicker` to not error when the `min` prop exceeds the `max` prop

## [2.5.2] - 2019-04-23

### Fixed

- `moonstone/EditableIntegerPicker` text alignment when not editing the value
- `moonstone/Scroller` to scroll via dragging when the platform has touch support
- `moonstone/VideoPlayer` to continue to display the thumbnail image while the slider is focused

## [2.5.1] - 2019-04-09

### Fixed

- `moonstone/ExpandableInput` to close on touch platforms when tapping another component

## [2.5.0] - 2019-04-01

### Fixed

- `moonstone/ContextualPopupDecorator` method `positionContextualPopup()` to correctly reposition the popup when invoked from app code
- `moonstone/Tooltip` to better support long tooltips
- `moonstone/Popup` to resume spotlight pauses when closing with animation
- `moonstone/Panels` to correctly ignore `null` children

## [2.4.1] - 2019-03-11

### Changed

- `moonstone/Picker` to display more of the selected value in wide instances

### Fixed

- `moonstone/Checkbox`, `moonstone/FormCheckbox`, `moonstone/RadioItem`, `moonstone/SelectableIcon`, and `moonstone/Slider` spotlight muted colors
- `moonstone/Spinner` animation synchronization after a rerender
- `moonstone/TooltipDecorator` to position `Tooltip` correctly when the wrapped component moves or resizes
- `moonstone/VideoPlayer` to continue to show thumbnail when playback control keys are pressed
- `moonstone/VideoPlayer` to stop seeking by remote key when it loses focus
- `moonstone/VirtualList` to only resume spotlight pauses it initiated
- `moonstone/ExpandableItem` to be better optimized on mount

## [2.4.0] - 2019-03-04

### Added

- `line-height` rule to base text CSS for both latin and non-latin locales
- Support for high contrast colors in dark and light `moonstone`
- `moonstone/BodyText` prop `noWrap` which automatically adds `moonstone/Marquee` support as well as limits the content to only display one line of text

### Changed

- `moonstone/Spinner` visuals from 3 spinning balls to an energetic flexing line

### Fixed

- `moonstone/Panels` to set child's `autoFocus` prop to `default-element` when `index` increases
- `moonstone/Slider` to prevent gaining focus when clicked when disabled
- `moonstone/Slider` to prevent default browser scroll behavior when 5-way directional key is pressed on an active knob
- `moonstone/DatePicker` and `moonstone/TimePicker` to close with back/ESC
- `moonstone/DatePicker` and `moonstone/TimePicker` value handling when open on mount
- `moonstone/ContextualPopupDecorator` to correctly focus on popup content when opened

## [2.3.0] - 2019-02-11

### Added

- `moonstone/VirtualList.VirtualGridList` and `moonstone/VirtualList.VirtualList` property `childProps` to support additional props included in the object passed to the `itemsRenderer` callback
- `moonstone/Skinnable` support for `skinVariants`, to enable features like high contrast mode and large text mode
- Support for 8k (UHD2) displays

### Changed

- All content-containing LESS stylesheets (not within a `styles` directory) extensions to be `*.module.less` to retain modular context with CLI 2.x.

### Fixed

- `moonstone/VirtualList` to focus an item properly by `scrollTo` API immediately after a prior call to the same position
- `moonstone/Popup` to close floating layer when the popup closes without animation

## [2.2.9] - 2019-01-11

### Fixed

- `moonstone/Scroller` scrolling to boundary behavior for short scrollers

## [2.2.8] - 2018-12-06

### Fixed

- `moonstone/ExpandableInput` to focus labeled item on close
- `moonstone/ExpandableItem` to disable its spotlight container when the component is disabled
- `moonstone/Scroller` to correctly handle scrolling focused elements and containers into view

## [2.2.7] - 2018-11-21

### Fixed

- `moonstone/Picker`, `moonstone/ExpandablePicker`, `moonstone/ExpandableList`, `moonstone/IncrementSlider` to support disabling voice control

## [2.2.6] - 2018-11-15

### Fixed

- `moonstone/VideoPlayer` to blur slider when hiding media controls
- `moonstone/VideoPlayer` to disable pointer mode when hiding media controls via 5-way
- `moonstone/VirtualList` and `moonstone/Scroller` to not to animate with 5-way navigation by default

## [2.2.5] - 2018-11-05

### Fixed

- `moonstone/ExpandableItem` to not steal focus after closing

## [2.2.4] - 2018-10-29

### Fixed

- `moonstone/MoonstoneDecorator` to apply both Latin and non-Latin rules to the root element so all children inherit the correct default font rules.
- `moonstone/Marquee`, `moonstone/MediaOverlay` to display locale-based font
- `moonstone/DayPicker` separator character used between selected days in the label in fa-IR locale
- `moonstone/Scroller`, `moonstone/VirtualList.VirtualGridList`, and `moonstone/VirtualList.VirtualList` scrolling by voice commands in RTL locales

## [2.2.3] - 2018-10-22

### Fixed

- `moonstone/Scroller` to respect the disabled spotlight container status when handling pointer events
- `moonstone/Scroller` to scroll to the boundary when focusing the first or last element with a minimal margin in 5-way mode
- `moonstone/VideoPlayer` to position the slider knob correctly when beyond the left or right edge of the slider

## [2.2.2] - 2018-10-15

### Fixed

- `moonstone/Scroller` stuttering when page up/down key is pressed

## [2.2.1] - 2018-10-09

### Fixed

- `moonstone/Scroller`, `moonstone/VirtualList.VirtualGridList`, and `moonstone/VirtualList.VirtualList` to notify user when scrolling is not possible via voice command
- `moonstone/TimePicker` to not read out meridiem label when changing the value

## [2.2.0] - 2018-10-02

### Added

- `moonstone/GridListImageItem` voice control feature support

### Fixed

- `moonstone/DayPicker` to prevent closing when selecting days via voice control
- `moonstone/VideoPlayer` to unfocus media controls when hidden
- `moonstone/Scroller` to set correct scroll position when an expandable child is closed
- `moonstone/Scroller` to prevent focusing children while scrolling

## [2.1.4] - 2018-09-17

### Fixed

- `moonstone/Button` and `moonstone/IconButton` to style image-based icons correctly when focused and disabled
- `moonstone/FormCheckboxItem` styling when focused and disabled
- `moonstone/Panels` to always blur breadcrumbs when transitioning to a new panel
- `moonstone/Scroller` to correctly set scroll position when nested item is focused
- `moonstone/Scroller` to not adjust `scrollTop` when nested item is focused
- `moonstone/VideoPlayer` to show correct playback rate feedback on play or pause
- `moonstone/VirtualList.VirtualGridList` and `moonstone/VirtualList.VirtualList` to handle 5way navigation properly when `focusableScrollbar` is true

## [2.1.3] - 2018-09-10

### Fixed

- `moonstone/Scroller`, `moonstone/VirtualList.VirtualGridList`, and `moonstone/VirtualList.VirtualList` to show overscroll effects properly on repeating wheel input
- `moonstone/TooltipDecorator` to handle runtime error when setting `tooltipText` to an empty string
- `moonstone/VideoPlayer` timing to read out `infoComponents` accessibility value when `moreButton` or `moreButtonColor` is pressed

## [2.1.2] - 2018-09-04

### Fixed

- `moonstone/ExpandableItem` to prevent default browser scroll behavior when 5-way key is pressed on the first item or the last item
- `moonstone/Scroller` scrolling behavior for focused items in 5-way mode
- `moonstone/Scroller` to scroll container elements into view
- `moonstone/TooltipDecorator` to update position when `tooltipText` is changed
- `moonstone/VideoPlayer` to prevent default browser scroll behavior when navigating via 5-way
- `moonstone/VirtuaList` to allow `onKeyDown` events to bubble
- `moonstone/VirtualList.VirtualGridList` and `moonstone/VirtualList.VirtualList` scrolling via page up or down keys

## [2.1.1] - 2018-08-27

### Changed

- `moonstone/Scroller`, `moonstone/VirtualList.VirtualGridList`, and `moonstone/VirtualList.VirtualList` to show overscroll effects only by wheel input

### Fixed

- `moonstone/VideoPlayer` so that activity is detected and the `autoCloseTimeout` timer is reset when using 5-way to navigate from the media slider

### Fixed

- `moonstone/Picker` to fire onChange events, due to a hold, consistently across pointer and 5-way navigation

## [2.1.0] - 2018-08-20

### Added

- `moonstone/VideoPlayer` property `noMediaSliderFeedback`
- `moonstone/VideoPlayer.MediaControls` property `playPauseButtonDisabled`

### Changed

- `moonstone/Picker` key down hold threshold to 800ms before firing the `onChange` event

### Fixed

- `moonstone/GridListImageItem` to properly vertically align when the content varies in size
- `moonstone/Scroller`, `moonstone/VirtualList.VirtualGridList`, and `moonstone/VirtualList.VirtualList` to not scroll by dragging
- `moonstone/Slider` to not emit `onChange` event when `value` has not changed
- `moonstone/VideoPlayer` to focus on available media buttons if the default spotlight component is disabled
- `moonstone/VideoPlayer` to keep media controls visible when interacting with popups
- `moonstone/VideoPlayer` to read out `infoComponents` accessibility value when `moreButtonColor` is pressed
- `moonstone/VideoPlayer` to round the time displayed down to the nearest second
- `moonstone/VirtualList` to restore last focused item correctly

## [2.0.2] - 2018-08-13

### Fixed

- `moonstone/DatePicker` to correctly change year when `minYear` and `maxYear` aren't provided
- `moonstone/EditableIntegerPicker` management of spotlight pointer mode
- `moonstone/LabeledIcon` and `moonstone/LabeledIconButton` to have proper spacing and label-alignment with all label positions
- `moonstone/Popup` to prevent duplicate 5-way navigation when `spotlightRestrict="self-first"`
- `moonstone/Scroller` not to scroll to wrong position via 5way navigation in RTL languages
- `moonstone/Scroller` not to scroll when focusing in pointer mode
- `moonstone/Slider` to forward `onActivate` event
- `moonstone/VideoPlayer` to reset key down hold when media becomes unavailable

## [2.0.1] - 2018-08-01

### Fixed

- `moonstone/Dialog` read order of dialog contents
- `moonstone/Scroller` to go to next page properly via page up/down keys

## [2.0.0] - 2018-07-30

### Added

- `moonstone/LabeledIcon` and `moonstone/LabeledIconButton` components for a lightweight `Icon` or `IconButton` with a label
- `moonstone/VideoPlayer` property `noAutoShowMediaControls`

### Fixed

- `moonstone/Scroller` to prevent scrolling via page up/down keys if there is no spottable component in that direction
- `moonstone/Dialog` to hide `titleBelow` when `title` is not set
- `moonstone/Image` to suppress drag and drop support by default
- `moonstone/VideoPlayer` audio guidance behavior of More button
- `moonstone/VirtualList.VirtualGridList` and `moonstone/VirtualList.VirtualList` to handle focus properly via page up/down keys when switching to 5-way mode
- `moonstone/Popup` to spot the content after it's mounted
- `moonstone/Scroller`, `moonstone/VirtualList.VirtualGridList`, and `moonstone/VirtualList.VirtualList` to scroll properly via voice control in RTL locales

## [2.0.0-rc.3] - 2018-07-23

### Changed

- `moonstone/Scroller.Scroller`, `moonstone/VirtualList.VirtualGridList`, and `moonstone/VirtualList.VirtualList` overscroll effect color more recognizable on the focused element

### Fixed

- `moonstone/ContextualPopup` to refocus its activator on close when the popup lacks spottable children
- `moonstone/Scroller`, `moonstone/VirtualList.VirtualGridList`, and `moonstone/VirtualList.VirtualList` to scroll properly when holding down paging control buttons
- `moonstone/ExpandableItem` spotlight behavior when leaving the component via 5-way
- `moonstone/RadioItem` circle thickness to be 2px, matching the design
- `moonstone/Slider` to correctly prevent 5-way actions when activated
- `moonstone/ExpandableItem` and other expandable components to spotlight correctly when switching from pointer mode to 5-way with `closeOnSelect`

## [2.0.0-rc.2] - 2018-07-16

### Fixed

- `moonstone/Input` to not focus by *tab* key
- `moonstone/Picker` to properly set focus when navigating between buttons
- `moonstone/Popup` to set correct open state while transitioning
- `moonstone/ProgressBar.ProgressBarTooltip` unknown props warning
- `moonstone/Scrollable` to disable spotlight container during flick events only when contents can scroll
- `moonstone/Scroller`, `moonstone/VirtualList.VirtualGridList`, and `moonstone/VirtualList.VirtualList` to scroll properly when `animate` is false via `scrollTo`
- `moonstone/Scroller`, `moonstone/VirtualList.VirtualGridList`, and `moonstone/VirtualList.VirtualList` page controls to stop propagating an event when the event is handled
- `moonstone/Scroller`, `moonstone/VirtualList.VirtualGridList`, and `moonstone/VirtualList.VirtualList` to hide overscroll effect when focus is moved from a disabled paging control button to the opposite button
- `moonstone/Scroller`, `moonstone/VirtualList.VirtualGridList`, and `moonstone/VirtualList.VirtualList` to show overscroll effect when reaching the edge for the first time by wheel
- `moonstone/VideoPlayer` to display feedback tooltip when pointer leaves slider while playing
- `moonstone/VirtualList` and `moonstone/VirtualGridList` to restore focus on items focused by pointer

## [2.0.0-rc.1] - 2018-07-09

### Added

- `moonstone/VirtualList.VirtualList` and `moonstone/VirtualList.VirtualGridList` support `data-webos-voice-focused` and `data-webos-voice-group-label`

### Removed

- `moonstone/Button` built-in support for tooltips

### Changed

- `moonstone/Spinner` to blur Spotlight when the spinner is active

### Fixed

- `moonstone/Scroller.Scroller`, `moonstone/VirtualList.VirtualGridList`, and `moonstone/VirtualList.VirtualList` to handle direction, page up, and page down keys properly on page controls them when `focusableScrollbar` is false
- `moonstone/Scroller.Scroller`, `moonstone/VirtualList.VirtualGridList`, and `moonstone/VirtualList.VirtualList` to handle a page up or down key in pointer mode
- `moonstone/VideoPlayer.MediaControls` to correctly handle more button color when the prop is not specified
- `VirtualList.VirtualList` to handle focus properly when switching to 5-way mode

## [2.0.0-beta.9] - 2018-07-02

### Added

- `moonstone/ContextualPopupDecorator` instance method `positionContextualPopup()`
- `moonstone/MoonstoneDecorator` config property `disableFullscreen` to prevent the decorator from filling the entire screen
- `moonstone/Scroller` prop `onUpdate`

### Fixed

- `moonstone/Scrollable` to update scroll properly on pointer click
- `moonstone/TooltipDecorator` to prevent unnecessary re-renders when losing focus
- `moonstone/TooltipDecorator` to not dismiss the tooltip on pointer click

## [2.0.0-beta.8] - 2018-06-25

### Added

- `moonstone/Scroller.Scroller`, `moonstone/VirtualList.VirtualGridList`, and `moonstone/VirtualList.VirtualList` support for scrolling via voice control on webOS
- `moonstone/Scroller.Scroller`, `moonstone/VirtualList.VirtualGridList`, and `moonstone/VirtualList.VirtualList` overscroll effect when the edges are reached

### Changed

- `moonstone/Divider` property `marqueeOn` default value to `render`
- `moonstone/Scroller.Scroller`, `moonstone/VirtualList.VirtualGridList`, and `moonstone/VirtualList.VirtualList` scrollbar button to move a previous or next page when pressing a page up or down key instead of releasing it

### Fixed

- `moonstone/VideoPlayer` to prevent updating state when the source is changed to the preload source, but the current preload source is the same
- `moonstone/MediaOverlay` to marquee correctly
- `moonstone/MediaOverlay` to match UX guidelines

## [2.0.0-beta.7] - 2018-06-11

### Removed

- `moonstone/Dialog` properties `preserveCase` and `showDivider`, replaced by `casing` and `noDivider` respectively
- `moonstone/Divider` property `preserveCase`, replaced by `casing`
- `moonstone/ExpandableInput` property `onInputChange`, replaced by `onChange`
- `moonstone/MoonstoneDecorator.TextSizeDecorator`, replaced by `moonstone/MoonstoneDecorator.AccessibilityDecorator`
- `moonstone/Panels.Header` property `preserveCase`, replaced by `casing`
- `moonstone/Panels.Panel` property `noAutoFocus`, replaced by `autoFocus`
- `moonstone/TooltipDecorator` property `tooltipPreserveCase`, replaced by `tooltipCasing`

### Changed

- `moonstone/VideoPlayer` to allow spotlight focus to move left and right from `MediaControls`
- `moonstone/VideoPlayer` to disable bottom controls when loading until it's playable

### Fixed

- `moonstone/EditableIntegerPicker` to disable itself when on a range consisting of a single static value
- `moonstone/Picker` to disable itself when containing fewer than two items
- `moonstone/Popup` to spot its content correctly when `open` by default
- `moonstone/RangePicker` to disable itself when on a range consisting of a single static value
- `moonstone/TooltipDecorator` to hide when `onDismiss` has been invoked
- `moonstone/VideoPlayer` to show media controls when pressing down in pointer mode
- `moonstone/VideoPlayer` to provide a more natural 5-way focus behavior
- `moonstone/VideoPlayer.MediaControls` to handle left and right key to jump when `moonstone/VideoPlayer` is focused

## [2.0.0-beta.6] - 2018-06-04

### Removed

- `moonstone/IncrementSlider` prop `children` which was no longer supported for setting the tooltip (since 2.0.0-beta.1)

### Fixed

- `moonstone/ContextualPopupDecorator` to allow focusing components under a popup without any focusable components
- `moonstone/Scroller` ordering of logic for Scroller focus to check focus possibilities first then go to fallback at the top of the container
- `moonstone/Scroller` to check focus possibilities first then go to fallback at the top of the container of focused item
- `moonstone/Scroller` to scroll by page when focus was at the edge of the viewport
- `moonstone/ToggleButton` padding and orientation for RTL
- `moonstone/VideoPlayer` to not hide title and info section when showing more components
- `moonstone/VideoPlayer` to select a position in slider to seek in 5-way mode
- `moonstone/VideoPlayer` to show thumbnail only when focused on slider

## [2.0.0-beta.5] - 2018-05-29

### Removed

- `moonstone/Popup`, `moonstone/Dialog` and `moonstone/Notification` property `spotlightRestrict` option `'none'`
- `moonstone/VideoPlayer` prop `preloadSource`, to be replaced by `moonstone/VideoPlayer.Video` prop `preloadSource`
- `moonstone/Button` and `moonstone/IconButton` allowed value `'opaque'` from prop `backgroundOpacity` which was the default and therefore has the same effect as omitting the prop

### Added

- `moonstone/VideoPlayer` props `selection` and `onSeekOutsideRange` to support selecting a range and notification of interactions outside of that range
- `moonstone/VideoPlayer.Video` component to support preloading video sources

### Changed

- `moonstone/VideoPlayer.videoComponent` prop to default to `ui/Media.Media` instead of `'video'`. As a result, to use a custom video element, one must pass an instance of `ui/Media` with its `mediaComponent` prop set to the desired element.

### Fixed

- `moonstone/ContextualPopupDecorator` to properly stop propagating keydown event if fired from the popup container
- `moonstone/Slider` to read when knob gains focus or for a change in value
- `moonstone/Scroller` to not cut off Expandables when scrollbar appears
- `moonstone/VideoPlayer` to correctly read out when play button is pressed
- `moonstone/Divider` to always use a fixed height, regardless of locale

## [2.0.0-beta.4] - 2018-05-21

### Added

- `moonstone/Button` and `moonstone/IconButton` class name `small` to the list of allowed `css` overrides
- `moonstone/VideoPlayer.MediaControls` property `onClose` to handle back key
- `moonstone/ProgressBar` prop `highlighted` for when the UX needs to call special attention to a progress bar

### Changed

- `moonstone/VideoPlayer` to disable media slider when source is unavailable

### Fixed

- `moonstone/ContextualPopupDecorator` to not set focus to activator when closing if focus was set elsewhere
- `moonstone/IconButton` to allow external customization of vertical alignment of its `Icon` by setting `line-height`
- `moonstone/Marquee.MarqueeController` to not cancel valid animations
- `moonstone/VideoPlayer` feedback and feedback icon to hide properly on play/pause/fast forward/rewind
- `moonstone/VideoPlayer` to correctly focus to default media controls component
- `moonstone/VideoPlayer` to close opened popup components when media controls hide
- `moonstone/VideoPlayer` to show controls on mount and when playing next preload video

## [2.0.0-beta.3] - 2018-05-14

### Added

- `moonstone/SelectableItem.SelectableItemDecorator`

### Changed

- `moonstone/ToggleItem` to forward native events on `onFocus` and `onBlur`
- `moonstone/Input` and `moonstone/ExpandableInput` to support forwarding valid `<input>` props to the contained `<input>` node
- `moonstone/ToggleButton` to fire `onToggle` when toggled

### Fixed

- `moonstone/VirtualList.VirtualList` and `moonstone/VirtualList.VirtualGridList` to scroll properly with all enabled items via a page up or down key
- `moonstone/VirtualList.VirtualList`, `moonstone/VirtualList.VirtualGridList`, and `moonstone/Scroller.Scroller` to ignore any user key events in pointer mode
- `moonstone/VirtualList.VirtualList`, `moonstone/VirtualList.VirtualGridList`, and `moonstone/Scroller.Scroller` to pass `data-spotlight-container-disabled` prop to their outer DOM element
- `moonstone/Image` so it automatically swaps the `src` to the appropriate resolution dynamically as the screen resizes
- `moonstone/Popup` to support all `spotlightRestrict` options
- `moonstone` component `disabled` colors to match the most recent design guidelines (from 30% to 60% opacity)
- `moonstone/ExpandableInput` spotlight behavior when leaving the component via 5-way

## [2.0.0-beta.2] - 2018-05-07

### Fixed

- `moonstone/IconButton` to allow theme-style customization, like it claimed was possible
- `moonstone/ExpandableItem` and related expandables to deal with disabled items and the `autoClose`, `lockBottom` and `noLockBottom` props
- `moonstone/Slider` not to fire `onChange` event when 5-ways out of boundary
- `moonstone/ToggleButton` layout for RTL locales
- `moonstone/Item`, `moonstone/SlotItem`, `moonstone/ToggleItem` to not apply duplicate `className` values
- `moonstone/VirtualList.VirtualList`, `moonstone/VirtualList.VirtualGridList`, and `moonstone/Scroller.Scroller` scrollbar button's aria-label in RTL
- `moonstone/VirtualList.VirtualList` and `moonstone/VirtualList.VirtualGridList` to scroll properly with all disabled items
- `moonstone/VirtualList.VirtualList` and `moonstone/VirtualList.VirtualGridList` to not scroll on focus when jumping

## [2.0.0-beta.1] - 2018-04-29

### Removed

- `moonstone/IncrementSlider` and `moonstone/Slider` props `tooltipAsPercent`, `tooltipSide`, and `tooltipForceSide`, to be replaced by `moonstone/IncrementSlider.IncrementSliderTooltip` and `moonstone/Slider.SliderTooltip` props `percent`, and `side`
- `moonstone/IncrementSlider` props `detachedKnob`, `onDecrement`, `onIncrement`, and `scrubbing`
- `moonstone/ProgressBar` props `tooltipSide` and `tooltipForceSide`, to be replaced by `moonstone/ProgressBar.ProgressBarTooltip` prop `side`
- `moonstone/Slider` props `detachedKnob`, `onDecrement`, `onIncrement`, `scrubbing`, and `onKnobMove`
- `moonstone/VideoPlayer` property `tooltipHideDelay`
- `moonstone/VideoPlayer` props `backwardIcon`, `forwardIcon`, `initialJumpDelay`, `jumpBackwardIcon`, `jumpButtonsDisabled`, `jumpDelay`, `jumpForwadIcon`, `leftComponents`, `moreButtonCloseLabel`, `moreButtonColor`, `moreButtonDisabled`, `moreButtonLabel`, `no5WayJump`, `noJumpButtons`, `noRateButtons`, `pauseIcon`, `playIcon`, `rateButtonsDisabled`, and `rightComponents`, replaced by corresponding props on `moonstone/VideoPlayer.MediaControls`
- `moonstone/VideoPlayer` props `onBackwardButtonClick`, `onForwardButtonClick`, `onJumpBackwardButtonClick`, `onJumpForwardButtonClick`, and `onPlayButtonClick`, replaced by `onRewind`, `onFastForward`, `onJumpBackward`, `onJumpForward`, `onPause`, and `onPlay`, respectively

### Added

- `moonstone/DatePicker` props `dayAriaLabel`, `dayLabel`, `monthAriaLabel`, `monthLabel`, `yearAriaLabel` and `yearLabel` to configure the label set on date pickers
- `moonstone/DayPicker` and `moonstone/DaySelector` props `dayNameLength`, `everyDayText`, `everyWeekdayText`, and `everyWeekendText`
- `moonstone/ExpandablePicker` props `checkButtonAriaLabel`, `decrementAriaLabel`, `incrementAriaLabel`, and `pickerAriaLabel` to configure the label set on each button and picker
- `moonstone/MediaOverlay` component
- `moonstone/Picker` props `aria-label`, `decrementAriaLabel`, and `incrementAriaLabel` to configure the label set on each button
- `moonstone/Popup` property `closeButtonAriaLabel` to configure the label set on popup close button
- `moonstone/ProgressBar.ProgressBarTooltip` props `percent` to format the value as a percent and `visible` to control display of the tooltip
- `moonstone/TimePicker` props `hourAriaLabel`, `hourLabel`, `meridiemAriaLabel`, `meridiemLabel`, `minuteAriaLabel`, and `minuteLabel` to configure the label set on time pickers
- `moonstone/VideoPlayer.MediaControls` component to support additional customization of the playback controls
- `moonstone/VideoPlayer` props `mediaControlsComponent`, `onRewind`, `onFastForward`, `onJumpBackward`, `onJumpForward`, `onPause`, `onPlay`, and `preloadSource`
- `moonstone/VirtualList.VirtualList` and `moonstone/VirtualList.VirtualGridList` `role="list"`
- `moonstone/VirtualList.VirtualList` and `moonstone/VirtualList.VirtualGridList` prop `wrap` to support wrap-around spotlight navigation
- `moonstone/VirtualList`, `moonstone/VirtualGridList` and `moonstone/Scroller` props `scrollRightAriaLabel`, `scrollLeftAriaLabel`, `scrollDownAriaLabel`, and `scrollUpAriaLabel` to configure the aria-label set on scroll buttons in the scrollbars

### Changed

- `moonstone/IncrementSlider` and `moonstone/Slider` prop `tooltip` to support either a boolean for the default tooltip or an element or component for a custom tooltip
- `moonstone/Input` to prevent pointer actions on other component when the input has focus
- `moonstone/ProgressBar.ProgressBarTooltip` prop `side` to support either locale-aware or locale-independent positioning
- `moonstone/ProgressBar.ProgressBarTooltip` prop `tooltip` to support custom tooltip components
- `moonstone/Scroller`, `moonstone/Picker`, and `moonstone/IncrementSlider` to retain focus on `moonstone/IconButton` when it becomes disabled

### Fixed

- `moonstone/ExpandableItem` and related expandable components to expand smoothly when used in a scroller
- `moonstone/GridListImageItem` to show proper `placeholder` and `selectionOverlay`
- `moonstone/MoonstoneDecorator` to optimize localized font loading performance
- `moonstone/Scroller` and `moonstone/VirtualList` navigation via 5-way from paging controls
- `moonstone/VideoPlayer` to render bottom controls at idle after mounting
- `moonstone/VirtualList.VirtualList` and `moonstone/VirtualList.VirtualGridList` to give initial focus
- `moonstone/VirtualList.VirtualList` and `moonstone/VirtualList.VirtualGridList` to have the default value for `dataSize`, `pageScroll`, and `spacing` props

## [2.0.0-alpha.8] - 2018-04-17

### Added

- `moonstone/Panels` property `closeButtonAriaLabel` to configure the label set on application close button

### Changed

- `moonstone/VirtualList.VirtualList` and `moonstone/VirtualList.VirtualGridList` to set its ARIA `role` to `"list"`
- `moonstone/VideoPlayer` property `title` to accept node type

### Fixed

- `moonstone/TimePicker` to show `meridiem` correctly in all locales
- `moonstone/Scrollable` scroll buttons to read out out audio guidance when button pressed down
- `moonstone/ExpandableItem` to show label properly when open and disabled
- `moonstone/Notification` to position properly in RTL locales
- `moonstone/VideoPlayer` to show controls when pressing 5-way select

## [2.0.0-alpha.7] - 2018-04-03

### Removed

- `moonstone/VirtualList.VirtualList` and `moonstone/VirtualList.VirtualGridList` prop `data` to eliminate the misunderstanding caused by the ambiguity of `data`

### Added

- `moonstone/VideoPlayer` property `noSpinner` to allow apps to show/hide spinner while loading video

### Changed

- `moonstone/VideoPlayer` to disable play/pause button when media controls are disabled
- `moonstone/VideoPlayer` property `moreButtonColor` to allow setting underline colors for more button
- `moonstone/VirtualList.VirtualList` and `moonstone/VirtualList.VirtualGridList` prop `isItemDisabled`, which accepts a function that checks if the item at the supplied index is disabled
- `moonstone/Panels.Header` support for `headerInput` so the Header can be used as an Input. See documentation for usage examples.
- `moonstone/ProgressBar` property `tooltipSide` to configure tooltip position relative to the progress bar
- `moonstone/ProgressBar` colors (affecting `moonstone/Slider` as well) for light and dark theme to match the latest designs and make them more visible when drawn over arbitrary background colors

### Fixed

- `moonstone/VideoPlayer` to correctly adjust spaces when the number of components changes in `leftComponents` and `rightComponents`
- `moonstone/VideoPlayer` to read out audio guidance every time `source` changes
- `moonstone/VideoPlayer` to display custom thumbnail node
- `moonstone/VideoPlayer` to hide more icon when right components are removed
- `moonstone/Picker` to correctly update pressed state when dragging off buttons
- `moonstone/Notification` to display when it's opened
- `moonstone/VirtualList` and `moonstone/VirtualGridList` to show Spotlight properly while navigating with page up and down keys
- `moonstone/Input` to allow navigating via left or right to other components when the input is active and the selection is at start or end of the text, respectively
- `moonstone/Panels.ActivityPanels` to correctly lay out the existing panel after adding additional panels

## [2.0.0-alpha.6] - 2018-03-22

### Removed

- `moonstone/Slider` exports `SliderFactory` and `SliderBaseFactory`
- `moonstone/IncrementSlider` exports `IncrementSliderFactory` and `IncrementSliderBaseFactory`
- `moonstone/ProgressBar`, `moonstone/Slider`, `moonstone/Slider.SliderTooltip`, `moonstone/IncrementSlider` components' `vertical` property and replaced it with `orientation`

### Added

- `moonstone/VideoPlayer` property `component` to handle custom video element
- `moonstone/IncrementSlider` properties `incrementAriaLabel` and `decrementAriaLabel` to configure the label set on each button
- `moonstone/Input` support for `small` prop
- `moonstone/ProgressBar` support for `tooltip` and `tooltipForceSide`
- `moonstone/ProgressBar`, `moonstone/Slider`, `moonstone/Slider.SliderTooltip`, `moonstone/IncrementSlider` property `orientation` to accept orientation strings like "vertical" and "horizontal" (replaced old `vertical` prop)

### Changed

- `moonstone/Input` input `height`, `vertical-align`, and `margins`. Please verify your layouts to ensure everything lines up correctly; this change may require removal of old sizing and positioning CSS which is no longer necessary.
- `moonstone/FormCheckbox` to have a small border around the circle, according to new GUI designs
- `moonstone/RadioItem` dot size and added an inner-dot to selected-focused state, according to new GUI designs
- `moonstone/ContextualPopup` prop `popupContainerId` to `popupSpotlightId`
- `moonstone/Popup` prop `containerId` to `spotlightId`
- `moonstone/VideoPlayer` prop `containerId` to `spotlightId`
- `moonstone/VirtualList.VirtualList` and `moonstone/VirtualList.VirtualGridList` prop `component` to be replaced by `itemRenderer`

### Fixed

- `moonstone/ExpandableItem` to be more performant when animating
- `moonstone/GridListImageItem` to hide overlay checkmark icon on focus when unselected
- `moonstone/GridListImageItem` to use `ui/GridListImageItem`
- `moonstone/VirtualList`, `moonstone/VirtualGridList` and `moonstone/Scroller` components to use their base UI components
- `moonstone/VirtualList` to show the selected state on hovered paging controls properly
- `moonstone/Slider` to highlight knob when selected
- `moonstone/Slider` to handle updates to its `value` prop correctly
- `moonstone/ToggleItem` to accept HTML DOM node tag names as strings for its `component` property
- `moonstone/Popup` to properly pause and resume spotlight when animating

## [2.0.0-alpha.5] - 2018-03-07

### Removed

- `moonstone/Marquee.MarqueeText`, replaced by `moonstone/Marquee.Marquee`
- `moonstone/VirtualGridList.GridListImageItem`, replaced by `moonstone/GridListImageItem`

### Changed

- `moonstone/Marquee.Marquee` to be `moonstone/Marquee.MarqueeBase`
- `moonstone/ContextualPopupDecorator` to not restore last-focused child
- `moonstone/ExpandableList` to restore focus to the first selected item after opening

### Fixed

- `moonstone/Slider` to correctly show localized percentage value in tooltip when `tooltipAsPercent` is true
- `moonstone/VirtualGridList` to show or hide its scrollbars properly
- `moonstone/Button` text to be properly centered
- `moonstone/Input` to not clip some glyphs at the start of the value

## [2.0.0-alpha.4] - 2018-02-13

### Added

- `moonstone/SlotItem` replacing `moonstone/Item.ItemOverlay`

### Removed

- `moonstone/VirtualFlexList` to be replaced by `ui/VirtualFlexList`
- `moonstone/Button` and `moonstone/IconButton` prop `noAnimation`
- `moonstone/Item.OverlayDecorator`, `moonstone/Item.Overlay`, and `moonstone/Item.ItemOverlay` to be replaced by `moonstone/SlotItem`

### Changed

- `moonstone/Marquee` to do less-costly calculations during measurement and optimized the applied styles
- `moonstone/ExpandableList` to require a unique key for each object type data

### Fixed

- `moonstone/VirtualList` to render properly with fiber reconciler
- `moonstone/VirtualList` focus option in scrollTo api
- `moonstone/ExpandableSpotlightDecorator` to not spot the title upon collapse when in `pointerMode`
- `moonstone/Spinner` to not unpause Spotlight unless it was the one to pause it
- `moonstone/Marquee` to stop when becoming disabled
- `moonstone/Input`, `moonstone/MarqueeDecorator`, and `moonstone/Slider` to prevent unnecessary focus-based updates

## [2.0.0-alpha.3] - 2018-01-18

### Removed

- `moonstone/Scroller` and `moonstone/VirtualList` option `indexToFocus` in `scrollTo` method which is deprecated from 1.2.0
- `moonstone/Scroller` props `horizontal` and `vertical` which are deprecated from 1.3.0 and replaced with `direction` prop
- `moonstone/Button` exports `ButtonFactory` and `ButtonBaseFactory`
- `moonstone/IconButton` exports `IconButtonFactory` and `IconButtonBaseFactory`

### Fixed

- `moonstone/MoonstoneDecorator` root node to fill the entire space available, which simplifies positioning and sizing for child elements (previously always measured 0 in height)
- `moonstone/VirtualList` to prevent infinite function call when a size of contents is slightly longer than a client size without a scrollbar
- `moonstone/VirtualList` to sync scroll position when clientSize changed

## [2.0.0-alpha.2] - 2017-08-29

No significant changes.

## [2.0.0-alpha.1] - 2017-08-27

### Changed

- `moonstone/Button`, `moonstone/Checkbox`, `moonstone/FormCheckbox`, `moonstone/IconButton`, `moonstone/IncrementSlider`, `moonstone/Item`, `moonstone/Picker`, and `moonstone/RangePicker`, `moonstone/Switch` and `moonstone/VideoPlayer` to use `ui/Touchable`

## [1.15.0] - 2018-02-28

### Deprecated

- `moonstone/Marquee.Marquee`, to be moved to `moonstone/Marquee.MarqueeBase` in 2.0.0
- `moonstone/Marquee.MarqueeText`, to be moved to `moonstone/Marquee.Marquee` in 2.0.0

### Fixed

- `moonstone/GridListImageItem` to display correctly

## [1.14.0] - 2018-02-23

### Deprecated

- `moonstone/VirtualFlexList`, to be replaced by `ui/VirtualFlexList` in 2.0.0
- `moonstone/VirtualGridList.GridListImageItem`, to be replaced by `moonstone/GridListImageItem` in 2.0.0
- `moonstone/Button` and `moonstone/IconButton` prop `noAnimation`, to be removed in 2.0.0
- `moonstone/Button.ButtonFactory`, `moonstone/Button.ButtonBaseFactory`, `moonstone/IconButton.IconButtonFactory`, `moonstone/IconButton.IconButtonBaseFactory`, `moonstone/IncrementSlider.IncrementSliderFactory`, `moonstone/IncrementSlider.IncrementSliderBaseFactory`, `moonstone/Slider.SliderFactory`, and `moonstone/Slider.SliderBaseFactory`, to be removed in 2.0.0
- `moonstone/Item.ItemOverlay`, to be replaced by `ui/SlotItem` in 2.0.0
- `moonstone/Item.Overlay` and `moonstone/Item.OverlayDecorator`, to be removed in 2.0.0

### Added

- `moonstone/DaySelector` component
- `moonstone/EditableIntegerPicker` component
- `moonstone/GridListImageItem` component

## [1.13.4] - 2018-07-30

### Fixed

- `moonstone/DatePicker` to calculate min and max year in the current calender

## [1.13.3] - 2018-01-16

### Fixed

- `moonstone/TimePicker` to not read out meridiem label when meridiem picker gets a focus
- `moonstone/Scroller` to correctly update scrollbars when the scroller's contents change

## [1.13.2] - 2017-12-14

### Fixed

- `moonstone/Panels` to maintain spotlight focus when `noAnimation` is set
- `moonstone/Panels` to not accept back key presses during transition
- `moonstone/Panels` to revert 1.13.0 fix that blurred Spotlight when transitioning panels
- `moonstone/Scroller` and other scrolling components to not show scroll thumb when only child item is updated
- `moonstone/Scroller` and other scrolling components to not hide scroll thumb immediately after scroll position reaches the top or the bottom
- `moonstone/Scroller` and other scrolling components to show scroll thumb properly when scroll position reaches the top or the bottom by paging controls

## [1.13.1] - 2017-12-06

### Fixed

- `moonstone/Slider` to not unnecessarily fire `onChange` if the initial value has not changed

## [1.13.0] - 2017-11-28

### Added

- `moonstone/VideoPlayer` props `disabled`, `loading`, `miniFeedbackHideDelay`, and `thumbnailComponent` as well as new APIs: `areControlsVisible`, `getVideoNode`, `showFeedback`, and `toggleControls`

### Fixed

- `moonstone/VirtualList` to render items from a correct index on edge cases at the top of a list
- `moonstone/VirtualList` to handle focus properly via page up at the first page and via page down at the last page
- `moonstone/Expandable` and derivatives to use the new `ease-out-quart` animation timing function to better match the aesthetic of Enyo's Expandables
- `moonstone/TooltipDecorator` to correctly display tooltip direction when locale changes
- `moonstone/Marquee` to restart animation on every resize update
- `moonstone/LabeledItem` to start marquee when hovering while disabled
- `moonstone/Marquee` to correctly start when hovering on disabled spottable components
- `moonstone/Marquee.MarqueeController` to not abort marquee when moving among components
- `moonstone/Picker` marquee issues with disabled buttons or Picker
- `moonstone/Panels` to prevent loss of spotlight issue when moving between panels
- `moonstone/VideoPlayer` to bring it in line with real-world use-cases
- `moonstone/Slider` by removing unnecessary repaints to the screen
- `moonstone/Slider` to fire `onChange` events when the knob is pressed near the boundaries
- `moonstone/VideoPlayer` to correctly position knob when interacting with media slider
- `moonstone/VideoPlayer` to not read out the focused button when the media controls hide
- `moonstone/MarqueeDecorator` to stop when unhovering a disabled component using `marqueeOn` `'focus'`
- `moonstone/Slider` to not forward `onChange` when `disabled` on `mouseUp/click`
- `moonstone/VideoPlayer` to defer rendering playback controls until needed

## [1.12.2] - 2017-11-15

### Fixed

- `moonstone/VirtualList` to scroll and focus properly by pageUp and pageDown when disabled items are in it
- `moonstone/Button` to correctly specify minimum width when in large text mode
- `moonstone/Scroller` and other scrolling components to restore last focused index when panel is changed
- `moonstone/VideoPlayer` to display time correctly in RTL locale
- `moonstone/VirtualList` to scroll correctly using page down key with disabled items
- `moonstone/Scroller` and other scrolling components to not cause a script error when scrollbar is not rendered
- `moonstone/Picker` incrementer and decrementer to not change size when focused
- `moonstone/Header` to use a slightly smaller font size for `title` in non-latin locales and a line-height for `titleBelow` and `subTitleBelow` that better meets the needs of tall-glyph languages like Tamil and Thai, as well as latin locales
- `moonstone/Scroller` and `moonstone/VirtualList` to keep spotlight when pressing a 5-way control while scrolling
- `moonstone/Panels` to prevent user interaction with panel contents during transition
- `moonstone/Slider` and related components to correctly position knob for `detachedKnob` on mouse down and fire value where mouse was positioned on mouse up
- `moonstone/DayPicker` to update day names when changing locale
- `moonstone/ExpandableItem` and all other `Expandable` components to revert 1.12.1 change to pull down from the top

## [1.12.1] - 2017-11-07

### Fixed

- `moonstone/ExpandableItem` and all other `Expandable` components to now pull down from the top instead of being revealed from the bottom, matching Enyo's design
- `moonstone/VirtualListNative` to scroll properly with page up/down keys if there is a disabled item
- `moonstone/RangePicker` to display negative values correctly in RTL
- `moonstone/Scroller` and other scrolling components to not blur scroll buttons when wheeling
- `moonstone/Scrollbar` to hide scroll thumb immediately without delay after scroll position reaches min or max
- `moonstone/Divider` to pass `marqueeOn` prop
- `moonstone/Slider` to fire `onChange` on mouse up and key up
- `moonstone/VideoPlayer` to show knob when pressed
- `moonstone/Header` to layout `titleBelow` and `subTitleBelow` correctly
- `moonstone/Header` to use correct font-weight for `subTitleBelow`
- `moonstone/VirtualList` to restore focus correctly for lists only slightly larger than the viewport

## [1.12.0] - 2017-10-27

### Fixed

- `moonstone/Scroller` and other scrolling components to prevent focusing outside the viewport when pressing a 5-way key during wheeling
- `moonstone/Scroller` to called scrollToBoundary once when focus is moved using holding child item
- `moonstone/VideoPlayer` to apply skin correctly
- `moonstone/Popup` from `last-focused` to `default-element` in `SpotlightContainerDecorator` config
- `moonstone/Panels` to retain focus when back key is pressed on breadcrumb
- `moonstone/Input` to correctly hide VKB when dismissing

## [1.11.0] - 2017-10-24

### Added

- `moonstone/VideoPlayer` properties `seekDisabled` and `onSeekFailed` to disable seek function

### Changed

- `moonstone/ExpandableList` to become `disabled` if there are no children

### Fixed

- `moonstone/Picker` to read out customized accessibility value when picker prop has `joined` and `aria-valuetext`
- `moonstone/Scroller` to apply scroll position on vertical or horizontal Scroller when child gets a focus
- `moonstone/Scroller` and other scrolling components to scroll without animation when panel is changed
- `moonstone/ContextualPopup` padding to not overlap close button
- `moonstone/Scroller` and other scrolling components to change focus via page up/down only when the scrollbar is visible
- `moonstone/Picker` to only increment one value on hold
- `moonstone/ItemOverlay` to remeasure when focused

## [1.10.1] - 2017-10-16

### Fixed

- `moonstone/Scroller` and other scrolling components to scroll via page up/down when focus is inside a Spotlight container
- `moonstone/VirtualList` and `moonstone/VirtualGridList` to scroll by 5-way keys right after wheeling
- `moonstone/VirtualList` not to move focus when a current item and the last item are located at the same line and pressing a page down key
- `moonstone/Slider` knob to follow while dragging for detached knob
- `moonstone/Header` to layout header row correctly in `standard` type
- `moonstone/Input` to not dismiss on-screen keyboard when dragging cursor out of input box
- `moonstone/Header` RTL `line-height` issue
- `moonstone/Panels` to render children on idle
- `moonstone/Scroller` and other scrolling components to limit muted spotlight container scrims to their bounds
- `moonstone/Input` to always forward `onKeyUp` event

## [1.10.0] - 2017-10-09

### Added

- `moonstone/VideoPlayer` support for designating components with `.spottable-default` as the default focus target when pressing 5-way down from the slider
- `moonstone/Slider` property `activateOnFocus` which when enabled, allows 5-way directional key interaction with the `Slider` value without pressing [Enter] first
- `moonstone/VideoPlayer` property `noMiniFeedback` to support controlling the visibility of mini feedback
- `ui/Layout`, which provides a technique for laying-out components on the screen using `Cells`, in rows or columns

### Changed

- `moonstone/Popup` to focus on mount if it’s initially opened and non-animating and to always pass an object to `onHide` and `onShow`
- `moonstone/VideoPlayer` to emit `onScrub` event and provide audio guidance when setting focus to slider

### Fixed

- `moonstone/ExpandableItem` and derivatives to restore focus to the Item if the contents were last focused when closed
- `moonstone/Slider` toggling activated state when holding enter/select key
- `moonstone/TimePicker` picker icons shifting slightly when focusing an adjacent picker
- `moonstone/Icon` so it handles color the same way generic text does, by inheriting from the parent's color. This applies to all instances of `Icon`, `IconButton`, and `Icon` inside `Button`.
- `moonstone/fonts` Museo Sans font to correct "Ti" kerning
- `moonstone/VideoPlayer` to correctly position knob on mouse click
- `moonstone/Panels.Header` to show an ellipsis for long titles with RTL text
- `moonstone/Marquee` to restart when invalidated by a prop change and managed by a `moonstone/Marquee.MarqueeController`
- `spotlight.Spotlight` method `focus()` to verify that the target element matches its container's selector rules prior to setting focus
- `moonstone/Picker` to only change picker values `onWheel` when spotted
- `moonstone/VideoPlayer` to hide descendant floating components (tooltips, contextual popups) when the media controls hide

## [1.9.3] - 2017-10-03

### Added

- `moonstone/Button` property value to `backgroundOpacity` called "lightTranslucent" to better serve colorful image backgrounds behind Buttons. This also affects `moonstone/IconButton` and `moonstone/Panels/ApplicationCloseButton`.
- `moonstone/Panels` property `closeButtonBackgroundOpacity` to support `moonstone/Panels/ApplicationCloseButton`'s `backgroundOpacity` prop

### Changed

- `Moonstone Icons` font file to include the latest designs for several icons
- `moonstone/Panels/ApplicationCloseButton` to expose its `backgroundOpacity` prop

### Fixed

- `moonstone/VirtualList` to apply "position: absolute" inline style to items
- `moonstone/Picker` to increment and decrement normally at the edges of joined picker
- `moonstone/Icon` not to read out image characters
- `moonstone/Scroller` and other scrolling components to not accumulate paging scroll by pressing page up/down in scrollbar
- `moonstone/Icon` to correctly display focused state when using external image
- `moonstone/Button` and `moonstone/IconButton` to be properly visually muted when in a muted container

## [1.9.2] - 2017-09-26

### Fixed

- `moonstone/ExpandableList` preventing updates when its children had changed

## [1.9.1] - 2017-09-25

### Fixed

- `moonstone/ExpandableList` run-time error when using an array of objects as children
- `moonstone/VideoPlayer` blocking pointer events when the controls were hidden

## [1.9.0] - 2017-09-22

### Added

- `moonstone/styles/mixins.less` mixins: `.moon-spotlight-margin()` and `.moon-spotlight-padding()`
- `moonstone/Button` property `noAnimation` to support non-animating pressed visual

### Changed

- `moonstone/TimePicker` to use "AM/PM" instead of "meridiem" for label under meridiem picker
- `moonstone/IconButton` default style to not animate on press. NOTE: This behavior will change back to its previous setting in release 2.0.0.
- `moonstone/Popup` to warn when using `scrimType` `'none'` and `spotlightRestrict` `'self-only'`
- `moonstone/Scroller` to block spotlight during scroll
- `moonstone/ExpandableItem` and derivatives to always pause spotlight before animation

### Fixed

- `moonstone/VirtualGridList` to not move focus to wrong column when scrolled from the bottom by holding the "up" key
- `moonstone/VirtualList` to focus an item properly when moving to a next or previous page
- `moonstone/Scroller` and other scrolling components to move focus toward first or last child when page up or down key is pressed if the number of children is small
- `moonstone/VirtualList` to scroll to preserved index when it exists within dataSize for preserving focus
- `moonstone/Picker` buttons to not change size
- `moonstone/Panel` to move key navigation to application close button on holding the "up" key.
- `moonstone/Picker` to show numbers when changing values rapidly
- `moonstone/Popup` layout in large text mode to show close button correctly
- `moonstone/Picker` from moving scroller when pressing 5-way keys in `joined` Picker
- `moonstone/Input` so it displays all locales the same way, without cutting off the edges of characters
- `moonstone/TooltipDecorator` to hide tooltip when 5-way keys are pressed for disabled components
- `moonstone/Picker` to not tremble in width when changing values while using a numeric width prop value
- `moonstone/Picker` to not overlap values when changing values in `vertical`
- `moonstone/ContextualPopup` pointer mode focus behavior for `spotlightRestrict='self-only'`
- `moonstone/VideoPlayer` to prevent interacting with more components in pointer mode when hidden
- `moonstone/Scroller` to not repaint its entire contents whenever partial content is updated
- `moonstone/Slider` knob positioning after its container is resized
- `moonstone/VideoPlayer` to maintain focus when media controls are hidden
- `moonstone/Scroller` to scroll expandable components into view when opening when pointer has moved elsewhere

## [1.8.0] - 2017-09-07

### Deprecated

- `moonstone/Dialog` property `showDivider`, will be replaced by `noDivider` property in 2.0.0

### Added

- `moonstone/Popup` callback property `onShow` which fires after popup appears for both animating and non-animating popups

### Changed

- `moonstone/Popup` callback property `onHide` to run on both animating and non-animating popups
- `moonstone/VideoPlayer` state `playbackRate` to media events
- `moonstone/VideoPlayer` support for `spotlightDisabled`
- `moonstone/VideoPlayer` thumbnail positioning and style
- `moonstone/VirtualList` to render when dataSize increased or decreased
- `moonstone/Dialog` style
- `moonstone/Popup`, `moonstone/Dialog`, and `moonstone/Notification` to support `node` type for children
- `moonstone/Scroller` to forward `onKeyDown` events

### Fixed

- `moonstone/Scroller` and other scrolling components to enable focus when wheel scroll is stopped
- `moonstone/VirtualList` to show scroll thumb when a preserved item is focused in a Panel
- `moonstone/Scroller` to navigate properly with 5-way when expandable child is opened
- `moonstone/VirtualList` to stop scrolling when focus is moved on an item from paging controls or outside
- `moonstone/VirtualList` to move out with 5-way navigation when the first or the last item is disabled
- `moonstone/IconButton` Tooltip position when disabled
- `moonstone/VideoPlayer` Tooltip time after unhovering
- `moonstone/VirtualList` to not show invisible items
- `moonstone/IconButton` Tooltip position when disabled
- `moonstone/VideoPlayer` to display feedback tooltip correctly when navigating in 5-way
- `moonstone/MarqueeDecorator` to work with synchronized `marqueeOn` `'render'` and hovering as well as `marqueOn` `'hover'` when moving rapidly among synchronized marquees
- `moonstone/Input` aria-label for translation
- `moonstone/Marquee` to recalculate inside `moonstone/Scroller` and `moonstone/SelectableItem` by bypassing `shouldComponentUpdate`
- `moonstone/Picker` to marquee when incrementing and decrementing values with the prop `noAnimation`

## [1.7.0] - 2017-08-23

### Deprecated

- `moonstone/TextSizeDecorator` and it will be replaced by `moonstone/AccessibilityDecorator`
- `moonstone/MarqueeDecorator` property `marqueeCentered` and `moonstone/Marquee` property `centered` will be replaced by `alignment` property in 2.0.0

### Added

- `moonstone/TooltipDecorator` config property to direct tooltip into a property instead of adding to `children`
- `moonstone/VideoPlayer` prop `thumbnailUnavailable` to fade thumbnail
- `moonstone/AccessibilityDecorator` with `highContrast` and `textSize`
- `moonstone/VideoPlayer` high contrast scrim
- `moonstone/MarqueeDecorator`and `moonstone/Marquee` property `alignment` to allow setting  alignment of marquee content

### Changed

- `moonstone/Scrollbar` to disable paging control down button properly at the bottom when a scroller size is a non-integer value
- `moonstone/VirtualList`, `moonstone/VirtualGridList`, and `moonstone/Scroller` to scroll on `keydown` event instead of `keyup` event of page up and page down keys
- `moonstone/VirtualGridList` to scroll by item via 5 way key
- `moonstone/VideoPlayer` to read target time when jump by left/right key
- `moonstone/IconButton` to not use `MarqueeDecorator` and `Uppercase`

### Fixed

- `moonstone/VirtualList` and `moonstone/VirtualGridList` to focus the correct item when page up and page down keys are pressed
- `moonstone/VirtualList` to not lose focus when moving out from the first item via 5way when it has disabled items
- `moonstone/Slider` to align tooltip with detached knob
- `moonstone/FormCheckbox` to display correct colors in light skin
- `moonstone/Picker` and `moonstone/RangePicker` to forward `onKeyDown` events when not `joined`
- `moonstone/SelectableItem` to display correct icon width and alignment
- `moonstone/LabeledItem` to always match alignment with the locale
- `moonstone/Scroller` to properly 5-way navigate from scroll buttons
- `moonstone/ExpandableList` to display correct font weight and size for list items
- `moonstone/Divider` to not italicize in non-italic locales
- `moonstone/VideoPlayer` slider knob to follow progress after being selected when seeking
- `moonstone/LabeledItem` to correctly position its icon. This affects all of the `Expandables`, `moonstone/DatePicker` and `moonstone/TimePicker`.
- `moonstone/Panels.Header` and `moonstone/Item` to prevent them from allowing their contents to overflow unexpectedly
- `moonstone/Marquee` to recalculate when vertical scrollbar appears
- `moonstone/SelectableItem` to recalculate marquee when toggled

### Removed

- `moonstone/Input` large-text mode

## [1.6.1] - 2017-08-07

### Changed

- `moonstone/Icon` and `moonstone/IconButton` to no longer fit image source to the icon's boundary

## [1.6.0] - 2017-08-04

### Added

- `moonstone/VideoPlayer` ability to seek when holding down the right and left keys. Sensitivity can be adjusted using throttling options `jumpDelay` and `initialJumpDelay`.
- `moonstone/VideoPlayer` property `no5WayJump` to disable jumping done by 5-way
- `moonstone/VideoPlayer` support for the "More" button to use tooltips
- `moonstone/VideoPlayer` properties `moreButtonLabel` and `moreButtonCloseLabel` to allow customization of the "More" button's tooltip and Aria labels
- `moonstone/VideoPlayer` property `moreButtonDisabled` to disable the "More" button
- `moonstone/Picker` and `moonstone/RangePicker` prop `aria-valuetext` to support reading custom text instead of value
- `moonstone/VideoPlayer` methods `showControls` and `hideControls` to allow external interaction with the player
- `moonstone/Scroller` support for Page Up/Page Down keys in pointer mode when no item has focus

### Changed

- `moonstone/VideoPlayer` to handle play, pause, stop, fast forward and rewind on remote controller
- `moonstone/Marquee` to also start when hovered if `marqueeOnRender` is set

### Fixed

- `moonstone/IconButton` to fit image source within `IconButton`
- `moonstone` icon font sizes for wide icons
- `moonstone/ContextualPopupDecorator` to prefer setting focus to the appropriate popup instead of other underlying controls when using 5-way from the activating control
- `moonstone/Scroller` not scrolled via 5 way when `moonstone/ExpandableList` is opened
- `moonstone/VirtualList` to not let the focus move outside of container even if there are children left when navigating with 5way
- `moonstone/Scroller` and other scrolling components to update disability of paging controls when the scrollbar is set to `visible` and the content becomes shorter
- `moonstone/VideoPlayer` to focus on hover over play/pause button when video is loading
- `moonstone/VideoPlayer` to update and display proper time while moving knob when video is paused
- `moonstone/VideoPlayer` long title overlap issues
- `moonstone/Header` to apply `marqueeOn` prop to `subTitleBelow` and `titleBelow`
- `moonstone/Picker` wheeling in `moonstone/Scroller`
- `moonstone/IncrementSlider` and `moonstone/Picker` to read value changes when selecting buttons

## [1.5.0] - 2017-07-19

### Added

- `moonstone/Slider` and `moonstone/IncrementSlider` prop `aria-valuetext` to support reading custom text instead of value
- `moonstone/TooltipDecorator` property `tooltipProps` to attach props to tooltip component
- `moonstone/Scroller` and `moonstone/VirtualList` ability to scroll via page up and page down keys
- `moonstone/VideoPlayer` tooltip-thumbnail support with the `thumbnailSrc` prop and the `onScrub` callback to fire when the knob moves and a new thumbnail is needed
- `moonstone/VirtualList` ability to navigate via 5way when there are disabled items
- `moonstone/ContextualPopupDecorator` property `popupContainerId` to support configuration of the popup's spotlight container
- `moonstone/ContextualPopupDecorator` property `onOpen` to notify containers when the popup has been opened
- `moonstone/ContextualPopupDecorator` config option `openProp` to support mapping the value of `open` property to the chosen property of wrapped component

### Changed

- `moonstone/ExpandableList` to use 'radio' as the default, and adapt 'single' mode to render as a `moonstone/RadioItem` instead of a `moonstone/CheckboxItem`
- `moonstone/VideoPlayer` to not hide pause icon when it appears
- `moonstone/ContextualPopupDecorator` to set accessibility-related props onto the container node rather than the popup node
- `moonstone/ExpandableItem`, `moonstone/ExpandableList`, `moonstone/ExpandablePicker`, `moonstone/DatePicker`, and `moonstone/TimePicker` to pause spotlight when animating in 5-way mode
- `moonstone/Spinner` to position the text content under the spinner, rather than to the right side
- `moonstone/VideoPlayer` to include hour when announcing the time while scrubbing
- `moonstone/GridListImageItem` to require a `source` prop and not have a default value

### Fixed

- `moonstone/Input` ellipsis to show if placeholder is changed dynamically and is too long
- `moonstone/Marquee` to re-evaluate RTL orientation when its content changes
- `moonstone/VirtualList` to restore focus on short lists
- `moonstone/ExpandableInput` to expand the width of its contained `moonstone/Input`
- `moonstone/Input` support for `dismissOnEnter`
- `moonstone/Input` focus management to prevent stealing focus when programmatically moved elsewhere
- `moonstone/Input` 5-way spot behavior
- `moonstone` international fonts to always be used, even when unsupported font-weights or font-styles are requested
- `moonstone/Panels.Panel` support for selecting components with `.spottable-default` as the default focus target
- `moonstone/Panels` layout in RTL locales
- `moonstone` spottable components to support `onSpotlightDown`, `onSpotlightLeft`, `onSpotlightRight`, and `onSpotlightUp` event property
- `moonstone/VirtualList` losing spotlight when the list is empty
- `moonstone/FormCheckbox` in focused state to have the correct "check" color
- `moonstone/Scroller` and other scrolling components' bug in `navigableFilter` when passed a container id

## [1.4.1] - 2017-07-05

### Changed

- `moonstone/Popup` to only call `onKeyDown` when there is a focused item in the `Popup`
- `moonstone/Scroller`, `moonstone/Picker`, and `moonstone/IncrementSlider` to automatically move focus when the currently focused `moonstone/IconButton` becomes disabled

### Fixed

- `moonstone/ContextualPopupDecorator` close button to account for large text size
- `moonstone/ContextualPopupDecorator` to not spot controls other than its activator when navigating out via 5-way
- `moonstone/Header` to set the value of `marqueeOn` for all types of headers

## [1.4.0] - 2017-06-29

### Deprecated

- `moonstone/Input` prop `noDecorator` is being replaced by `autoFocus` in 2.0.0

### Added

- `moonstone/Scrollbar` property `corner` to add the corner between vertical and horizontal scrollbars
- `moonstone/ScrollThumb` for a thumb of `moonstone/Scrollbar`
- `moonstone/styles/text.less` mixin `.locale-japanese-line-break()` to apply the correct  Japanese language line-break rules for the following multi-line components: `moonstone/BodyText`, `moonstone/Dialog`, `moonstone/Notification`, `moonstone/Popup`, and `moonstone/Tooltip`
- `moonstone/ContextualPopupDecorator` property `popupProps` to attach props to popup component
- `moonstone/VideoPlayer` property `pauseAtEnd` to control forward/backward seeking
- `moonstone/Panels/Header` prop `marqueeOn` to control marquee of header

### Changed

- `moonstone/Panels/Header` to expose its `marqueeOn` prop
- `moonstone/VideoPlayer` to automatically adjust the width of the allocated space for the side components so the media controls have more space to appear on smaller screens
- `moonstone/VideoPlayer` properties `autoCloseTimeout` and `titleHideDelay` default value to `5000`
- `moonstone/VirtualList` to support restoring focus to the last focused item
- `moonstone/Scroller` and other scrolling components to call `onScrollStop` before unmounting if a scroll is in progress
- `moonstone/Scroller` to reveal non-spottable content when navigating out of a scroller

### Fixed

- `moonstone/Dialog` to properly focus via pointer on child components
- `moonstone/VirtualList`, `moonstone/VirtualGridList`, and `moonstone/Scroller` not to be slower when scrolled to the first or the last position by wheeling
- `moonstone` component hold delay time
- `moonstone/VideoPlayer` to show its controls when pressing down the first time
- `moonstone/Panel` autoFocus logic to only focus on initial render
- `moonstone/Input` text colors
- `moonstone/ExpandableInput` to focus its decorator when leaving by 5-way left/right

## [1.3.1] - 2017-06-14

### Fixed

- `moonstone/Picker` support for large text
- `moonstone/Scroller` support for focusing paging controls with the pointer
- `moonstone` CSS rules for unskinned spottable components

## [1.3.0] - 2017-06-12

### Deprecated

- `moonstone/Scroller` props `horizontal` and `vertical`. Deprecated props are replaced with `direction` prop. `horizontal` and `vertical` will be removed in 2.0.0.
- `moonstone/Panel` prop `noAutoFocus` in favor of `autoFocus="none"`

### Added

- `moonstone/Image` support for `children` prop inside images
- `moonstone/Scroller` prop `direction` which replaces `horizontal` and `vertical` props
- `moonstone/VideoPlayer` property `tooltipHideDelay` to hide tooltip with a given amount of time
- `moonstone/VideoPlayer` property `pauseAtEnd` to pause when it reaches either the start or the end of the video
- `moonstone/VideoPlayer` methods `fastForward`, `getMediaState`, `jump`, `pause`, `play`, `rewind`, and `seek` to allow external interaction with the player. See docs for example usage.

### Changed

- `moonstone/Skinnable` to support context and allow it to be added to any component to be individually skinned. This includes a further optimization in skinning which consolidates all color assignments into a single block, so non-color rules aren't unnecessarily duplicated.
- `moonstone/Skinnable` light and dark skin names ("moonstone-light" and "moonstone") to "light" and "dark", respectively
- `moonstone/VideoPlayer` to set play/pause icon to display "play" when rewinding or fast forwarding
- `moonstone/VideoPlayer` to rewind or fast forward when previous command is slow-forward or slow-rewind respectively
- `moonstone/VideoPlayer` to fast forward when previous command is slow-forward and it reaches the last of its play rate
- `moonstone/VideoPlayer` to not play video on reload when `noAutoPlay` is `true`
- `moonstone/VideoPlayer` property `feedbackHideDelay`'s default value to `3000`
- `moonstone/Notification` to break line in characters in ja and zh locale
- `moonstone/Notification` to align texts left in LTR locale and right in RTL locale
- `moonstone/VideoPlayer` to simulate rewind functionality on non-webOS platforms only

### Fixed

- `moonstone/ExpandableItem` to correct the `titleIcon` when using `open` and `disabled`
- `moonstone/GridListImageItem` to center its selection icon on the image instead of the item
- `moonstone/Input` to have correct `Tooltip` position in `RTL`
- `moonstone/SwitchItem` to not unintentionally overflow `Scroller` containers, causing them to jump to the side when focusing
- `moonstone/VideoPlayer` to fast forward properly when video is at paused state
- `moonstone/VideoPlayer` to correctly change sources
- `moonstone/VideoPlayer` to show or hide feedback tooltip properly
- `moonstone/DateTimeDecorator` to work properly with `RadioControllerDecorator`
- `moonstone/Picker` in joined, large text mode so the arrows are properly aligned and sized
- `moonstone/Icon` to reflect the same proportion in relation to its size in large-text mode

## [1.2.0] - 2017-05-17

### Deprecated

- `moonstone/Scroller` and other scrolling components option `indexToFocus` in `scrollTo` method to be removed in 2.0.0

### Added

- `moonstone/Slider` and `moonstone/IncrementSlider` prop `noFill` to support a style without the fill
- `moonstone/Marquee` property `rtl` to set directionality to right-to-left
- `moonstone/VirtualList.GridListImageItem` property `selectionOverlay` to add custom component for selection overlay
- `moonstone/MoonstoneDecorator` property `skin` to let an app choose its skin: "moonstone" and "moonstone-light" are now available
- `moonstone/FormCheckboxItem`
- `moonstone/FormCheckbox`, a standalone checkbox, to support `moonstone/FormCheckboxItem`
- `moonstone/Input` props `invalid` and `invalidMessage` to display a tooltip when input value is invalid
- `moonstone/Scroller` and other scrolling components option `focus` in `scrollTo()` method
- `moonstone/Scroller` and other scrolling components property `spottableScrollbar`
- `moonstone/Icon.IconList` icons: `arrowshrinkleft` and `arrowshrinkright`

### Changed

- `moonstone/Picker` arrow icon for `joined` picker: small when not spotted, hidden when it reaches the end of the picker
- `moonstone/Checkbox` and `moonstone/CheckboxItem` to reflect the latest design
- `moonstone/MoonstoneDecorator/fontGenerator` was refactored to use the browser's FontFace API to dynamically load locale fonts
- `moonstone/VideoPlayer` space allotment on both sides of the playback controls to support 4 buttons; consequently the "more" controls area has shrunk by the same amount
- `moonstone/VideoPlayer` to not disable media button (play/pause)
- `moonstone/Scroller` and other scrolling components so that paging controls are not spottable by default with 5-way
- `moonstone/VideoPlayer`'s more/less button to use updated arrow icon

### Fixed

- `moonstone/MarqueeDecorator` to properly stop marquee on items with `'marqueeOnHover'`
- `moonstone/ExpandableList` to work properly with object-based children
- `moonstone/styles/fonts.less` to restore the Moonstone Icon font to request the local system font by default. Remember to update your webOS build to get the latest version of the font so you don't see empty boxes for your icons.
- `moonstone/Picker` and `moonstone/RangePicker` to now use the correct size from Enyo (60px v.s. 84px) for icon buttons
- `moonstone/Scroller` and other scrolling components to apply ri.scale properly
- `moonstone/Panel` to not cover a `Panels`'s `ApplicationCloseButton` when not using a `Header`
- `moonstone/IncrementSlider` to show tooltip when buttons focused

## [1.1.0] - 2017-04-21

### Deprecated

- `moonstone/ExpandableInput` property `onInputChange`

### Added

- `moonstone/Panels.Panel` prop and `moonstone/MoonstoneDecorator` config option: `noAutoFocus` to support prevention of setting automatic focus after render
- `moonstone/VideoPlayer` props: `backwardIcon`, `forwardIcon`, `jumpBackwardIcon`, `jumpForwardIcon`, `pauseIcon`, and `playIcon` to support icon customization of the player
- `moonstone/VideoPlayer` props `jumpButtonsDisabled` and `rateButtonsDisabled` for disabling the pairs of buttons when it's inappropriate for the playing media
- `moonstone/VideoPlayer` property `playbackRateHash` to support custom playback rates
- `moonstone/VideoPlayer` callback prop `onControlsAvailable` which fires when the players controls show or hide
- `moonstone/Image` support for `onLoad` and `onError` events
- `moonstone/VirtualList.GridListImageItem` prop `placeholder`
- `moonstone/Divider` property `preserveCase` to display text without capitalizing it

### Changed

- `moonstone/Slider` colors and sizing to match the latest designs
- `moonstone/ProgressBar` to position correctly with other components nearby
- `moonstone/Panels` breadcrumb to no longer have a horizontal line above it
- `moonstone/Transition` to measure itself when the CPU is idle
- style for disabled opacity from 0.4 to 0.3
- `moonstone/Button` colors for transparent and translucent background opacity when disabled
- `moonstone/ExpandableInput` property `onInputChange` to fire along with `onChange`. `onInputChange` is deprecated and will be removed in a future update.
- `Moonstone.ttf` font to include new icons
- `moonstone/Icon` to reference additional icons

### Fixed

- `moonstone/Popup` and `moonstone/ContextualPopupDecorator` 5-way navigation behavior
- `moonstone/Input` to not spot its own input decorator on 5-way out
- `moonstone/VideoPlayer` to no longer render its `children` in multiple places
- `moonstone/Button` text color when used on a neutral (light) background in some cases
- `moonstone/Popup` background opacity
- `moonstone/Marquee` to recalculate properly when its contents change
- `moonstone/TimePicker` to display time in correct order
- `moonstone/Scroller` to prefer spotlight navigation to its internal components

## [1.0.0] - 2017-03-31

> NOTE: We have also modified most form components to be usable in a controlled (app manages component
> state) or uncontrolled (Enact manages component state) manner. To put a component into a
> controlled state, pass in `value` (or other appropriate state property such as `selected` or
> `open`) at component creation and then respond to events and update the value as needed. To put a
> component into an uncontrolled state, do not set `value` (or equivalent), at creation. From this
> point on, Enact will manage the state and events will be sent when the state is updated. To
> specify an initial value, use the `defaultValue` (or, `defaultSelected, `defaultOpen, etc.)
> property.  See the documentation for individual components for more information.

### Added

- `moonstone/Button` property `icon` to support a built-in icon next to the text content. The Icon supports everything that `moonstone/Icon` supports, as well as a custom icon.
- `moonstone/MoonstoneDecorator` property `textSize` to resize several components to requested CMR sizes. Simply add `textSize="large"` to your `App` and the new sizes will automatically take effect.

### Changed

- `moonstone/Slider` to use the property `tooltip` instead of `noTooltip`, so the built-in tooltip is not enabled by default
- `moonstone/IncrementSlider` to include tooltip documentation
- `moonstone/ExpandableList` to accept an array of objects as children which are spread onto the generated components
- `moonstone/CheckboxItem` style to match the latest designs, with support for the `moonstone/Checkbox` to be on either the left or the right side by using the `iconPosition` property
- `moonstone/VideoPlayer` to supply every event callback-method with an object representing the VideoPlayer's current state, including: `currentTime`, `duration`, `paused`, `proportionLoaded`, and `proportionPlayed`

### Fixed

- `moonstone/Panels.Panel` behavior for remembering focus on unmount and setting focus after render
- `moonstone/VirtualList.VirtualGridList` showing empty items when items are continuously added dynamically
- `moonstone/Picker` to marquee on focus once again

## [1.0.0-beta.4] - 2017-03-10

### Added

- `moonstone/VirtualList` `indexToFocus` option to `scrollTo` method to focus on item with specified index
- `moonstone/IconButton` and `moonstone/Button` `color` property to add a remote control key color to the button
- `moonstone/Scrollbar` property `disabled` to disable both paging controls when it is true
- `moonstone/VirtualList` parameter `moreInfo` to pass `firstVisibleIndex` and `lastVisibleIndex` when scroll events are firing
- Accessibility support to UI components
- `moonstone/VideoPlayer` property `onUMSMediaInfo` to support the custom webOS “umsmediainfo” event
- `moonstone/Region` component which encourages wrapping components for improved accessibility rather than only preceding the components with a `moonstone/Divider`
- `moonstone/Slider` tooltip. It's enabled by default and comes with options like `noTooltip`, `tooltipAsPercent`, and `tooltipSide`. See the component docs for more details.
- `moonstone/Panels.Panel` property `hideChildren` to defer rendering children
- `moonstone/Spinner` properties `blockClickOn` and `scrim` to block click events behind spinner
- `moonstone/VirtualList` property `clientSize` to specify item dimensions instead of measuring them

### Changed

- `moonstone/VirtualGridImageItem` styles to reduce redundant style code app side
- `moonstone/VirtualList` and `moonstone/VirtualGridList` to add essential CSS for list items automatically
- `moonstone/VirtualList` and `moonstone/VirtualGridList` to not add `data-index` to their item DOM elements directly, but to pass `data-index` as the parameter of their `component` prop like the `key` parameter of their `component` prop
- `moonstone/ExpandableItem` and derivatives to defer focusing the contents until animation completes
- `moonstone/LabeledItem`, `moonstone/ExpandableItem`, `moonstone/ExpandableList` to each support the `node` type in their `label` property. Best used with `ui/Slottable`.

### Fixed

- `moonstone/VirtualList.GridListImageItem` to have proper padding size according to the existence of caption/subcaption
- `moonstone/Scroller` and other scrolling components to display scrollbars with proper size
- `moonstone/VirtualGridList` to not be truncated

### Removed

- `moonstone/Scroller` and other scrolling components property `hideScrollbars` and replaced it with `horizontalScrollbar` and `verticalScrollbar`

## [1.0.0-beta.3] - 2017-02-21

### Added

- `moonstone/VideoPlayer` support for 5-way show/hide of media playback controls
- `moonstone/VideoPlayer` property `feedbackHideDelay`
- `moonstone/Slider` property `onKnobMove` to fire when the knob position changes, independently from the `moonstone/Slider` value
- `moonstone/Slider` properties `active`, `disabled`, `knobStep`, `onActivate`, `onDecrement`, and `onIncrement` as part of enabling 5-way support to `moonstone/Slider`, `moonstone/IncrementSlider` and the media slider for `moonstone/VideoPlayer`
- `moonstone/Slider` now supports `children` which are added to the `Slider`'s knob, and follow it as it moves
- `moonstone/ExpandableInput` properties `iconAfter` and `iconBefore` to display icons after and before the input, respectively
- `moonstone/Dialog` property `preserveCase`, which affects `title` text

### Changed

- `moonstone/IncrementSlider` to change when the buttons are held down
- `moonstone/Marquee` to allow disabled marquees to animate
- `moonstone/Dialog` to marquee `title` and `titleBelow`
- `moonstone/Marquee.MarqueeController` config option `startOnFocus` to `marqueeOnFocus`. `startOnFocus` is deprecated and will be removed in a future update.
- `moonstone/Button`, `moonstone/IconButton`, `moonstone/Item` to not forward `onClick` when `disabled`

### Fixed

- `moonstone/Marquee.MarqueeController` to start marquee on newly registered components when controller has focus and to restart synced marquees after completion
- `moonstone/Scroller` to recalculate when an expandable child opens
- `spotlightDisabled` property support for spottable moonstone components
- `moonstone/Popup` and `moonstone/ContextualPopupDecorator` so that when the popup is closed, spotlight focus returns to the control that had focus prior to the popup opening
- `moonstone/Input` to not get focus when disabled

## [1.0.0-beta.2] - 2017-01-30

### Added

- `moonstone/Panels.Panel` property `showChildren` to support deferring rendering the panel body until animation completes
- `moonstone/MarqueeDecorator` property `invalidateProps` that specifies which props cause the marquee distance to be invalidated
- developer-mode warnings to several components to warn when values are out-of-range
- `moonstone/Divider` property `spacing` which adjusts the amount of empty space above and below the `Divider`. `'normal'`, `'small'`, `'medium'`, `'large'`, and `'none'` are available.
- `moonstone/Picker` when `joined` the ability to be incremented and decremented by arrow keys
- `onSpotlightDisappear` event property support for spottable moonstone components
- `moonstone/VideoPlayer` property `titleHideDelay`

### Changed

- `moonstone/Panels.Panels` and variations to defer rendering the children of contained `Panel` instances until animation completes
- `moonstone/ProgressBar` properties `progress` and `backgroundProgress` to accept a number between 0 and 1
- `moonstone/Slider` and `moonstone/IncrementSlider` property `backgroundPercent` to `backgroundProgress` which now accepts a number between 0 and 1
- `moonstone/Slider` to not ignore `value` prop when it is the same as the previous value
- `moonstone/Picker` component's buttons to reverse their operation such that 'up' selects the previous item and 'down' the next
- `moonstone/Picker` and derivatives may now use numeric width, which represents the amount of characters to use for sizing. `width={4}` represents four characters, `2` for two characters, etc. `width` still accepts the size-name strings.
- `moonstone/Divider` to now behave as a simple horizontal line when no text content is provided
- `moonstone/Scroller` and other scrolling components to not display scrollbar controls by default
- `moonstone/DatePicker` and `moonstone/TimePicker` to emit `onChange` event whenever the value is changed, not just when the component is closed

### Removed

- `moonstone/ProgressBar` properties `min` and `max`

### Fixed

- `moonstone/IncrementSlider` so that the knob is spottable via pointer, and 5-way navigation between the knob and the increment/decrement buttons is functional
- `moonstone/Slider` and `moonstone/IncrementSlider` to not fire `onChange` for value changes from props

## [1.0.0-beta.1] - 2016-12-30

### Added

- `moonstone/VideoPlayer` and `moonstone/TooltipDecorator` components and samples
- `moonstone/Panels.Panels` property `onBack` to support `ui/Cancelable`
- `moonstone/VirtualFlexList` Work-In-Progress component to support variably sized rows or columns
- `moonstone/ExpandableItem` properties `autoClose` and `lockBottom`
- `moonstone/ExpandableList` properties `noAutoClose` and `noLockBottom`
- `moonstone/Picker` property `reverse`
- `moonstone/ContextualPopup` property `noAutoDismiss`
- `moonstone/Dialog` property `scrimType`
- `moonstone/Popup` property `spotlightRestrict`

### Changed

- `moonstone/Panels.Routable` to require a `navigate` configuration property indicating the event callback for back or cancel actions
- `moonstone/MarqueeController` focus/blur handling to start and stop synchronized `moonstone/Marquee` components
- `moonstone/ExpandableList` property `autoClose` to `closeOnSelect` to disambiguate it from the added `autoClose` on 5-way up
- `moonstone/ContextualPopupDecorator.ContextualPopupDecorator` component's `onCloseButtonClick` property to `onClose`
- `moonstone/Dialog` component's `onCloseButtonClicked` property to `onClose`
- `moonstone/Spinner` component's `center` and `middle` properties to a single `centered` property
	that applies both horizontal and vertical centering
- `moonstone/Popup.PopupBase` component's `onCloseButtonClicked` property to `onCloseButtonClick`
- `moonstone/Item.ItemOverlay` component's `autoHide` property to remove the `'no'` option. The same
	effect can be achieved by omitting the property or passing `null`.
- `moonstone/VirtualGridList` to be scrolled by page when navigating with a 5-way direction key
- `moonstone/Scroller`, `moonstone/VirtualList`, `moonstone/VirtualGridList` to no longer respond to mouse down/move/up events
- all Expandables to include a state arrow UI element
- `moonstone/LabeledItem` to support a `titleIcon` property which positions just after the title text
- `moonstone/Button` to include `moonstone/TooltipDecorator`
- `moonstone/Expandable` to support being managed, radio group-style, by a component wrapped with `RadioControllerDecorator` from `ui/RadioDecorator`
- `moonstone/Picker` to animate `moonstone/Marquee` children when any part of the `moonstone/Picker` is focused
- `moonstone/VirtualList` to mute its container instead of disabling it during scroll events
- `moonstone/VirtualList`, `moonstone/VirtualGridList`, and `moonstone/Scroller` to continue scrolling when holding down the paging controls
- `moonstone/VirtualList` to require a `component` prop and not have a default value
- `moonstone/Picker` to continuously change when a button is held down by adding `ui/Holdable`.

### Fixed

- `moonstone/Popup` and `moonstone/ContextualPopup` 5-way navigation behavior using spotlight.
- Bug where a synchronized marquee whose content fit the available space would prevent restarting of the marquees
- `moonstone/Input` to show an ellipsis on the correct side based on the text directionality of the `value` or `placeholder` content.
- `moonstone/VirtualList` and `moonstone/VirtualGridList` to prevent unwanted scrolling when focused with the pointer
- `moonstone/Picker` to remove fingernail when a the pointer is held down, but the pointer is moved off the `joined` picker.
- `moonstone/LabeledItem` to include marquee on both `title` and `label`, and be synchronized

## [1.0.0-alpha.5] - 2016-12-16

No changes.

## [1.0.0-alpha.4] - 2016-12-2

### Added

- `moonstone/Popup`, `moonstone/ContextualPopupDecorator`, `moonstone/Notification`, `moonstone/Dialog` and `moonstone/ExpandableInput` components
- `ItemOverlay` component to `moonstone/Item` module
- `marqueeCentered` prop to `moonstone/MarqueeDecorator` and `moonstone/MarqueeText`
- `placeholder` prop to `moonstone/Image`
- `moonstone/MarqueeController` component to synchronize multiple `moonstone/Marquee` components
- Non-latin locale support to all existing Moonstone components
- Language-specific font support
- `moonstone/IncrementSlider` now accepts customizable increment and decrement icons, as well as `moonstone/Slider` being more responsive to external styling

### Changed

- `moonstone/Input` component's `iconStart` and `iconEnd` properties to be `iconBefore` and `iconAfter`, respectively, for consistency with `moonstone/Item.ItemOverlay` naming
- `moonstone/Icon` and `moonstone/IconButton` so the `children` property supports both font-based icons and images
- the `checked` property to `selected` for consistency across the whole framework. This allows better interoperability when switching between various components.  Affects the following: `CheckboxItem`, `RadioItem`, `SelectableItem`, `Switch`, `SwitchItem`, and `ToggleItem`. Additionally, these now use `moonstone/Item.ItemOverlay` to position and handle their Icons.
- `moonstone/Slider` and `moonstone/IncrementSlider` to be more performant. No changes were made to
	the public API.
- `moonstone/GridListImageItem` so that a placeholder image displays while loading the image, and the caption and subcaption support marqueeing
- `moonstone/MoonstoneDecorator` to add `FloatingLayerDecorator`
- `moonstone/IncrementSlider` in vertical mode looks and works as expected.

### Removed

- LESS mixins that belong in `@enact/ui`, so that only moonstone-specific mixins are contained in
this module. When authoring components and importing mixins, only the local mixins need to be
imported, as they already import the general mixins.
- the `src` property from `moonstone/Icon` and `moonston/IconButton`. Use the support for URLs in
	the `children` property as noted above.
- the `height` property from `moonstone/IncrementSlider` and `moonstone/Slider`

### Fixed

- Joined picker so that it now has correct animation when using the mouse wheel
- Bug in DatePicker/TimePicker that prevented setting of value earlier than 1969

## [1.0.0-alpha.3] - 2016-11-8

### Added

- `moonstone/BodyText`, `moonstone/DatePicker`, `moonstone/DayPicker`, `moonstone/ExpandableItem`, `moonstone/Image`, and `moonstone/TimePicker` components
- `fullBleed` prop to `moonstone/Panels/Header`. When `true`, the header content is indented and the header lines are removed.
- Application close button to `moonstone/Panels`. Fires `onApplicationClose` when clicked. Can be omitted with the `noCloseButton` prop.
- `marqueeDisabled` prop to `moonstone/Picker`
- `padded` prop to `moonstone/RangePicker`
- `forceDirection` prop to `moonstone/Marquee`. Forces the direction of `moonstone/Marquee`. Useful for when `RTL` content cannot be auto detected.

### Changed

- `data` parameter passed to `component` prop of `VirtualList`.
- `moonstone/Expandable` into a submodule of `moonstone/ExpandableItem`
- `ExpandableList` to properly support selection
- `moonstone/Divider`'s `children` property to be optional
- `moonstone/ToggleItem`'s `inline` version to have a `max-width` of `240px`
- `moonstone/Input` to use `<div>` instead of `<label>` for wrapping components. No change to
	functionality, only markup.

### Removed

- `moonstone/ExpandableCheckboxItemGroup` in favor of `ExpandableList`

## [1.0.0-alpha.2] - 2016-10-21

This version includes a lot of refactoring from the previous release. Developers need to switch to the new enact-dev command-line tool.

### Added

- New components and HOCs: `moonstone/Scroller`, `moonstone/VirtualList`, `moonstone/VirtualGridList`, `moonstone/MarqueeText`, `moonstone/Spinner`, `moonstone/ExpandableCheckboxItemGroup`, `moonstone/MarqueeDecorator`
- New options for `ui/Toggleable` HOC
- Marquee support to many components
- Image support to `moonstone/Icon` and `moonstone/IconButton`
- `dismissOnEnter` prop for `moonstone/Input`
- Many more unit tests

### Changed

- Some props for UI state were renamed to have `default` prefix where state was managed by the component. (e.g. `defaultOpen`)

### Fixed

- Many components were fixed, polished, updated and documented
- Inline docs updated to be more consistent and comprehensive<|MERGE_RESOLUTION|>--- conflicted
+++ resolved
@@ -8,11 +8,8 @@
 
 - `moonstone/Panels` slot `<controls>` to easily add custom controls next to the Panels' "close" button
 - `moonstone/Header` prop `centered` to support immersive apps with a completely centered  design
-<<<<<<< HEAD
-=======
 - `moonstone/BodyText` prop `size` to offer a new "small" size
 - `moonstone/TooltipDecorator` prop `tooltipRelative` and `moonstone/TooltipDecorator.Tooltip` prop `relative` to support relative positioning. This is an advanced feature and requires a container with specific rules. See documentation for details.
->>>>>>> ef3edacf
 
 ### Removed
 
@@ -22,10 +19,7 @@
 ### Changed
 
 - `moonstone/Button.ButtonDecorator` to remove `i18n/Uppercase` HOC
-<<<<<<< HEAD
 - `moonstone/Button` and `moonstone/Header` appearance to match the latest designs
-- `moonstone/Panel` and `moonstone/Panels` now allocate slightly more screen edge space for a cleaner look
-=======
 - `moonstone/Panel` and `moonstone/Panels` now allocate slightly more screen edge space for a cleaner look
 - `moonstone/DaySelector` to have squared check boxes to match the rest of the checkmark components
 - `moonstone/LabeledIcon` and `moonstone/LabeledIconButton` text size to be smaller
@@ -34,7 +28,6 @@
 ### Fixed
 
 - `moonstone/Scroller`, `moonstone/VirtualList.VirtualGridList`, and `moonstone/VirtualList.VirtualList` to scroll by page up/down keys without focus in pointer mode
->>>>>>> ef3edacf
 
 ## [2.5.3] - ???
 
