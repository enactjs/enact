--- conflicted
+++ resolved
@@ -8,13 +8,10 @@
 
 ### Added
 
-<<<<<<< HEAD
-- `moonstone/Picker` and `moonstone/RangePicker` prop `aria-valuetext` to support reading custom text instead of value
-=======
 - `moonstone/VideoPlayer` support for the "More" button to use tooltips
 - `moonstone/VideoPlayer` properties `moreButtonLabel` and `moreButtonCloseLabel` to allow customization of the "More" button's tooltip and Aria labels
 - `moonstone/VideoPlayer` property `moreButtonDisabled` to disable the "More" button
->>>>>>> 50f703f1
+- `moonstone/Picker` and `moonstone/RangePicker` prop `aria-valuetext` to support reading custom text instead of value
 
 ### Changed
 
