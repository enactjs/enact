--- conflicted
+++ resolved
@@ -36,22 +36,18 @@
 
 ### Fixed
 
-<<<<<<< HEAD
 - `moonstone/MediaOverlay` to not use `moonstone/Marquee.MarqueeController` for `marqueeOn` render
 - `moonston/EditableIntegerPicker` to disable itself when on a range producing a single static value.
 - `moonston/Picker` to disable itself when containing only one or zero items.
 - `moonston/RangePicker` to disable itself when on a range producing a single static value.
-=======
 - `moonstone/EditableIntegerPicker` to disable itself when on a range consisting of a single static value
 - `moonstone/Picker` to disable itself when containing fewer than two items
 - `moonstone/Popup` to spot its content correctly when `open` by default
 - `moonstone/RangePicker` to disable itself when on a range consisting of a single static value
->>>>>>> 2b9ee5bf
 - `moonstone/TooltipDecorator` to hide when `onDismiss` has been invoked
 - `moonstone/VideoPlayer` to show media controls when pressing down in pointer mode
 - `moonstone/VideoPlayer` to provide a more natural 5-way focus behavior
 - `moonstone/VideoPlayer.MediaControls` to handle left and right key to jump when `moonstone/VideoPlayer` is focused
-<<<<<<< HEAD
 - `moonstone/Popup` to spot its content correctly when `open` by default
 
 ### Changed
@@ -60,8 +56,6 @@
 - `moonstone/VideoPlayer` to roam spotlight focus freely to left and right from `MediaControls`
 - `moonstone/VideoPlayer` to disable bottom controls when loading until it's playable
 - `moonstone/VideoPlayer` container changes to provide a more natural 5-way focus behavior
-=======
->>>>>>> 2b9ee5bf
 
 ## [2.0.0-beta.6] - 2018-06-04
 
