--- conflicted
+++ resolved
@@ -4,16 +4,13 @@
 
 ## [Unreleased]
 
-<<<<<<< HEAD
 ### Changed
 
 - `moonstone/spinner` to blur Spotlight when the spinner is active
-=======
 ### Fixed
 - `moonstone/Scroller.Scroller`, `moonstone/VirtualList.VirtualGridList`, and `moonstone/VirtualList.VirtualList` to handle direction, page up, and page down keys properly on page controls them when `focusableScrollbar` is false
 - `moonstone/Scroller.Scroller`, `moonstone/VirtualList.VirtualGridList`, and `moonstone/VirtualList.VirtualList` to handle a page up or down key in pointer mode
 - `moonstone/VideoPlayer.MediaControls` to correctly handle more button color when the prop is not specified
->>>>>>> 0ce97197
 
 ## [2.0.0-beta.9] - 2018-07-02
 
