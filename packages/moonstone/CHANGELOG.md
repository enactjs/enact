# Change Log

The following is a curated list of changes in the Enact moonstone module, newest changes on the top.

## [unreleased]

### Removed

- `moonstone/VideoPlayer` property `tooltipHideDelay`
- `moonstone/IncrementSlider` and `moonstone/Slider` props `tooltipAsPercent`, `tooltipSide`, and `tooltipForceSide`, to be replaced by `moonstone/IncrementSlider.IncrementSliderTooltip` and `moonstone/Slider.SliderTooltip` props `percent`, `side`, and `forceSide`
- `moonstone/IncrementSlider` props `detachedKnob`, `onDecrement`, `onIncrement`, and `scrubbing`
- `moonstone/Slider` props `detachedKnob`, `onDecrement`, `onIncrement`, `scrubbing`, and `onKnobMove`

### Added

- `moonstone/ProgressBar.ProgressBarTooltip` props `percent` to format the value as a percent and `visible` to control display of the tooltip
- `moonstone/VirtualList.VirtualList` and `moonstone/VirtualList.VirtualGridList` `role="list"`
- `moonstone/Panels` prop `closeButtonAriaLabel` to configure the aria-label set on application close button
- `moonstone/Picker` props `aria-label` , `decrementAriaLabel`, `incrementAriaLabel` to configure the label set on each button
- `moonstone/DatePicker` props `dayAccessibilityHint`, `dayAriaLabel`, `monthAccessibilityHint`, `monthAriaLabel`, `yearAccessibilityHint`, `yearAriaLabel` to configure the label set on date pickers
- `moonstone/TimePicker` props `hourAccessibilityHint`, `hourAriaLabel`, `meridiemAccessibilityHint`, `meridiemAriaLabel`, `minuteAccessibilityHint`, `minuteAriaLabel` to configure the label set on time pickers
- `moonstone/VirtualList`, `moonstone/VirtualGridList` and `moonstone/Scroller` props `scrollRightAriaLabel`, `scrollLeftAriaLabel`, `scrollDownAriaLabel`, and `scrollUpAriaLabel` to configure the aria-label set on scroll buttons in the scrollbars
- `moonstone/Popup` property `closeButtonAriaLabel` to configure the label set on popup close button
<<<<<<< HEAD
- `moonstone/ExpandablePicker` props `checkButtonAriaLabel`, `decrementAriaLabel`, `incrementAriaLabel`, `pickerAriaLabel` to configure the label set on each button and picker
- `moonstone/ExpandableList` props `aria-label`, `childrenAriaLabels` to configure the label set on each item
- `moonstone/DayPicker` props `childrenAriaLabels`, `everyDayAriaLabel`, `everyWeekdayAriaLabel`, `everyWeekendAriaLabel` to configure the label set on each item
=======
- `moonstone/MediaOverlay` component

### Fixed

- `moonstone/Scroller` and `moonstone/VirtualList` navigation via 5-way from paging controls
- `moonstone/MoonstoneDecorator` to optimize localized font loading performance

### Changed

- `moonstone/IncrementSlider` and `moonstone/Slider` prop `tooltip` to support either a boolean for the default tooltip or an element or component for a custom tooltip
>>>>>>> c03d83a8

## [2.0.0-alpha.8] - 2018-04-17

### Added

- `moonstone/Panels` property `closeButtonAriaLabel` to configure the label set on application close button

### Changed

- `moonstone/VirtualList.VirtualList` and `moonstone/VirtualList.VirtualGridList` to set its ARIA `role` to `"list"`
- `moonstone/VideoPlayer` property `title` to accept node type

### Fixed

- `moonstone/TimePicker` to show `meridiem` correctly in all locales
- `moonstone/Scrollable` scroll buttons to read out out audio guidance when button pressed down
- `moonstone/ExpandableItem` to show label properly when open and disabled
- `moonstone/Notification` to position properly in RTL locales
- `moonstone/VideoPlayer` to show controls when pressing 5-way select

## [2.0.0-alpha.7] - 2018-04-03

### Removed

- `moonstone/VirtualList.VirtualList` and `moonstone/VirtualList.VirtualGridList` prop `data` to eliminate the misunderstanding caused by the ambiguity of `data`

### Added

- `moonstone/VideoPlayer` property `noSpinner` to allow apps to show/hide spinner while loading video

### Changed

- `moonstone/VideoPlayer` to disable play/pause button when media controls are disabled
- `moonstone/VideoPlayer` property `moreButtonColor` to allow setting underline colors for more button
- `moonstone/VirtualList.VirtualList` and `moonstone/VirtualList.VirtualGridList` prop `isItemDisabled`, which accepts a function that checks if the item at the supplied index is disabled
- `moonstone/Panels.Header` support for `headerInput` so the Header can be used as an Input. See documentation for usage examples.
- `moonstone/ProgressBar` property `tooltipSide` to configure tooltip position relative to the progress bar
- `moonstone/ProgressBar` colors (affecting `moonstone/Slider` as well) for light and dark theme to match the latest designs and make them more visible when drawn over arbitrary background colors

### Fixed

- `moonstone/VideoPlayer` to correctly adjust spaces when the number of components changes in `leftComponents` and `rightComponents`
- `moonstone/VideoPlayer` to read out audio guidance every time `source` changes
- `moonstone/VideoPlayer` to display custom thumbnail node
- `moonstone/VideoPlayer` to hide more icon when right components are removed
- `moonstone/Picker` to correctly update pressed state when dragging off buttons
- `moonstone/Notification` to display when it's opened
- `moonstone/VirtualList` and `moonstone/VirtualGridList` to show Spotlight properly while navigating with page up and down keys
- `moonstone/Input` to allow navigating via left or right to other components when the input is active and the selection is at start or end of the text, respectively
- `moonstone/Panels.ActivityPanels` to correctly lay out the existing panel after adding additional panels

## [2.0.0-alpha.6] - 2018-03-22

### Removed

- `moonstone/Slider` exports `SliderFactory` and `SliderBaseFactory`
- `moonstone/IncrementSlider` exports `IncrementSliderFactory` and `IncrementSliderBaseFactory`
- `moonstone/ProgressBar`, `moonstone/Slider`, `moonstone/Slider.SliderTooltip`, `moonstone/IncrementSlider` components' `vertical` property and replaced it with `orientation`

### Added

- `moonstone/VideoPlayer` property `component` to handle custom video element
- `moonstone/IncrementSlider` properties `incrementAriaLabel` and `decrementAriaLabel` to configure the label set on each button
- `moonstone/Input` support for `small` prop
- `moonstone/ProgressBar` support for `tooltip` and `tooltipForceSide`
- `moonstone/ProgressBar`, `moonstone/Slider`, `moonstone/Slider.SliderTooltip`, `moonstone/IncrementSlider` property `orientation` to accept orientation strings like "vertical" and "horizontal" (replaced old `vertical` prop)

### Changed

- `moonstone/Input` input `height`, `vertical-align`, and `margins`. Please verify your layouts to ensure everything lines up correctly; this change may require removal of old sizing and positioning CSS which is no longer necessary.
- `moonstone/FormCheckbox` to have a small border around the circle, according to new GUI designs
- `moonstone/RadioItem` dot size and added an inner-dot to selected-focused state, according to new GUI designs
- `moonstone/ContextualPopup` prop `popupContainerId` to `popupSpotlightId`
- `moonstone/Popup` prop `containerId` to `spotlightId`
- `moonstone/VideoPlayer` prop `containerId` to `spotlightId`
- `moonstone/VirtualList.VirtualList` and `moonstone/VirtualList.VirtualGridList` prop `component` to be replaced by `itemRenderer`

### Fixed

- `moonstone/ExpandableItem` to be more performant when animating
- `moonstone/GridListImageItem` to hide overlay checkmark icon on focus when unselected
- `moonstone/GridListImageItem` to use `ui/GridListImageItem`
- `moonstone/VirtualList`, `moonstone/VirtualGridList` and `moonstone/Scroller` components to use their base UI components
- `moonstone/VirtualList` to show the selected state on hovered paging controls properly
- `moonstone/Slider` to highlight knob when selected
- `moonstone/Slider` to handle updates to its `value` prop correctly
- `moonstone/ToggleItem` to accept HTML DOM node tag names as strings for its `component` property
- `moonstone/Popup` to properly pause and resume spotlight when animating

## [2.0.0-alpha.5] - 2018-03-07

### Removed

- `moonstone/Marquee.MarqueeText`, replaced by `moonstone/Marquee.Marquee`
- `moonstone/VirtualGridList.GridListImageItem`, replaced by `moonstone/GridListImageItem`

### Changed

- `moonstone/Marquee.Marquee` to be `moonstone/Marquee.MarqueeBase`
- `moonstone/ContextualPopupDecorator` to not restore last-focused child
- `moonstone/ExpandableList` to restore focus to the first selected item after opening

### Fixed

- `moonstone/Slider` to correctly show localized percentage value in tooltip when `tooltipAsPercent` is true
- `moonstone/VirtualGridList` to show or hide its scrollbars properly
- `moonstone/Button` text to be properly centered
- `moonstone/Input` to not clip some glyphs at the start of the value

## [2.0.0-alpha.4] - 2018-02-13

### Added

- `moonstone/SlotItem` replacing `moonstone/Item.ItemOverlay`

### Removed

- `moonstone/VirtualFlexList` to be replaced by `ui/VirtualFlexList`
- `moonstone/Button` and `moonstone/IconButton` prop `noAnimation`
- `moonstone/Item.OverlayDecorator`, `moonstone/Item.Overlay`, and `moonstone/Item.ItemOverlay` to be replaced by `moonstone/SlotItem`

### Changed

- `moonstone/Marquee` to do less-costly calculations during measurement and optimized the applied styles
- `moonstone/ExpandableList` to require a unique key for each object type data

### Fixed

- `moonstone/VirtualList` to render properly with fiber reconciler
- `moonstone/VirtualList` focus option in scrollTo api
- `moonstone/ExpandableSpotlightDecorator` to not spot the title upon collapse when in `pointerMode`
- `moonstone/Spinner` to not unpause Spotlight unless it was the one to pause it
- `moonstone/Marquee` to stop when becoming disabled
- `moonstone/Input`, `moonstone/MarqueeDecorator`, and `moonstone/Slider` to prevent unnecessary focus-based updates

## [2.0.0-alpha.3] - 2018-01-18

### Removed

- `moonstone/Scroller` and `moonstone/VirtualList` option `indexToFocus` in `scrollTo` method which is deprecated from 1.2.0
- `moonstone/Scroller` props `horizontal` and `vertical` which are deprecated from 1.3.0 and replaced with `direction` prop
- `moonstone/Button` exports `ButtonFactory` and `ButtonBaseFactory`
- `moonstone/IconButton` exports `IconButtonFactory` and `IconButtonBaseFactory`

### Fixed

- `moonstone/MoonstoneDecorator` root node to fill the entire space available, which simplifies positioning and sizing for child elements (previously always measured 0 in height)
- `moonstone/VirtualList` to prevent infinite function call when a size of contents is slightly longer than a client size without a scrollbar
- `moonstone/VirtualList` to sync scroll position when clientSize changed

## [2.0.0-alpha.2] - 2017-08-29

No significant changes.

## [2.0.0-alpha.1] - 2017-08-27

### Changed

- `moonstone/Button`, `moonstone/Checkbox`, `moonstone/FormCheckbox`, `moonstone/IconButton`, `moonstone/IncrementSlider`, `moonstone/Item`, `moonstone/Picker`, and `moonstone/RangePicker`, `moonstone/Switch` and `moonstone/VideoPlayer` to use `ui/Touchable`

## [1.15.0] - 2018-02-28

### Deprecated

- `moonstone/Marquee.Marquee`, to be moved to `moonstone/Marquee.MarqueeBase` in 2.0.0
- `moonstone/Marquee.MarqueeText`, to be moved to `moonstone/Marquee.Marquee` in 2.0.0

### Fixed

- `moonstone/GridListImageItem` to display correctly

## [1.14.0] - 2018-02-23

### Deprecated

- `moonstone/VirtualFlexList`, to be replaced by `ui/VirtualFlexList` in 2.0.0
- `moonstone/VirtualGridList.GridListImageItem`, to be replaced by `moonstone/GridListImageItem` in 2.0.0
- `moonstone/Button` and `moonstone/IconButton` prop `noAnimation`, to be removed in 2.0.0
- `moonstone/Button.ButtonFactory`, `moonstone/Button.ButtonBaseFactory`, `moonstone/IconButton.IconButtonFactory`, `moonstone/IconButton.IconButtonBaseFactory`, `moonstone/IncrementSlider.IncrementSliderFactory`, `moonstone/IncrementSlider.IncrementSliderBaseFactory`, `moonstone/Slider.SliderFactory`, and `moonstone/Slider.SliderBaseFactory`, to be removed in 2.0.0
- `moonstone/Item.ItemOverlay`, to be replaced by `ui/SlotItem` in 2.0.0
- `moonstone/Item.Overlay` and `moonstone/Item.OverlayDecorator`, to be removed in 2.0.0

### Added

- `moonstone/DaySelector` component
- `moonstone/EditableIntegerPicker` component
- `moonstone/GridListImageItem` component

## [1.13.3] - 2018-01-16

### Fixed

- `moonstone/TimePicker` to not read out meridiem label when meridiem picker gets a focus
- `moonstone/Scroller` to correctly update scrollbars when the scroller's contents change

## [1.13.2] - 2017-12-14

### Fixed

- `moonstone/Panels` to maintain spotlight focus when `noAnimation` is set
- `moonstone/Panels` to not accept back key presses during transition
- `moonstone/Panels` to revert 1.13.0 fix that blurred Spotlight when transitioning panels
- `moonstone/Scroller` and other scrolling components to not show scroll thumb when only child item is updated
- `moonstone/Scroller` and other scrolling components to not hide scroll thumb immediately after scroll position reaches the top or the bottom
- `moonstone/Scroller` and other scrolling components to show scroll thumb properly when scroll position reaches the top or the bottom by paging controls

## [1.13.1] - 2017-12-06

### Fixed

- `moonstone/Slider` to not unnecessarily fire `onChange` if the initial value has not changed

## [1.13.0] - 2017-11-28

### Added

- `moonstone/VideoPlayer` props `disabled`, `loading`, `miniFeedbackHideDelay`, and `thumbnailComponent` as well as new APIs: `areControlsVisible`, `getVideoNode`, `showFeedback`, and `toggleControls`

### Fixed

- `moonstone/VirtualList` to render items from a correct index on edge cases at the top of a list
- `moonstone/VirtualList` to handle focus properly via page up at the first page and via page down at the last page
- `moonstone/Expandable` and derivatives to use the new `ease-out-quart` animation timing function to better match the aesthetic of Enyo's Expandables
- `moonstone/TooltipDecorator` to correctly display tooltip direction when locale changes
- `moonstone/Marquee` to restart animation on every resize update
- `moonstone/LabeledItem` to start marquee when hovering while disabled
- `moonstone/Marquee` to correctly start when hovering on disabled spottable components
- `moonstone/Marquee.MarqueeController` to not abort marquee when moving among components
- `moonstone/Picker` marquee issues with disabled buttons or Picker
- `moonstone/Panels` to prevent loss of spotlight issue when moving between panels
- `moonstone/VideoPlayer` to bring it in line with real-world use-cases
- `moonstone/Slider` by removing unnecessary repaints to the screen
- `moonstone/Slider` to fire `onChange` events when the knob is pressed near the boundaries
- `moonstone/VideoPlayer` to correctly position knob when interacting with media slider
- `moonstone/VideoPlayer` to not read out the focused button when the media controls hide
- `moonstone/MarqueeDecorator` to stop when unhovering a disabled component using `marqueeOn` `'focus'`
- `moonstone/Slider` to not forward `onChange` when `disabled` on `mouseUp/click`
- `moonstone/VideoPlayer` to defer rendering playback controls until needed

## [1.12.2] - 2017-11-15

### Fixed

- `moonstone/VirtualList` to scroll and focus properly by pageUp and pageDown when disabled items are in it
- `moonstone/Button` to correctly specify minimum width when in large text mode
- `moonstone/Scroller` and other scrolling components to restore last focused index when panel is changed
- `moonstone/VideoPlayer` to display time correctly in RTL locale
- `moonstone/VirtualList` to scroll correctly using page down key with disabled items
- `moonstone/Scroller` and other scrolling components to not cause a script error when scrollbar is not rendered
- `moonstone/Picker` incrementer and decrementer to not change size when focused
- `moonstone/Header` to use a slightly smaller font size for `title` in non-latin locales and a line-height for `titleBelow` and `subTitleBelow` that better meets the needs of tall-glyph languages like Tamil and Thai, as well as latin locales
- `moonstone/Scroller` and `moonstone/VirtualList` to keep spotlight when pressing a 5-way control while scrolling
- `moonstone/Panels` to prevent user interaction with panel contents during transition
- `moonstone/Slider` and related components to correctly position knob for `detachedKnob` on mouse down and fire value where mouse was positioned on mouse up
- `moonstone/DayPicker` to update day names when changing locale
- `moonstone/ExpandableItem` and all other `Expandable` components to revert 1.12.1 change to pull down from the top

## [1.12.1] - 2017-11-07

### Fixed

- `moonstone/ExpandableItem` and all other `Expandable` components to now pull down from the top instead of being revealed from the bottom, matching Enyo's design
- `moonstone/VirtualListNative` to scroll properly with page up/down keys if there is a disabled item
- `moonstone/RangePicker` to display negative values correctly in RTL
- `moonstone/Scroller` and other scrolling components to not blur scroll buttons when wheeling
- `moonstone/Scrollbar` to hide scroll thumb immediately without delay after scroll position reaches min or max
- `moonstone/Divider` to pass `marqueeOn` prop
- `moonstone/Slider` to fire `onChange` on mouse up and key up
- `moonstone/VideoPlayer` to show knob when pressed
- `moonstone/Header` to layout `titleBelow` and `subTitleBelow` correctly
- `moonstone/Header` to use correct font-weight for `subTitleBelow`
- `moonstone/VirtualList` to restore focus correctly for lists only slightly larger than the viewport

## [1.12.0] - 2017-10-27

### Fixed

- `moonstone/Scroller` and other scrolling components to prevent focusing outside the viewport when pressing a 5-way key during wheeling
- `moonstone/Scroller` to called scrollToBoundary once when focus is moved using holding child item
- `moonstone/VideoPlayer` to apply skin correctly
- `moonstone/Popup` from `last-focused` to `default-element` in `SpotlightContainerDecorator` config
- `moonstone/Panels` to retain focus when back key is pressed on breadcrumb
- `moonstone/Input` to correctly hide VKB when dismissing

## [1.11.0] - 2017-10-24

### Added

- `moonstone/VideoPlayer` properties `seekDisabled` and `onSeekFailed` to disable seek function

### Changed

- `moonstone/ExpandableList` to become `disabled` if there are no children

### Fixed

- `moonstone/Picker` to read out customized accessibility value when picker prop has `joined` and `aria-valuetext`
- `moonstone/Scroller` to apply scroll position on vertical or horizontal Scroller when child gets a focus
- `moonstone/Scroller` and other scrolling components to scroll without animation when panel is changed
- `moonstone/ContextualPopup` padding to not overlap close button
- `moonstone/Scroller` and other scrolling components to change focus via page up/down only when the scrollbar is visible
- `moonstone/Picker` to only increment one value on hold
- `moonstone/ItemOverlay` to remeasure when focused

## [1.10.1] - 2017-10-16

### Fixed

- `moonstone/Scroller` and other scrolling components to scroll via page up/down when focus is inside a Spotlight container
- `moonstone/VirtualList` and `moonstone/VirtualGridList` to scroll by 5-way keys right after wheeling
- `moonstone/VirtualList` not to move focus when a current item and the last item are located at the same line and pressing a page down key
- `moonstone/Slider` knob to follow while dragging for detached knob
- `moonstone/Header` to layout header row correctly in `standard` type
- `moonstone/Input` to not dismiss on-screen keyboard when dragging cursor out of input box
- `moonstone/Header` RTL `line-height` issue
- `moonstone/Panels` to render children on idle
- `moonstone/Scroller` and other scrolling components to limit muted spotlight container scrims to their bounds
- `moonstone/Input` to always forward `onKeyUp` event

## [1.10.0] - 2017-10-09

### Added

- `moonstone/VideoPlayer` support for designating components with `.spottable-default` as the default focus target when pressing 5-way down from the slider
- `moonstone/Slider` property `activateOnFocus` which when enabled, allows 5-way directional key interaction with the `Slider` value without pressing [Enter] first
- `moonstone/VideoPlayer` property `noMiniFeedback` to support controlling the visibility of mini feedback
- `ui/Layout`, which provides a technique for laying-out components on the screen using `Cells`, in rows or columns

### Changed

- `moonstone/Popup` to focus on mount if it’s initially opened and non-animating and to always pass an object to `onHide` and `onShow`
- `moonstone/VideoPlayer` to emit `onScrub` event and provide audio guidance when setting focus to slider

### Fixed

- `moonstone/ExpandableItem` and derivatives to restore focus to the Item if the contents were last focused when closed
- `moonstone/Slider` toggling activated state when holding enter/select key
- `moonstone/TimePicker` picker icons shifting slightly when focusing an adjacent picker
- `moonstone/Icon` so it handles color the same way generic text does, by inheriting from the parent's color. This applies to all instances of `Icon`, `IconButton`, and `Icon` inside `Button`.
- `moonstone/fonts` Museo Sans font to correct "Ti" kerning
- `moonstone/VideoPlayer` to correctly position knob on mouse click
- `moonstone/Panels.Header` to show an ellipsis for long titles with RTL text
- `moonstone/Marquee` to restart when invalidated by a prop change and managed by a `moonstone/Marquee.MarqueeController`
- `spotlight.Spotlight` method `focus()` to verify that the target element matches its container's selector rules prior to setting focus
- `moonstone/Picker` to only change picker values `onWheel` when spotted
- `moonstone/VideoPlayer` to hide descendant floating components (tooltips, contextual popups) when the media controls hide

## [1.9.3] - 2017-10-03

### Added

- `moonstone/Button` property value to `backgroundOpacity` called "lightTranslucent" to better serve colorful image backgrounds behind Buttons. This also affects `moonstone/IconButton` and `moonstone/Panels/ApplicationCloseButton`.
- `moonstone/Panels` property `closeButtonBackgroundOpacity` to support `moonstone/Panels/ApplicationCloseButton`'s `backgroundOpacity` prop

### Changed

- `Moonstone Icons` font file to include the latest designs for several icons
- `moonstone/Panels/ApplicationCloseButton` to expose its `backgroundOpacity` prop

### Fixed

- `moonstone/VirtualList` to apply "position: absolute" inline style to items
- `moonstone/Picker` to increment and decrement normally at the edges of joined picker
- `moonstone/Icon` not to read out image characters
- `moonstone/Scroller` and other scrolling components to not accumulate paging scroll by pressing page up/down in scrollbar
- `moonstone/Icon` to correctly display focused state when using external image
- `moonstone/Button` and `moonstone/IconButton` to be properly visually muted when in a muted container

## [1.9.2] - 2017-09-26

### Fixed

- `moonstone/ExpandableList` preventing updates when its children had changed

## [1.9.1] - 2017-09-25

### Fixed

- `moonstone/ExpandableList` run-time error when using an array of objects as children
- `moonstone/VideoPlayer` blocking pointer events when the controls were hidden

## [1.9.0] - 2017-09-22

### Added

- `moonstone/styles/mixins.less` mixins: `.moon-spotlight-margin()` and `.moon-spotlight-padding()`
- `moonstone/Button` property `noAnimation` to support non-animating pressed visual

### Changed

- `moonstone/TimePicker` to use "AM/PM" instead of "meridiem" for label under meridiem picker
- `moonstone/IconButton` default style to not animate on press. NOTE: This behavior will change back to its previous setting in release 2.0.0.
- `moonstone/Popup` to warn when using `scrimType` `'none'` and `spotlightRestrict` `'self-only'`
- `moonstone/Scroller` to block spotlight during scroll
- `moonstone/ExpandableItem` and derivatives to always pause spotlight before animation

### Fixed

- `moonstone/VirtualGridList` to not move focus to wrong column when scrolled from the bottom by holding the "up" key
- `moonstone/VirtualList` to focus an item properly when moving to a next or previous page
- `moonstone/Scroller` and other scrolling components to move focus toward first or last child when page up or down key is pressed if the number of children is small
- `moonstone/VirtualList` to scroll to preserved index when it exists within dataSize for preserving focus
- `moonstone/Picker` buttons to not change size
- `moonstone/Panel` to move key navigation to application close button on holding the "up" key.
- `moonstone/Picker` to show numbers when changing values rapidly
- `moonstone/Popup` layout in large text mode to show close button correctly
- `moonstone/Picker` from moving scroller when pressing 5-way keys in `joined` Picker
- `moonstone/Input` so it displays all locales the same way, without cutting off the edges of characters
- `moonstone/TooltipDecorator` to hide tooltip when 5-way keys are pressed for disabled components
- `moonstone/Picker` to not tremble in width when changing values while using a numeric width prop value
- `moonstone/Picker` to not overlap values when changing values in `vertical`
- `moonstone/ContextualPopup` pointer mode focus behavior for `spotlightRestrict='self-only'`
- `moonstone/VideoPlayer` to prevent interacting with more components in pointer mode when hidden
- `moonstone/Scroller` to not repaint its entire contents whenever partial content is updated
- `moonstone/Slider` knob positioning after its container is resized
- `moonstone/VideoPlayer` to maintain focus when media controls are hidden
- `moonstone/Scroller` to scroll expandable components into view when opening when pointer has moved elsewhere

## [1.8.0] - 2017-09-07

### Deprecated

- `moonstone/Dialog` property `showDivider`, will be replaced by `noDivider` property in 2.0.0

### Added

- `moonstone/Popup` callback property `onShow` which fires after popup appears for both animating and non-animating popups

### Changed

- `moonstone/Popup` callback property `onHide` to run on both animating and non-animating popups
- `moonstone/VideoPlayer` state `playbackRate` to media events
- `moonstone/VideoPlayer` support for `spotlightDisabled`
- `moonstone/VideoPlayer` thumbnail positioning and style
- `moonstone/VirtualList` to render when dataSize increased or decreased
- `moonstone/Dialog` style
- `moonstone/Popup`, `moonstone/Dialog`, and `moonstone/Notification` to support `node` type for children
- `moonstone/Scroller` to forward `onKeyDown` events

### Fixed

- `moonstone/Scroller` and other scrolling components to enable focus when wheel scroll is stopped
- `moonstone/VirtualList` to show scroll thumb when a preserved item is focused in a Panel
- `moonstone/Scroller` to navigate properly with 5-way when expandable child is opened
- `moonstone/VirtualList` to stop scrolling when focus is moved on an item from paging controls or outside
- `moonstone/VirtualList` to move out with 5-way navigation when the first or the last item is disabled
- `moonstone/IconButton` Tooltip position when disabled
- `moonstone/VideoPlayer` Tooltip time after unhovering
- `moonstone/VirtualList` to not show invisible items
- `moonstone/IconButton` Tooltip position when disabled
- `moonstone/VideoPlayer` to display feedback tooltip correctly when navigating in 5-way
- `moonstone/MarqueeDecorator` to work with synchronized `marqueeOn` `'render'` and hovering as well as `marqueOn` `'hover'` when moving rapidly among synchronized marquees
- `moonstone/Input` aria-label for translation
- `moonstone/Marquee` to recalculate inside `moonstone/Scroller` and `moonstone/SelectableItem` by bypassing `shouldComponentUpdate`
- `moonstone/Picker` to marquee when incrementing and decrementing values with the prop `noAnimation`

## [1.7.0] - 2017-08-23

### Deprecated

- `moonstone/TextSizeDecorator` and it will be replaced by `moonstone/AccessibilityDecorator`
- `moonstone/MarqueeDecorator` property `marqueeCentered` and `moonstone/Marquee` property `centered` will be replaced by `alignment` property in 2.0.0

### Added

- `moonstone/TooltipDecorator` config property to direct tooltip into a property instead of adding to `children`
- `moonstone/VideoPlayer` prop `thumbnailUnavailable` to fade thumbnail
- `moonstone/AccessibilityDecorator` with `highContrast` and `textSize`
- `moonstone/VideoPlayer` high contrast scrim
- `moonstone/MarqueeDecorator`and `moonstone/Marquee` property `alignment` to allow setting  alignment of marquee content

### Changed

- `moonstone/Scrollbar` to disable paging control down button properly at the bottom when a scroller size is a non-integer value
- `moonstone/VirtualList`, `moonstone/VirtualGridList`, and `moonstone/Scroller` to scroll on `keydown` event instead of `keyup` event of page up and page down keys
- `moonstone/VirtualGridList` to scroll by item via 5 way key
- `moonstone/VideoPlayer` to read target time when jump by left/right key
- `moonstone/IconButton` to not use `MarqueeDecorator` and `Uppercase`

### Fixed

- `moonstone/VirtualList` and `moonstone/VirtualGridList` to focus the correct item when page up and page down keys are pressed
- `moonstone/VirtualList` to not lose focus when moving out from the first item via 5way when it has disabled items
- `moonstone/Slider` to align tooltip with detached knob
- `moonstone/FormCheckbox` to display correct colors in light skin
- `moonstone/Picker` and `moonstone/RangePicker` to forward `onKeyDown` events when not `joined`
- `moonstone/SelectableItem` to display correct icon width and alignment
- `moonstone/LabeledItem` to always match alignment with the locale
- `moonstone/Scroller` to properly 5-way navigate from scroll buttons
- `moonstone/ExpandableList` to display correct font weight and size for list items
- `moonstone/Divider` to not italicize in non-italic locales
- `moonstone/VideoPlayer` slider knob to follow progress after being selected when seeking
- `moonstone/LabeledItem` to correctly position its icon. This affects all of the `Expandables`, `moonstone/DatePicker` and `moonstone/TimePicker`.
- `moonstone/Panels.Header` and `moonstone/Item` to prevent them from allowing their contents to overflow unexpectedly
- `moonstone/Marquee` to recalculate when vertical scrollbar appears
- `moonstone/SelectableItem` to recalculate marquee when toggled

### Removed

- `moonstone/Input` large-text mode

## [1.6.1] - 2017-08-07

### Changed

- `moonstone/Icon` and `moonstone/IconButton` to no longer fit image source to the icon's boundary

## [1.6.0] - 2017-08-04

### Added

- `moonstone/VideoPlayer` ability to seek when holding down the right and left keys. Sensitivity can be adjusted using throttling options `jumpDelay` and `initialJumpDelay`.
- `moonstone/VideoPlayer` property `no5WayJump` to disable jumping done by 5-way
- `moonstone/VideoPlayer` support for the "More" button to use tooltips
- `moonstone/VideoPlayer` properties `moreButtonLabel` and `moreButtonCloseLabel` to allow customization of the "More" button's tooltip and Aria labels
- `moonstone/VideoPlayer` property `moreButtonDisabled` to disable the "More" button
- `moonstone/Picker` and `moonstone/RangePicker` prop `aria-valuetext` to support reading custom text instead of value
- `moonstone/VideoPlayer` methods `showControls` and `hideControls` to allow external interaction with the player
- `moonstone/Scroller` support for Page Up/Page Down keys in pointer mode when no item has focus

### Changed

- `moonstone/VideoPlayer` to handle play, pause, stop, fast forward and rewind on remote controller
- `moonstone/Marquee` to also start when hovered if `marqueeOnRender` is set

### Fixed

- `moonstone/IconButton` to fit image source within `IconButton`
- `moonstone` icon font sizes for wide icons
- `moonstone/ContextualPopupDecorator` to prefer setting focus to the appropriate popup instead of other underlying controls when using 5-way from the activating control
- `moonstone/Scroller` not scrolled via 5 way when `moonstone/ExpandableList` is opened
- `moonstone/VirtualList` to not let the focus move outside of container even if there are children left when navigating with 5way
- `moonstone/Scroller` and other scrolling components to update disability of paging controls when the scrollbar is set to `visible` and the content becomes shorter
- `moonstone/VideoPlayer` to focus on hover over play/pause button when video is loading
- `moonstone/VideoPlayer` to update and display proper time while moving knob when video is paused
- `moonstone/VideoPlayer` long title overlap issues
- `moonstone/Header` to apply `marqueeOn` prop to `subTitleBelow` and `titleBelow`
- `moonstone/Picker` wheeling in `moonstone/Scroller`
- `moonstone/IncrementSlider` and `moonstone/Picker` to read value changes when selecting buttons

## [1.5.0] - 2017-07-19

### Added

- `moonstone/Slider` and `moonstone/IncrementSlider` prop `aria-valuetext` to support reading custom text instead of value
- `moonstone/TooltipDecorator` property `tooltipProps` to attach props to tooltip component
- `moonstone/Scroller` and `moonstone/VirtualList` ability to scroll via page up and page down keys
- `moonstone/VideoPlayer` tooltip-thumbnail support with the `thumbnailSrc` prop and the `onScrub` callback to fire when the knob moves and a new thumbnail is needed
- `moonstone/VirtualList` ability to navigate via 5way when there are disabled items
- `moonstone/ContextualPopupDecorator` property `popupContainerId` to support configuration of the popup's spotlight container
- `moonstone/ContextualPopupDecorator` property `onOpen` to notify containers when the popup has been opened
- `moonstone/ContextualPopupDecorator` config option `openProp` to support mapping the value of `open` property to the chosen property of wrapped component

### Changed

- `moonstone/ExpandableList` to use 'radio' as the default, and adapt 'single' mode to render as a `moonstone/RadioItem` instead of a `moonstone/CheckboxItem`
- `moonstone/VideoPlayer` to not hide pause icon when it appears
- `moonstone/ContextualPopupDecorator` to set accessibility-related props onto the container node rather than the popup node
- `moonstone/ExpandableItem`, `moonstone/ExpandableList`, `moonstone/ExpandablePicker`, `moonstone/DatePicker`, and `moonstone/TimePicker` to pause spotlight when animating in 5-way mode
- `moonstone/Spinner` to position the text content under the spinner, rather than to the right side
- `moonstone/VideoPlayer` to include hour when announcing the time while scrubbing
- `moonstone/GridListImageItem` to require a `source` prop and not have a default value

### Fixed

- `moonstone/Input` ellipsis to show if placeholder is changed dynamically and is too long
- `moonstone/Marquee` to re-evaluate RTL orientation when its content changes
- `moonstone/VirtualList` to restore focus on short lists
- `moonstone/ExpandableInput` to expand the width of its contained `moonstone/Input`
- `moonstone/Input` support for `dismissOnEnter`
- `moonstone/Input` focus management to prevent stealing focus when programmatically moved elsewhere
- `moonstone/Input` 5-way spot behavior
- `moonstone` international fonts to always be used, even when unsupported font-weights or font-styles are requested
- `moonstone/Panels.Panel` support for selecting components with `.spottable-default` as the default focus target
- `moonstone/Panels` layout in RTL locales
- `moonstone` spottable components to support `onSpotlightDown`, `onSpotlightLeft`, `onSpotlightRight`, and `onSpotlightUp` event property
- `moonstone/VirtualList` losing spotlight when the list is empty
- `moonstone/FormCheckbox` in focused state to have the correct "check" color
- `moonstone/Scroller` and other scrolling components' bug in `navigableFilter` when passed a container id

## [1.4.1] - 2017-07-05

### Changed

- `moonstone/Popup` to only call `onKeyDown` when there is a focused item in the `Popup`
- `moonstone/Scroller`, `moonstone/Picker`, and `moonstone/IncrementSlider` to automatically move focus when the currently focused `moonstone/IconButton` becomes disabled

### Fixed

- `moonstone/ContextualPopupDecorator` close button to account for large text size
- `moonstone/ContextualPopupDecorator` to not spot controls other than its activator when navigating out via 5-way
- `moonstone/Header` to set the value of `marqueeOn` for all types of headers

## [1.4.0] - 2017-06-29

### Deprecated

- `moonstone/Input` prop `noDecorator` is being replaced by `autoFocus` in 2.0.0

### Added

- `moonstone/Scrollbar` property `corner` to add the corner between vertical and horizontal scrollbars
- `moonstone/ScrollThumb` for a thumb of `moonstone/Scrollbar`
- `moonstone/styles/text.less` mixin `.locale-japanese-line-break()` to apply the correct  Japanese language line-break rules for the following multi-line components: `moonstone/BodyText`, `moonstone/Dialog`, `moonstone/Notification`, `moonstone/Popup`, and `moonstone/Tooltip`
- `moonstone/ContextualPopupDecorator` property `popupProps` to attach props to popup component
- `moonstone/VideoPlayer` property `pauseAtEnd` to control forward/backward seeking
- `moonstone/Panels/Header` prop `marqueeOn` to control marquee of header

### Changed

- `moonstone/Panels/Header` to expose its `marqueeOn` prop
- `moonstone/VideoPlayer` to automatically adjust the width of the allocated space for the side components so the media controls have more space to appear on smaller screens
- `moonstone/VideoPlayer` properties `autoCloseTimeout` and `titleHideDelay` default value to `5000`
- `moonstone/VirtualList` to support restoring focus to the last focused item
- `moonstone/Scroller` and other scrolling components to call `onScrollStop` before unmounting if a scroll is in progress
- `moonstone/Scroller` to reveal non-spottable content when navigating out of a scroller

### Fixed

- `moonstone/Dialog` to properly focus via pointer on child components
- `moonstone/VirtualList`, `moonstone/VirtualGridList`, and `moonstone/Scroller` not to be slower when scrolled to the first or the last position by wheeling
- `moonstone` component hold delay time
- `moonstone/VideoPlayer` to show its controls when pressing down the first time
- `moonstone/Panel` autoFocus logic to only focus on initial render
- `moonstone/Input` text colors
- `moonstone/ExpandableInput` to focus its decorator when leaving by 5-way left/right

## [1.3.1] - 2017-06-14

### Fixed

- `moonstone/Picker` support for large text
- `moonstone/Scroller` support for focusing paging controls with the pointer
- `moonstone` CSS rules for unskinned spottable components

## [1.3.0] - 2017-06-12

### Deprecated

- `moonstone/Scroller` props `horizontal` and `vertical`. Deprecated props are replaced with `direction` prop. `horizontal` and `vertical` will be removed in 2.0.0.
- `moonstone/Panel` prop `noAutoFocus` in favor of `autoFocus="none"`

### Added

- `moonstone/Image` support for `children` prop inside images
- `moonstone/Scroller` prop `direction` which replaces `horizontal` and `vertical` props
- `moonstone/VideoPlayer` property `tooltipHideDelay` to hide tooltip with a given amount of time
- `moonstone/VideoPlayer` property `pauseAtEnd` to pause when it reaches either the start or the end of the video
- `moonstone/VideoPlayer` methods `fastForward`, `getMediaState`, `jump`, `pause`, `play`, `rewind`, and `seek` to allow external interaction with the player. See docs for example usage.

### Changed

- `moonstone/Skinnable` to support context and allow it to be added to any component to be individually skinned. This includes a further optimization in skinning which consolidates all color assignments into a single block, so non-color rules aren't unnecessarily duplicated.
- `moonstone/Skinnable` light and dark skin names ("moonstone-light" and "moonstone") to "light" and "dark", respectively
- `moonstone/VideoPlayer` to set play/pause icon to display "play" when rewinding or fast forwarding
- `moonstone/VideoPlayer` to rewind or fast forward when previous command is slow-forward or slow-rewind respectively
- `moonstone/VideoPlayer` to fast forward when previous command is slow-forward and it reaches the last of its play rate
- `moonstone/VideoPlayer` to not play video on reload when `noAutoPlay` is `true`
- `moonstone/VideoPlayer` property `feedbackHideDelay`'s default value to `3000`
- `moonstone/Notification` to break line in characters in ja and zh locale
- `moonstone/Notification` to align texts left in LTR locale and right in RTL locale
- `moonstone/VideoPlayer` to simulate rewind functionality on non-webOS platforms only

### Fixed

- `moonstone/ExpandableItem` to correct the `titleIcon` when using `open` and `disabled`
- `moonstone/GridListImageItem` to center its selection icon on the image instead of the item
- `moonstone/Input` to have correct `Tooltip` position in `RTL`
- `moonstone/SwitchItem` to not unintentionally overflow `Scroller` containers, causing them to jump to the side when focusing
- `moonstone/VideoPlayer` to fast forward properly when video is at paused state
- `moonstone/VideoPlayer` to correctly change sources
- `moonstone/VideoPlayer` to show or hide feedback tooltip properly
- `moonstone/DateTimeDecorator` to work properly with `RadioControllerDecorator`
- `moonstone/Picker` in joined, large text mode so the arrows are properly aligned and sized
- `moonstone/Icon` to reflect the same proportion in relation to its size in large-text mode

## [1.2.0] - 2017-05-17

### Deprecated

- `moonstone/Scroller` and other scrolling components option `indexToFocus` in `scrollTo` method to be removed in 2.0.0

### Added

- `moonstone/Slider` and `moonstone/IncrementSlider` prop `noFill` to support a style without the fill
- `moonstone/Marquee` property `rtl` to set directionality to right-to-left
- `moonstone/VirtualList.GridListImageItem` property `selectionOverlay` to add custom component for selection overlay
- `moonstone/MoonstoneDecorator` property `skin` to let an app choose its skin: "moonstone" and "moonstone-light" are now available
- `moonstone/FormCheckboxItem`
- `moonstone/FormCheckbox`, a standalone checkbox, to support `moonstone/FormCheckboxItem`
- `moonstone/Input` props `invalid` and `invalidMessage` to display a tooltip when input value is invalid
- `moonstone/Scroller` and other scrolling components option `focus` in `scrollTo()` method
- `moonstone/Scroller` and other scrolling components property `spottableScrollbar`
- `moonstone/Icon.IconList` icons: `arrowshrinkleft` and `arrowshrinkright`

### Changed

- `moonstone/Picker` arrow icon for `joined` picker: small when not spotted, hidden when it reaches the end of the picker
- `moonstone/Checkbox` and `moonstone/CheckboxItem` to reflect the latest design
- `moonstone/MoonstoneDecorator/fontGenerator` was refactored to use the browser's FontFace API to dynamically load locale fonts
- `moonstone/VideoPlayer` space allotment on both sides of the playback controls to support 4 buttons; consequently the "more" controls area has shrunk by the same amount
- `moonstone/VideoPlayer` to not disable media button (play/pause)
- `moonstone/Scroller` and other scrolling components so that paging controls are not spottable by default with 5-way
- `moonstone/VideoPlayer`'s more/less button to use updated arrow icon

### Fixed

- `moonstone/MarqueeDecorator` to properly stop marquee on items with `'marqueeOnHover'`
- `moonstone/ExpandableList` to work properly with object-based children
- `moonstone/styles/fonts.less` to restore the Moonstone Icon font to request the local system font by default. Remember to update your webOS build to get the latest version of the font so you don't see empty boxes for your icons.
- `moonstone/Picker` and `moonstone/RangePicker` to now use the correct size from Enyo (60px v.s. 84px) for icon buttons
- `moonstone/Scroller` and other scrolling components to apply ri.scale properly
- `moonstone/Panel` to not cover a `Panels`'s `ApplicationCloseButton` when not using a `Header`
- `moonstone/IncrementSlider` to show tooltip when buttons focused

## [1.1.0] - 2017-04-21

### Deprecated

- `moonstone/ExpandableInput` property `onInputChange`

### Added

- `moonstone/Panels.Panel` prop and `moonstone/MoonstoneDecorator` config option: `noAutoFocus` to support prevention of setting automatic focus after render
- `moonstone/VideoPlayer` props: `backwardIcon`, `forwardIcon`, `jumpBackwardIcon`, `jumpForwardIcon`, `pauseIcon`, and `playIcon` to support icon customization of the player
- `moonstone/VideoPlayer` props `jumpButtonsDisabled` and `rateButtonsDisabled` for disabling the pairs of buttons when it's inappropriate for the playing media
- `moonstone/VideoPlayer` property `playbackRateHash` to support custom playback rates
- `moonstone/VideoPlayer` callback prop `onControlsAvailable` which fires when the players controls show or hide
- `moonstone/Image` support for `onLoad` and `onError` events
- `moonstone/VirtualList.GridListImageItem` prop `placeholder`
- `moonstone/Divider` property `preserveCase` to display text without capitalizing it

### Changed

- `moonstone/Slider` colors and sizing to match the latest designs
- `moonstone/ProgressBar` to position correctly with other components nearby
- `moonstone/Panels` breadcrumb to no longer have a horizontal line above it
- `moonstone/Transition` to measure itself when the CPU is idle
- style for disabled opacity from 0.4 to 0.3
- `moonstone/Button` colors for transparent and translucent background opacity when disabled
- `moonstone/ExpandableInput` property `onInputChange` to fire along with `onChange`. `onInputChange` is deprecated and will be removed in a future update.
- `Moonstone.ttf` font to include new icons
- `moonstone/Icon` to reference additional icons

### Fixed

- `moonstone/Popup` and `moonstone/ContextualPopupDecorator` 5-way navigation behavior
- `moonstone/Input` to not spot its own input decorator on 5-way out
- `moonstone/VideoPlayer` to no longer render its `children` in multiple places
- `moonstone/Button` text color when used on a neutral (light) background in some cases
- `moonstone/Popup` background opacity
- `moonstone/Marquee` to recalculate properly when its contents change
- `moonstone/TimePicker` to display time in correct order
- `moonstone/Scroller` to prefer spotlight navigation to its internal components

## [1.0.0] - 2017-03-31

> NOTE: We have also modified most form components to be usable in a controlled (app manages component
> state) or uncontrolled (Enact manages component state) manner. To put a component into a
> controlled state, pass in `value` (or other appropriate state property such as `selected` or
> `open`) at component creation and then respond to events and update the value as needed. To put a
> component into an uncontrolled state, do not set `value` (or equivalent), at creation. From this
> point on, Enact will manage the state and events will be sent when the state is updated. To
> specify an initial value, use the `defaultValue` (or, `defaultSelected, `defaultOpen, etc.)
> property.  See the documentation for individual components for more information.

### Added

- `moonstone/Button` property `icon` to support a built-in icon next to the text content. The Icon supports everything that `moonstone/Icon` supports, as well as a custom icon.
- `moonstone/MoonstoneDecorator` property `textSize` to resize several components to requested CMR sizes. Simply add `textSize="large"` to your `App` and the new sizes will automatically take effect.

### Changed

- `moonstone/Slider` to use the property `tooltip` instead of `noTooltip`, so the built-in tooltip is not enabled by default
- `moonstone/IncrementSlider` to include tooltip documentation
- `moonstone/ExpandableList` to accept an array of objects as children which are spread onto the generated components
- `moonstone/CheckboxItem` style to match the latest designs, with support for the `moonstone/Checkbox` to be on either the left or the right side by using the `iconPosition` property
- `moonstone/VideoPlayer` to supply every event callback-method with an object representing the VideoPlayer's current state, including: `currentTime`, `duration`, `paused`, `proportionLoaded`, and `proportionPlayed`

### Fixed

- `moonstone/Panels.Panel` behavior for remembering focus on unmount and setting focus after render
- `moonstone/VirtualList.VirtualGridList` showing empty items when items are continuously added dynamically
- `moonstone/Picker` to marquee on focus once again

## [1.0.0-beta.4] - 2017-03-10

### Added

- `moonstone/VirtualList` `indexToFocus` option to `scrollTo` method to focus on item with specified index
- `moonstone/IconButton` and `moonstone/Button` `color` property to add a remote control key color to the button
- `moonstone/Scrollbar` property `disabled` to disable both paging controls when it is true
- `moonstone/VirtualList` parameter `moreInfo` to pass `firstVisibleIndex` and `lastVisibleIndex` when scroll events are firing
- Accessibility support to UI components
- `moonstone/VideoPlayer` property `onUMSMediaInfo` to support the custom webOS “umsmediainfo” event
- `moonstone/Region` component which encourages wrapping components for improved accessibility rather than only preceding the components with a `moonstone/Divider`
- `moonstone/Slider` tooltip. It's enabled by default and comes with options like `noTooltip`, `tooltipAsPercent`, and `tooltipSide`. See the component docs for more details.
- `moonstone/Panels.Panel` property `hideChildren` to defer rendering children
- `moonstone/Spinner` properties `blockClickOn` and `scrim` to block click events behind spinner
- `moonstone/VirtualList` property `clientSize` to specify item dimensions instead of measuring them

### Changed

- `moonstone/VirtualGridImageItem` styles to reduce redundant style code app side
- `moonstone/VirtualList` and `moonstone/VirtualGridList` to add essential CSS for list items automatically
- `moonstone/VirtualList` and `moonstone/VirtualGridList` to not add `data-index` to their item DOM elements directly, but to pass `data-index` as the parameter of their `component` prop like the `key` parameter of their `component` prop
- `moonstone/ExpandableItem` and derivatives to defer focusing the contents until animation completes
- `moonstone/LabeledItem`, `moonstone/ExpandableItem`, `moonstone/ExpandableList` to each support the `node` type in their `label` property. Best used with `ui/Slottable`.

### Fixed

- `moonstone/VirtualList.GridListImageItem` to have proper padding size according to the existence of caption/subcaption
- `moonstone/Scroller` and other scrolling components to display scrollbars with proper size
- `moonstone/VirtualGridList` to not be truncated

### Removed

- `moonstone/Scroller` and other scrolling components property `hideScrollbars` and replaced it with `horizontalScrollbar` and `verticalScrollbar`

## [1.0.0-beta.3] - 2017-02-21

### Added

- `moonstone/VideoPlayer` support for 5-way show/hide of media playback controls
- `moonstone/VideoPlayer` property `feedbackHideDelay`
- `moonstone/Slider` property `onKnobMove` to fire when the knob position changes, independently from the `moonstone/Slider` value
- `moonstone/Slider` properties `active`, `disabled`, `knobStep`, `onActivate`, `onDecrement`, and `onIncrement` as part of enabling 5-way support to `moonstone/Slider`, `moonstone/IncrementSlider` and the media slider for `moonstone/VideoPlayer`
- `moonstone/Slider` now supports `children` which are added to the `Slider`'s knob, and follow it as it moves
- `moonstone/ExpandableInput` properties `iconAfter` and `iconBefore` to display icons after and before the input, respectively
- `moonstone/Dialog` property `preserveCase`, which affects `title` text

### Changed

- `moonstone/IncrementSlider` to change when the buttons are held down
- `moonstone/Marquee` to allow disabled marquees to animate
- `moonstone/Dialog` to marquee `title` and `titleBelow`
- `moonstone/Marquee.MarqueeController` config option `startOnFocus` to `marqueeOnFocus`. `startOnFocus` is deprecated and will be removed in a future update.
- `moonstone/Button`, `moonstone/IconButton`, `moonstone/Item` to not forward `onClick` when `disabled`

### Fixed

- `moonstone/Marquee.MarqueeController` to start marquee on newly registered components when controller has focus and to restart synced marquees after completion
- `moonstone/Scroller` to recalculate when an expandable child opens
- `spotlightDisabled` property support for spottable moonstone components
- `moonstone/Popup` and `moonstone/ContextualPopupDecorator` so that when the popup is closed, spotlight focus returns to the control that had focus prior to the popup opening
- `moonstone/Input` to not get focus when disabled

## [1.0.0-beta.2] - 2017-01-30

### Added

- `moonstone/Panels.Panel` property `showChildren` to support deferring rendering the panel body until animation completes
- `moonstone/MarqueeDecorator` property `invalidateProps` that specifies which props cause the marquee distance to be invalidated
- developer-mode warnings to several components to warn when values are out-of-range
- `moonstone/Divider` property `spacing` which adjusts the amount of empty space above and below the `Divider`. `'normal'`, `'small'`, `'medium'`, `'large'`, and `'none'` are available.
- `moonstone/Picker` when `joined` the ability to be incremented and decremented by arrow keys
- `onSpotlightDisappear` event property support for spottable moonstone components
- `moonstone/VideoPlayer` property `titleHideDelay`

### Changed

- `moonstone/Panels.Panels` and variations to defer rendering the children of contained `Panel` instances until animation completes
- `moonstone/ProgressBar` properties `progress` and `backgroundProgress` to accept a number between 0 and 1
- `moonstone/Slider` and `moonstone/IncrementSlider` property `backgroundPercent` to `backgroundProgress` which now accepts a number between 0 and 1
- `moonstone/Slider` to not ignore `value` prop when it is the same as the previous value
- `moonstone/Picker` component's buttons to reverse their operation such that 'up' selects the previous item and 'down' the next
- `moonstone/Picker` and derivatives may now use numeric width, which represents the amount of characters to use for sizing. `width={4}` represents four characters, `2` for two characters, etc. `width` still accepts the size-name strings.
- `moonstone/Divider` to now behave as a simple horizontal line when no text content is provided
- `moonstone/Scroller` and other scrolling components to not display scrollbar controls by default
- `moonstone/DatePicker` and `moonstone/TimePicker` to emit `onChange` event whenever the value is changed, not just when the component is closed

### Removed

- `moonstone/ProgressBar` properties `min` and `max`

### Fixed

- `moonstone/IncrementSlider` so that the knob is spottable via pointer, and 5-way navigation between the knob and the increment/decrement buttons is functional
- `moonstone/Slider` and `moonstone/IncrementSlider` to not fire `onChange` for value changes from props

## [1.0.0-beta.1] - 2016-12-30

### Added

- `moonstone/VideoPlayer` and `moonstone/TooltipDecorator` components and samples
- `moonstone/Panels.Panels` property `onBack` to support `ui/Cancelable`
- `moonstone/VirtualFlexList` Work-In-Progress component to support variably sized rows or columns
- `moonstone/ExpandableItem` properties `autoClose` and `lockBottom`
- `moonstone/ExpandableList` properties `noAutoClose` and `noLockBottom`
- `moonstone/Picker` property `reverse`
- `moonstone/ContextualPopup` property `noAutoDismiss`
- `moonstone/Dialog` property `scrimType`
- `moonstone/Popup` property `spotlightRestrict`

### Changed

- `moonstone/Panels.Routable` to require a `navigate` configuration property indicating the event callback for back or cancel actions
- `moonstone/MarqueeController` focus/blur handling to start and stop synchronized `moonstone/Marquee` components
- `moonstone/ExpandableList` property `autoClose` to `closeOnSelect` to disambiguate it from the added `autoClose` on 5-way up
- `moonstone/ContextualPopupDecorator.ContextualPopupDecorator` component's `onCloseButtonClick` property to `onClose`
- `moonstone/Dialog` component's `onCloseButtonClicked` property to `onClose`
- `moonstone/Spinner` component's `center` and `middle` properties to a single `centered` property
	that applies both horizontal and vertical centering
- `moonstone/Popup.PopupBase` component's `onCloseButtonClicked` property to `onCloseButtonClick`
- `moonstone/Item.ItemOverlay` component's `autoHide` property to remove the `'no'` option. The same
	effect can be achieved by omitting the property or passing `null`.
- `moonstone/VirtualGridList` to be scrolled by page when navigating with a 5-way direction key
- `moonstone/Scroller`, `moonstone/VirtualList`, `moonstone/VirtualGridList` to no longer respond to mouse down/move/up events
- all Expandables to include a state arrow UI element
- `moonstone/LabeledItem` to support a `titleIcon` property which positions just after the title text
- `moonstone/Button` to include `moonstone/TooltipDecorator`
- `moonstone/Expandable` to support being managed, radio group-style, by a component wrapped with `RadioControllerDecorator` from `ui/RadioDecorator`
- `moonstone/Picker` to animate `moonstone/Marquee` children when any part of the `moonstone/Picker` is focused
- `moonstone/VirtualList` to mute its container instead of disabling it during scroll events
- `moonstone/VirtualList`, `moonstone/VirtualGridList`, and `moonstone/Scroller` to continue scrolling when holding down the paging controls
- `moonstone/VirtualList` to require a `component` prop and not have a default value
- `moonstone/Picker` to continuously change when a button is held down by adding `ui/Holdable`.

### Fixed

- `moonstone/Popup` and `moonstone/ContextualPopup` 5-way navigation behavior using spotlight.
- Bug where a synchronized marquee whose content fit the available space would prevent restarting of the marquees
- `moonstone/Input` to show an ellipsis on the correct side based on the text directionality of the `value` or `placeholder` content.
- `moonstone/VirtualList` and `moonstone/VirtualGridList` to prevent unwanted scrolling when focused with the pointer
- `moonstone/Picker` to remove fingernail when a the pointer is held down, but the pointer is moved off the `joined` picker.
- `moonstone/LabeledItem` to include marquee on both `title` and `label`, and be synchronized

## [1.0.0-alpha.5] - 2016-12-16

No changes.

## [1.0.0-alpha.4] - 2016-12-2

### Added

- `moonstone/Popup`, `moonstone/ContextualPopupDecorator`, `moonstone/Notification`, `moonstone/Dialog` and `moonstone/ExpandableInput` components
- `ItemOverlay` component to `moonstone/Item` module
- `marqueeCentered` prop to `moonstone/MarqueeDecorator` and `moonstone/MarqueeText`
- `placeholder` prop to `moonstone/Image`
- `moonstone/MarqueeController` component to synchronize multiple `moonstone/Marquee` components
- Non-latin locale support to all existing Moonstone components
- Language-specific font support
- `moonstone/IncrementSlider` now accepts customizable increment and decrement icons, as well as `moonstone/Slider` being more responsive to external styling

### Changed

- `moonstone/Input` component's `iconStart` and `iconEnd` properties to be `iconBefore` and `iconAfter`, respectively, for consistency with `moonstone/Item.ItemOverlay` naming
- `moonstone/Icon` and `moonstone/IconButton` so the `children` property supports both font-based icons and images
- the `checked` property to `selected` for consistency across the whole framework. This allows better interoperability when switching between various components.  Affects the following: `CheckboxItem`, `RadioItem`, `SelectableItem`, `Switch`, `SwitchItem`, and `ToggleItem`. Additionally, these now use `moonstone/Item.ItemOverlay` to position and handle their Icons.
- `moonstone/Slider` and `moonstone/IncrementSlider` to be more performant. No changes were made to
	the public API.
- `moonstone/GridListImageItem` so that a placeholder image displays while loading the image, and the caption and subcaption support marqueeing
- `moonstone/MoonstoneDecorator` to add `FloatingLayerDecorator`
- `moonstone/IncrementSlider` in vertical mode looks and works as expected.

### Removed

- LESS mixins that belong in `@enact/ui`, so that only moonstone-specific mixins are contained in
this module. When authoring components and importing mixins, only the local mixins need to be
imported, as they already import the general mixins.
- the `src` property from `moonstone/Icon` and `moonston/IconButton`. Use the support for URLs in
	the `children` property as noted above.
- the `height` property from `moonstone/IncrementSlider` and `moonstone/Slider`

### Fixed

- Joined picker so that it now has correct animation when using the mouse wheel
- Bug in DatePicker/TimePicker that prevented setting of value earlier than 1969

## [1.0.0-alpha.3] - 2016-11-8

### Added

- `moonstone/BodyText`, `moonstone/DatePicker`, `moonstone/DayPicker`, `moonstone/ExpandableItem`, `moonstone/Image`, and `moonstone/TimePicker` components
- `fullBleed` prop to `moonstone/Panels/Header`. When `true`, the header content is indented and the header lines are removed.
- Application close button to `moonstone/Panels`. Fires `onApplicationClose` when clicked. Can be omitted with the `noCloseButton` prop.
- `marqueeDisabled` prop to `moonstone/Picker`
- `padded` prop to `moonstone/RangePicker`
- `forceDirection` prop to `moonstone/Marquee`. Forces the direction of `moonstone/Marquee`. Useful for when `RTL` content cannot be auto detected.

### Changed

- `data` parameter passed to `component` prop of `VirtualList`.
- `moonstone/Expandable` into a submodule of `moonstone/ExpandableItem`
- `ExpandableList` to properly support selection
- `moonstone/Divider`'s `children` property to be optional
- `moonstone/ToggleItem`'s `inline` version to have a `max-width` of `240px`
- `moonstone/Input` to use `<div>` instead of `<label>` for wrapping components. No change to
	functionality, only markup.

### Removed

- `moonstone/ExpandableCheckboxItemGroup` in favor of `ExpandableList`

## [1.0.0-alpha.2] - 2016-10-21

This version includes a lot of refactoring from the previous release. Developers need to switch to the new enact-dev command-line tool.

### Added

- New components and HOCs: `moonstone/Scroller`, `moonstone/VirtualList`, `moonstone/VirtualGridList`, `moonstone/MarqueeText`, `moonstone/Spinner`, `moonstone/ExpandableCheckboxItemGroup`, `moonstone/MarqueeDecorator`
- New options for `ui/Toggleable` HOC
- Marquee support to many components
- Image support to `moonstone/Icon` and `moonstone/IconButton`
- `dismissOnEnter` prop for `moonstone/Input`
- Many more unit tests

### Changed

- Some props for UI state were renamed to have `default` prefix where state was managed by the component. (e.g. `defaultOpen`)

### Fixed

- Many components were fixed, polished, updated and documented
- Inline docs updated to be more consistent and comprehensive<|MERGE_RESOLUTION|>--- conflicted
+++ resolved
@@ -21,11 +21,9 @@
 - `moonstone/TimePicker` props `hourAccessibilityHint`, `hourAriaLabel`, `meridiemAccessibilityHint`, `meridiemAriaLabel`, `minuteAccessibilityHint`, `minuteAriaLabel` to configure the label set on time pickers
 - `moonstone/VirtualList`, `moonstone/VirtualGridList` and `moonstone/Scroller` props `scrollRightAriaLabel`, `scrollLeftAriaLabel`, `scrollDownAriaLabel`, and `scrollUpAriaLabel` to configure the aria-label set on scroll buttons in the scrollbars
 - `moonstone/Popup` property `closeButtonAriaLabel` to configure the label set on popup close button
-<<<<<<< HEAD
 - `moonstone/ExpandablePicker` props `checkButtonAriaLabel`, `decrementAriaLabel`, `incrementAriaLabel`, `pickerAriaLabel` to configure the label set on each button and picker
 - `moonstone/ExpandableList` props `aria-label`, `childrenAriaLabels` to configure the label set on each item
 - `moonstone/DayPicker` props `childrenAriaLabels`, `everyDayAriaLabel`, `everyWeekdayAriaLabel`, `everyWeekendAriaLabel` to configure the label set on each item
-=======
 - `moonstone/MediaOverlay` component
 
 ### Fixed
@@ -36,7 +34,6 @@
 ### Changed
 
 - `moonstone/IncrementSlider` and `moonstone/Slider` prop `tooltip` to support either a boolean for the default tooltip or an element or component for a custom tooltip
->>>>>>> c03d83a8
 
 ## [2.0.0-alpha.8] - 2018-04-17
 
