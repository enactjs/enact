--- conflicted
+++ resolved
@@ -18,13 +18,10 @@
 
 ### Fixed
 
-<<<<<<< HEAD
 - `moonstone/Popup.Popup` and `moonstone/ContextualPopupDecorator.ContextualPopupDecorator` 5-way navigation behavior
 - `moonstone/Input` to not spot its own input decorator when we 5way out.
-=======
 - `moonstone/Input` to not spot its own input decorator on 5-way out
 - `moonstone/VideoPlayer` to no longer render its `children` in multiple places
->>>>>>> 40035bda
 - `moonstone/Button` text color when used on a neutral (light) background in some cases
 - `moonstone/Popup` background opacity
 
