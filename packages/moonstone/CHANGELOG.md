# Change Log

The following is a curated list of changes in the Enact moonstone module, newest changes on the top.

<<<<<<< HEAD
## [unreleased]

### Fixed

- `moonstone/VirtualList` not to lose focus when moving out from the first item via 5way when it has disabled items
=======
## [Unreleased]

### Added

### Changed
- `moonstone/VirtualGridList` to scroll by item via 5 way key

### Fixed
>>>>>>> 2c0073ed

## [1.6.0] - 2017-08-04

### Added
- `moonstone/VideoPlayer` ability to seek when holding down the right and left keys. Sensitivity can be adjusted using throttling options `jumpDelay` and `initialJumpDelay`.
- `moonstone/VideoPlayer` property `no5WayJump` to disable jumping done by 5-way

- `moonstone/VideoPlayer` support for the "More" button to use tooltips
- `moonstone/VideoPlayer` properties `moreButtonLabel` and `moreButtonCloseLabel` to allow customization of the "More" button's tooltip and Aria labels
- `moonstone/VideoPlayer` property `moreButtonDisabled` to disable the "More" button
- `moonstone/Picker` and `moonstone/RangePicker` prop `aria-valuetext` to support reading custom text instead of value

- `moonstone/VideoPlayer` methods `showControls` and `hideControls` to allow external interaction with the player
- `moonstone/Scroller` support for Page Up/Page Down keys in pointer mode when no item has focus

### Changed

- `moonstone/VideoPlayer` to handle play, pause, stop, fast forward and rewind on remote controller
- `moonstone/Marquee` to also start when hovered if `marqueeOnRender` is set

### Fixed

- `moonstone/IconButton` to fit image source within `IconButton`
- `moonstone` icon font sizes for wide icons
- `moonstone/ContextualPopupDecorator` to prefer setting focus to the appropriate popup instead of other underlying controls when using 5-way from the activating control
- `moonstone/Scroller` not scrolled via 5 way when `moonstone/ExpandableList` is opened
- `moonstone/VirtualList` not to let the focus move outside of container even if there are children left when navigating with 5way
- `moonstone/Scrollable` to update disability of paging controls when the scrollbar is set to `visible` and the content becomes shorter
- `moonstone/VideoPlayer` to focus on hover over play/pause button when video is loading
- `moonstone/VideoPlayer` to update and display proper time while moving knob when video is paused
- `moonstone/VideoPlayer` long title overlap issues
- `moonstone/Header` to apply `marqueeOn` prop to `subTitleBelow` and `titleBelow`
- `moonstone/Picker` wheeling in `moonstone/Scroller`
- `moonstone/IncrementSlider` and `moonstone/Picker` to read value changes when selecting buttons

## [1.5.0] - 2017-07-19

### Added

- `moonstone/Slider` and `moonstone/IncrementSlider` prop `aria-valuetext` to support reading custom text instead of value
- `moonstone/TooltipDecorator` property `tooltipProps` to attach props to tooltip component
- `moonstone/Scroller` and `moonstone/VirtualList` ability to scroll via page up and page down keys
- `moonstone/VideoPlayer` tooltip-thumbnail support with the `thumbnailSrc` prop and the `onScrub` callback to fire when the knob moves and a new thumbnail is needed
- `moonstone/VirtualList` ability to navigate via 5way when there are disabled items
- `moonstone/ContextualPopupDecorator` property `popupContainerId` to support configuration of the popup's spotlight container
- `moonstone/ContextualPopupDecorator` property `onOpen` to notify containers when the popup has been opened
- `moonstone/ContextualPopupDecorator` config option `openProp` to support mapping the value of `open` property to the chosen property of wrapped component

### Changed

- `moonstone/ExpandableList` to use 'radio' as the default, and adapt 'single' mode to render as a `moonstone/RadioItem` instead of a `moonstone/CheckboxItem`
- `moonstone/VideoPlayer` not to hide pause icon when it appears
- `moonstone/ContextualPopupDecorator` to set accessibility-related props onto the container node rather than the popup node
- `moonstone/ExpandableItem`, `moonstone/ExpandableList`, `moonstone/ExpandablePicker`, `moonstone/DatePicker`, and `moonstone/TimePicker` to pause spotlight when animating in 5-way mode
- `moonstone/Spinner` to position the text content under the spinner, rather than to the right side
- `moonstone/VideoPlayer` to include hour when announcing the time while scrubbing
- `moonstone/GridListImageItem` to require a `source` prop and not have a default value

### Fixed

- `moonstone/Input` ellipsis to show if placeholder is changed dynamically and is too long
- `moonstone/Marquee` to re-evaluate RTL orientation when its content changes
- `moonstone/VirtualList` to restore focus on short lists
- `moonstone/ExpandableInput` to expand the width of its contained `moonstone/Input`
- `moonstone/Input` support for `dismissOnEnter`
- `moonstone/Input` focus management to prevent stealing focus when programmatically moved elsewhere
- `moonstone/Input` 5-way spot behavior
- `moonstone` international fonts to always be used, even when unsupported font-weights or font-styles are requested
- `moonstone/Panels.Panel` support for selecting components with `.spottable-default` as the default focus target
- `moonstone/Panels` layout in RTL locales
- `moonstone` spottable components to support `onSpotlightDown`, `onSpotlightLeft`, `onSpotlightRight`, and `onSpotlightUp` event property
- `moonstone/VirtualList` losing spotlight when the list is empty
- `moonstone/FormCheckbox` in focused state to have the correct "check" color
- `moonstone/Scrollable` bug in `navigableFilter` when passed a container id

## [1.4.1] - 2017-07-05

### Changed

- `moonstone/Popup` to only call `onKeyDown` when there is a focused item in the `Popup`
- `moonstone/Scroller`, `moonstone/Picker`, and `moonstone/IncrementSlider` to automatically move focus when the currently focused `moonstone/IconButton` becomes disabled

### Fixed

- `moonstone/ContextualPopupDecorator` close button to account for large text size
- `moonstone/ContextualPopupDecorator` to not spot controls other than its activator when navigating out via 5-way
- `moonstone/Header` to set the value of `marqueeOn` for all types of headers

## [1.4.0] - 2017-06-29

### Deprecated

- `moonstone/Input` prop `noDecorator` is being replaced by `autoFocus` in 2.0.0

### Added

- `moonstone/Scrollbar` property `corner` to add the corner between vertical and horizontal scrollbars
- `moonstone/ScrollThumb` for a thumb of `moonstone/Scrollbar`
- `moonstone/styles/text.less` mixin `.locale-japanese-line-break()` to apply the correct  Japanese language line-break rules for the following multi-line components: `moonstone/BodyText`, `moonstone/Dialog`, `moonstone/Notification`, `moonstone/Popup`, and `moonstone/Tooltip`
- `moonstone/ContextualPopupDecorator` property `popupProps` to attach props to popup component
- `moonstone/VideoPlayer` property `pauseAtEnd` to control forward/backward seeking
- `moonstone/Panels/Header` prop `marqueeOn` to control marquee of header

### Changed

- `moonstone/Panels/Header` to expose its `marqueeOn` prop
- `moonstone/VideoPlayer` to automatically adjust the width of the allocated space for the side components so the media controls have more space to appear on smaller screens
- `moonstone/VideoPlayer` properties `autoCloseTimeout` and `titleHideDelay` default value to `5000`
- `moonstone/VirtualList` to support restoring focus to the last focused item
- `moonstone/Scrollable` to call `onScrollStop` before unmounting if a scroll is in progress
- `moonstone/Scroller` to reveal non-spottable content when navigating out of a scroller

### Fixed

- `moonstone/Dialog` to properly focus via pointer on child components
- `moonstone/VirtualList`, `moonstone/VirtualGridList`, and `moonstone/Scroller` not to be slower when scrolled to the first or the last position by wheeling
- `moonstone` component hold delay time
- `moonstone/VideoPlayer` to show its controls when pressing down the first time
- `moonstone/Panel` autoFocus logic to only focus on initial render
- `moonstone/Input` text colors
- `moonstone/ExpandableInput` to focus its decorator when leaving by 5-way left/right

## [1.3.1] - 2017-06-14

### Fixed

- `moonstone/Picker` support for large text
- `moonstone/Scroller` support for focusing paging controls with the pointer
- `moonstone` CSS rules for unskinned spottable components

## [1.3.0] - 2017-06-12

### Deprecated

- `moonstone/Scroller` props `horizontal` and `vertical`. Deprecated props are replaced with `direction` prop. `horizontal` and `vertical` will be removed in 2.0.0.
- `moonstone/Panel` prop `noAutoFocus` in favor of `autoFocus="none"`

### Added

- `moonstone/Image` support for `children` prop inside images
- `moonstone/Scroller` prop `direction` which replaces `horizontal` and `vertical` props
- `moonstone/VideoPlayer` property `tooltipHideDelay` to hide tooltip with a given amount of time
- `moonstone/VideoPlayer` property `pauseAtEnd` to pause when it reaches either the start or the end of the video
- `moonstone/VideoPlayer` methods `fastForward`, `getMediaState`, `jump`, `pause`, `play`, `rewind`, and `seek` to allow external interaction with the player. See docs for example usage.

### Changed

- `moonstone/Skinnable` to support context and allow it to be added to any component to be individually skinned. This includes a further optimization in skinning which consolidates all color assignments into a single block, so non-color rules aren't unnecessarily duplicated.
- `moonstone/Skinnable` light and dark skin names ("moonstone-light" and "moonstone") to "light" and "dark", respectively
- `moonstone/VideoPlayer` to set play/pause icon to display "play" when rewinding or fast forwarding
- `moonstone/VideoPlayer` to rewind or fast forward when previous command is slow-forward or slow-rewind respectively
- `moonstone/VideoPlayer` to fast forward when previous command is slow-forward and it reaches the last of its play rate
- `moonstone/VideoPlayer` to not play video on reload when `noAutoPlay` is `true`
- `moonstone/VideoPlayer` property `feedbackHideDelay`'s default value to `3000`
- `moonstone/Notification` to break line in characters in ja and zh locale
- `moonstone/Notification` to align texts left in LTR locale and right in RTL locale
- `moonstone/VideoPlayer` to simulate rewind functionality on non-webOS platforms only

### Fixed

- `moonstone/ExpandableItem` to correct the `titleIcon` when using `open` and `disabled`
- `moonstone/GridListImageItem` to center its selection icon on the image instead of the item
- `moonstone/Input` to have correct `Tooltip` position in `RTL`
- `moonstone/SwitchItem` to not unintentionally overflow `Scroller` containers, causing them to jump to the side when focusing
- `moonstone/VideoPlayer` to fast forward properly when video is at paused state
- `moonstone/VideoPlayer` to correctly change sources
- `moonstone/VideoPlayer` to show or hide feedback tooltip properly
- `moonstone/DateTimeDecorator` to work properly with `RadioControllerDecorator`
- `moonstone/Picker` in joined, large text mode so the arrows are properly aligned and sized
- `moonstone/Icon` to reflect the same proportion in relation to its size in large-text mode

## [1.2.0] - 2017-05-17

### Deprecated

- `moonstone/Scroller.Scrollable` option `indexToFocus` in `scrollTo` method to be removed in 2.0.0

### Added

- `moonstone/Slider` and `moonstone/IncrementSlider` prop `noFill` to support a style without the fill
- `moonstone/Marquee` property `rtl` to set directionality to right-to-left
- `moonstone/VirtualList.GridListImageItem` property `selectionOverlay` to add custom component for selection overlay
- `moonstone/MoonstoneDecorator` property `skin` to let an app choose its skin: "moonstone" and "moonstone-light" are now available
- `moonstone/FormCheckboxItem`
- `moonstone/FormCheckbox`, a standalone checkbox, to support `moonstone/FormCheckboxItem`
- `moonstone/Input` props `invalid` and `invalidMessage` to display a tooltip when input value is invalid
- `moonstone/Scroller.Scrollable` option `focus` in `scrollTo()` method
- `moonstone/Scroller.Scrollable` property `spottableScrollbar`
- `moonstone/Icon.IconList` icons: `arrowshrinkleft` and `arrowshrinkright`

### Changed

- `moonstone/Picker` arrow icon for `joined` picker: small when not spotted, hidden when it reaches the end of the picker
- `moonstone/Checkbox` and `moonstone/CheckboxItem` to reflect the latest design
- `moonstone/MoonstoneDecorator/fontGenerator` was refactored to use the browser's FontFace API to dynamically load locale fonts
- `moonstone/VideoPlayer` space allotment on both sides of the playback controls to support 4 buttons; consequently the "more" controls area has shrunk by the same amount
- `moonstone/VideoPlayer` to not disable media button (play/pause)
- `moonstone/Scroller.Scrollable` so that paging controls are not spottable by default with 5-way
- `moonstone/VideoPlayer`'s more/less button to use updated arrow icon

### Fixed

- `moonstone/MarqueeDecorator` to properly stop marquee on items with `'marqueeOnHover'`
- `moonstone/ExpandableList` to work properly with object-based children
- `moonstone/styles/fonts.less` to restore the Moonstone Icon font to request the local system font by default. Remember to update your webOS build to get the latest version of the font so you don't see empty boxes for your icons.
- `moonstone/Picker` and `moonstone/RangePicker` to now use the correct size from Enyo (60px v.s. 84px) for icon buttons
- `moonstone/Scrollable` to apply ri.scale properly
- `moonstone/Panel` to not cover a `Panels`'s `ApplicationCloseButton` when not using a `Header`
- `moonstone/IncrementSlider` to show tooltip when buttons focused

## [1.1.0] - 2017-04-21

### Deprecated

- `moonstone/ExpandableInput` property `onInputChange`

### Added

- `moonstone/Panels.Panel` prop and `moonstone/MoonstoneDecorator` config option: `noAutoFocus` to support prevention of setting automatic focus after render
- `moonstone/VideoPlayer` props: `backwardIcon`, `forwardIcon`, `jumpBackwardIcon`, `jumpForwardIcon`, `pauseIcon`, and `playIcon` to support icon customization of the player
- `moonstone/VideoPlayer` props `jumpButtonsDisabled` and `rateButtonsDisabled` for disabling the pairs of buttons when it's inappropriate for the playing media
- `moonstone/VideoPlayer` property `playbackRateHash` to support custom playback rates
- `moonstone/VideoPlayer` callback prop `onControlsAvailable` which fires when the players controls show or hide
- `moonstone/Image` support for `onLoad` and `onError` events
- `moonstone/VirtualList.GridListImageItem` prop `placeholder`
- `moonstone/Divider` property `preserveCase` to display text without capitalizing it

### Changed

- `moonstone/Slider` colors and sizing to match the latest designs
- `moonstone/ProgressBar` to position correctly with other components nearby
- `moonstone/Panels` breadcrumb to no longer have a horizontal line above it
- `moonstone/Transition` to measure itself when the CPU is idle
- style for disabled opacity from 0.4 to 0.3
- `moonstone/Button` colors for transparent and translucent background opacity when disabled
- `moonstone/ExpandableInput` property `onInputChange` to fire along with `onChange`. `onInputChange` is deprecated and will be removed in a future update.
- `Moonstone.ttf` font to include new icons
- `moonstone/Icon` to reference additional icons

### Fixed

- `moonstone/Popup` and `moonstone/ContextualPopupDecorator` 5-way navigation behavior
- `moonstone/Input` to not spot its own input decorator on 5-way out
- `moonstone/VideoPlayer` to no longer render its `children` in multiple places
- `moonstone/Button` text color when used on a neutral (light) background in some cases
- `moonstone/Popup` background opacity
- `moonstone/Marquee` to recalculate properly when its contents change
- `moonstone/TimePicker` to display time in correct order
- `moonstone/Scroller` to prefer spotlight navigation to its internal components

## [1.0.0] - 2017-03-31

> NOTE: We have also modified most form components to be usable in a controlled (app manages component
> state) or uncontrolled (Enact manages component state) manner. To put a component into a
> controlled state, pass in `value` (or other appropriate state property such as `selected` or
> `open`) at component creation and then respond to events and update the value as needed. To put a
> component into an uncontrolled state, do not set `value` (or equivalent), at creation. From this
> point on, Enact will manage the state and events will be sent when the state is updated. To
> specify an initial value, use the `defaultValue` (or, `defaultSelected, `defaultOpen, etc.)
> property.  See the documentation for individual components for more information.

### Added

- `moonstone/Button` property `icon` to support a built-in icon next to the text content. The Icon supports everything that `moonstone/Icon` supports, as well as a custom icon.
- `moonstone/MoonstoneDecorator` property `textSize` to resize several components to requested CMR sizes. Simply add `textSize="large"` to your `App` and the new sizes will automatically take effect.

### Changed

- `moonstone/Slider` to use the property `tooltip` instead of `noTooltip`, so the built-in tooltip is not enabled by default
- `moonstone/IncrementSlider` to include tooltip documentation
- `moonstone/ExpandableList` to accept an array of objects as children which are spread onto the generated components
- `moonstone/CheckboxItem` style to match the latest designs, with support for the `moonstone/Checkbox` to be on either the left or the right side by using the `iconPosition` property
- `moonstone/VideoPlayer` to supply every event callback-method with an object representing the VideoPlayer's current state, including: `currentTime`, `duration`, `paused`, `proportionLoaded`, and `proportionPlayed`

### Fixed

- `moonstone/Panels.Panel` behavior for remembering focus on unmount and setting focus after render
- `moonstone/VirtualList.VirtualGridList` showing empty items when items are continuously added dynamically
- `moonstone/Picker` to marquee on focus once again

## [1.0.0-beta.4] - 2017-03-10

### Added

- `moonstone/VirtualList` `indexToFocus` option to `scrollTo` method to focus on item with specified index
- `moonstone/IconButton` and `moonstone/Button` `color` property to add a remote control key color to the button
- `moonstone/Scrollbar` property `disabled` to disable both paging controls when it is true
- `moonstone/VirtualList` parameter `moreInfo` to pass `firstVisibleIndex` and `lastVisibleIndex` when scroll events are firing
- Accessibility support to UI components
- `moonstone/VideoPlayer` property `onUMSMediaInfo` to support the custom webOS “umsmediainfo” event
- `moonstone/Region` component which encourages wrapping components for improved accessibility rather than only preceding the components with a `moonstone/Divider`
- `moonstone/Slider` tooltip. It's enabled by default and comes with options like `noTooltip`, `tooltipAsPercent`, and `tooltipSide`. See the component docs for more details.
- `moonstone/Panels.Panel` property `hideChildren` to defer rendering children
- `moonstone/Spinner` properties `blockClickOn` and `scrim` to block click events behind spinner
- `moonstone/VirtualList` property `clientSize` to specify item dimensions instead of measuring them

### Changed

- `moonstone/VirtualGridImageItem` styles to reduce redundant style code app side
- `moonstone/VirtualList` and `moonstone/VirtualGridList` to add essential CSS for list items automatically
- `moonstone/VirtualList` and `moonstone/VirtualGridList` to not add `data-index` to their item DOM elements directly, but to pass `data-index` as the parameter of their `component` prop like the `key` parameter of their `component` prop
- `moonstone/ExpandableItem` and derivatives to defer focusing the contents until animation completes
- `moonstone/LabeledItem`, `moonstone/ExpandableItem`, `moonstone/ExpandableList` to each support the `node` type in their `label` property. Best used with `ui/Slottable`.

### Fixed

- `moonstone/VirtualList.GridListImageItem` to have proper padding size according to the existence of caption/subcaption
- `moonstone/Scrollable` to display scrollbars with proper size
- `moonstone/VirtualGridList` to not be truncated

### Removed

- `moonstone/Scrollable` property `hideScrollbars` and replaced it with `horizontalScrollbar` and `verticalScrollbar`

## [1.0.0-beta.3] - 2017-02-21

### Added

- `moonstone/VideoPlayer` support for 5-way show/hide of media playback controls
- `moonstone/VideoPlayer` property `feedbackHideDelay`
- `moonstone/Slider` property `onKnobMove` to fire when the knob position changes, independently from the `moonstone/Slider` value
- `moonstone/Slider` properties `active`, `disabled`, `knobStep`, `onActivate`, `onDecrement`, and `onIncrement` as part of enabling 5-way support to `moonstone/Slider`, `moonstone/IncrementSlider` and the media slider for `moonstone/VideoPlayer`
- `moonstone/Slider` now supports `children` which are added to the `Slider`'s knob, and follow it as it moves
- `moonstone/ExpandableInput` properties `iconAfter` and `iconBefore` to display icons after and before the input, respectively
- `moonstone/Dialog` property `preserveCase`, which affects `title` text

### Changed

- `moonstone/IncrementSlider` to change when the buttons are held down
- `moonstone/Marquee` to allow disabled marquees to animate
- `moonstone/Dialog` to marquee `title` and `titleBelow`
- `moonstone/Marquee.MarqueeController` config option `startOnFocus` to `marqueeOnFocus`. `startOnFocus` is deprecated and will be removed in a future update.
- `moonstone/Button`, `moonstone/IconButton`, `moonstone/Item` to not forward `onClick` when `disabled`

### Fixed

- `moonstone/Marquee.MarqueeController` to start marquee on newly registered components when controller has focus and to restart synced marquees after completion
- `moonstone/Scroller` to recalculate when an expandable child opens
- `spotlightDisabled` property support for spottable moonstone components
- `moonstone/Popup` and `moonstone/ContextualPopupDecorator` so that when the popup is closed, spotlight focus returns to the control that had focus prior to the popup opening
- `moonstone/Input` to not get focus when disabled

## [1.0.0-beta.2] - 2017-01-30

### Added

- `moonstone/Panels.Panel` property `showChildren` to support deferring rendering the panel body until animation completes
- `moonstone/MarqueeDecorator` property `invalidateProps` that specifies which props cause the marquee distance to be invalidated
- developer-mode warnings to several components to warn when values are out-of-range
- `moonstone/Divider` property `spacing` which adjusts the amount of empty space above and below the `Divider`. `'normal'`, `'small'`, `'medium'`, `'large'`, and `'none'` are available.
- `moonstone/Picker` when `joined` the ability to be incremented and decremented by arrow keys
- `onSpotlightDisappear` event property support for spottable moonstone components
- `moonstone/VideoPlayer` property `titleHideDelay`

### Changed

- `moonstone/Panels.Panels` and variations to defer rendering the children of contained `Panel` instances until animation completes
- `moonstone/ProgressBar` properties `progress` and `backgroundProgress` to accept a number between 0 and 1
- `moonstone/Slider` and `moonstone/IncrementSlider` property `backgroundPercent` to `backgroundProgress` which now accepts a number between 0 and 1
- `moonstone/Slider` to not ignore `value` prop when it is the same as the previous value
- `moonstone/Picker` component's buttons to reverse their operation such that 'up' selects the previous item and 'down' the next
- `moonstone/Picker` and derivatives may now use numeric width, which represents the amount of characters to use for sizing. `width={4}` represents four characters, `2` for two characters, etc. `width` still accepts the size-name strings.
- `moonstone/Divider` to now behave as a simple horizontal line when no text content is provided
- `moonstone/Scrollable` to not display scrollbar controls by default
- `moonstone/DatePicker` and `moonstone/TimePicker` to emit `onChange` event whenever the value is changed, not just when the component is closed

### Removed

- `moonstone/ProgressBar` properties `min` and `max`

### Fixed

- `moonstone/IncrementSlider` so that the knob is spottable via pointer, and 5-way navigation between the knob and the increment/decrement buttons is functional
- `moonstone/Slider` and `moonstone/IncrementSlider` to not fire `onChange` for value changes from props

## [1.0.0-beta.1] - 2016-12-30

### Added

- `moonstone/VideoPlayer` and `moonstone/TooltipDecorator` components and samples
- `moonstone/Panels.Panels` property `onBack` to support `ui/Cancelable`
- `moonstone/VirtualFlexList` Work-In-Progress component to support variably sized rows or columns
- `moonstone/ExpandableItem` properties `autoClose` and `lockBottom`
- `moonstone/ExpandableList` properties `noAutoClose` and `noLockBottom`
- `moonstone/Picker` property `reverse`
- `moonstone/ContextualPopup` property `noAutoDismiss`
- `moonstone/Dialog` property `scrimType`
- `moonstone/Popup` property `spotlightRestrict`

### Changed

- `moonstone/Panels.Routable` to require a `navigate` configuration property indicating the event callback for back or cancel actions
- `moonstone/MarqueeController` focus/blur handling to start and stop synchronized `moonstone/Marquee` components
- `moonstone/ExpandableList` property `autoClose` to `closeOnSelect` to disambiguate it from the added `autoClose` on 5-way up
- `moonstone/ContextualPopupDecorator.ContextualPopupDecorator` component's `onCloseButtonClick` property to `onClose`
- `moonstone/Dialog` component's `onCloseButtonClicked` property to `onClose`
- `moonstone/Spinner` component's `center` and `middle` properties to a single `centered` property
	that applies both horizontal and vertical centering
- `moonstone/Popup.PopupBase` component's `onCloseButtonClicked` property to `onCloseButtonClick`
- `moonstone/Item.ItemOverlay` component's `autoHide` property to remove the `'no'` option. The same
	effect can be achieved by omitting the property or passing `null`.
- `moonstone/VirtualGridList` to be scrolled by page when navigating with a 5-way direction key
- `moonstone/Scroller`, `moonstone/VirtualList`, `moonstone/VirtualGridList`, and `moonstone/Scrollable` to no longer respond to mouse down/move/up events
- all Expandables to include a state arrow UI element
- `moonstone/LabeledItem` to support a `titleIcon` property which positions just after the title text
- `moonstone/Button` to include `moonstone/TooltipDecorator`
- `moonstone/Expandable` to support being managed, radio group-style, by a component wrapped with `RadioControllerDecorator` from `ui/RadioDecorator`
- `moonstone/Picker` to animate `moonstone/Marquee` children when any part of the `moonstone/Picker` is focused
- `moonstone/VirtualList` to mute its container instead of disabling it during scroll events
- `moonstone/VirtualList`, `moonstone/VirtualGridList`, and `moonstone/Scroller` to continue scrolling when holding down the paging controls
- `moonstone/VirtualList` to require a `component` prop and not have a default value
- `moonstone/Picker` to continuously change when a button is held down by adding `ui/Holdable`.

### Fixed

- `moonstone/Popup` and `moonstone/ContextualPopup` 5-way navigation behavior using spotlight.
- Bug where a synchronized marquee whose content fit the available space would prevent restarting of the marquees
- `moonstone/Input` to show an ellipsis on the correct side based on the text directionality of the `value` or `placeholder` content.
- `moonstone/VirtualList` and `moonstone/VirtualGridList` to prevent unwanted scrolling when focused with the pointer
- `moonstone/Picker` to remove fingernail when a the pointer is held down, but the pointer is moved off the `joined` picker.
- `moonstone/LabeledItem` to include marquee on both `title` and `label`, and be synchronized

## [1.0.0-alpha.5] - 2016-12-16

No changes.

## [1.0.0-alpha.4] - 2016-12-2

### Added

- `moonstone/Popup`, `moonstone/ContextualPopupDecorator`, `moonstone/Notification`, `moonstone/Dialog` and `moonstone/ExpandableInput` components
- `ItemOverlay` component to `moonstone/Item` module
- `marqueeCentered` prop to `moonstone/MarqueeDecorator` and `moonstone/MarqueeText`
- `placeholder` prop to `moonstone/Image`
- `moonstone/MarqueeController` component to synchronize multiple `moonstone/Marquee` components
- Non-latin locale support to all existing Moonstone components
- Language-specific font support
- `moonstone/IncrementSlider` now accepts customizable increment and decrement icons, as well as `moonstone/Slider` being more responsive to external styling

### Changed

- `moonstone/Input` component's `iconStart` and `iconEnd` properties to be `iconBefore` and `iconAfter`, respectively, for consistency with `moonstone/Item.ItemOverlay` naming
- `moonstone/Icon` and `moonstone/IconButton` so the `children` property supports both font-based icons and images
- the `checked` property to `selected` for consistency across the whole framework. This allows better interoperability when switching between various components.  Affects the following: `CheckboxItem`, `RadioItem`, `SelectableItem`, `Switch`, `SwitchItem`, and `ToggleItem`. Additionally, these now use `moonstone/Item.ItemOverlay` to position and handle their Icons.
- `moonstone/Slider` and `moonstone/IncrementSlider` to be more performant. No changes were made to
	the public API.
- `moonstone/GridListImageItem` so that a placeholder image displays while loading the image, and the caption and subcaption support marqueeing
- `moonstone/MoonstoneDecorator` to add `FloatingLayerDecorator`
- `moonstone/IncrementSlider` in vertical mode looks and works as expected.

### Removed

- LESS mixins that belong in `@enact/ui`, so that only moonstone-specific mixins are contained in
this module. When authoring components and importing mixins, only the local mixins need to be
imported, as they already import the general mixins.
- the `src` property from `moonstone/Icon` and `moonston/IconButton`. Use the support for URLs in
	the `children` property as noted above.
- the `height` property from `moonstone/IncrementSlider` and `moonstone/Slider`

### Fixed

- Joined picker so that it now has correct animation when using the mouse wheel
- Bug in DatePicker/TimePicker that prevented setting of value earlier than 1969

## [1.0.0-alpha.3] - 2016-11-8

### Added

- `moonstone/BodyText`, `moonstone/DatePicker`, `moonstone/DayPicker`, `moonstone/ExpandableItem`, `moonstone/Image`, and `moonstone/TimePicker` components
- `fullBleed` prop to `moonstone/Panels/Header`. When `true`, the header content is indented and the header lines are removed.
- Application close button to `moonstone/Panels`. Fires `onApplicationClose` when clicked. Can be omitted with the `noCloseButton` prop.
- `marqueeDisabled` prop to `moonstone/Picker`
- `padded` prop to `moonstone/RangePicker`
- `forceDirection` prop to `moonstone/Marquee`. Forces the direction of `moonstone/Marquee`. Useful for when `RTL` content cannot be auto detected.

### Changed

- `data` parameter passed to `component` prop of `VirtualList`.
- `moonstone/Expandable` into a submodule of `moonstone/ExpandableItem`
- `ExpandableList` to properly support selection
- `moonstone/Divider`'s `children` property to be optional
- `moonstone/ToggleItem`'s `inline` version to have a `max-width` of `240px`
- `moonstone/Input` to use `<div>` instead of `<label>` for wrapping components. No change to
	functionality, only markup.

### Removed

- `moonstone/ExpandableCheckboxItemGroup` in favor of `ExpandableList`

## [1.0.0-alpha.2] - 2016-10-21

This version includes a lot of refactoring from the previous release. Developers need to switch to the new enact-dev command-line tool.

### Added

- New components and HOCs: `moonstone/Scroller`, `moonstone/VirtualList`, `moonstone/VirtualGridList`, `moonstone/Scrollable`, `moonstone/MarqueeText`, `moonstone/Spinner`, `moonstone/ExpandableCheckboxItemGroup`, `moonstone/MarqueeDecorator`
- New options for `ui/Toggleable` HOC
- Marquee support to many components
- Image support to `moonstone/Icon` and `moonstone/IconButton`
- `dismissOnEnter` prop for `moonstone/Input`
- Many more unit tests

### Changed

- Some props for UI state were renamed to have `default` prefix where state was managed by the component. (e.g. `defaultOpen`)

### Fixed

- Many components were fixed, polished, updated and documented
- Inline docs updated to be more consistent and comprehensive<|MERGE_RESOLUTION|>--- conflicted
+++ resolved
@@ -2,13 +2,11 @@
 
 The following is a curated list of changes in the Enact moonstone module, newest changes on the top.
 
-<<<<<<< HEAD
 ## [unreleased]
 
 ### Fixed
 
 - `moonstone/VirtualList` not to lose focus when moving out from the first item via 5way when it has disabled items
-=======
 ## [Unreleased]
 
 ### Added
@@ -17,7 +15,6 @@
 - `moonstone/VirtualGridList` to scroll by item via 5 way key
 
 ### Fixed
->>>>>>> 2c0073ed
 
 ## [1.6.0] - 2017-08-04
 
