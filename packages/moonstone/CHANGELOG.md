--- conflicted
+++ resolved
@@ -5,13 +5,10 @@
 ## [unreleased]
 
 ### Added
-<<<<<<< HEAD
+
 - `moonstone/TooltipDecorator` component
-=======
-
 - `autoClose` and `lockBottom` properties to `ExpandableItem`
 - `noAutoClose` and `noLockBottom` properties to `ExpandableList`
->>>>>>> 4f0bfa6a
 
 ### Changed
 
@@ -26,15 +23,12 @@
 	effect can be achieved by omitting the property or passing `null`.
 - `moonstone/VirtualGridList` to be scrolled by page when navigating with a 5-way direction key
 - `moonstone/Scroller`, `moonstone/VirtualList`, `moonstone/VirtualGridList`, and `moonstone/Scrollable` to no longer respond to mouse down/move/up events
-<<<<<<< HEAD
 - `moonstone/Button` to include `moonstone/TooltipDecorator`
-=======
 - `moonstone/Expandable` to support being managed, radio group-style, by a component wrapped with `RadioControllerDecorator` from `ui/RadioDecorator`
 - `moonstone/Picker` to animate `moonstone/Marquee` children when any part of the `moonstone/Picker` is focused
 - `moonstone/VirtualList` to mute its container instead of disabling it during scroll events
 - `moonstone/VirtualList`, `moonstone/VirtualGridList`, and `moonstone/Scroller` to continue scrolling when holding down the paging controls
 - `moonstone/VirtualList` to require a `component` prop and not have a default value
->>>>>>> 4f0bfa6a
 
 ### Fixed
 
