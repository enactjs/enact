# Change Log

The following is a curated list of changes in the Enact moonstone module, newest changes on the top.

## [unreleased]

### Removed

- `moonstone/Slider` exports `SliderFactory` and `SliderBaseFactory`
- `moonstone/IncrementSlider` exports `IncrementSliderFactory` and `IncrementSliderBaseFactory`
- `moonstone/ProgressBar`, `moonstone/Slider`, `moonstone/Slider.SliderTooltip`, `moonstone/IncrementSlider` components' `vertical` property and replaced it with `orientation`

### Added

- `moonstone/VideoPlayer` property `component` to handle custom video element
- `moonstone/IncrementSlider` properties `incrementAriaLabel` and `decrementAriaLabel` to configure the label set on each button
- `moonstone/Input` support for `small` prop
<<<<<<< HEAD
- `moonstone/ProgressBar` support for `tooltip` and `tooltipForceSide`
=======
- `moonstone/ProgressBar`, `moonstone/Slider`, `moonstone/Slider.SliderTooltip`, `moonstone/IncrementSlider` property `orientation` to accept orientation strings like "vertical" and "horizontal" (replaced old `vertical` prop)
>>>>>>> 1ab3a5b3

### Changed

- `moonstone/Input` input `height`, `vertical-align`, and `margins`. Please verify your layouts to ensure everything lines up correctly; this change may require removal of old sizing and positioning CSS which is no longer necessary.
- `moonstone/FormCheckbox` to have a small border around the circle, according to new GUI designs
- `moonstone/RadioItem` dot size and added an inner-dot to selected-focused state, according to new GUI designs
- `moonstone/ContextualPopup` prop `popupContainerId` to `popupSpotlightId`
- `moonstone/Popup` prop `containerId` to `spotlightId`
- `moonstone/VideoPlayer` prop `containerId` to `spotlightId`

### Changed

- `moonstone/VirtualList.VirtualList` and `moonstone/VirtualList.VirtualGridList` prop `component` to be replaced by `itemRenderer`

### Fixed

- `moonstone/ExpandableItem` to be more performant when animating
- `moonstone/GridListImageItem` to hide overlay checkmark icon on focus when unselected
- `moonstone/GridListImageItem` to use `ui/GridListImageItem`
- `moonstone/VirtualList`, `moonstone/VirtualGridList` and `moonstone/Scroller` components to use their base UI components
- `moonstone/VirtualList` to show the selected state on hovered paging controls properly
- `moonstone/Slider` to highlight knob when selected
- `moonstone/Slider` to handle updates to its `value` prop correctly
- `moonstone/ToggleItem` to accept HTML DOM node tag names as strings for its `component` property

## [2.0.0-alpha.5] - 2018-03-07

### Removed

- `moonstone/Marquee.MarqueeText`, replaced by `moonstone/Marquee.Marquee`
- `moonstone/VirtualGridList.GridListImageItem`, replaced by `moonstone/GridListImageItem`

### Changed

- `moonstone/Marquee.Marquee` to be `moonstone/Marquee.MarqueeBase`
- `moonstone/ContextualPopupDecorator` to not restore last-focused child
- `moonstone/ExpandableList` to restore focus to the first selected item after opening

### Fixed

- `moonstone/Slider` to correctly show localized percentage value in tooltip when `tooltipAsPercent` is true
- `moonstone/VirtualGridList` to show or hide its scrollbars properly
- `moonstone/Button` text to be properly centered
- `moonstone/Input` to not clip some glyphs at the start of the value

## [2.0.0-alpha.4] - 2018-02-13

### Added

- `moonstone/SlotItem` replacing `moonstone/Item.ItemOverlay`

### Removed

- `moonstone/VirtualFlexList` to be replaced by `ui/VirtualFlexList`
- `moonstone/Button` and `moonstone/IconButton` prop `noAnimation`
- `moonstone/Item.OverlayDecorator`, `moonstone/Item.Overlay`, and `moonstone/Item.ItemOverlay` to be replaced by `moonstone/SlotItem`

### Changed

- `moonstone/Marquee` to do less-costly calculations during measurement and optimized the applied styles
- `moonstone/ExpandableList` to require a unique key for each object type data

### Fixed

- `moonstone/VirtualList` to render properly with fiber reconciler
- `moonstone/VirtualList` focus option in scrollTo api
- `moonstone/ExpandableSpotlightDecorator` to not spot the title upon collapse when in `pointerMode`
- `moonstone/Spinner` to not unpause Spotlight unless it was the one to pause it
- `moonstone/Marquee` to stop when becoming disabled
- `moonstone/Input`, `moonstone/MarqueeDecorator`, and `moonstone/Slider` to prevent unnecessary focus-based updates

## [2.0.0-alpha.3] - 2018-01-18

### Removed

- `moonstone/Scroller` and `moonstone/VirtualList` option `indexToFocus` in `scrollTo` method which is deprecated from 1.2.0
- `moonstone/Scroller` props `horizontal` and `vertical` which are deprecated from 1.3.0 and replaced with `direction` prop
- `moonstone/Button` exports `ButtonFactory` and `ButtonBaseFactory`
- `moonstone/IconButton` exports `IconButtonFactory` and `IconButtonBaseFactory`

### Fixed

- `moonstone/MoonstoneDecorator` root node to fill the entire space available, which simplifies positioning and sizing for child elements (previously always measured 0 in height)
- `moonstone/VirtualList` to prevent infinite function call when a size of contents is slightly longer than a client size without a scrollbar
- `moonstone/VirtualList` to sync scroll position when clientSize changed

## [2.0.0-alpha.2] - 2017-08-29

No significant changes.

## [2.0.0-alpha.1] - 2017-08-27

### Changed

- `moonstone/Button`, `moonstone/Checkbox`, `moonstone/FormCheckbox`, `moonstone/IconButton`, `moonstone/IncrementSlider`, `moonstone/Item`, `moonstone/Picker`, and `moonstone/RangePicker`, `moonstone/Switch` and `moonstone/VideoPlayer` to use `ui/Touchable`

## [1.15.0] - 2018-02-28

### Deprecated

- `moonstone/Marquee.Marquee`, to be moved to `moonstone/Marquee.MarqueeBase` in 2.0.0
- `moonstone/Marquee.MarqueeText`, to be moved to `moonstone/Marquee.Marquee` in 2.0.0

### Fixed

- `moonstone/GridListImageItem` to display correctly

## [1.14.0] - 2018-02-23

### Deprecated

- `moonstone/VirtualFlexList`, to be replaced by `ui/VirtualFlexList` in 2.0.0
- `moonstone/VirtualGridList.GridListImageItem`, to be replaced by `moonstone/GridListImageItem` in 2.0.0
- `moonstone/Button` and `moonstone/IconButton` prop `noAnimation`, to be removed in 2.0.0
- `moonstone/Button.ButtonFactory`, `moonstone/Button.ButtonBaseFactory`, `moonstone/IconButton.IconButtonFactory`, `moonstone/IconButton.IconButtonBaseFactory`, `moonstone/IncrementSlider.IncrementSliderFactory`, `moonstone/IncrementSlider.IncrementSliderBaseFactory`, `moonstone/Slider.SliderFactory`, and `moonstone/Slider.SliderBaseFactory`, to be removed in 2.0.0
- `moonstone/Item.ItemOverlay`, to be replaced by `ui/SlotItem` in 2.0.0
- `moonstone/Item.Overlay` and `moonstone/Item.OverlayDecorator`, to be removed in 2.0.0

### Added

- `moonstone/DaySelector` component
- `moonstone/EditableIntegerPicker` component
- `moonstone/GridListImageItem` component

## [1.13.3] - 2018-01-16

### Fixed

- `moonstone/TimePicker` to not read out meridiem label when meridiem picker gets a focus
- `moonstone/Scroller` to correctly update scrollbars when the scroller's contents change

## [1.13.2] - 2017-12-14

### Fixed

- `moonstone/Panels` to maintain spotlight focus when `noAnimation` is set
- `moonstone/Panels` to not accept back key presses during transition
- `moonstone/Panels` to revert 1.13.0 fix that blurred Spotlight when transitioning panels
- `moonstone/Scroller` and other scrolling components to not show scroll thumb when only child item is updated
- `moonstone/Scroller` and other scrolling components to not hide scroll thumb immediately after scroll position reaches the top or the bottom
- `moonstone/Scroller` and other scrolling components to show scroll thumb properly when scroll position reaches the top or the bottom by paging controls

## [1.13.1] - 2017-12-06

### Fixed

- `moonstone/Slider` to not unnecessarily fire `onChange` if the initial value has not changed

## [1.13.0] - 2017-11-28

### Added

- `moonstone/VideoPlayer` props `disabled`, `loading`, `miniFeedbackHideDelay`, and `thumbnailComponent` as well as new APIs: `areControlsVisible`, `getVideoNode`, `showFeedback`, and `toggleControls`

### Fixed

- `moonstone/VirtualList` to render items from a correct index on edge cases at the top of a list
- `moonstone/VirtualList` to handle focus properly via page up at the first page and via page down at the last page
- `moonstone/Expandable` and derivatives to use the new `ease-out-quart` animation timing function to better match the aesthetic of Enyo's Expandables
- `moonstone/TooltipDecorator` to correctly display tooltip direction when locale changes
- `moonstone/Marquee` to restart animation on every resize update
- `moonstone/LabeledItem` to start marquee when hovering while disabled
- `moonstone/Marquee` to correctly start when hovering on disabled spottable components
- `moonstone/Marquee.MarqueeController` to not abort marquee when moving among components
- `moonstone/Picker` marquee issues with disabled buttons or Picker
- `moonstone/Panels` to prevent loss of spotlight issue when moving between panels
- `moonstone/VideoPlayer` to bring it in line with real-world use-cases
- `moonstone/Slider` by removing unnecessary repaints to the screen
- `moonstone/Slider` to fire `onChange` events when the knob is pressed near the boundaries
- `moonstone/VideoPlayer` to correctly position knob when interacting with media slider
- `moonstone/VideoPlayer` to not read out the focused button when the media controls hide
- `moonstone/MarqueeDecorator` to stop when unhovering a disabled component using `marqueeOn` `'focus'`
- `moonstone/Slider` to not forward `onChange` when `disabled` on `mouseUp/click`
- `moonstone/VideoPlayer` to defer rendering playback controls until needed

## [1.12.2] - 2017-11-15

### Fixed

- `moonstone/VirtualList` to scroll and focus properly by pageUp and pageDown when disabled items are in it
- `moonstone/Button` to correctly specify minimum width when in large text mode
- `moonstone/Scroller` and other scrolling components to restore last focused index when panel is changed
- `moonstone/VideoPlayer` to display time correctly in RTL locale
- `moonstone/VirtualList` to scroll correctly using page down key with disabled items
- `moonstone/Scroller` and other scrolling components to not cause a script error when scrollbar is not rendered
- `moonstone/Picker` incrementer and decrementer to not change size when focused
- `moonstone/Header` to use a slightly smaller font size for `title` in non-latin locales and a line-height for `titleBelow` and `subTitleBelow` that better meets the needs of tall-glyph languages like Tamil and Thai, as well as latin locales
- `moonstone/Scroller` and `moonstone/VirtualList` to keep spotlight when pressing a 5-way control while scrolling
- `moonstone/Panels` to prevent user interaction with panel contents during transition
- `moonstone/Slider` and related components to correctly position knob for `detachedKnob` on mouse down and fire value where mouse was positioned on mouse up
- `moonstone/DayPicker` to update day names when changing locale
- `moonstone/ExpandableItem` and all other `Expandable` components to revert 1.12.1 change to pull down from the top

## [1.12.1] - 2017-11-07

### Fixed

- `moonstone/ExpandableItem` and all other `Expandable` components to now pull down from the top instead of being revealed from the bottom, matching Enyo's design
- `moonstone/VirtualListNative` to scroll properly with page up/down keys if there is a disabled item
- `moonstone/RangePicker` to display negative values correctly in RTL
- `moonstone/Scroller` and other scrolling components to not blur scroll buttons when wheeling
- `moonstone/Scrollbar` to hide scroll thumb immediately without delay after scroll position reaches min or max
- `moonstone/Divider` to pass `marqueeOn` prop
- `moonstone/Slider` to fire `onChange` on mouse up and key up
- `moonstone/VideoPlayer` to show knob when pressed
- `moonstone/Header` to layout `titleBelow` and `subTitleBelow` correctly
- `moonstone/Header` to use correct font-weight for `subTitleBelow`
- `moonstone/VirtualList` to restore focus correctly for lists only slightly larger than the viewport

## [1.12.0] - 2017-10-27

### Fixed

- `moonstone/Scroller` and other scrolling components to prevent focusing outside the viewport when pressing a 5-way key during wheeling
- `moonstone/Scroller` to called scrollToBoundary once when focus is moved using holding child item
- `moonstone/VideoPlayer` to apply skin correctly
- `moonstone/Popup` from `last-focused` to `default-element` in `SpotlightContainerDecorator` config
- `moonstone/Panels` to retain focus when back key is pressed on breadcrumb
- `moonstone/Input` to correctly hide VKB when dismissing

## [1.11.0] - 2017-10-24

### Added

- `moonstone/VideoPlayer` properties `seekDisabled` and `onSeekFailed` to disable seek function

### Changed

- `moonstone/ExpandableList` to become `disabled` if there are no children

### Fixed

- `moonstone/Picker` to read out customized accessibility value when picker prop has `joined` and `aria-valuetext`
- `moonstone/Scroller` to apply scroll position on vertical or horizontal Scroller when child gets a focus
- `moonstone/Scroller` and other scrolling components to scroll without animation when panel is changed
- `moonstone/ContextualPopup` padding to not overlap close button
- `moonstone/Scroller` and other scrolling components to change focus via page up/down only when the scrollbar is visible
- `moonstone/Picker` to only increment one value on hold
- `moonstone/ItemOverlay` to remeasure when focused

## [1.10.1] - 2017-10-16

### Fixed

- `moonstone/Scroller` and other scrolling components to scroll via page up/down when focus is inside a Spotlight container
- `moonstone/VirtualList` and `moonstone/VirtualGridList` to scroll by 5-way keys right after wheeling
- `moonstone/VirtualList` not to move focus when a current item and the last item are located at the same line and pressing a page down key
- `moonstone/Slider` knob to follow while dragging for detached knob
- `moonstone/Header` to layout header row correctly in `standard` type
- `moonstone/Input` to not dismiss on-screen keyboard when dragging cursor out of input box
- `moonstone/Header` RTL `line-height` issue
- `moonstone/Panels` to render children on idle
- `moonstone/Scroller` and other scrolling components to limit muted spotlight container scrims to their bounds
- `moonstone/Input` to always forward `onKeyUp` event

## [1.10.0] - 2017-10-09

### Added

- `moonstone/VideoPlayer` support for designating components with `.spottable-default` as the default focus target when pressing 5-way down from the slider
- `moonstone/Slider` property `activateOnFocus` which when enabled, allows 5-way directional key interaction with the `Slider` value without pressing [Enter] first
- `moonstone/VideoPlayer` property `noMiniFeedback` to support controlling the visibility of mini feedback
- `ui/Layout`, which provides a technique for laying-out components on the screen using `Cells`, in rows or columns

### Changed

- `moonstone/Popup` to focus on mount if it’s initially opened and non-animating and to always pass an object to `onHide` and `onShow`
- `moonstone/VideoPlayer` to emit `onScrub` event and provide audio guidance when setting focus to slider

### Fixed

- `moonstone/ExpandableItem` and derivatives to restore focus to the Item if the contents were last focused when closed
- `moonstone/Slider` toggling activated state when holding enter/select key
- `moonstone/TimePicker` picker icons shifting slightly when focusing an adjacent picker
- `moonstone/Icon` so it handles color the same way generic text does, by inheriting from the parent's color. This applies to all instances of `Icon`, `IconButton`, and `Icon` inside `Button`.
- `moonstone/fonts` Museo Sans font to correct "Ti" kerning
- `moonstone/VideoPlayer` to correctly position knob on mouse click
- `moonstone/Panels.Header` to show an ellipsis for long titles with RTL text
- `moonstone/Marquee` to restart when invalidated by a prop change and managed by a `moonstone/Marquee.MarqueeController`
- `spotlight.Spotlight` method `focus()` to verify that the target element matches its container's selector rules prior to setting focus
- `moonstone/Picker` to only change picker values `onWheel` when spotted
- `moonstone/VideoPlayer` to hide descendant floating components (tooltips, contextual popups) when the media controls hide

## [1.9.3] - 2017-10-03

### Added

- `moonstone/Button` property value to `backgroundOpacity` called "lightTranslucent" to better serve colorful image backgrounds behind Buttons. This also affects `moonstone/IconButton` and `moonstone/Panels/ApplicationCloseButton`.
- `moonstone/Panels` property `closeButtonBackgroundOpacity` to support `moonstone/Panels/ApplicationCloseButton`'s `backgroundOpacity` prop

### Changed

- `Moonstone Icons` font file to include the latest designs for several icons
- `moonstone/Panels/ApplicationCloseButton` to expose its `backgroundOpacity` prop

### Fixed

- `moonstone/VirtualList` to apply "position: absolute" inline style to items
- `moonstone/Picker` to increment and decrement normally at the edges of joined picker
- `moonstone/Icon` not to read out image characters
- `moonstone/Scroller` and other scrolling components to not accumulate paging scroll by pressing page up/down in scrollbar
- `moonstone/Icon` to correctly display focused state when using external image
- `moonstone/Button` and `moonstone/IconButton` to be properly visually muted when in a muted container

## [1.9.2] - 2017-09-26

### Fixed

- `moonstone/ExpandableList` preventing updates when its children had changed

## [1.9.1] - 2017-09-25

### Fixed

- `moonstone/ExpandableList` run-time error when using an array of objects as children
- `moonstone/VideoPlayer` blocking pointer events when the controls were hidden

## [1.9.0] - 2017-09-22

### Added

- `moonstone/styles/mixins.less` mixins: `.moon-spotlight-margin()` and `.moon-spotlight-padding()`
- `moonstone/Button` property `noAnimation` to support non-animating pressed visual

### Changed

- `moonstone/TimePicker` to use "AM/PM" instead of "meridiem" for label under meridiem picker
- `moonstone/IconButton` default style to not animate on press. NOTE: This behavior will change back to its previous setting in release 2.0.0.
- `moonstone/Popup` to warn when using `scrimType` `'none'` and `spotlightRestrict` `'self-only'`
- `moonstone/Scroller` to block spotlight during scroll
- `moonstone/ExpandableItem` and derivatives to always pause spotlight before animation

### Fixed

- `moonstone/VirtualGridList` to not move focus to wrong column when scrolled from the bottom by holding the "up" key
- `moonstone/VirtualList` to focus an item properly when moving to a next or previous page
- `moonstone/Scroller` and other scrolling components to move focus toward first or last child when page up or down key is pressed if the number of children is small
- `moonstone/VirtualList` to scroll to preserved index when it exists within dataSize for preserving focus
- `moonstone/Picker` buttons to not change size
- `moonstone/Panel` to move key navigation to application close button on holding the "up" key.
- `moonstone/Picker` to show numbers when changing values rapidly
- `moonstone/Popup` layout in large text mode to show close button correctly
- `moonstone/Picker` from moving scroller when pressing 5-way keys in `joined` Picker
- `moonstone/Input` so it displays all locales the same way, without cutting off the edges of characters
- `moonstone/TooltipDecorator` to hide tooltip when 5-way keys are pressed for disabled components
- `moonstone/Picker` to not tremble in width when changing values while using a numeric width prop value
- `moonstone/Picker` to not overlap values when changing values in `vertical`
- `moonstone/ContextualPopup` pointer mode focus behavior for `spotlightRestrict='self-only'`
- `moonstone/VideoPlayer` to prevent interacting with more components in pointer mode when hidden
- `moonstone/Scroller` to not repaint its entire contents whenever partial content is updated
- `moonstone/Slider` knob positioning after its container is resized
- `moonstone/VideoPlayer` to maintain focus when media controls are hidden
- `moonstone/Scroller` to scroll expandable components into view when opening when pointer has moved elsewhere

## [1.8.0] - 2017-09-07

### Deprecated

- `moonstone/Dialog` property `showDivider`, will be replaced by `noDivider` property in 2.0.0

### Added

- `moonstone/Popup` callback property `onShow` which fires after popup appears for both animating and non-animating popups

### Changed

- `moonstone/Popup` callback property `onHide` to run on both animating and non-animating popups
- `moonstone/VideoPlayer` state `playbackRate` to media events
- `moonstone/VideoPlayer` support for `spotlightDisabled`
- `moonstone/VideoPlayer` thumbnail positioning and style
- `moonstone/VirtualList` to render when dataSize increased or decreased
- `moonstone/Dialog` style
- `moonstone/Popup`, `moonstone/Dialog`, and `moonstone/Notification` to support `node` type for children
- `moonstone/Scroller` to forward `onKeyDown` events

### Fixed

- `moonstone/Scroller` and other scrolling components to enable focus when wheel scroll is stopped
- `moonstone/VirtualList` to show scroll thumb when a preserved item is focused in a Panel
- `moonstone/Scroller` to navigate properly with 5-way when expandable child is opened
- `moonstone/VirtualList` to stop scrolling when focus is moved on an item from paging controls or outside
- `moonstone/VirtualList` to move out with 5-way navigation when the first or the last item is disabled
- `moonstone/IconButton` Tooltip position when disabled
- `moonstone/VideoPlayer` Tooltip time after unhovering
- `moonstone/VirtualList` to not show invisible items
- `moonstone/IconButton` Tooltip position when disabled
- `moonstone/VideoPlayer` to display feedback tooltip correctly when navigating in 5-way
- `moonstone/MarqueeDecorator` to work with synchronized `marqueeOn` `'render'` and hovering as well as `marqueOn` `'hover'` when moving rapidly among synchronized marquees
- `moonstone/Input` aria-label for translation
- `moonstone/Marquee` to recalculate inside `moonstone/Scroller` and `moonstone/SelectableItem` by bypassing `shouldComponentUpdate`
- `moonstone/Picker` to marquee when incrementing and decrementing values with the prop `noAnimation`

## [1.7.0] - 2017-08-23

### Deprecated

- `moonstone/TextSizeDecorator` and it will be replaced by `moonstone/AccessibilityDecorator`
- `moonstone/MarqueeDecorator` property `marqueeCentered` and `moonstone/Marquee` property `centered` will be replaced by `alignment` property in 2.0.0

### Added

- `moonstone/TooltipDecorator` config property to direct tooltip into a property instead of adding to `children`
- `moonstone/VideoPlayer` prop `thumbnailUnavailable` to fade thumbnail
- `moonstone/AccessibilityDecorator` with `highContrast` and `textSize`
- `moonstone/VideoPlayer` high contrast scrim
- `moonstone/MarqueeDecorator`and `moonstone/Marquee` property `alignment` to allow setting  alignment of marquee content

### Changed

- `moonstone/Scrollbar` to disable paging control down button properly at the bottom when a scroller size is a non-integer value
- `moonstone/VirtualList`, `moonstone/VirtualGridList`, and `moonstone/Scroller` to scroll on `keydown` event instead of `keyup` event of page up and page down keys
- `moonstone/VirtualGridList` to scroll by item via 5 way key
- `moonstone/VideoPlayer` to read target time when jump by left/right key
- `moonstone/IconButton` to not use `MarqueeDecorator` and `Uppercase`

### Fixed

- `moonstone/VirtualList` and `moonstone/VirtualGridList` to focus the correct item when page up and page down keys are pressed
- `moonstone/VirtualList` to not lose focus when moving out from the first item via 5way when it has disabled items
- `moonstone/Slider` to align tooltip with detached knob
- `moonstone/FormCheckbox` to display correct colors in light skin
- `moonstone/Picker` and `moonstone/RangePicker` to forward `onKeyDown` events when not `joined`
- `moonstone/SelectableItem` to display correct icon width and alignment
- `moonstone/LabeledItem` to always match alignment with the locale
- `moonstone/Scroller` to properly 5-way navigate from scroll buttons
- `moonstone/ExpandableList` to display correct font weight and size for list items
- `moonstone/Divider` to not italicize in non-italic locales
- `moonstone/VideoPlayer` slider knob to follow progress after being selected when seeking
- `moonstone/LabeledItem` to correctly position its icon. This affects all of the `Expandables`, `moonstone/DatePicker` and `moonstone/TimePicker`.
- `moonstone/Panels.Header` and `moonstone/Item` to prevent them from allowing their contents to overflow unexpectedly
- `moonstone/Marquee` to recalculate when vertical scrollbar appears
- `moonstone/SelectableItem` to recalculate marquee when toggled

### Removed

- `moonstone/Input` large-text mode

## [1.6.1] - 2017-08-07

### Changed

- `moonstone/Icon` and `moonstone/IconButton` to no longer fit image source to the icon's boundary

## [1.6.0] - 2017-08-04

### Added

- `moonstone/VideoPlayer` ability to seek when holding down the right and left keys. Sensitivity can be adjusted using throttling options `jumpDelay` and `initialJumpDelay`.
- `moonstone/VideoPlayer` property `no5WayJump` to disable jumping done by 5-way
- `moonstone/VideoPlayer` support for the "More" button to use tooltips
- `moonstone/VideoPlayer` properties `moreButtonLabel` and `moreButtonCloseLabel` to allow customization of the "More" button's tooltip and Aria labels
- `moonstone/VideoPlayer` property `moreButtonDisabled` to disable the "More" button
- `moonstone/Picker` and `moonstone/RangePicker` prop `aria-valuetext` to support reading custom text instead of value
- `moonstone/VideoPlayer` methods `showControls` and `hideControls` to allow external interaction with the player
- `moonstone/Scroller` support for Page Up/Page Down keys in pointer mode when no item has focus

### Changed

- `moonstone/VideoPlayer` to handle play, pause, stop, fast forward and rewind on remote controller
- `moonstone/Marquee` to also start when hovered if `marqueeOnRender` is set

### Fixed

- `moonstone/IconButton` to fit image source within `IconButton`
- `moonstone` icon font sizes for wide icons
- `moonstone/ContextualPopupDecorator` to prefer setting focus to the appropriate popup instead of other underlying controls when using 5-way from the activating control
- `moonstone/Scroller` not scrolled via 5 way when `moonstone/ExpandableList` is opened
- `moonstone/VirtualList` to not let the focus move outside of container even if there are children left when navigating with 5way
- `moonstone/Scroller` and other scrolling components to update disability of paging controls when the scrollbar is set to `visible` and the content becomes shorter
- `moonstone/VideoPlayer` to focus on hover over play/pause button when video is loading
- `moonstone/VideoPlayer` to update and display proper time while moving knob when video is paused
- `moonstone/VideoPlayer` long title overlap issues
- `moonstone/Header` to apply `marqueeOn` prop to `subTitleBelow` and `titleBelow`
- `moonstone/Picker` wheeling in `moonstone/Scroller`
- `moonstone/IncrementSlider` and `moonstone/Picker` to read value changes when selecting buttons

## [1.5.0] - 2017-07-19

### Added

- `moonstone/Slider` and `moonstone/IncrementSlider` prop `aria-valuetext` to support reading custom text instead of value
- `moonstone/TooltipDecorator` property `tooltipProps` to attach props to tooltip component
- `moonstone/Scroller` and `moonstone/VirtualList` ability to scroll via page up and page down keys
- `moonstone/VideoPlayer` tooltip-thumbnail support with the `thumbnailSrc` prop and the `onScrub` callback to fire when the knob moves and a new thumbnail is needed
- `moonstone/VirtualList` ability to navigate via 5way when there are disabled items
- `moonstone/ContextualPopupDecorator` property `popupContainerId` to support configuration of the popup's spotlight container
- `moonstone/ContextualPopupDecorator` property `onOpen` to notify containers when the popup has been opened
- `moonstone/ContextualPopupDecorator` config option `openProp` to support mapping the value of `open` property to the chosen property of wrapped component

### Changed

- `moonstone/ExpandableList` to use 'radio' as the default, and adapt 'single' mode to render as a `moonstone/RadioItem` instead of a `moonstone/CheckboxItem`
- `moonstone/VideoPlayer` to not hide pause icon when it appears
- `moonstone/ContextualPopupDecorator` to set accessibility-related props onto the container node rather than the popup node
- `moonstone/ExpandableItem`, `moonstone/ExpandableList`, `moonstone/ExpandablePicker`, `moonstone/DatePicker`, and `moonstone/TimePicker` to pause spotlight when animating in 5-way mode
- `moonstone/Spinner` to position the text content under the spinner, rather than to the right side
- `moonstone/VideoPlayer` to include hour when announcing the time while scrubbing
- `moonstone/GridListImageItem` to require a `source` prop and not have a default value

### Fixed

- `moonstone/Input` ellipsis to show if placeholder is changed dynamically and is too long
- `moonstone/Marquee` to re-evaluate RTL orientation when its content changes
- `moonstone/VirtualList` to restore focus on short lists
- `moonstone/ExpandableInput` to expand the width of its contained `moonstone/Input`
- `moonstone/Input` support for `dismissOnEnter`
- `moonstone/Input` focus management to prevent stealing focus when programmatically moved elsewhere
- `moonstone/Input` 5-way spot behavior
- `moonstone` international fonts to always be used, even when unsupported font-weights or font-styles are requested
- `moonstone/Panels.Panel` support for selecting components with `.spottable-default` as the default focus target
- `moonstone/Panels` layout in RTL locales
- `moonstone` spottable components to support `onSpotlightDown`, `onSpotlightLeft`, `onSpotlightRight`, and `onSpotlightUp` event property
- `moonstone/VirtualList` losing spotlight when the list is empty
- `moonstone/FormCheckbox` in focused state to have the correct "check" color
- `moonstone/Scroller` and other scrolling components' bug in `navigableFilter` when passed a container id

## [1.4.1] - 2017-07-05

### Changed

- `moonstone/Popup` to only call `onKeyDown` when there is a focused item in the `Popup`
- `moonstone/Scroller`, `moonstone/Picker`, and `moonstone/IncrementSlider` to automatically move focus when the currently focused `moonstone/IconButton` becomes disabled

### Fixed

- `moonstone/ContextualPopupDecorator` close button to account for large text size
- `moonstone/ContextualPopupDecorator` to not spot controls other than its activator when navigating out via 5-way
- `moonstone/Header` to set the value of `marqueeOn` for all types of headers

## [1.4.0] - 2017-06-29

### Deprecated

- `moonstone/Input` prop `noDecorator` is being replaced by `autoFocus` in 2.0.0

### Added

- `moonstone/Scrollbar` property `corner` to add the corner between vertical and horizontal scrollbars
- `moonstone/ScrollThumb` for a thumb of `moonstone/Scrollbar`
- `moonstone/styles/text.less` mixin `.locale-japanese-line-break()` to apply the correct  Japanese language line-break rules for the following multi-line components: `moonstone/BodyText`, `moonstone/Dialog`, `moonstone/Notification`, `moonstone/Popup`, and `moonstone/Tooltip`
- `moonstone/ContextualPopupDecorator` property `popupProps` to attach props to popup component
- `moonstone/VideoPlayer` property `pauseAtEnd` to control forward/backward seeking
- `moonstone/Panels/Header` prop `marqueeOn` to control marquee of header

### Changed

- `moonstone/Panels/Header` to expose its `marqueeOn` prop
- `moonstone/VideoPlayer` to automatically adjust the width of the allocated space for the side components so the media controls have more space to appear on smaller screens
- `moonstone/VideoPlayer` properties `autoCloseTimeout` and `titleHideDelay` default value to `5000`
- `moonstone/VirtualList` to support restoring focus to the last focused item
- `moonstone/Scroller` and other scrolling components to call `onScrollStop` before unmounting if a scroll is in progress
- `moonstone/Scroller` to reveal non-spottable content when navigating out of a scroller

### Fixed

- `moonstone/Dialog` to properly focus via pointer on child components
- `moonstone/VirtualList`, `moonstone/VirtualGridList`, and `moonstone/Scroller` not to be slower when scrolled to the first or the last position by wheeling
- `moonstone` component hold delay time
- `moonstone/VideoPlayer` to show its controls when pressing down the first time
- `moonstone/Panel` autoFocus logic to only focus on initial render
- `moonstone/Input` text colors
- `moonstone/ExpandableInput` to focus its decorator when leaving by 5-way left/right

## [1.3.1] - 2017-06-14

### Fixed

- `moonstone/Picker` support for large text
- `moonstone/Scroller` support for focusing paging controls with the pointer
- `moonstone` CSS rules for unskinned spottable components

## [1.3.0] - 2017-06-12

### Deprecated

- `moonstone/Scroller` props `horizontal` and `vertical`. Deprecated props are replaced with `direction` prop. `horizontal` and `vertical` will be removed in 2.0.0.
- `moonstone/Panel` prop `noAutoFocus` in favor of `autoFocus="none"`

### Added

- `moonstone/Image` support for `children` prop inside images
- `moonstone/Scroller` prop `direction` which replaces `horizontal` and `vertical` props
- `moonstone/VideoPlayer` property `tooltipHideDelay` to hide tooltip with a given amount of time
- `moonstone/VideoPlayer` property `pauseAtEnd` to pause when it reaches either the start or the end of the video
- `moonstone/VideoPlayer` methods `fastForward`, `getMediaState`, `jump`, `pause`, `play`, `rewind`, and `seek` to allow external interaction with the player. See docs for example usage.

### Changed

- `moonstone/Skinnable` to support context and allow it to be added to any component to be individually skinned. This includes a further optimization in skinning which consolidates all color assignments into a single block, so non-color rules aren't unnecessarily duplicated.
- `moonstone/Skinnable` light and dark skin names ("moonstone-light" and "moonstone") to "light" and "dark", respectively
- `moonstone/VideoPlayer` to set play/pause icon to display "play" when rewinding or fast forwarding
- `moonstone/VideoPlayer` to rewind or fast forward when previous command is slow-forward or slow-rewind respectively
- `moonstone/VideoPlayer` to fast forward when previous command is slow-forward and it reaches the last of its play rate
- `moonstone/VideoPlayer` to not play video on reload when `noAutoPlay` is `true`
- `moonstone/VideoPlayer` property `feedbackHideDelay`'s default value to `3000`
- `moonstone/Notification` to break line in characters in ja and zh locale
- `moonstone/Notification` to align texts left in LTR locale and right in RTL locale
- `moonstone/VideoPlayer` to simulate rewind functionality on non-webOS platforms only

### Fixed

- `moonstone/ExpandableItem` to correct the `titleIcon` when using `open` and `disabled`
- `moonstone/GridListImageItem` to center its selection icon on the image instead of the item
- `moonstone/Input` to have correct `Tooltip` position in `RTL`
- `moonstone/SwitchItem` to not unintentionally overflow `Scroller` containers, causing them to jump to the side when focusing
- `moonstone/VideoPlayer` to fast forward properly when video is at paused state
- `moonstone/VideoPlayer` to correctly change sources
- `moonstone/VideoPlayer` to show or hide feedback tooltip properly
- `moonstone/DateTimeDecorator` to work properly with `RadioControllerDecorator`
- `moonstone/Picker` in joined, large text mode so the arrows are properly aligned and sized
- `moonstone/Icon` to reflect the same proportion in relation to its size in large-text mode

## [1.2.0] - 2017-05-17

### Deprecated

- `moonstone/Scroller` and other scrolling components option `indexToFocus` in `scrollTo` method to be removed in 2.0.0

### Added

- `moonstone/Slider` and `moonstone/IncrementSlider` prop `noFill` to support a style without the fill
- `moonstone/Marquee` property `rtl` to set directionality to right-to-left
- `moonstone/VirtualList.GridListImageItem` property `selectionOverlay` to add custom component for selection overlay
- `moonstone/MoonstoneDecorator` property `skin` to let an app choose its skin: "moonstone" and "moonstone-light" are now available
- `moonstone/FormCheckboxItem`
- `moonstone/FormCheckbox`, a standalone checkbox, to support `moonstone/FormCheckboxItem`
- `moonstone/Input` props `invalid` and `invalidMessage` to display a tooltip when input value is invalid
- `moonstone/Scroller` and other scrolling components option `focus` in `scrollTo()` method
- `moonstone/Scroller` and other scrolling components property `spottableScrollbar`
- `moonstone/Icon.IconList` icons: `arrowshrinkleft` and `arrowshrinkright`

### Changed

- `moonstone/Picker` arrow icon for `joined` picker: small when not spotted, hidden when it reaches the end of the picker
- `moonstone/Checkbox` and `moonstone/CheckboxItem` to reflect the latest design
- `moonstone/MoonstoneDecorator/fontGenerator` was refactored to use the browser's FontFace API to dynamically load locale fonts
- `moonstone/VideoPlayer` space allotment on both sides of the playback controls to support 4 buttons; consequently the "more" controls area has shrunk by the same amount
- `moonstone/VideoPlayer` to not disable media button (play/pause)
- `moonstone/Scroller` and other scrolling components so that paging controls are not spottable by default with 5-way
- `moonstone/VideoPlayer`'s more/less button to use updated arrow icon

### Fixed

- `moonstone/MarqueeDecorator` to properly stop marquee on items with `'marqueeOnHover'`
- `moonstone/ExpandableList` to work properly with object-based children
- `moonstone/styles/fonts.less` to restore the Moonstone Icon font to request the local system font by default. Remember to update your webOS build to get the latest version of the font so you don't see empty boxes for your icons.
- `moonstone/Picker` and `moonstone/RangePicker` to now use the correct size from Enyo (60px v.s. 84px) for icon buttons
- `moonstone/Scroller` and other scrolling components to apply ri.scale properly
- `moonstone/Panel` to not cover a `Panels`'s `ApplicationCloseButton` when not using a `Header`
- `moonstone/IncrementSlider` to show tooltip when buttons focused

## [1.1.0] - 2017-04-21

### Deprecated

- `moonstone/ExpandableInput` property `onInputChange`

### Added

- `moonstone/Panels.Panel` prop and `moonstone/MoonstoneDecorator` config option: `noAutoFocus` to support prevention of setting automatic focus after render
- `moonstone/VideoPlayer` props: `backwardIcon`, `forwardIcon`, `jumpBackwardIcon`, `jumpForwardIcon`, `pauseIcon`, and `playIcon` to support icon customization of the player
- `moonstone/VideoPlayer` props `jumpButtonsDisabled` and `rateButtonsDisabled` for disabling the pairs of buttons when it's inappropriate for the playing media
- `moonstone/VideoPlayer` property `playbackRateHash` to support custom playback rates
- `moonstone/VideoPlayer` callback prop `onControlsAvailable` which fires when the players controls show or hide
- `moonstone/Image` support for `onLoad` and `onError` events
- `moonstone/VirtualList.GridListImageItem` prop `placeholder`
- `moonstone/Divider` property `preserveCase` to display text without capitalizing it

### Changed

- `moonstone/Slider` colors and sizing to match the latest designs
- `moonstone/ProgressBar` to position correctly with other components nearby
- `moonstone/Panels` breadcrumb to no longer have a horizontal line above it
- `moonstone/Transition` to measure itself when the CPU is idle
- style for disabled opacity from 0.4 to 0.3
- `moonstone/Button` colors for transparent and translucent background opacity when disabled
- `moonstone/ExpandableInput` property `onInputChange` to fire along with `onChange`. `onInputChange` is deprecated and will be removed in a future update.
- `Moonstone.ttf` font to include new icons
- `moonstone/Icon` to reference additional icons

### Fixed

- `moonstone/Popup` and `moonstone/ContextualPopupDecorator` 5-way navigation behavior
- `moonstone/Input` to not spot its own input decorator on 5-way out
- `moonstone/VideoPlayer` to no longer render its `children` in multiple places
- `moonstone/Button` text color when used on a neutral (light) background in some cases
- `moonstone/Popup` background opacity
- `moonstone/Marquee` to recalculate properly when its contents change
- `moonstone/TimePicker` to display time in correct order
- `moonstone/Scroller` to prefer spotlight navigation to its internal components

## [1.0.0] - 2017-03-31

> NOTE: We have also modified most form components to be usable in a controlled (app manages component
> state) or uncontrolled (Enact manages component state) manner. To put a component into a
> controlled state, pass in `value` (or other appropriate state property such as `selected` or
> `open`) at component creation and then respond to events and update the value as needed. To put a
> component into an uncontrolled state, do not set `value` (or equivalent), at creation. From this
> point on, Enact will manage the state and events will be sent when the state is updated. To
> specify an initial value, use the `defaultValue` (or, `defaultSelected, `defaultOpen, etc.)
> property.  See the documentation for individual components for more information.

### Added

- `moonstone/Button` property `icon` to support a built-in icon next to the text content. The Icon supports everything that `moonstone/Icon` supports, as well as a custom icon.
- `moonstone/MoonstoneDecorator` property `textSize` to resize several components to requested CMR sizes. Simply add `textSize="large"` to your `App` and the new sizes will automatically take effect.

### Changed

- `moonstone/Slider` to use the property `tooltip` instead of `noTooltip`, so the built-in tooltip is not enabled by default
- `moonstone/IncrementSlider` to include tooltip documentation
- `moonstone/ExpandableList` to accept an array of objects as children which are spread onto the generated components
- `moonstone/CheckboxItem` style to match the latest designs, with support for the `moonstone/Checkbox` to be on either the left or the right side by using the `iconPosition` property
- `moonstone/VideoPlayer` to supply every event callback-method with an object representing the VideoPlayer's current state, including: `currentTime`, `duration`, `paused`, `proportionLoaded`, and `proportionPlayed`

### Fixed

- `moonstone/Panels.Panel` behavior for remembering focus on unmount and setting focus after render
- `moonstone/VirtualList.VirtualGridList` showing empty items when items are continuously added dynamically
- `moonstone/Picker` to marquee on focus once again

## [1.0.0-beta.4] - 2017-03-10

### Added

- `moonstone/VirtualList` `indexToFocus` option to `scrollTo` method to focus on item with specified index
- `moonstone/IconButton` and `moonstone/Button` `color` property to add a remote control key color to the button
- `moonstone/Scrollbar` property `disabled` to disable both paging controls when it is true
- `moonstone/VirtualList` parameter `moreInfo` to pass `firstVisibleIndex` and `lastVisibleIndex` when scroll events are firing
- Accessibility support to UI components
- `moonstone/VideoPlayer` property `onUMSMediaInfo` to support the custom webOS “umsmediainfo” event
- `moonstone/Region` component which encourages wrapping components for improved accessibility rather than only preceding the components with a `moonstone/Divider`
- `moonstone/Slider` tooltip. It's enabled by default and comes with options like `noTooltip`, `tooltipAsPercent`, and `tooltipSide`. See the component docs for more details.
- `moonstone/Panels.Panel` property `hideChildren` to defer rendering children
- `moonstone/Spinner` properties `blockClickOn` and `scrim` to block click events behind spinner
- `moonstone/VirtualList` property `clientSize` to specify item dimensions instead of measuring them

### Changed

- `moonstone/VirtualGridImageItem` styles to reduce redundant style code app side
- `moonstone/VirtualList` and `moonstone/VirtualGridList` to add essential CSS for list items automatically
- `moonstone/VirtualList` and `moonstone/VirtualGridList` to not add `data-index` to their item DOM elements directly, but to pass `data-index` as the parameter of their `component` prop like the `key` parameter of their `component` prop
- `moonstone/ExpandableItem` and derivatives to defer focusing the contents until animation completes
- `moonstone/LabeledItem`, `moonstone/ExpandableItem`, `moonstone/ExpandableList` to each support the `node` type in their `label` property. Best used with `ui/Slottable`.

### Fixed

- `moonstone/VirtualList.GridListImageItem` to have proper padding size according to the existence of caption/subcaption
- `moonstone/Scroller` and other scrolling components to display scrollbars with proper size
- `moonstone/VirtualGridList` to not be truncated

### Removed

- `moonstone/Scroller` and other scrolling components property `hideScrollbars` and replaced it with `horizontalScrollbar` and `verticalScrollbar`

## [1.0.0-beta.3] - 2017-02-21

### Added

- `moonstone/VideoPlayer` support for 5-way show/hide of media playback controls
- `moonstone/VideoPlayer` property `feedbackHideDelay`
- `moonstone/Slider` property `onKnobMove` to fire when the knob position changes, independently from the `moonstone/Slider` value
- `moonstone/Slider` properties `active`, `disabled`, `knobStep`, `onActivate`, `onDecrement`, and `onIncrement` as part of enabling 5-way support to `moonstone/Slider`, `moonstone/IncrementSlider` and the media slider for `moonstone/VideoPlayer`
- `moonstone/Slider` now supports `children` which are added to the `Slider`'s knob, and follow it as it moves
- `moonstone/ExpandableInput` properties `iconAfter` and `iconBefore` to display icons after and before the input, respectively
- `moonstone/Dialog` property `preserveCase`, which affects `title` text

### Changed

- `moonstone/IncrementSlider` to change when the buttons are held down
- `moonstone/Marquee` to allow disabled marquees to animate
- `moonstone/Dialog` to marquee `title` and `titleBelow`
- `moonstone/Marquee.MarqueeController` config option `startOnFocus` to `marqueeOnFocus`. `startOnFocus` is deprecated and will be removed in a future update.
- `moonstone/Button`, `moonstone/IconButton`, `moonstone/Item` to not forward `onClick` when `disabled`

### Fixed

- `moonstone/Marquee.MarqueeController` to start marquee on newly registered components when controller has focus and to restart synced marquees after completion
- `moonstone/Scroller` to recalculate when an expandable child opens
- `spotlightDisabled` property support for spottable moonstone components
- `moonstone/Popup` and `moonstone/ContextualPopupDecorator` so that when the popup is closed, spotlight focus returns to the control that had focus prior to the popup opening
- `moonstone/Input` to not get focus when disabled

## [1.0.0-beta.2] - 2017-01-30

### Added

- `moonstone/Panels.Panel` property `showChildren` to support deferring rendering the panel body until animation completes
- `moonstone/MarqueeDecorator` property `invalidateProps` that specifies which props cause the marquee distance to be invalidated
- developer-mode warnings to several components to warn when values are out-of-range
- `moonstone/Divider` property `spacing` which adjusts the amount of empty space above and below the `Divider`. `'normal'`, `'small'`, `'medium'`, `'large'`, and `'none'` are available.
- `moonstone/Picker` when `joined` the ability to be incremented and decremented by arrow keys
- `onSpotlightDisappear` event property support for spottable moonstone components
- `moonstone/VideoPlayer` property `titleHideDelay`

### Changed

- `moonstone/Panels.Panels` and variations to defer rendering the children of contained `Panel` instances until animation completes
- `moonstone/ProgressBar` properties `progress` and `backgroundProgress` to accept a number between 0 and 1
- `moonstone/Slider` and `moonstone/IncrementSlider` property `backgroundPercent` to `backgroundProgress` which now accepts a number between 0 and 1
- `moonstone/Slider` to not ignore `value` prop when it is the same as the previous value
- `moonstone/Picker` component's buttons to reverse their operation such that 'up' selects the previous item and 'down' the next
- `moonstone/Picker` and derivatives may now use numeric width, which represents the amount of characters to use for sizing. `width={4}` represents four characters, `2` for two characters, etc. `width` still accepts the size-name strings.
- `moonstone/Divider` to now behave as a simple horizontal line when no text content is provided
- `moonstone/Scroller` and other scrolling components to not display scrollbar controls by default
- `moonstone/DatePicker` and `moonstone/TimePicker` to emit `onChange` event whenever the value is changed, not just when the component is closed

### Removed

- `moonstone/ProgressBar` properties `min` and `max`

### Fixed

- `moonstone/IncrementSlider` so that the knob is spottable via pointer, and 5-way navigation between the knob and the increment/decrement buttons is functional
- `moonstone/Slider` and `moonstone/IncrementSlider` to not fire `onChange` for value changes from props

## [1.0.0-beta.1] - 2016-12-30

### Added

- `moonstone/VideoPlayer` and `moonstone/TooltipDecorator` components and samples
- `moonstone/Panels.Panels` property `onBack` to support `ui/Cancelable`
- `moonstone/VirtualFlexList` Work-In-Progress component to support variably sized rows or columns
- `moonstone/ExpandableItem` properties `autoClose` and `lockBottom`
- `moonstone/ExpandableList` properties `noAutoClose` and `noLockBottom`
- `moonstone/Picker` property `reverse`
- `moonstone/ContextualPopup` property `noAutoDismiss`
- `moonstone/Dialog` property `scrimType`
- `moonstone/Popup` property `spotlightRestrict`

### Changed

- `moonstone/Panels.Routable` to require a `navigate` configuration property indicating the event callback for back or cancel actions
- `moonstone/MarqueeController` focus/blur handling to start and stop synchronized `moonstone/Marquee` components
- `moonstone/ExpandableList` property `autoClose` to `closeOnSelect` to disambiguate it from the added `autoClose` on 5-way up
- `moonstone/ContextualPopupDecorator.ContextualPopupDecorator` component's `onCloseButtonClick` property to `onClose`
- `moonstone/Dialog` component's `onCloseButtonClicked` property to `onClose`
- `moonstone/Spinner` component's `center` and `middle` properties to a single `centered` property
	that applies both horizontal and vertical centering
- `moonstone/Popup.PopupBase` component's `onCloseButtonClicked` property to `onCloseButtonClick`
- `moonstone/Item.ItemOverlay` component's `autoHide` property to remove the `'no'` option. The same
	effect can be achieved by omitting the property or passing `null`.
- `moonstone/VirtualGridList` to be scrolled by page when navigating with a 5-way direction key
- `moonstone/Scroller`, `moonstone/VirtualList`, `moonstone/VirtualGridList` to no longer respond to mouse down/move/up events
- all Expandables to include a state arrow UI element
- `moonstone/LabeledItem` to support a `titleIcon` property which positions just after the title text
- `moonstone/Button` to include `moonstone/TooltipDecorator`
- `moonstone/Expandable` to support being managed, radio group-style, by a component wrapped with `RadioControllerDecorator` from `ui/RadioDecorator`
- `moonstone/Picker` to animate `moonstone/Marquee` children when any part of the `moonstone/Picker` is focused
- `moonstone/VirtualList` to mute its container instead of disabling it during scroll events
- `moonstone/VirtualList`, `moonstone/VirtualGridList`, and `moonstone/Scroller` to continue scrolling when holding down the paging controls
- `moonstone/VirtualList` to require a `component` prop and not have a default value
- `moonstone/Picker` to continuously change when a button is held down by adding `ui/Holdable`.

### Fixed

- `moonstone/Popup` and `moonstone/ContextualPopup` 5-way navigation behavior using spotlight.
- Bug where a synchronized marquee whose content fit the available space would prevent restarting of the marquees
- `moonstone/Input` to show an ellipsis on the correct side based on the text directionality of the `value` or `placeholder` content.
- `moonstone/VirtualList` and `moonstone/VirtualGridList` to prevent unwanted scrolling when focused with the pointer
- `moonstone/Picker` to remove fingernail when a the pointer is held down, but the pointer is moved off the `joined` picker.
- `moonstone/LabeledItem` to include marquee on both `title` and `label`, and be synchronized

## [1.0.0-alpha.5] - 2016-12-16

No changes.

## [1.0.0-alpha.4] - 2016-12-2

### Added

- `moonstone/Popup`, `moonstone/ContextualPopupDecorator`, `moonstone/Notification`, `moonstone/Dialog` and `moonstone/ExpandableInput` components
- `ItemOverlay` component to `moonstone/Item` module
- `marqueeCentered` prop to `moonstone/MarqueeDecorator` and `moonstone/MarqueeText`
- `placeholder` prop to `moonstone/Image`
- `moonstone/MarqueeController` component to synchronize multiple `moonstone/Marquee` components
- Non-latin locale support to all existing Moonstone components
- Language-specific font support
- `moonstone/IncrementSlider` now accepts customizable increment and decrement icons, as well as `moonstone/Slider` being more responsive to external styling

### Changed

- `moonstone/Input` component's `iconStart` and `iconEnd` properties to be `iconBefore` and `iconAfter`, respectively, for consistency with `moonstone/Item.ItemOverlay` naming
- `moonstone/Icon` and `moonstone/IconButton` so the `children` property supports both font-based icons and images
- the `checked` property to `selected` for consistency across the whole framework. This allows better interoperability when switching between various components.  Affects the following: `CheckboxItem`, `RadioItem`, `SelectableItem`, `Switch`, `SwitchItem`, and `ToggleItem`. Additionally, these now use `moonstone/Item.ItemOverlay` to position and handle their Icons.
- `moonstone/Slider` and `moonstone/IncrementSlider` to be more performant. No changes were made to
	the public API.
- `moonstone/GridListImageItem` so that a placeholder image displays while loading the image, and the caption and subcaption support marqueeing
- `moonstone/MoonstoneDecorator` to add `FloatingLayerDecorator`
- `moonstone/IncrementSlider` in vertical mode looks and works as expected.

### Removed

- LESS mixins that belong in `@enact/ui`, so that only moonstone-specific mixins are contained in
this module. When authoring components and importing mixins, only the local mixins need to be
imported, as they already import the general mixins.
- the `src` property from `moonstone/Icon` and `moonston/IconButton`. Use the support for URLs in
	the `children` property as noted above.
- the `height` property from `moonstone/IncrementSlider` and `moonstone/Slider`

### Fixed

- Joined picker so that it now has correct animation when using the mouse wheel
- Bug in DatePicker/TimePicker that prevented setting of value earlier than 1969

## [1.0.0-alpha.3] - 2016-11-8

### Added

- `moonstone/BodyText`, `moonstone/DatePicker`, `moonstone/DayPicker`, `moonstone/ExpandableItem`, `moonstone/Image`, and `moonstone/TimePicker` components
- `fullBleed` prop to `moonstone/Panels/Header`. When `true`, the header content is indented and the header lines are removed.
- Application close button to `moonstone/Panels`. Fires `onApplicationClose` when clicked. Can be omitted with the `noCloseButton` prop.
- `marqueeDisabled` prop to `moonstone/Picker`
- `padded` prop to `moonstone/RangePicker`
- `forceDirection` prop to `moonstone/Marquee`. Forces the direction of `moonstone/Marquee`. Useful for when `RTL` content cannot be auto detected.

### Changed

- `data` parameter passed to `component` prop of `VirtualList`.
- `moonstone/Expandable` into a submodule of `moonstone/ExpandableItem`
- `ExpandableList` to properly support selection
- `moonstone/Divider`'s `children` property to be optional
- `moonstone/ToggleItem`'s `inline` version to have a `max-width` of `240px`
- `moonstone/Input` to use `<div>` instead of `<label>` for wrapping components. No change to
	functionality, only markup.

### Removed

- `moonstone/ExpandableCheckboxItemGroup` in favor of `ExpandableList`

## [1.0.0-alpha.2] - 2016-10-21

This version includes a lot of refactoring from the previous release. Developers need to switch to the new enact-dev command-line tool.

### Added

- New components and HOCs: `moonstone/Scroller`, `moonstone/VirtualList`, `moonstone/VirtualGridList`, `moonstone/MarqueeText`, `moonstone/Spinner`, `moonstone/ExpandableCheckboxItemGroup`, `moonstone/MarqueeDecorator`
- New options for `ui/Toggleable` HOC
- Marquee support to many components
- Image support to `moonstone/Icon` and `moonstone/IconButton`
- `dismissOnEnter` prop for `moonstone/Input`
- Many more unit tests

### Changed

- Some props for UI state were renamed to have `default` prefix where state was managed by the component. (e.g. `defaultOpen`)

### Fixed

- Many components were fixed, polished, updated and documented
- Inline docs updated to be more consistent and comprehensive<|MERGE_RESOLUTION|>--- conflicted
+++ resolved
@@ -15,11 +15,8 @@
 - `moonstone/VideoPlayer` property `component` to handle custom video element
 - `moonstone/IncrementSlider` properties `incrementAriaLabel` and `decrementAriaLabel` to configure the label set on each button
 - `moonstone/Input` support for `small` prop
-<<<<<<< HEAD
 - `moonstone/ProgressBar` support for `tooltip` and `tooltipForceSide`
-=======
 - `moonstone/ProgressBar`, `moonstone/Slider`, `moonstone/Slider.SliderTooltip`, `moonstone/IncrementSlider` property `orientation` to accept orientation strings like "vertical" and "horizontal" (replaced old `vertical` prop)
->>>>>>> 1ab3a5b3
 
 ### Changed
 
