# Change Log

The following is a curated list of changes in the Enact moonstone module, newest changes on the top.

## [unreleased]

### Changed

- `moonstone/Scroller`, `moonstone/VirtualList.VirtualGridList`, and `moonstone/VirtualList.VirtualList` to show overscroll effects only by wheel input
- `moonstone/Icon` and `moonstone/IconButton` to require `children`

### Fixed

<<<<<<< HEAD
- `moonstone/Scroller` to scroll container elements into view
=======
- `moonstone/VideoPlayer` so that activity is detected and the `autoCloseTimeout` timer is reset when using 5-way to navigate from the media slider
>>>>>>> 9150acde

## [2.1.0] - 2018-08-20

### Added

- `moonstone/VideoPlayer` property `noMediaSliderFeedback`
- `moonstone/VideoPlayer.MediaControls` property `playPauseButtonDisabled`

### Changed

- `moonstone/Picker` key down hold threshold to 800ms before firing the `onChange` event

### Fixed

- `moonstone/GridListImageItem` to properly vertically align when the content varies in size
- `moonstone/Scroller`, `moonstone/VirtualList.VirtualGridList`, and `moonstone/VirtualList.VirtualList` to not scroll by dragging
- `moonstone/Slider` to not emit `onChange` event when `value` has not changed
- `moonstone/VideoPlayer` to focus on available media buttons if the default spotlight component is disabled
- `moonstone/VideoPlayer` to keep media controls visible when interacting with popups
- `moonstone/VideoPlayer` to read out `infoComponents` accessibility value when `moreButtonColor` is pressed
- `moonstone/VideoPlayer` to round the time displayed down to the nearest second
- `moonstone/VirtualList` to restore last focused item correctly

## [2.0.2] - 2018-08-13

### Fixed

- `moonstone/DatePicker` to correctly change year when `minYear` and `maxYear` aren't provided
- `moonstone/EditableIntegerPicker` management of spotlight pointer mode
- `moonstone/LabeledIcon` and `moonstone/LabeledIconButton` to have proper spacing and label-alignment with all label positions
- `moonstone/Popup` to prevent duplicate 5-way navigation when `spotlightRestrict="self-first"`
- `moonstone/Scroller` not to scroll to wrong position via 5way navigation in RTL languages
- `moonstone/Scroller` not to scroll when focusing in pointer mode
- `moonstone/Slider` to forward `onActivate` event
- `moonstone/VideoPlayer` to reset key down hold when media becomes unavailable

## [2.0.1] - 2018-08-01

### Fixed

- `moonstone/Dialog` read order of dialog contents
- `moonstone/Scroller` to go to next page properly via page up/down keys

## [2.0.0] - 2018-07-30

### Added

- `moonstone/LabeledIcon` and `moonstone/LabeledIconButton` components for a lightweight `Icon` or `IconButton` with a label
- `moonstone/VideoPlayer` property `noAutoShowMediaControls`

### Fixed

- `moonstone/Scroller` to prevent scrolling via page up/down keys if there is no spottable component in that direction
- `moonstone/Dialog` to hide `titleBelow` when `title` is not set
- `moonstone/Image` to suppress drag and drop support by default
- `moonstone/VideoPlayer` audio guidance behavior of More button
- `moonstone/VirtualList.VirtualGridList` and `moonstone/VirtualList.VirtualList` to handle focus properly via page up/down keys when switching to 5-way mode
- `moonstone/Popup` to spot the content after it's mounted
- `moonstone/Scroller`, `moonstone/VirtualList.VirtualGridList`, and `moonstone/VirtualList.VirtualList` to scroll properly via voice control in RTL locales

## [2.0.0-rc.3] - 2018-07-23

### Changed

- `moonstone/Scroller.Scroller`, `moonstone/VirtualList.VirtualGridList`, and `moonstone/VirtualList.VirtualList` overscroll effect color more recognizable on the focused element

### Fixed

- `moonstone/ContextualPopup` to refocus its activator on close when the popup lacks spottable children
- `moonstone/Scroller`, `moonstone/VirtualList.VirtualGridList`, and `moonstone/VirtualList.VirtualList` to scroll properly when holding down paging control buttons
- `moonstone/ExpandableItem` spotlight behavior when leaving the component via 5-way
- `moonstone/RadioItem` circle thickness to be 2px, matching the design
- `moonstone/Slider` to correctly prevent 5-way actions when activated
- `moonstone/ExpandableItem` and other expandable components to spotlight correctly when switching from pointer mode to 5-way with `closeOnSelect`

## [2.0.0-rc.2] - 2018-07-16

### Fixed

- `moonstone/Input` to not focus by *tab* key
- `moonstone/Picker` to properly set focus when navigating between buttons
- `moonstone/Popup` to set correct open state while transitioning
- `moonstone/ProgressBar.ProgressBarTooltip` unknown props warning
- `moonstone/Scrollable` to disable spotlight container during flick events only when contents can scroll
- `moonstone/Scroller`, `moonstone/VirtualList.VirtualGridList`, and `moonstone/VirtualList.VirtualList` to scroll properly when `animate` is false via `scrollTo`
- `moonstone/Scroller`, `moonstone/VirtualList.VirtualGridList`, and `moonstone/VirtualList.VirtualList` page controls to stop propagating an event when the event is handled
- `moonstone/Scroller`, `moonstone/VirtualList.VirtualGridList`, and `moonstone/VirtualList.VirtualList` to hide overscroll effect when focus is moved from a disabled paging control button to the opposite button
- `moonstone/Scroller`, `moonstone/VirtualList.VirtualGridList`, and `moonstone/VirtualList.VirtualList` to show overscroll effect when reaching the edge for the first time by wheel
- `moonstone/VideoPlayer` to display feedback tooltip when pointer leaves slider while playing
- `moonstone/VirtualList` and `moonstone/VirtualGridList` to restore focus on items focused by pointer

## [2.0.0-rc.1] - 2018-07-09

### Added

- `moonstone/VirtualList.VirtualList` and `moonstone/VirtualList.VirtualGridList` support `data-webos-voice-focused` and `data-webos-voice-group-label`

### Removed

- `moonstone/Button` built-in support for tooltips

### Changed

- `moonstone/Spinner` to blur Spotlight when the spinner is active

### Fixed

- `moonstone/Scroller.Scroller`, `moonstone/VirtualList.VirtualGridList`, and `moonstone/VirtualList.VirtualList` to handle direction, page up, and page down keys properly on page controls them when `focusableScrollbar` is false
- `moonstone/Scroller.Scroller`, `moonstone/VirtualList.VirtualGridList`, and `moonstone/VirtualList.VirtualList` to handle a page up or down key in pointer mode
- `moonstone/VideoPlayer.MediaControls` to correctly handle more button color when the prop is not specified
- `VirtualList.VirtualList` to handle focus properly when switching to 5-way mode

## [2.0.0-beta.9] - 2018-07-02

### Added

- `moonstone/ContextualPopupDecorator` instance method `positionContextualPopup()`
- `moonstone/MoonstoneDecorator` config property `disableFullscreen` to prevent the decorator from filling the entire screen
- `moonstone/Scroller` prop `onUpdate`

### Fixed

- `moonstone/Scrollable` to update scroll properly on pointer click
- `moonstone/TooltipDecorator` to prevent unnecessary re-renders when losing focus
- `moonstone/TooltipDecorator` to not dismiss the tooltip on pointer click

## [2.0.0-beta.8] - 2018-06-25

### Added

- `moonstone/Scroller.Scroller`, `moonstone/VirtualList.VirtualGridList`, and `moonstone/VirtualList.VirtualList` support for scrolling via voice control on webOS
- `moonstone/Scroller.Scroller`, `moonstone/VirtualList.VirtualGridList`, and `moonstone/VirtualList.VirtualList` overscroll effect when the edges are reached

### Changed

- `moonstone/Divider` property `marqueeOn` default value to `render`
- `moonstone/Scroller.Scroller`, `moonstone/VirtualList.VirtualGridList`, and `moonstone/VirtualList.VirtualList` scrollbar button to move a previous or next page when pressing a page up or down key instead of releasing it

### Fixed

- `moonstone/VideoPlayer` to prevent updating state when the source is changed to the preload source, but the current preload source is the same
- `moonstone/MediaOverlay` to marquee correctly
- `moonstone/MediaOverlay` to match UX guidelines

## [2.0.0-beta.7] - 2018-06-11

### Removed

- `moonstone/Dialog` properties `preserveCase` and `showDivider`, replaced by `casing` and `noDivider` respectively
- `moonstone/Divider` property `preserveCase`, replaced by `casing`
- `moonstone/ExpandableInput` property `onInputChange`, replaced by `onChange`
- `moonstone/MoonstoneDecorator.TextSizeDecorator`, replaced by `moonstone/MoonstoneDecorator.AccessibilityDecorator`
- `moonstone/Panels.Header` property `preserveCase`, replaced by `casing`
- `moonstone/Panels.Panel` property `noAutoFocus`, replaced by `autoFocus`
- `moonstone/TooltipDecorator` property `tooltipPreserveCase`, replaced by `tooltipCasing`

### Changed

- `moonstone/VideoPlayer` to allow spotlight focus to move left and right from `MediaControls`
- `moonstone/VideoPlayer` to disable bottom controls when loading until it's playable

### Fixed

- `moonstone/EditableIntegerPicker` to disable itself when on a range consisting of a single static value
- `moonstone/Picker` to disable itself when containing fewer than two items
- `moonstone/Popup` to spot its content correctly when `open` by default
- `moonstone/RangePicker` to disable itself when on a range consisting of a single static value
- `moonstone/TooltipDecorator` to hide when `onDismiss` has been invoked
- `moonstone/VideoPlayer` to show media controls when pressing down in pointer mode
- `moonstone/VideoPlayer` to provide a more natural 5-way focus behavior
- `moonstone/VideoPlayer.MediaControls` to handle left and right key to jump when `moonstone/VideoPlayer` is focused

## [2.0.0-beta.6] - 2018-06-04

### Removed

- `moonstone/IncrementSlider` prop `children` which was no longer supported for setting the tooltip (since 2.0.0-beta.1)

### Fixed

- `moonstone/ContextualPopupDecorator` to allow focusing components under a popup without any focusable components
- `moonstone/Scroller` ordering of logic for Scroller focus to check focus possibilities first then go to fallback at the top of the container
- `moonstone/Scroller` to check focus possibilities first then go to fallback at the top of the container of focused item
- `moonstone/Scroller` to scroll by page when focus was at the edge of the viewport
- `moonstone/ToggleButton` padding and orientation for RTL
- `moonstone/VideoPlayer` to not hide title and info section when showing more components
- `moonstone/VideoPlayer` to select a position in slider to seek in 5-way mode
- `moonstone/VideoPlayer` to show thumbnail only when focused on slider

## [2.0.0-beta.5] - 2018-05-29

### Removed

- `moonstone/Popup`, `moonstone/Dialog` and `moonstone/Notification` property `spotlightRestrict` option `'none'`
- `moonstone/VideoPlayer` prop `preloadSource`, to be replaced by `moonstone/VideoPlayer.Video` prop `preloadSource`
- `moonstone/Button` and `moonstone/IconButton` allowed value `'opaque'` from prop `backgroundOpacity` which was the default and therefore has the same effect as omitting the prop

### Added

- `moonstone/VideoPlayer` props `selection` and `onSeekOutsideRange` to support selecting a range and notification of interactions outside of that range
- `moonstone/VideoPlayer.Video` component to support preloading video sources

### Changed

- `moonstone/VideoPlayer.videoComponent` prop to default to `ui/Media.Media` instead of `'video'`. As a result, to use a custom video element, one must pass an instance of `ui/Media` with its `mediaComponent` prop set to the desired element.

### Fixed

- `moonstone/ContextualPopupDecorator` to properly stop propagating keydown event if fired from the popup container
- `moonstone/Slider` to read when knob gains focus or for a change in value
- `moonstone/Scroller` to not cut off Expandables when scrollbar appears
- `moonstone/VideoPlayer` to correctly read out when play button is pressed
- `moonstone/Divider` to always use a fixed height, regardless of locale

## [2.0.0-beta.4] - 2018-05-21

### Added

- `moonstone/Button` and `moonstone/IconButton` class name `small` to the list of allowed `css` overrides
- `moonstone/VideoPlayer.MediaControls` property `onClose` to handle back key
- `moonstone/ProgressBar` prop `highlighted` for when the UX needs to call special attention to a progress bar

### Changed

- `moonstone/VideoPlayer` to disable media slider when source is unavailable

### Fixed

- `moonstone/ContextualPopupDecorator` to not set focus to activator when closing if focus was set elsewhere
- `moonstone/IconButton` to allow external customization of vertical alignment of its `Icon` by setting `line-height`
- `moonstone/Marquee.MarqueeController` to not cancel valid animations
- `moonstone/VideoPlayer` feedback and feedback icon to hide properly on play/pause/fast forward/rewind
- `moonstone/VideoPlayer` to correctly focus to default media controls component
- `moonstone/VideoPlayer` to close opened popup components when media controls hide
- `moonstone/VideoPlayer` to show controls on mount and when playing next preload video

## [2.0.0-beta.3] - 2018-05-14

### Added

- `moonstone/SelectableItem.SelectableItemDecorator`

### Changed

- `moonstone/ToggleItem` to forward native events on `onFocus` and `onBlur`
- `moonstone/Input` and `moonstone/ExpandableInput` to support forwarding valid `<input>` props to the contained `<input>` node
- `moonstone/ToggleButton` to fire `onToggle` when toggled

### Fixed

- `moonstone/VirtualList.VirtualList` and `moonstone/VirtualList.VirtualGridList` to scroll properly with all enabled items via a page up or down key
- `moonstone/VirtualList.VirtualList`, `moonstone/VirtualList.VirtualGridList`, and `moonstone/Scroller.Scroller` to ignore any user key events in pointer mode
- `moonstone/VirtualList.VirtualList`, `moonstone/VirtualList.VirtualGridList`, and `moonstone/Scroller.Scroller` to pass `data-spotlight-container-disabled` prop to their outer DOM element
- `moonstone/Image` so it automatically swaps the `src` to the appropriate resolution dynamically as the screen resizes
- `moonstone/Popup` to support all `spotlightRestrict` options
- `moonstone` component `disabled` colors to match the most recent design guidelines (from 30% to 60% opacity)
- `moonstone/ExpandableInput` spotlight behavior when leaving the component via 5-way

## [2.0.0-beta.2] - 2018-05-07

### Fixed

- `moonstone/IconButton` to allow theme-style customization, like it claimed was possible
- `moonstone/ExpandableItem` and related expandables to deal with disabled items and the `autoClose`, `lockBottom` and `noLockBottom` props
- `moonstone/Slider` not to fire `onChange` event when 5-ways out of boundary
- `moonstone/ToggleButton` layout for RTL locales
- `moonstone/Item`, `moonstone/SlotItem`, `moonstone/ToggleItem` to not apply duplicate `className` values
- `moonstone/VirtualList.VirtualList`, `moonstone/VirtualList.VirtualGridList`, and `moonstone/Scroller.Scroller` scrollbar button's aria-label in RTL
- `moonstone/VirtualList.VirtualList` and `moonstone/VirtualList.VirtualGridList` to scroll properly with all disabled items
- `moonstone/VirtualList.VirtualList` and `moonstone/VirtualList.VirtualGridList` to not scroll on focus when jumping

## [2.0.0-beta.1] - 2018-04-29

### Removed

- `moonstone/IncrementSlider` and `moonstone/Slider` props `tooltipAsPercent`, `tooltipSide`, and `tooltipForceSide`, to be replaced by `moonstone/IncrementSlider.IncrementSliderTooltip` and `moonstone/Slider.SliderTooltip` props `percent`, and `side`
- `moonstone/IncrementSlider` props `detachedKnob`, `onDecrement`, `onIncrement`, and `scrubbing`
- `moonstone/ProgressBar` props `tooltipSide` and `tooltipForceSide`, to be replaced by `moonstone/ProgressBar.ProgressBarTooltip` prop `side`
- `moonstone/Slider` props `detachedKnob`, `onDecrement`, `onIncrement`, `scrubbing`, and `onKnobMove`
- `moonstone/VideoPlayer` property `tooltipHideDelay`
- `moonstone/VideoPlayer` props `backwardIcon`, `forwardIcon`, `initialJumpDelay`, `jumpBackwardIcon`, `jumpButtonsDisabled`, `jumpDelay`, `jumpForwadIcon`, `leftComponents`, `moreButtonCloseLabel`, `moreButtonColor`, `moreButtonDisabled`, `moreButtonLabel`, `no5WayJump`, `noJumpButtons`, `noRateButtons`, `pauseIcon`, `playIcon`, `rateButtonsDisabled`, and `rightComponents`, replaced by corresponding props on `moonstone/VideoPlayer.MediaControls`
- `moonstone/VideoPlayer` props `onBackwardButtonClick`, `onForwardButtonClick`, `onJumpBackwardButtonClick`, `onJumpForwardButtonClick`, and `onPlayButtonClick`, replaced by `onRewind`, `onFastForward`, `onJumpBackward`, `onJumpForward`, `onPause`, and `onPlay`, respectively

### Added

- `moonstone/DatePicker` props `dayAriaLabel`, `dayLabel`, `monthAriaLabel`, `monthLabel`, `yearAriaLabel` and `yearLabel` to configure the label set on date pickers
- `moonstone/DayPicker` and `moonstone/DaySelector` props `dayNameLength`, `everyDayText`, `everyWeekdayText`, and `everyWeekendText`
- `moonstone/ExpandablePicker` props `checkButtonAriaLabel`, `decrementAriaLabel`, `incrementAriaLabel`, and `pickerAriaLabel` to configure the label set on each button and picker
- `moonstone/MediaOverlay` component
- `moonstone/Picker` props `aria-label`, `decrementAriaLabel`, and `incrementAriaLabel` to configure the label set on each button
- `moonstone/Popup` property `closeButtonAriaLabel` to configure the label set on popup close button
- `moonstone/ProgressBar.ProgressBarTooltip` props `percent` to format the value as a percent and `visible` to control display of the tooltip
- `moonstone/TimePicker` props `hourAriaLabel`, `hourLabel`, `meridiemAriaLabel`, `meridiemLabel`, `minuteAriaLabel`, and `minuteLabel` to configure the label set on time pickers
- `moonstone/VideoPlayer.MediaControls` component to support additional customization of the playback controls
- `moonstone/VideoPlayer` props `mediaControlsComponent`, `onRewind`, `onFastForward`, `onJumpBackward`, `onJumpForward`, `onPause`, `onPlay`, and `preloadSource`
- `moonstone/VirtualList.VirtualList` and `moonstone/VirtualList.VirtualGridList` `role="list"`
- `moonstone/VirtualList.VirtualList` and `moonstone/VirtualList.VirtualGridList` prop `wrap` to support wrap-around spotlight navigation
- `moonstone/VirtualList`, `moonstone/VirtualGridList` and `moonstone/Scroller` props `scrollRightAriaLabel`, `scrollLeftAriaLabel`, `scrollDownAriaLabel`, and `scrollUpAriaLabel` to configure the aria-label set on scroll buttons in the scrollbars

### Changed

- `moonstone/IncrementSlider` and `moonstone/Slider` prop `tooltip` to support either a boolean for the default tooltip or an element or component for a custom tooltip
- `moonstone/Input` to prevent pointer actions on other component when the input has focus
- `moonstone/ProgressBar.ProgressBarTooltip` prop `side` to support either locale-aware or locale-independent positioning
- `moonstone/ProgressBar.ProgressBarTooltip` prop `tooltip` to support custom tooltip components
- `moonstone/Scroller`, `moonstone/Picker`, and `moonstone/IncrementSlider` to retain focus on `moonstone/IconButton` when it becomes disabled

### Fixed

- `moonstone/ExpandableItem` and related expandable components to expand smoothly when used in a scroller
- `moonstone/GridListImageItem` to show proper `placeholder` and `selectionOverlay`
- `moonstone/MoonstoneDecorator` to optimize localized font loading performance
- `moonstone/Scroller` and `moonstone/VirtualList` navigation via 5-way from paging controls
- `moonstone/VideoPlayer` to render bottom controls at idle after mounting
- `moonstone/VirtualList.VirtualList` and `moonstone/VirtualList.VirtualGridList` to give initial focus
- `moonstone/VirtualList.VirtualList` and `moonstone/VirtualList.VirtualGridList` to have the default value for `dataSize`, `pageScroll`, and `spacing` props

## [2.0.0-alpha.8] - 2018-04-17

### Added

- `moonstone/Panels` property `closeButtonAriaLabel` to configure the label set on application close button

### Changed

- `moonstone/VirtualList.VirtualList` and `moonstone/VirtualList.VirtualGridList` to set its ARIA `role` to `"list"`
- `moonstone/VideoPlayer` property `title` to accept node type

### Fixed

- `moonstone/TimePicker` to show `meridiem` correctly in all locales
- `moonstone/Scrollable` scroll buttons to read out out audio guidance when button pressed down
- `moonstone/ExpandableItem` to show label properly when open and disabled
- `moonstone/Notification` to position properly in RTL locales
- `moonstone/VideoPlayer` to show controls when pressing 5-way select

## [2.0.0-alpha.7] - 2018-04-03

### Removed

- `moonstone/VirtualList.VirtualList` and `moonstone/VirtualList.VirtualGridList` prop `data` to eliminate the misunderstanding caused by the ambiguity of `data`

### Added

- `moonstone/VideoPlayer` property `noSpinner` to allow apps to show/hide spinner while loading video

### Changed

- `moonstone/VideoPlayer` to disable play/pause button when media controls are disabled
- `moonstone/VideoPlayer` property `moreButtonColor` to allow setting underline colors for more button
- `moonstone/VirtualList.VirtualList` and `moonstone/VirtualList.VirtualGridList` prop `isItemDisabled`, which accepts a function that checks if the item at the supplied index is disabled
- `moonstone/Panels.Header` support for `headerInput` so the Header can be used as an Input. See documentation for usage examples.
- `moonstone/ProgressBar` property `tooltipSide` to configure tooltip position relative to the progress bar
- `moonstone/ProgressBar` colors (affecting `moonstone/Slider` as well) for light and dark theme to match the latest designs and make them more visible when drawn over arbitrary background colors

### Fixed

- `moonstone/VideoPlayer` to correctly adjust spaces when the number of components changes in `leftComponents` and `rightComponents`
- `moonstone/VideoPlayer` to read out audio guidance every time `source` changes
- `moonstone/VideoPlayer` to display custom thumbnail node
- `moonstone/VideoPlayer` to hide more icon when right components are removed
- `moonstone/Picker` to correctly update pressed state when dragging off buttons
- `moonstone/Notification` to display when it's opened
- `moonstone/VirtualList` and `moonstone/VirtualGridList` to show Spotlight properly while navigating with page up and down keys
- `moonstone/Input` to allow navigating via left or right to other components when the input is active and the selection is at start or end of the text, respectively
- `moonstone/Panels.ActivityPanels` to correctly lay out the existing panel after adding additional panels

## [2.0.0-alpha.6] - 2018-03-22

### Removed

- `moonstone/Slider` exports `SliderFactory` and `SliderBaseFactory`
- `moonstone/IncrementSlider` exports `IncrementSliderFactory` and `IncrementSliderBaseFactory`
- `moonstone/ProgressBar`, `moonstone/Slider`, `moonstone/Slider.SliderTooltip`, `moonstone/IncrementSlider` components' `vertical` property and replaced it with `orientation`

### Added

- `moonstone/VideoPlayer` property `component` to handle custom video element
- `moonstone/IncrementSlider` properties `incrementAriaLabel` and `decrementAriaLabel` to configure the label set on each button
- `moonstone/Input` support for `small` prop
- `moonstone/ProgressBar` support for `tooltip` and `tooltipForceSide`
- `moonstone/ProgressBar`, `moonstone/Slider`, `moonstone/Slider.SliderTooltip`, `moonstone/IncrementSlider` property `orientation` to accept orientation strings like "vertical" and "horizontal" (replaced old `vertical` prop)

### Changed

- `moonstone/Input` input `height`, `vertical-align`, and `margins`. Please verify your layouts to ensure everything lines up correctly; this change may require removal of old sizing and positioning CSS which is no longer necessary.
- `moonstone/FormCheckbox` to have a small border around the circle, according to new GUI designs
- `moonstone/RadioItem` dot size and added an inner-dot to selected-focused state, according to new GUI designs
- `moonstone/ContextualPopup` prop `popupContainerId` to `popupSpotlightId`
- `moonstone/Popup` prop `containerId` to `spotlightId`
- `moonstone/VideoPlayer` prop `containerId` to `spotlightId`
- `moonstone/VirtualList.VirtualList` and `moonstone/VirtualList.VirtualGridList` prop `component` to be replaced by `itemRenderer`

### Fixed

- `moonstone/ExpandableItem` to be more performant when animating
- `moonstone/GridListImageItem` to hide overlay checkmark icon on focus when unselected
- `moonstone/GridListImageItem` to use `ui/GridListImageItem`
- `moonstone/VirtualList`, `moonstone/VirtualGridList` and `moonstone/Scroller` components to use their base UI components
- `moonstone/VirtualList` to show the selected state on hovered paging controls properly
- `moonstone/Slider` to highlight knob when selected
- `moonstone/Slider` to handle updates to its `value` prop correctly
- `moonstone/ToggleItem` to accept HTML DOM node tag names as strings for its `component` property
- `moonstone/Popup` to properly pause and resume spotlight when animating

## [2.0.0-alpha.5] - 2018-03-07

### Removed

- `moonstone/Marquee.MarqueeText`, replaced by `moonstone/Marquee.Marquee`
- `moonstone/VirtualGridList.GridListImageItem`, replaced by `moonstone/GridListImageItem`

### Changed

- `moonstone/Marquee.Marquee` to be `moonstone/Marquee.MarqueeBase`
- `moonstone/ContextualPopupDecorator` to not restore last-focused child
- `moonstone/ExpandableList` to restore focus to the first selected item after opening

### Fixed

- `moonstone/Slider` to correctly show localized percentage value in tooltip when `tooltipAsPercent` is true
- `moonstone/VirtualGridList` to show or hide its scrollbars properly
- `moonstone/Button` text to be properly centered
- `moonstone/Input` to not clip some glyphs at the start of the value

## [2.0.0-alpha.4] - 2018-02-13

### Added

- `moonstone/SlotItem` replacing `moonstone/Item.ItemOverlay`

### Removed

- `moonstone/VirtualFlexList` to be replaced by `ui/VirtualFlexList`
- `moonstone/Button` and `moonstone/IconButton` prop `noAnimation`
- `moonstone/Item.OverlayDecorator`, `moonstone/Item.Overlay`, and `moonstone/Item.ItemOverlay` to be replaced by `moonstone/SlotItem`

### Changed

- `moonstone/Marquee` to do less-costly calculations during measurement and optimized the applied styles
- `moonstone/ExpandableList` to require a unique key for each object type data

### Fixed

- `moonstone/VirtualList` to render properly with fiber reconciler
- `moonstone/VirtualList` focus option in scrollTo api
- `moonstone/ExpandableSpotlightDecorator` to not spot the title upon collapse when in `pointerMode`
- `moonstone/Spinner` to not unpause Spotlight unless it was the one to pause it
- `moonstone/Marquee` to stop when becoming disabled
- `moonstone/Input`, `moonstone/MarqueeDecorator`, and `moonstone/Slider` to prevent unnecessary focus-based updates

## [2.0.0-alpha.3] - 2018-01-18

### Removed

- `moonstone/Scroller` and `moonstone/VirtualList` option `indexToFocus` in `scrollTo` method which is deprecated from 1.2.0
- `moonstone/Scroller` props `horizontal` and `vertical` which are deprecated from 1.3.0 and replaced with `direction` prop
- `moonstone/Button` exports `ButtonFactory` and `ButtonBaseFactory`
- `moonstone/IconButton` exports `IconButtonFactory` and `IconButtonBaseFactory`

### Fixed

- `moonstone/MoonstoneDecorator` root node to fill the entire space available, which simplifies positioning and sizing for child elements (previously always measured 0 in height)
- `moonstone/VirtualList` to prevent infinite function call when a size of contents is slightly longer than a client size without a scrollbar
- `moonstone/VirtualList` to sync scroll position when clientSize changed

## [2.0.0-alpha.2] - 2017-08-29

No significant changes.

## [2.0.0-alpha.1] - 2017-08-27

### Changed

- `moonstone/Button`, `moonstone/Checkbox`, `moonstone/FormCheckbox`, `moonstone/IconButton`, `moonstone/IncrementSlider`, `moonstone/Item`, `moonstone/Picker`, and `moonstone/RangePicker`, `moonstone/Switch` and `moonstone/VideoPlayer` to use `ui/Touchable`

## [1.15.0] - 2018-02-28

### Deprecated

- `moonstone/Marquee.Marquee`, to be moved to `moonstone/Marquee.MarqueeBase` in 2.0.0
- `moonstone/Marquee.MarqueeText`, to be moved to `moonstone/Marquee.Marquee` in 2.0.0

### Fixed

- `moonstone/GridListImageItem` to display correctly

## [1.14.0] - 2018-02-23

### Deprecated

- `moonstone/VirtualFlexList`, to be replaced by `ui/VirtualFlexList` in 2.0.0
- `moonstone/VirtualGridList.GridListImageItem`, to be replaced by `moonstone/GridListImageItem` in 2.0.0
- `moonstone/Button` and `moonstone/IconButton` prop `noAnimation`, to be removed in 2.0.0
- `moonstone/Button.ButtonFactory`, `moonstone/Button.ButtonBaseFactory`, `moonstone/IconButton.IconButtonFactory`, `moonstone/IconButton.IconButtonBaseFactory`, `moonstone/IncrementSlider.IncrementSliderFactory`, `moonstone/IncrementSlider.IncrementSliderBaseFactory`, `moonstone/Slider.SliderFactory`, and `moonstone/Slider.SliderBaseFactory`, to be removed in 2.0.0
- `moonstone/Item.ItemOverlay`, to be replaced by `ui/SlotItem` in 2.0.0
- `moonstone/Item.Overlay` and `moonstone/Item.OverlayDecorator`, to be removed in 2.0.0

### Added

- `moonstone/DaySelector` component
- `moonstone/EditableIntegerPicker` component
- `moonstone/GridListImageItem` component

## [1.13.4] - 2018-07-30

### Fixed

- `moonstone/DatePicker` to calculate min and max year in the current calender

## [1.13.3] - 2018-01-16

### Fixed

- `moonstone/TimePicker` to not read out meridiem label when meridiem picker gets a focus
- `moonstone/Scroller` to correctly update scrollbars when the scroller's contents change

## [1.13.2] - 2017-12-14

### Fixed

- `moonstone/Panels` to maintain spotlight focus when `noAnimation` is set
- `moonstone/Panels` to not accept back key presses during transition
- `moonstone/Panels` to revert 1.13.0 fix that blurred Spotlight when transitioning panels
- `moonstone/Scroller` and other scrolling components to not show scroll thumb when only child item is updated
- `moonstone/Scroller` and other scrolling components to not hide scroll thumb immediately after scroll position reaches the top or the bottom
- `moonstone/Scroller` and other scrolling components to show scroll thumb properly when scroll position reaches the top or the bottom by paging controls

## [1.13.1] - 2017-12-06

### Fixed

- `moonstone/Slider` to not unnecessarily fire `onChange` if the initial value has not changed

## [1.13.0] - 2017-11-28

### Added

- `moonstone/VideoPlayer` props `disabled`, `loading`, `miniFeedbackHideDelay`, and `thumbnailComponent` as well as new APIs: `areControlsVisible`, `getVideoNode`, `showFeedback`, and `toggleControls`

### Fixed

- `moonstone/VirtualList` to render items from a correct index on edge cases at the top of a list
- `moonstone/VirtualList` to handle focus properly via page up at the first page and via page down at the last page
- `moonstone/Expandable` and derivatives to use the new `ease-out-quart` animation timing function to better match the aesthetic of Enyo's Expandables
- `moonstone/TooltipDecorator` to correctly display tooltip direction when locale changes
- `moonstone/Marquee` to restart animation on every resize update
- `moonstone/LabeledItem` to start marquee when hovering while disabled
- `moonstone/Marquee` to correctly start when hovering on disabled spottable components
- `moonstone/Marquee.MarqueeController` to not abort marquee when moving among components
- `moonstone/Picker` marquee issues with disabled buttons or Picker
- `moonstone/Panels` to prevent loss of spotlight issue when moving between panels
- `moonstone/VideoPlayer` to bring it in line with real-world use-cases
- `moonstone/Slider` by removing unnecessary repaints to the screen
- `moonstone/Slider` to fire `onChange` events when the knob is pressed near the boundaries
- `moonstone/VideoPlayer` to correctly position knob when interacting with media slider
- `moonstone/VideoPlayer` to not read out the focused button when the media controls hide
- `moonstone/MarqueeDecorator` to stop when unhovering a disabled component using `marqueeOn` `'focus'`
- `moonstone/Slider` to not forward `onChange` when `disabled` on `mouseUp/click`
- `moonstone/VideoPlayer` to defer rendering playback controls until needed

## [1.12.2] - 2017-11-15

### Fixed

- `moonstone/VirtualList` to scroll and focus properly by pageUp and pageDown when disabled items are in it
- `moonstone/Button` to correctly specify minimum width when in large text mode
- `moonstone/Scroller` and other scrolling components to restore last focused index when panel is changed
- `moonstone/VideoPlayer` to display time correctly in RTL locale
- `moonstone/VirtualList` to scroll correctly using page down key with disabled items
- `moonstone/Scroller` and other scrolling components to not cause a script error when scrollbar is not rendered
- `moonstone/Picker` incrementer and decrementer to not change size when focused
- `moonstone/Header` to use a slightly smaller font size for `title` in non-latin locales and a line-height for `titleBelow` and `subTitleBelow` that better meets the needs of tall-glyph languages like Tamil and Thai, as well as latin locales
- `moonstone/Scroller` and `moonstone/VirtualList` to keep spotlight when pressing a 5-way control while scrolling
- `moonstone/Panels` to prevent user interaction with panel contents during transition
- `moonstone/Slider` and related components to correctly position knob for `detachedKnob` on mouse down and fire value where mouse was positioned on mouse up
- `moonstone/DayPicker` to update day names when changing locale
- `moonstone/ExpandableItem` and all other `Expandable` components to revert 1.12.1 change to pull down from the top

## [1.12.1] - 2017-11-07

### Fixed

- `moonstone/ExpandableItem` and all other `Expandable` components to now pull down from the top instead of being revealed from the bottom, matching Enyo's design
- `moonstone/VirtualListNative` to scroll properly with page up/down keys if there is a disabled item
- `moonstone/RangePicker` to display negative values correctly in RTL
- `moonstone/Scroller` and other scrolling components to not blur scroll buttons when wheeling
- `moonstone/Scrollbar` to hide scroll thumb immediately without delay after scroll position reaches min or max
- `moonstone/Divider` to pass `marqueeOn` prop
- `moonstone/Slider` to fire `onChange` on mouse up and key up
- `moonstone/VideoPlayer` to show knob when pressed
- `moonstone/Header` to layout `titleBelow` and `subTitleBelow` correctly
- `moonstone/Header` to use correct font-weight for `subTitleBelow`
- `moonstone/VirtualList` to restore focus correctly for lists only slightly larger than the viewport

## [1.12.0] - 2017-10-27

### Fixed

- `moonstone/Scroller` and other scrolling components to prevent focusing outside the viewport when pressing a 5-way key during wheeling
- `moonstone/Scroller` to called scrollToBoundary once when focus is moved using holding child item
- `moonstone/VideoPlayer` to apply skin correctly
- `moonstone/Popup` from `last-focused` to `default-element` in `SpotlightContainerDecorator` config
- `moonstone/Panels` to retain focus when back key is pressed on breadcrumb
- `moonstone/Input` to correctly hide VKB when dismissing

## [1.11.0] - 2017-10-24

### Added

- `moonstone/VideoPlayer` properties `seekDisabled` and `onSeekFailed` to disable seek function

### Changed

- `moonstone/ExpandableList` to become `disabled` if there are no children

### Fixed

- `moonstone/Picker` to read out customized accessibility value when picker prop has `joined` and `aria-valuetext`
- `moonstone/Scroller` to apply scroll position on vertical or horizontal Scroller when child gets a focus
- `moonstone/Scroller` and other scrolling components to scroll without animation when panel is changed
- `moonstone/ContextualPopup` padding to not overlap close button
- `moonstone/Scroller` and other scrolling components to change focus via page up/down only when the scrollbar is visible
- `moonstone/Picker` to only increment one value on hold
- `moonstone/ItemOverlay` to remeasure when focused

## [1.10.1] - 2017-10-16

### Fixed

- `moonstone/Scroller` and other scrolling components to scroll via page up/down when focus is inside a Spotlight container
- `moonstone/VirtualList` and `moonstone/VirtualGridList` to scroll by 5-way keys right after wheeling
- `moonstone/VirtualList` not to move focus when a current item and the last item are located at the same line and pressing a page down key
- `moonstone/Slider` knob to follow while dragging for detached knob
- `moonstone/Header` to layout header row correctly in `standard` type
- `moonstone/Input` to not dismiss on-screen keyboard when dragging cursor out of input box
- `moonstone/Header` RTL `line-height` issue
- `moonstone/Panels` to render children on idle
- `moonstone/Scroller` and other scrolling components to limit muted spotlight container scrims to their bounds
- `moonstone/Input` to always forward `onKeyUp` event

## [1.10.0] - 2017-10-09

### Added

- `moonstone/VideoPlayer` support for designating components with `.spottable-default` as the default focus target when pressing 5-way down from the slider
- `moonstone/Slider` property `activateOnFocus` which when enabled, allows 5-way directional key interaction with the `Slider` value without pressing [Enter] first
- `moonstone/VideoPlayer` property `noMiniFeedback` to support controlling the visibility of mini feedback
- `ui/Layout`, which provides a technique for laying-out components on the screen using `Cells`, in rows or columns

### Changed

- `moonstone/Popup` to focus on mount if it’s initially opened and non-animating and to always pass an object to `onHide` and `onShow`
- `moonstone/VideoPlayer` to emit `onScrub` event and provide audio guidance when setting focus to slider

### Fixed

- `moonstone/ExpandableItem` and derivatives to restore focus to the Item if the contents were last focused when closed
- `moonstone/Slider` toggling activated state when holding enter/select key
- `moonstone/TimePicker` picker icons shifting slightly when focusing an adjacent picker
- `moonstone/Icon` so it handles color the same way generic text does, by inheriting from the parent's color. This applies to all instances of `Icon`, `IconButton`, and `Icon` inside `Button`.
- `moonstone/fonts` Museo Sans font to correct "Ti" kerning
- `moonstone/VideoPlayer` to correctly position knob on mouse click
- `moonstone/Panels.Header` to show an ellipsis for long titles with RTL text
- `moonstone/Marquee` to restart when invalidated by a prop change and managed by a `moonstone/Marquee.MarqueeController`
- `spotlight.Spotlight` method `focus()` to verify that the target element matches its container's selector rules prior to setting focus
- `moonstone/Picker` to only change picker values `onWheel` when spotted
- `moonstone/VideoPlayer` to hide descendant floating components (tooltips, contextual popups) when the media controls hide

## [1.9.3] - 2017-10-03

### Added

- `moonstone/Button` property value to `backgroundOpacity` called "lightTranslucent" to better serve colorful image backgrounds behind Buttons. This also affects `moonstone/IconButton` and `moonstone/Panels/ApplicationCloseButton`.
- `moonstone/Panels` property `closeButtonBackgroundOpacity` to support `moonstone/Panels/ApplicationCloseButton`'s `backgroundOpacity` prop

### Changed

- `Moonstone Icons` font file to include the latest designs for several icons
- `moonstone/Panels/ApplicationCloseButton` to expose its `backgroundOpacity` prop

### Fixed

- `moonstone/VirtualList` to apply "position: absolute" inline style to items
- `moonstone/Picker` to increment and decrement normally at the edges of joined picker
- `moonstone/Icon` not to read out image characters
- `moonstone/Scroller` and other scrolling components to not accumulate paging scroll by pressing page up/down in scrollbar
- `moonstone/Icon` to correctly display focused state when using external image
- `moonstone/Button` and `moonstone/IconButton` to be properly visually muted when in a muted container

## [1.9.2] - 2017-09-26

### Fixed

- `moonstone/ExpandableList` preventing updates when its children had changed

## [1.9.1] - 2017-09-25

### Fixed

- `moonstone/ExpandableList` run-time error when using an array of objects as children
- `moonstone/VideoPlayer` blocking pointer events when the controls were hidden

## [1.9.0] - 2017-09-22

### Added

- `moonstone/styles/mixins.less` mixins: `.moon-spotlight-margin()` and `.moon-spotlight-padding()`
- `moonstone/Button` property `noAnimation` to support non-animating pressed visual

### Changed

- `moonstone/TimePicker` to use "AM/PM" instead of "meridiem" for label under meridiem picker
- `moonstone/IconButton` default style to not animate on press. NOTE: This behavior will change back to its previous setting in release 2.0.0.
- `moonstone/Popup` to warn when using `scrimType` `'none'` and `spotlightRestrict` `'self-only'`
- `moonstone/Scroller` to block spotlight during scroll
- `moonstone/ExpandableItem` and derivatives to always pause spotlight before animation

### Fixed

- `moonstone/VirtualGridList` to not move focus to wrong column when scrolled from the bottom by holding the "up" key
- `moonstone/VirtualList` to focus an item properly when moving to a next or previous page
- `moonstone/Scroller` and other scrolling components to move focus toward first or last child when page up or down key is pressed if the number of children is small
- `moonstone/VirtualList` to scroll to preserved index when it exists within dataSize for preserving focus
- `moonstone/Picker` buttons to not change size
- `moonstone/Panel` to move key navigation to application close button on holding the "up" key.
- `moonstone/Picker` to show numbers when changing values rapidly
- `moonstone/Popup` layout in large text mode to show close button correctly
- `moonstone/Picker` from moving scroller when pressing 5-way keys in `joined` Picker
- `moonstone/Input` so it displays all locales the same way, without cutting off the edges of characters
- `moonstone/TooltipDecorator` to hide tooltip when 5-way keys are pressed for disabled components
- `moonstone/Picker` to not tremble in width when changing values while using a numeric width prop value
- `moonstone/Picker` to not overlap values when changing values in `vertical`
- `moonstone/ContextualPopup` pointer mode focus behavior for `spotlightRestrict='self-only'`
- `moonstone/VideoPlayer` to prevent interacting with more components in pointer mode when hidden
- `moonstone/Scroller` to not repaint its entire contents whenever partial content is updated
- `moonstone/Slider` knob positioning after its container is resized
- `moonstone/VideoPlayer` to maintain focus when media controls are hidden
- `moonstone/Scroller` to scroll expandable components into view when opening when pointer has moved elsewhere

## [1.8.0] - 2017-09-07

### Deprecated

- `moonstone/Dialog` property `showDivider`, will be replaced by `noDivider` property in 2.0.0

### Added

- `moonstone/Popup` callback property `onShow` which fires after popup appears for both animating and non-animating popups

### Changed

- `moonstone/Popup` callback property `onHide` to run on both animating and non-animating popups
- `moonstone/VideoPlayer` state `playbackRate` to media events
- `moonstone/VideoPlayer` support for `spotlightDisabled`
- `moonstone/VideoPlayer` thumbnail positioning and style
- `moonstone/VirtualList` to render when dataSize increased or decreased
- `moonstone/Dialog` style
- `moonstone/Popup`, `moonstone/Dialog`, and `moonstone/Notification` to support `node` type for children
- `moonstone/Scroller` to forward `onKeyDown` events

### Fixed

- `moonstone/Scroller` and other scrolling components to enable focus when wheel scroll is stopped
- `moonstone/VirtualList` to show scroll thumb when a preserved item is focused in a Panel
- `moonstone/Scroller` to navigate properly with 5-way when expandable child is opened
- `moonstone/VirtualList` to stop scrolling when focus is moved on an item from paging controls or outside
- `moonstone/VirtualList` to move out with 5-way navigation when the first or the last item is disabled
- `moonstone/IconButton` Tooltip position when disabled
- `moonstone/VideoPlayer` Tooltip time after unhovering
- `moonstone/VirtualList` to not show invisible items
- `moonstone/IconButton` Tooltip position when disabled
- `moonstone/VideoPlayer` to display feedback tooltip correctly when navigating in 5-way
- `moonstone/MarqueeDecorator` to work with synchronized `marqueeOn` `'render'` and hovering as well as `marqueOn` `'hover'` when moving rapidly among synchronized marquees
- `moonstone/Input` aria-label for translation
- `moonstone/Marquee` to recalculate inside `moonstone/Scroller` and `moonstone/SelectableItem` by bypassing `shouldComponentUpdate`
- `moonstone/Picker` to marquee when incrementing and decrementing values with the prop `noAnimation`

## [1.7.0] - 2017-08-23

### Deprecated

- `moonstone/TextSizeDecorator` and it will be replaced by `moonstone/AccessibilityDecorator`
- `moonstone/MarqueeDecorator` property `marqueeCentered` and `moonstone/Marquee` property `centered` will be replaced by `alignment` property in 2.0.0

### Added

- `moonstone/TooltipDecorator` config property to direct tooltip into a property instead of adding to `children`
- `moonstone/VideoPlayer` prop `thumbnailUnavailable` to fade thumbnail
- `moonstone/AccessibilityDecorator` with `highContrast` and `textSize`
- `moonstone/VideoPlayer` high contrast scrim
- `moonstone/MarqueeDecorator`and `moonstone/Marquee` property `alignment` to allow setting  alignment of marquee content

### Changed

- `moonstone/Scrollbar` to disable paging control down button properly at the bottom when a scroller size is a non-integer value
- `moonstone/VirtualList`, `moonstone/VirtualGridList`, and `moonstone/Scroller` to scroll on `keydown` event instead of `keyup` event of page up and page down keys
- `moonstone/VirtualGridList` to scroll by item via 5 way key
- `moonstone/VideoPlayer` to read target time when jump by left/right key
- `moonstone/IconButton` to not use `MarqueeDecorator` and `Uppercase`

### Fixed

- `moonstone/VirtualList` and `moonstone/VirtualGridList` to focus the correct item when page up and page down keys are pressed
- `moonstone/VirtualList` to not lose focus when moving out from the first item via 5way when it has disabled items
- `moonstone/Slider` to align tooltip with detached knob
- `moonstone/FormCheckbox` to display correct colors in light skin
- `moonstone/Picker` and `moonstone/RangePicker` to forward `onKeyDown` events when not `joined`
- `moonstone/SelectableItem` to display correct icon width and alignment
- `moonstone/LabeledItem` to always match alignment with the locale
- `moonstone/Scroller` to properly 5-way navigate from scroll buttons
- `moonstone/ExpandableList` to display correct font weight and size for list items
- `moonstone/Divider` to not italicize in non-italic locales
- `moonstone/VideoPlayer` slider knob to follow progress after being selected when seeking
- `moonstone/LabeledItem` to correctly position its icon. This affects all of the `Expandables`, `moonstone/DatePicker` and `moonstone/TimePicker`.
- `moonstone/Panels.Header` and `moonstone/Item` to prevent them from allowing their contents to overflow unexpectedly
- `moonstone/Marquee` to recalculate when vertical scrollbar appears
- `moonstone/SelectableItem` to recalculate marquee when toggled

### Removed

- `moonstone/Input` large-text mode

## [1.6.1] - 2017-08-07

### Changed

- `moonstone/Icon` and `moonstone/IconButton` to no longer fit image source to the icon's boundary

## [1.6.0] - 2017-08-04

### Added

- `moonstone/VideoPlayer` ability to seek when holding down the right and left keys. Sensitivity can be adjusted using throttling options `jumpDelay` and `initialJumpDelay`.
- `moonstone/VideoPlayer` property `no5WayJump` to disable jumping done by 5-way
- `moonstone/VideoPlayer` support for the "More" button to use tooltips
- `moonstone/VideoPlayer` properties `moreButtonLabel` and `moreButtonCloseLabel` to allow customization of the "More" button's tooltip and Aria labels
- `moonstone/VideoPlayer` property `moreButtonDisabled` to disable the "More" button
- `moonstone/Picker` and `moonstone/RangePicker` prop `aria-valuetext` to support reading custom text instead of value
- `moonstone/VideoPlayer` methods `showControls` and `hideControls` to allow external interaction with the player
- `moonstone/Scroller` support for Page Up/Page Down keys in pointer mode when no item has focus

### Changed

- `moonstone/VideoPlayer` to handle play, pause, stop, fast forward and rewind on remote controller
- `moonstone/Marquee` to also start when hovered if `marqueeOnRender` is set

### Fixed

- `moonstone/IconButton` to fit image source within `IconButton`
- `moonstone` icon font sizes for wide icons
- `moonstone/ContextualPopupDecorator` to prefer setting focus to the appropriate popup instead of other underlying controls when using 5-way from the activating control
- `moonstone/Scroller` not scrolled via 5 way when `moonstone/ExpandableList` is opened
- `moonstone/VirtualList` to not let the focus move outside of container even if there are children left when navigating with 5way
- `moonstone/Scroller` and other scrolling components to update disability of paging controls when the scrollbar is set to `visible` and the content becomes shorter
- `moonstone/VideoPlayer` to focus on hover over play/pause button when video is loading
- `moonstone/VideoPlayer` to update and display proper time while moving knob when video is paused
- `moonstone/VideoPlayer` long title overlap issues
- `moonstone/Header` to apply `marqueeOn` prop to `subTitleBelow` and `titleBelow`
- `moonstone/Picker` wheeling in `moonstone/Scroller`
- `moonstone/IncrementSlider` and `moonstone/Picker` to read value changes when selecting buttons

## [1.5.0] - 2017-07-19

### Added

- `moonstone/Slider` and `moonstone/IncrementSlider` prop `aria-valuetext` to support reading custom text instead of value
- `moonstone/TooltipDecorator` property `tooltipProps` to attach props to tooltip component
- `moonstone/Scroller` and `moonstone/VirtualList` ability to scroll via page up and page down keys
- `moonstone/VideoPlayer` tooltip-thumbnail support with the `thumbnailSrc` prop and the `onScrub` callback to fire when the knob moves and a new thumbnail is needed
- `moonstone/VirtualList` ability to navigate via 5way when there are disabled items
- `moonstone/ContextualPopupDecorator` property `popupContainerId` to support configuration of the popup's spotlight container
- `moonstone/ContextualPopupDecorator` property `onOpen` to notify containers when the popup has been opened
- `moonstone/ContextualPopupDecorator` config option `openProp` to support mapping the value of `open` property to the chosen property of wrapped component

### Changed

- `moonstone/ExpandableList` to use 'radio' as the default, and adapt 'single' mode to render as a `moonstone/RadioItem` instead of a `moonstone/CheckboxItem`
- `moonstone/VideoPlayer` to not hide pause icon when it appears
- `moonstone/ContextualPopupDecorator` to set accessibility-related props onto the container node rather than the popup node
- `moonstone/ExpandableItem`, `moonstone/ExpandableList`, `moonstone/ExpandablePicker`, `moonstone/DatePicker`, and `moonstone/TimePicker` to pause spotlight when animating in 5-way mode
- `moonstone/Spinner` to position the text content under the spinner, rather than to the right side
- `moonstone/VideoPlayer` to include hour when announcing the time while scrubbing
- `moonstone/GridListImageItem` to require a `source` prop and not have a default value

### Fixed

- `moonstone/Input` ellipsis to show if placeholder is changed dynamically and is too long
- `moonstone/Marquee` to re-evaluate RTL orientation when its content changes
- `moonstone/VirtualList` to restore focus on short lists
- `moonstone/ExpandableInput` to expand the width of its contained `moonstone/Input`
- `moonstone/Input` support for `dismissOnEnter`
- `moonstone/Input` focus management to prevent stealing focus when programmatically moved elsewhere
- `moonstone/Input` 5-way spot behavior
- `moonstone` international fonts to always be used, even when unsupported font-weights or font-styles are requested
- `moonstone/Panels.Panel` support for selecting components with `.spottable-default` as the default focus target
- `moonstone/Panels` layout in RTL locales
- `moonstone` spottable components to support `onSpotlightDown`, `onSpotlightLeft`, `onSpotlightRight`, and `onSpotlightUp` event property
- `moonstone/VirtualList` losing spotlight when the list is empty
- `moonstone/FormCheckbox` in focused state to have the correct "check" color
- `moonstone/Scroller` and other scrolling components' bug in `navigableFilter` when passed a container id

## [1.4.1] - 2017-07-05

### Changed

- `moonstone/Popup` to only call `onKeyDown` when there is a focused item in the `Popup`
- `moonstone/Scroller`, `moonstone/Picker`, and `moonstone/IncrementSlider` to automatically move focus when the currently focused `moonstone/IconButton` becomes disabled

### Fixed

- `moonstone/ContextualPopupDecorator` close button to account for large text size
- `moonstone/ContextualPopupDecorator` to not spot controls other than its activator when navigating out via 5-way
- `moonstone/Header` to set the value of `marqueeOn` for all types of headers

## [1.4.0] - 2017-06-29

### Deprecated

- `moonstone/Input` prop `noDecorator` is being replaced by `autoFocus` in 2.0.0

### Added

- `moonstone/Scrollbar` property `corner` to add the corner between vertical and horizontal scrollbars
- `moonstone/ScrollThumb` for a thumb of `moonstone/Scrollbar`
- `moonstone/styles/text.less` mixin `.locale-japanese-line-break()` to apply the correct  Japanese language line-break rules for the following multi-line components: `moonstone/BodyText`, `moonstone/Dialog`, `moonstone/Notification`, `moonstone/Popup`, and `moonstone/Tooltip`
- `moonstone/ContextualPopupDecorator` property `popupProps` to attach props to popup component
- `moonstone/VideoPlayer` property `pauseAtEnd` to control forward/backward seeking
- `moonstone/Panels/Header` prop `marqueeOn` to control marquee of header

### Changed

- `moonstone/Panels/Header` to expose its `marqueeOn` prop
- `moonstone/VideoPlayer` to automatically adjust the width of the allocated space for the side components so the media controls have more space to appear on smaller screens
- `moonstone/VideoPlayer` properties `autoCloseTimeout` and `titleHideDelay` default value to `5000`
- `moonstone/VirtualList` to support restoring focus to the last focused item
- `moonstone/Scroller` and other scrolling components to call `onScrollStop` before unmounting if a scroll is in progress
- `moonstone/Scroller` to reveal non-spottable content when navigating out of a scroller

### Fixed

- `moonstone/Dialog` to properly focus via pointer on child components
- `moonstone/VirtualList`, `moonstone/VirtualGridList`, and `moonstone/Scroller` not to be slower when scrolled to the first or the last position by wheeling
- `moonstone` component hold delay time
- `moonstone/VideoPlayer` to show its controls when pressing down the first time
- `moonstone/Panel` autoFocus logic to only focus on initial render
- `moonstone/Input` text colors
- `moonstone/ExpandableInput` to focus its decorator when leaving by 5-way left/right

## [1.3.1] - 2017-06-14

### Fixed

- `moonstone/Picker` support for large text
- `moonstone/Scroller` support for focusing paging controls with the pointer
- `moonstone` CSS rules for unskinned spottable components

## [1.3.0] - 2017-06-12

### Deprecated

- `moonstone/Scroller` props `horizontal` and `vertical`. Deprecated props are replaced with `direction` prop. `horizontal` and `vertical` will be removed in 2.0.0.
- `moonstone/Panel` prop `noAutoFocus` in favor of `autoFocus="none"`

### Added

- `moonstone/Image` support for `children` prop inside images
- `moonstone/Scroller` prop `direction` which replaces `horizontal` and `vertical` props
- `moonstone/VideoPlayer` property `tooltipHideDelay` to hide tooltip with a given amount of time
- `moonstone/VideoPlayer` property `pauseAtEnd` to pause when it reaches either the start or the end of the video
- `moonstone/VideoPlayer` methods `fastForward`, `getMediaState`, `jump`, `pause`, `play`, `rewind`, and `seek` to allow external interaction with the player. See docs for example usage.

### Changed

- `moonstone/Skinnable` to support context and allow it to be added to any component to be individually skinned. This includes a further optimization in skinning which consolidates all color assignments into a single block, so non-color rules aren't unnecessarily duplicated.
- `moonstone/Skinnable` light and dark skin names ("moonstone-light" and "moonstone") to "light" and "dark", respectively
- `moonstone/VideoPlayer` to set play/pause icon to display "play" when rewinding or fast forwarding
- `moonstone/VideoPlayer` to rewind or fast forward when previous command is slow-forward or slow-rewind respectively
- `moonstone/VideoPlayer` to fast forward when previous command is slow-forward and it reaches the last of its play rate
- `moonstone/VideoPlayer` to not play video on reload when `noAutoPlay` is `true`
- `moonstone/VideoPlayer` property `feedbackHideDelay`'s default value to `3000`
- `moonstone/Notification` to break line in characters in ja and zh locale
- `moonstone/Notification` to align texts left in LTR locale and right in RTL locale
- `moonstone/VideoPlayer` to simulate rewind functionality on non-webOS platforms only

### Fixed

- `moonstone/ExpandableItem` to correct the `titleIcon` when using `open` and `disabled`
- `moonstone/GridListImageItem` to center its selection icon on the image instead of the item
- `moonstone/Input` to have correct `Tooltip` position in `RTL`
- `moonstone/SwitchItem` to not unintentionally overflow `Scroller` containers, causing them to jump to the side when focusing
- `moonstone/VideoPlayer` to fast forward properly when video is at paused state
- `moonstone/VideoPlayer` to correctly change sources
- `moonstone/VideoPlayer` to show or hide feedback tooltip properly
- `moonstone/DateTimeDecorator` to work properly with `RadioControllerDecorator`
- `moonstone/Picker` in joined, large text mode so the arrows are properly aligned and sized
- `moonstone/Icon` to reflect the same proportion in relation to its size in large-text mode

## [1.2.0] - 2017-05-17

### Deprecated

- `moonstone/Scroller` and other scrolling components option `indexToFocus` in `scrollTo` method to be removed in 2.0.0

### Added

- `moonstone/Slider` and `moonstone/IncrementSlider` prop `noFill` to support a style without the fill
- `moonstone/Marquee` property `rtl` to set directionality to right-to-left
- `moonstone/VirtualList.GridListImageItem` property `selectionOverlay` to add custom component for selection overlay
- `moonstone/MoonstoneDecorator` property `skin` to let an app choose its skin: "moonstone" and "moonstone-light" are now available
- `moonstone/FormCheckboxItem`
- `moonstone/FormCheckbox`, a standalone checkbox, to support `moonstone/FormCheckboxItem`
- `moonstone/Input` props `invalid` and `invalidMessage` to display a tooltip when input value is invalid
- `moonstone/Scroller` and other scrolling components option `focus` in `scrollTo()` method
- `moonstone/Scroller` and other scrolling components property `spottableScrollbar`
- `moonstone/Icon.IconList` icons: `arrowshrinkleft` and `arrowshrinkright`

### Changed

- `moonstone/Picker` arrow icon for `joined` picker: small when not spotted, hidden when it reaches the end of the picker
- `moonstone/Checkbox` and `moonstone/CheckboxItem` to reflect the latest design
- `moonstone/MoonstoneDecorator/fontGenerator` was refactored to use the browser's FontFace API to dynamically load locale fonts
- `moonstone/VideoPlayer` space allotment on both sides of the playback controls to support 4 buttons; consequently the "more" controls area has shrunk by the same amount
- `moonstone/VideoPlayer` to not disable media button (play/pause)
- `moonstone/Scroller` and other scrolling components so that paging controls are not spottable by default with 5-way
- `moonstone/VideoPlayer`'s more/less button to use updated arrow icon

### Fixed

- `moonstone/MarqueeDecorator` to properly stop marquee on items with `'marqueeOnHover'`
- `moonstone/ExpandableList` to work properly with object-based children
- `moonstone/styles/fonts.less` to restore the Moonstone Icon font to request the local system font by default. Remember to update your webOS build to get the latest version of the font so you don't see empty boxes for your icons.
- `moonstone/Picker` and `moonstone/RangePicker` to now use the correct size from Enyo (60px v.s. 84px) for icon buttons
- `moonstone/Scroller` and other scrolling components to apply ri.scale properly
- `moonstone/Panel` to not cover a `Panels`'s `ApplicationCloseButton` when not using a `Header`
- `moonstone/IncrementSlider` to show tooltip when buttons focused

## [1.1.0] - 2017-04-21

### Deprecated

- `moonstone/ExpandableInput` property `onInputChange`

### Added

- `moonstone/Panels.Panel` prop and `moonstone/MoonstoneDecorator` config option: `noAutoFocus` to support prevention of setting automatic focus after render
- `moonstone/VideoPlayer` props: `backwardIcon`, `forwardIcon`, `jumpBackwardIcon`, `jumpForwardIcon`, `pauseIcon`, and `playIcon` to support icon customization of the player
- `moonstone/VideoPlayer` props `jumpButtonsDisabled` and `rateButtonsDisabled` for disabling the pairs of buttons when it's inappropriate for the playing media
- `moonstone/VideoPlayer` property `playbackRateHash` to support custom playback rates
- `moonstone/VideoPlayer` callback prop `onControlsAvailable` which fires when the players controls show or hide
- `moonstone/Image` support for `onLoad` and `onError` events
- `moonstone/VirtualList.GridListImageItem` prop `placeholder`
- `moonstone/Divider` property `preserveCase` to display text without capitalizing it

### Changed

- `moonstone/Slider` colors and sizing to match the latest designs
- `moonstone/ProgressBar` to position correctly with other components nearby
- `moonstone/Panels` breadcrumb to no longer have a horizontal line above it
- `moonstone/Transition` to measure itself when the CPU is idle
- style for disabled opacity from 0.4 to 0.3
- `moonstone/Button` colors for transparent and translucent background opacity when disabled
- `moonstone/ExpandableInput` property `onInputChange` to fire along with `onChange`. `onInputChange` is deprecated and will be removed in a future update.
- `Moonstone.ttf` font to include new icons
- `moonstone/Icon` to reference additional icons

### Fixed

- `moonstone/Popup` and `moonstone/ContextualPopupDecorator` 5-way navigation behavior
- `moonstone/Input` to not spot its own input decorator on 5-way out
- `moonstone/VideoPlayer` to no longer render its `children` in multiple places
- `moonstone/Button` text color when used on a neutral (light) background in some cases
- `moonstone/Popup` background opacity
- `moonstone/Marquee` to recalculate properly when its contents change
- `moonstone/TimePicker` to display time in correct order
- `moonstone/Scroller` to prefer spotlight navigation to its internal components

## [1.0.0] - 2017-03-31

> NOTE: We have also modified most form components to be usable in a controlled (app manages component
> state) or uncontrolled (Enact manages component state) manner. To put a component into a
> controlled state, pass in `value` (or other appropriate state property such as `selected` or
> `open`) at component creation and then respond to events and update the value as needed. To put a
> component into an uncontrolled state, do not set `value` (or equivalent), at creation. From this
> point on, Enact will manage the state and events will be sent when the state is updated. To
> specify an initial value, use the `defaultValue` (or, `defaultSelected, `defaultOpen, etc.)
> property.  See the documentation for individual components for more information.

### Added

- `moonstone/Button` property `icon` to support a built-in icon next to the text content. The Icon supports everything that `moonstone/Icon` supports, as well as a custom icon.
- `moonstone/MoonstoneDecorator` property `textSize` to resize several components to requested CMR sizes. Simply add `textSize="large"` to your `App` and the new sizes will automatically take effect.

### Changed

- `moonstone/Slider` to use the property `tooltip` instead of `noTooltip`, so the built-in tooltip is not enabled by default
- `moonstone/IncrementSlider` to include tooltip documentation
- `moonstone/ExpandableList` to accept an array of objects as children which are spread onto the generated components
- `moonstone/CheckboxItem` style to match the latest designs, with support for the `moonstone/Checkbox` to be on either the left or the right side by using the `iconPosition` property
- `moonstone/VideoPlayer` to supply every event callback-method with an object representing the VideoPlayer's current state, including: `currentTime`, `duration`, `paused`, `proportionLoaded`, and `proportionPlayed`

### Fixed

- `moonstone/Panels.Panel` behavior for remembering focus on unmount and setting focus after render
- `moonstone/VirtualList.VirtualGridList` showing empty items when items are continuously added dynamically
- `moonstone/Picker` to marquee on focus once again

## [1.0.0-beta.4] - 2017-03-10

### Added

- `moonstone/VirtualList` `indexToFocus` option to `scrollTo` method to focus on item with specified index
- `moonstone/IconButton` and `moonstone/Button` `color` property to add a remote control key color to the button
- `moonstone/Scrollbar` property `disabled` to disable both paging controls when it is true
- `moonstone/VirtualList` parameter `moreInfo` to pass `firstVisibleIndex` and `lastVisibleIndex` when scroll events are firing
- Accessibility support to UI components
- `moonstone/VideoPlayer` property `onUMSMediaInfo` to support the custom webOS “umsmediainfo” event
- `moonstone/Region` component which encourages wrapping components for improved accessibility rather than only preceding the components with a `moonstone/Divider`
- `moonstone/Slider` tooltip. It's enabled by default and comes with options like `noTooltip`, `tooltipAsPercent`, and `tooltipSide`. See the component docs for more details.
- `moonstone/Panels.Panel` property `hideChildren` to defer rendering children
- `moonstone/Spinner` properties `blockClickOn` and `scrim` to block click events behind spinner
- `moonstone/VirtualList` property `clientSize` to specify item dimensions instead of measuring them

### Changed

- `moonstone/VirtualGridImageItem` styles to reduce redundant style code app side
- `moonstone/VirtualList` and `moonstone/VirtualGridList` to add essential CSS for list items automatically
- `moonstone/VirtualList` and `moonstone/VirtualGridList` to not add `data-index` to their item DOM elements directly, but to pass `data-index` as the parameter of their `component` prop like the `key` parameter of their `component` prop
- `moonstone/ExpandableItem` and derivatives to defer focusing the contents until animation completes
- `moonstone/LabeledItem`, `moonstone/ExpandableItem`, `moonstone/ExpandableList` to each support the `node` type in their `label` property. Best used with `ui/Slottable`.

### Fixed

- `moonstone/VirtualList.GridListImageItem` to have proper padding size according to the existence of caption/subcaption
- `moonstone/Scroller` and other scrolling components to display scrollbars with proper size
- `moonstone/VirtualGridList` to not be truncated

### Removed

- `moonstone/Scroller` and other scrolling components property `hideScrollbars` and replaced it with `horizontalScrollbar` and `verticalScrollbar`

## [1.0.0-beta.3] - 2017-02-21

### Added

- `moonstone/VideoPlayer` support for 5-way show/hide of media playback controls
- `moonstone/VideoPlayer` property `feedbackHideDelay`
- `moonstone/Slider` property `onKnobMove` to fire when the knob position changes, independently from the `moonstone/Slider` value
- `moonstone/Slider` properties `active`, `disabled`, `knobStep`, `onActivate`, `onDecrement`, and `onIncrement` as part of enabling 5-way support to `moonstone/Slider`, `moonstone/IncrementSlider` and the media slider for `moonstone/VideoPlayer`
- `moonstone/Slider` now supports `children` which are added to the `Slider`'s knob, and follow it as it moves
- `moonstone/ExpandableInput` properties `iconAfter` and `iconBefore` to display icons after and before the input, respectively
- `moonstone/Dialog` property `preserveCase`, which affects `title` text

### Changed

- `moonstone/IncrementSlider` to change when the buttons are held down
- `moonstone/Marquee` to allow disabled marquees to animate
- `moonstone/Dialog` to marquee `title` and `titleBelow`
- `moonstone/Marquee.MarqueeController` config option `startOnFocus` to `marqueeOnFocus`. `startOnFocus` is deprecated and will be removed in a future update.
- `moonstone/Button`, `moonstone/IconButton`, `moonstone/Item` to not forward `onClick` when `disabled`

### Fixed

- `moonstone/Marquee.MarqueeController` to start marquee on newly registered components when controller has focus and to restart synced marquees after completion
- `moonstone/Scroller` to recalculate when an expandable child opens
- `spotlightDisabled` property support for spottable moonstone components
- `moonstone/Popup` and `moonstone/ContextualPopupDecorator` so that when the popup is closed, spotlight focus returns to the control that had focus prior to the popup opening
- `moonstone/Input` to not get focus when disabled

## [1.0.0-beta.2] - 2017-01-30

### Added

- `moonstone/Panels.Panel` property `showChildren` to support deferring rendering the panel body until animation completes
- `moonstone/MarqueeDecorator` property `invalidateProps` that specifies which props cause the marquee distance to be invalidated
- developer-mode warnings to several components to warn when values are out-of-range
- `moonstone/Divider` property `spacing` which adjusts the amount of empty space above and below the `Divider`. `'normal'`, `'small'`, `'medium'`, `'large'`, and `'none'` are available.
- `moonstone/Picker` when `joined` the ability to be incremented and decremented by arrow keys
- `onSpotlightDisappear` event property support for spottable moonstone components
- `moonstone/VideoPlayer` property `titleHideDelay`

### Changed

- `moonstone/Panels.Panels` and variations to defer rendering the children of contained `Panel` instances until animation completes
- `moonstone/ProgressBar` properties `progress` and `backgroundProgress` to accept a number between 0 and 1
- `moonstone/Slider` and `moonstone/IncrementSlider` property `backgroundPercent` to `backgroundProgress` which now accepts a number between 0 and 1
- `moonstone/Slider` to not ignore `value` prop when it is the same as the previous value
- `moonstone/Picker` component's buttons to reverse their operation such that 'up' selects the previous item and 'down' the next
- `moonstone/Picker` and derivatives may now use numeric width, which represents the amount of characters to use for sizing. `width={4}` represents four characters, `2` for two characters, etc. `width` still accepts the size-name strings.
- `moonstone/Divider` to now behave as a simple horizontal line when no text content is provided
- `moonstone/Scroller` and other scrolling components to not display scrollbar controls by default
- `moonstone/DatePicker` and `moonstone/TimePicker` to emit `onChange` event whenever the value is changed, not just when the component is closed

### Removed

- `moonstone/ProgressBar` properties `min` and `max`

### Fixed

- `moonstone/IncrementSlider` so that the knob is spottable via pointer, and 5-way navigation between the knob and the increment/decrement buttons is functional
- `moonstone/Slider` and `moonstone/IncrementSlider` to not fire `onChange` for value changes from props

## [1.0.0-beta.1] - 2016-12-30

### Added

- `moonstone/VideoPlayer` and `moonstone/TooltipDecorator` components and samples
- `moonstone/Panels.Panels` property `onBack` to support `ui/Cancelable`
- `moonstone/VirtualFlexList` Work-In-Progress component to support variably sized rows or columns
- `moonstone/ExpandableItem` properties `autoClose` and `lockBottom`
- `moonstone/ExpandableList` properties `noAutoClose` and `noLockBottom`
- `moonstone/Picker` property `reverse`
- `moonstone/ContextualPopup` property `noAutoDismiss`
- `moonstone/Dialog` property `scrimType`
- `moonstone/Popup` property `spotlightRestrict`

### Changed

- `moonstone/Panels.Routable` to require a `navigate` configuration property indicating the event callback for back or cancel actions
- `moonstone/MarqueeController` focus/blur handling to start and stop synchronized `moonstone/Marquee` components
- `moonstone/ExpandableList` property `autoClose` to `closeOnSelect` to disambiguate it from the added `autoClose` on 5-way up
- `moonstone/ContextualPopupDecorator.ContextualPopupDecorator` component's `onCloseButtonClick` property to `onClose`
- `moonstone/Dialog` component's `onCloseButtonClicked` property to `onClose`
- `moonstone/Spinner` component's `center` and `middle` properties to a single `centered` property
	that applies both horizontal and vertical centering
- `moonstone/Popup.PopupBase` component's `onCloseButtonClicked` property to `onCloseButtonClick`
- `moonstone/Item.ItemOverlay` component's `autoHide` property to remove the `'no'` option. The same
	effect can be achieved by omitting the property or passing `null`.
- `moonstone/VirtualGridList` to be scrolled by page when navigating with a 5-way direction key
- `moonstone/Scroller`, `moonstone/VirtualList`, `moonstone/VirtualGridList` to no longer respond to mouse down/move/up events
- all Expandables to include a state arrow UI element
- `moonstone/LabeledItem` to support a `titleIcon` property which positions just after the title text
- `moonstone/Button` to include `moonstone/TooltipDecorator`
- `moonstone/Expandable` to support being managed, radio group-style, by a component wrapped with `RadioControllerDecorator` from `ui/RadioDecorator`
- `moonstone/Picker` to animate `moonstone/Marquee` children when any part of the `moonstone/Picker` is focused
- `moonstone/VirtualList` to mute its container instead of disabling it during scroll events
- `moonstone/VirtualList`, `moonstone/VirtualGridList`, and `moonstone/Scroller` to continue scrolling when holding down the paging controls
- `moonstone/VirtualList` to require a `component` prop and not have a default value
- `moonstone/Picker` to continuously change when a button is held down by adding `ui/Holdable`.

### Fixed

- `moonstone/Popup` and `moonstone/ContextualPopup` 5-way navigation behavior using spotlight.
- Bug where a synchronized marquee whose content fit the available space would prevent restarting of the marquees
- `moonstone/Input` to show an ellipsis on the correct side based on the text directionality of the `value` or `placeholder` content.
- `moonstone/VirtualList` and `moonstone/VirtualGridList` to prevent unwanted scrolling when focused with the pointer
- `moonstone/Picker` to remove fingernail when a the pointer is held down, but the pointer is moved off the `joined` picker.
- `moonstone/LabeledItem` to include marquee on both `title` and `label`, and be synchronized

## [1.0.0-alpha.5] - 2016-12-16

No changes.

## [1.0.0-alpha.4] - 2016-12-2

### Added

- `moonstone/Popup`, `moonstone/ContextualPopupDecorator`, `moonstone/Notification`, `moonstone/Dialog` and `moonstone/ExpandableInput` components
- `ItemOverlay` component to `moonstone/Item` module
- `marqueeCentered` prop to `moonstone/MarqueeDecorator` and `moonstone/MarqueeText`
- `placeholder` prop to `moonstone/Image`
- `moonstone/MarqueeController` component to synchronize multiple `moonstone/Marquee` components
- Non-latin locale support to all existing Moonstone components
- Language-specific font support
- `moonstone/IncrementSlider` now accepts customizable increment and decrement icons, as well as `moonstone/Slider` being more responsive to external styling

### Changed

- `moonstone/Input` component's `iconStart` and `iconEnd` properties to be `iconBefore` and `iconAfter`, respectively, for consistency with `moonstone/Item.ItemOverlay` naming
- `moonstone/Icon` and `moonstone/IconButton` so the `children` property supports both font-based icons and images
- the `checked` property to `selected` for consistency across the whole framework. This allows better interoperability when switching between various components.  Affects the following: `CheckboxItem`, `RadioItem`, `SelectableItem`, `Switch`, `SwitchItem`, and `ToggleItem`. Additionally, these now use `moonstone/Item.ItemOverlay` to position and handle their Icons.
- `moonstone/Slider` and `moonstone/IncrementSlider` to be more performant. No changes were made to
	the public API.
- `moonstone/GridListImageItem` so that a placeholder image displays while loading the image, and the caption and subcaption support marqueeing
- `moonstone/MoonstoneDecorator` to add `FloatingLayerDecorator`
- `moonstone/IncrementSlider` in vertical mode looks and works as expected.

### Removed

- LESS mixins that belong in `@enact/ui`, so that only moonstone-specific mixins are contained in
this module. When authoring components and importing mixins, only the local mixins need to be
imported, as they already import the general mixins.
- the `src` property from `moonstone/Icon` and `moonston/IconButton`. Use the support for URLs in
	the `children` property as noted above.
- the `height` property from `moonstone/IncrementSlider` and `moonstone/Slider`

### Fixed

- Joined picker so that it now has correct animation when using the mouse wheel
- Bug in DatePicker/TimePicker that prevented setting of value earlier than 1969

## [1.0.0-alpha.3] - 2016-11-8

### Added

- `moonstone/BodyText`, `moonstone/DatePicker`, `moonstone/DayPicker`, `moonstone/ExpandableItem`, `moonstone/Image`, and `moonstone/TimePicker` components
- `fullBleed` prop to `moonstone/Panels/Header`. When `true`, the header content is indented and the header lines are removed.
- Application close button to `moonstone/Panels`. Fires `onApplicationClose` when clicked. Can be omitted with the `noCloseButton` prop.
- `marqueeDisabled` prop to `moonstone/Picker`
- `padded` prop to `moonstone/RangePicker`
- `forceDirection` prop to `moonstone/Marquee`. Forces the direction of `moonstone/Marquee`. Useful for when `RTL` content cannot be auto detected.

### Changed

- `data` parameter passed to `component` prop of `VirtualList`.
- `moonstone/Expandable` into a submodule of `moonstone/ExpandableItem`
- `ExpandableList` to properly support selection
- `moonstone/Divider`'s `children` property to be optional
- `moonstone/ToggleItem`'s `inline` version to have a `max-width` of `240px`
- `moonstone/Input` to use `<div>` instead of `<label>` for wrapping components. No change to
	functionality, only markup.

### Removed

- `moonstone/ExpandableCheckboxItemGroup` in favor of `ExpandableList`

## [1.0.0-alpha.2] - 2016-10-21

This version includes a lot of refactoring from the previous release. Developers need to switch to the new enact-dev command-line tool.

### Added

- New components and HOCs: `moonstone/Scroller`, `moonstone/VirtualList`, `moonstone/VirtualGridList`, `moonstone/MarqueeText`, `moonstone/Spinner`, `moonstone/ExpandableCheckboxItemGroup`, `moonstone/MarqueeDecorator`
- New options for `ui/Toggleable` HOC
- Marquee support to many components
- Image support to `moonstone/Icon` and `moonstone/IconButton`
- `dismissOnEnter` prop for `moonstone/Input`
- Many more unit tests

### Changed

- Some props for UI state were renamed to have `default` prefix where state was managed by the component. (e.g. `defaultOpen`)

### Fixed

- Many components were fixed, polished, updated and documented
- Inline docs updated to be more consistent and comprehensive<|MERGE_RESOLUTION|>--- conflicted
+++ resolved
@@ -11,11 +11,8 @@
 
 ### Fixed
 
-<<<<<<< HEAD
 - `moonstone/Scroller` to scroll container elements into view
-=======
 - `moonstone/VideoPlayer` so that activity is detected and the `autoCloseTimeout` timer is reset when using 5-way to navigate from the media slider
->>>>>>> 9150acde
 
 ## [2.1.0] - 2018-08-20
 
