# Change Log

The following is a curated list of changes in the Enact moonstone module, newest changes on the top.

## [unreleased]

### Deprecated

### Added

### Changed

### Fixed

### Removed

## [1.3.0] - 2017-06-12

### Deprecated

- `moonstone/Scroller` props `horizontal` and `vertical`. Deprecated props are replaced with `direction` prop. `horizontal` and `vertical` will be removed in 2.0.0.
- `moonstone/Panel` prop `noAutoFocus` in favor of `autoFocus="none"`

### Added

- `moonstone/Image` support for `children` prop inside images
- `moonstone/Scroller` prop `direction` which replaces `horizontal` and `vertical` props
- `moonstone/VideoPlayer` property `tooltipHideDelay` to hide tooltip with a given amount of time
- `moonstone/VideoPlayer` methods `fastForward`, `getMediaState`, `jump`, `pause`, `play`, `rewind`, and `seek` to allow external interaction with the player. See docs for example usage.

### Changed

- `moonstone/Skinnable` to support context and allow it to be added to any component to be individually skinned. This includes a further optimization in skinning which consolidates all color assignments into a single block, so non-color rules aren't unnecessarily duplicated.
- `moonstone/Skinnable` light and dark skin names ("moonstone-light" and "moonstone") to "light" and "dark", respectively
- `moonstone/VideoPlayer` to set play/pause icon to display "play" when rewinding or fast forwarding
- `moonstone/VideoPlayer` to rewind or fast forward when previous command is slow-forward or slow-rewind respectively
- `moonstone/VideoPlayer` to fast forward when previous command is slow-forward and it reaches the last of its play rate
<<<<<<< HEAD
- `moonstone/Panels/Header` to expose its `marqueeOn` prop
=======
- `moonstone/VideoPlayer` to not play video on reload when `noAutoPlay` is `true`
- `moonstone/VideoPlayer` property `feedbackHideDelay`'s default value to `3000`
- `moonstone/Notification` to break line in characters in ja and zh locale
- `moonstone/Notification` to align texts left in LTR locale and right in RTL locale
- `moonstone/VideoPlayer` to simulate rewind functionality on non-webOS platforms only
>>>>>>> f619ccf8

### Fixed

- `moonstone/ExpandableItem` to correct the `titleIcon` when using `open` and `disabled`
- `moonstone/GridListImageItem` to center its selection icon on the image instead of the item
- `moonstone/Input` to have correct `Tooltip` position in `RTL`
- `moonstone/SwitchItem` to not unintentionally overflow `Scroller` containers, causing them to jump to the side when focusing
- `moonstone/VideoPlayer` to fast forward properly when video is at paused state
- `moonstone/VideoPlayer` to correctly change sources
- `moonstone/VideoPlayer` to show or hide feedback tooltip properly
- `moonstone/DateTimeDecorator` to work properly with `RadioControllerDecorator`
- `moonstone/Picker` in joined, large text mode so the arrows are properly aligned and sized
- `moonstone/Icon` to reflect the same proportion in relation to its size in large-text mode

## [1.2.0] - 2017-05-17

### Deprecated

- `moonstone/Scroller.Scrollable` option `indexToFocus` in `scrollTo` method to be removed in 2.0.0

### Added

- `moonstone/Slider` and `moonstone/IncrementSlider` prop `noFill` to support a style without the fill
- `moonstone/Marquee` property `rtl` to set directionality to right-to-left
- `moonstone/VirtualList.GridListImageItem` property `selectionOverlay` to add custom component for selection overlay
- `moonstone/MoonstoneDecorator` property `skin` to let an app choose its skin: "moonstone" and "moonstone-light" are now available
- `moonstone/FormCheckboxItem`
- `moonstone/FormCheckbox`, a standalone checkbox, to support `moonstone/FormCheckboxItem`
- `moonstone/Input` props `invalid` and `invalidMessage` to display a tooltip when input value is invalid
- `moonstone/Scroller.Scrollable` option `focus` in `scrollTo()` method
- `moonstone/Scroller.Scrollable` property `spottableScrollbar`
- `moonstone/Icon.IconList` icons: `arrowshrinkleft` and `arrowshrinkright`

### Changed

- `moonstone/Picker` arrow icon for `joined` picker: small when not spotted, hidden when it reaches the end of the picker
- `moonstone/Checkbox` and `moonstone/CheckboxItem` to reflect the latest design
- `moonstone/MoonstoneDecorator/fontGenerator` was refactored to use the browser's FontFace API to dynamically load locale fonts
- `moonstone/VideoPlayer` space allotment on both sides of the playback controls to support 4 buttons; consequently the "more" controls area has shrunk by the same amount
- `moonstone/VideoPlayer` to not disable media button (play/pause)
- `moonstone/Scroller.Scrollable` so that paging controls are not spottable by default with 5-way
- `moonstone/VideoPlayer`'s more/less button to use updated arrow icon

### Fixed

- `moonstone/MarqueeDecorator` to properly stop marquee on items with `'marqueeOnHover'`
- `moonstone/ExpandableList` to work properly with object-based children
- `moonstone/styles/fonts.less` to restore the Moonstone Icon font to request the local system font by default. Remember to update your webOS build to get the latest version of the font so you don't see empty boxes for your icons.
- `moonstone/Picker` and `moonstone/RangePicker` to now use the correct size from Enyo (60px v.s. 84px) for icon buttons
- `moonstone/Scrollable` to apply ri.scale properly
- `moonstone/Panel` to not cover a `Panels`'s `ApplicationCloseButton` when not using a `Header`
- `moonstone/IncrementSlider` to show tooltip when buttons focused

## [1.1.0] - 2017-04-21

### Deprecated

- `moonstone/ExpandableInput` property `onInputChange`

### Added

- `moonstone/Panels.Panel` prop and `moonstone/MoonstoneDecorator` config option: `noAutoFocus` to support prevention of setting automatic focus after render
- `moonstone/VideoPlayer` props: `backwardIcon`, `forwardIcon`, `jumpBackwardIcon`, `jumpForwardIcon`, `pauseIcon`, and `playIcon` to support icon customization of the player
- `moonstone/VideoPlayer` props `jumpButtonsDisabled` and `rateButtonsDisabled` for disabling the pairs of buttons when it's inappropriate for the playing media
- `moonstone/VideoPlayer` property `playbackRateHash` to support custom playback rates
- `moonstone/VideoPlayer` callback prop `onControlsAvailable` which fires when the players controls show or hide
- `moonstone/Image` support for `onLoad` and `onError` events
- `moonstone/VirtualList.GridListImageItem` prop `placeholder`
- `moonstone/Divider` property `preserveCase` to display text without capitalizing it

### Changed

- `moonstone/Slider` colors and sizing to match the latest designs
- `moonstone/ProgressBar` to position correctly with other components nearby
- `moonstone/Panels` breadcrumb to no longer have a horizontal line above it
- `moonstone/Transition` to measure itself when the CPU is idle
- style for disabled opacity from 0.4 to 0.3
- `moonstone/Button` colors for transparent and translucent background opacity when disabled
- `moonstone/ExpandableInput` property `onInputChange` to fire along with `onChange`. `onInputChange` is deprecated and will be removed in a future update.
- `Moonstone.ttf` font to include new icons
- `moonstone/Icon` to reference additional icons

### Fixed

- `moonstone/Popup` and `moonstone/ContextualPopupDecorator` 5-way navigation behavior
- `moonstone/Input` to not spot its own input decorator on 5-way out
- `moonstone/VideoPlayer` to no longer render its `children` in multiple places
- `moonstone/Button` text color when used on a neutral (light) background in some cases
- `moonstone/Popup` background opacity
- `moonstone/Marquee` to recalculate properly when its contents change
- `moonstone/TimePicker` to display time in correct order
- `moonstone/Scroller` to prefer spotlight navigation to its internal components

## [1.0.0] - 2017-03-31

> NOTE: We have also modified most form components to be usable in a controlled (app manages component
> state) or uncontrolled (Enact manages component state) manner. To put a component into a
> controlled state, pass in `value` (or other appropriate state property such as `selected` or
> `open`) at component creation and then respond to events and update the value as needed. To put a
> component into an uncontrolled state, do not set `value` (or equivalent), at creation. From this
> point on, Enact will manage the state and events will be sent when the state is updated. To
> specify an initial value, use the `defaultValue` (or, `defaultSelected, `defaultOpen, etc.)
> property.  See the documentation for individual components for more information.

### Added

- `moonstone/Button` property `icon` to support a built-in icon next to the text content. The Icon supports everything that `moonstone/Icon` supports, as well as a custom icon.
- `moonstone/MoonstoneDecorator` property `textSize` to resize several components to requested CMR sizes. Simply add `textSize="large"` to your `App` and the new sizes will automatically take effect.

### Changed

- `moonstone/Slider` to use the property `tooltip` instead of `noTooltip`, so the built-in tooltip is not enabled by default
- `moonstone/IncrementSlider` to include tooltip documentation
- `moonstone/ExpandableList` to accept an array of objects as children which are spread onto the generated components
- `moonstone/CheckboxItem` style to match the latest designs, with support for the `moonstone/Checkbox` to be on either the left or the right side by using the `iconPosition` property
- `moonstone/VideoPlayer` to supply every event callback-method with an object representing the VideoPlayer's current state, including: `currentTime`, `duration`, `paused`, `proportionLoaded`, and `proportionPlayed`

### Fixed

- `moonstone/Panels.Panel` behavior for remembering focus on unmount and setting focus after render
- `moonstone/VirtualList.VirtualGridList` showing empty items when items are continuously added dynamically
- `moonstone/Picker` to marquee on focus once again

## [1.0.0-beta.4] - 2017-03-10

### Added

- `moonstone/VirtualList` `indexToFocus` option to `scrollTo` method to focus on item with specified index
- `moonstone/IconButton` and `moonstone/Button` `color` property to add a remote control key color to the button
- `moonstone/Scrollbar` property `disabled` to disable both paging controls when it is true
- `moonstone/VirtualList` parameter `moreInfo` to pass `firstVisibleIndex` and `lastVisibleIndex` when scroll events are firing
- Accessibility support to UI components
- `moonstone/VideoPlayer` property `onUMSMediaInfo` to support the custom webOS “umsmediainfo” event
- `moonstone/Region` component which encourages wrapping components for improved accessibility rather than only preceding the components with a `moonstone/Divider`
- `moonstone/Slider` tooltip. It's enabled by default and comes with options like `noTooltip`, `tooltipAsPercent`, and `tooltipSide`. See the component docs for more details.
- `moonstone/Panels.Panel` property `hideChildren` to defer rendering children
- `moonstone/Spinner` properties `blockClickOn` and `scrim` to block click events behind spinner
- `moonstone/VirtualList` property `clientSize` to specify item dimensions instead of measuring them

### Changed

- `moonstone/VirtualGridImageItem` styles to reduce redundant style code app side
- `moonstone/VirtualList` and `moonstone/VirtualGridList` to add essential CSS for list items automatically
- `moonstone/VirtualList` and `moonstone/VirtualGridList` to not add `data-index` to their item DOM elements directly, but to pass `data-index` as the parameter of their `component` prop like the `key` parameter of their `component` prop
- `moonstone/ExpandableItem` and derivatives to defer focusing the contents until animation completes
- `moonstone/LabeledItem`, `moonstone/ExpandableItem`, `moonstone/ExpandableList` to each support the `node` type in their `label` property. Best used with `ui/Slottable`.

### Fixed

- `moonstone/VirtualList.GridListImageItem` to have proper padding size according to the existence of caption/subcaption
- `moonstone/Scrollable` to display scrollbars with proper size
- `moonstone/VirtualGridList` to not be truncated

### Removed

- `moonstone/Scrollable` property `hideScrollbars` and replaced it with `horizontalScrollbar` and `verticalScrollbar`

## [1.0.0-beta.3] - 2017-02-21

### Added

- `moonstone/VideoPlayer` support for 5-way show/hide of media playback controls
- `moonstone/VideoPlayer` property `feedbackHideDelay`
- `moonstone/Slider` property `onKnobMove` to fire when the knob position changes, independently from the `moonstone/Slider` value
- `moonstone/Slider` properties `active`, `disabled`, `knobStep`, `onActivate`, `onDecrement`, and `onIncrement` as part of enabling 5-way support to `moonstone/Slider`, `moonstone/IncrementSlider` and the media slider for `moonstone/VideoPlayer`
- `moonstone/Slider` now supports `children` which are added to the `Slider`'s knob, and follow it as it moves
- `moonstone/ExpandableInput` properties `iconAfter` and `iconBefore` to display icons after and before the input, respectively
- `moonstone/Dialog` property `preserveCase`, which affects `title` text

### Changed

- `moonstone/IncrementSlider` to change when the buttons are held down
- `moonstone/Marquee` to allow disabled marquees to animate
- `moonstone/Dialog` to marquee `title` and `titleBelow`
- `moonstone/Marquee.MarqueeController` config option `startOnFocus` to `marqueeOnFocus`. `startOnFocus` is deprecated and will be removed in a future update.
- `moonstone/Button`, `moonstone/IconButton`, `moonstone/Item` to not forward `onClick` when `disabled`

### Fixed

- `moonstone/Marquee.MarqueeController` to start marquee on newly registered components when controller has focus and to restart synced marquees after completion
- `moonstone/Scroller` to recalculate when an expandable child opens
- `spotlightDisabled` property support for spottable moonstone components
- `moonstone/Popup` and `moonstone/ContextualPopupDecorator` so that when the popup is closed, spotlight focus returns to the control that had focus prior to the popup opening
- `moonstone/Input` to not get focus when disabled

## [1.0.0-beta.2] - 2017-01-30

### Added

- `moonstone/Panels.Panel` property `showChildren` to support deferring rendering the panel body until animation completes
- `moonstone/MarqueeDecorator` property `invalidateProps` that specifies which props cause the marquee distance to be invalidated
- developer-mode warnings to several components to warn when values are out-of-range
- `moonstone/Divider` property `spacing` which adjusts the amount of empty space above and below the `Divider`. `'normal'`, `'small'`, `'medium'`, `'large'`, and `'none'` are available.
- `moonstone/Picker` when `joined` the ability to be incremented and decremented by arrow keys
- `onSpotlightDisappear` event property support for spottable moonstone components
- `moonstone/VideoPlayer` property `titleHideDelay`

### Changed

- `moonstone/Panels.Panels` and variations to defer rendering the children of contained `Panel` instances until animation completes
- `moonstone/ProgressBar` properties `progress` and `backgroundProgress` to accept a number between 0 and 1
- `moonstone/Slider` and `moonstone/IncrementSlider` property `backgroundPercent` to `backgroundProgress` which now accepts a number between 0 and 1
- `moonstone/Slider` to not ignore `value` prop when it is the same as the previous value
- `moonstone/Picker` component's buttons to reverse their operation such that 'up' selects the previous item and 'down' the next
- `moonstone/Picker` and derivatives may now use numeric width, which represents the amount of characters to use for sizing. `width={4}` represents four characters, `2` for two characters, etc. `width` still accepts the size-name strings.
- `moonstone/Divider` to now behave as a simple horizontal line when no text content is provided
- `moonstone/Scrollable` to not display scrollbar controls by default
- `moonstone/DatePicker` and `moonstone/TimePicker` to emit `onChange` event whenever the value is changed, not just when the component is closed

### Removed

- `moonstone/ProgressBar` properties `min` and `max`

### Fixed

- `moonstone/IncrementSlider` so that the knob is spottable via pointer, and 5-way navigation between the knob and the increment/decrement buttons is functional
- `moonstone/Slider` and `moonstone/IncrementSlider` to not fire `onChange` for value changes from props

## [1.0.0-beta.1] - 2016-12-30

### Added

- `moonstone/VideoPlayer` and `moonstone/TooltipDecorator` components and samples
- `moonstone/Panels.Panels` property `onBack` to support `ui/Cancelable`
- `moonstone/VirtualFlexList` Work-In-Progress component to support variably sized rows or columns
- `moonstone/ExpandableItem` properties `autoClose` and `lockBottom`
- `moonstone/ExpandableList` properties `noAutoClose` and `noLockBottom`
- `moonstone/Picker` property `reverse`
- `moonstone/ContextualPopup` property `noAutoDismiss`
- `moonstone/Dialog` property `scrimType`
- `moonstone/Popup` property `spotlightRestrict`

### Changed

- `moonstone/Panels.Routable` to require a `navigate` configuration property indicating the event callback for back or cancel actions
- `moonstone/MarqueeController` focus/blur handling to start and stop synchronized `moonstone/Marquee` components
- `moonstone/ExpandableList` property `autoClose` to `closeOnSelect` to disambiguate it from the added `autoClose` on 5-way up
- `moonstone/ContextualPopupDecorator.ContextualPopupDecorator` component's `onCloseButtonClick` property to `onClose`
- `moonstone/Dialog` component's `onCloseButtonClicked` property to `onClose`
- `moonstone/Spinner` component's `center` and `middle` properties to a single `centered` property
	that applies both horizontal and vertical centering
- `moonstone/Popup.PopupBase` component's `onCloseButtonClicked` property to `onCloseButtonClick`
- `moonstone/Item.ItemOverlay` component's `autoHide` property to remove the `'no'` option. The same
	effect can be achieved by omitting the property or passing `null`.
- `moonstone/VirtualGridList` to be scrolled by page when navigating with a 5-way direction key
- `moonstone/Scroller`, `moonstone/VirtualList`, `moonstone/VirtualGridList`, and `moonstone/Scrollable` to no longer respond to mouse down/move/up events
- all Expandables to include a state arrow UI element
- `moonstone/LabeledItem` to support a `titleIcon` property which positions just after the title text
- `moonstone/Button` to include `moonstone/TooltipDecorator`
- `moonstone/Expandable` to support being managed, radio group-style, by a component wrapped with `RadioControllerDecorator` from `ui/RadioDecorator`
- `moonstone/Picker` to animate `moonstone/Marquee` children when any part of the `moonstone/Picker` is focused
- `moonstone/VirtualList` to mute its container instead of disabling it during scroll events
- `moonstone/VirtualList`, `moonstone/VirtualGridList`, and `moonstone/Scroller` to continue scrolling when holding down the paging controls
- `moonstone/VirtualList` to require a `component` prop and not have a default value
- `moonstone/Picker` to continuously change when a button is held down by adding `ui/Holdable`.

### Fixed

- `moonstone/Popup` and `moonstone/ContextualPopup` 5-way navigation behavior using spotlight.
- Bug where a synchronized marquee whose content fit the available space would prevent restarting of the marquees
- `moonstone/Input` to show an ellipsis on the correct side based on the text directionality of the `value` or `placeholder` content.
- `moonstone/VirtualList` and `moonstone/VirtualGridList` to prevent unwanted scrolling when focused with the pointer
- `moonstone/Picker` to remove fingernail when a the pointer is held down, but the pointer is moved off the `joined` picker.
- `moonstone/LabeledItem` to include marquee on both `title` and `label`, and be synchronized

## [1.0.0-alpha.5] - 2016-12-16

No changes.

## [1.0.0-alpha.4] - 2016-12-2

### Added

- `moonstone/Popup`, `moonstone/ContextualPopupDecorator`, `moonstone/Notification`, `moonstone/Dialog` and `moonstone/ExpandableInput` components
- `ItemOverlay` component to `moonstone/Item` module
- `marqueeCentered` prop to `moonstone/MarqueeDecorator` and `moonstone/MarqueeText`
- `placeholder` prop to `moonstone/Image`
- `moonstone/MarqueeController` component to synchronize multiple `moonstone/Marquee` components
- Non-latin locale support to all existing Moonstone components
- Language-specific font support
- `moonstone/IncrementSlider` now accepts customizable increment and decrement icons, as well as `moonstone/Slider` being more responsive to external styling

### Changed

- `moonstone/Input` component's `iconStart` and `iconEnd` properties to be `iconBefore` and `iconAfter`, respectively, for consistency with `moonstone/Item.ItemOverlay` naming
- `moonstone/Icon` and `moonstone/IconButton` so the `children` property supports both font-based icons and images
- the `checked` property to `selected` for consistency across the whole framework. This allows better interoperability when switching between various components.  Affects the following: `CheckboxItem`, `RadioItem`, `SelectableItem`, `Switch`, `SwitchItem`, and `ToggleItem`. Additionally, these now use `moonstone/Item.ItemOverlay` to position and handle their Icons.
- `moonstone/Slider` and `moonstone/IncrementSlider` to be more performant. No changes were made to
	the public API.
- `moonstone/GridListImageItem` so that a placeholder image displays while loading the image, and the caption and subcaption support marqueeing
- `moonstone/MoonstoneDecorator` to add `FloatingLayerDecorator`
- `moonstone/IncrementSlider` in vertical mode looks and works as expected.

### Removed

- LESS mixins that belong in `@enact/ui`, so that only moonstone-specific mixins are contained in
this module. When authoring components and importing mixins, only the local mixins need to be
imported, as they already import the general mixins.
- the `src` property from `moonstone/Icon` and `moonston/IconButton`. Use the support for URLs in
	the `children` property as noted above.
- the `height` property from `moonstone/IncrementSlider` and `moonstone/Slider`

### Fixed

- Joined picker so that it now has correct animation when using the mouse wheel
- Bug in DatePicker/TimePicker that prevented setting of value earlier than 1969

## [1.0.0-alpha.3] - 2016-11-8

### Added

- `moonstone/BodyText`, `moonstone/DatePicker`, `moonstone/DayPicker`, `moonstone/ExpandableItem`, `moonstone/Image`, and `moonstone/TimePicker` components
- `fullBleed` prop to `moonstone/Panels/Header`. When `true`, the header content is indented and the header lines are removed.
- Application close button to `moonstone/Panels`. Fires `onApplicationClose` when clicked. Can be omitted with the `noCloseButton` prop.
- `marqueeDisabled` prop to `moonstone/Picker`
- `padded` prop to `moonstone/RangePicker`
- `forceDirection` prop to `moonstone/Marquee`. Forces the direction of `moonstone/Marquee`. Useful for when `RTL` content cannot be auto detected.

### Changed

- `data` parameter passed to `component` prop of `VirtualList`.
- `moonstone/Expandable` into a submodule of `moonstone/ExpandableItem`
- `ExpandableList` to properly support selection
- `moonstone/Divider`'s `children` property to be optional
- `moonstone/ToggleItem`'s `inline` version to have a `max-width` of `240px`
- `moonstone/Input` to use `<div>` instead of `<label>` for wrapping components. No change to
	functionality, only markup.

### Removed

- `moonstone/ExpandableCheckboxItemGroup` in favor of `ExpandableList`

## [1.0.0-alpha.2] - 2016-10-21

This version includes a lot of refactoring from the previous release. Developers need to switch to the new enact-dev command-line tool.

### Added

- New components and HOCs: `moonstone/Scroller`, `moonstone/VirtualList`, `moonstone/VirtualGridList`, `moonstone/Scrollable`, `moonstone/MarqueeText`, `moonstone/Spinner`, `moonstone/ExpandableCheckboxItemGroup`, `moonstone/MarqueeDecorator`
- New options for `ui/Toggleable` HOC
- Marquee support to many components
- Image support to `moonstone/Icon` and `moonstone/IconButton`
- `dismissOnEnter` prop for `moonstone/Input`
- Many more unit tests

### Changed

- Some props for UI state were renamed to have `default` prefix where state was managed by the component. (e.g. `defaultOpen`)

### Fixed

- Many components were fixed, polished, updated and documented
- Inline docs updated to be more consistent and comprehensive<|MERGE_RESOLUTION|>--- conflicted
+++ resolved
@@ -35,15 +35,12 @@
 - `moonstone/VideoPlayer` to set play/pause icon to display "play" when rewinding or fast forwarding
 - `moonstone/VideoPlayer` to rewind or fast forward when previous command is slow-forward or slow-rewind respectively
 - `moonstone/VideoPlayer` to fast forward when previous command is slow-forward and it reaches the last of its play rate
-<<<<<<< HEAD
 - `moonstone/Panels/Header` to expose its `marqueeOn` prop
-=======
 - `moonstone/VideoPlayer` to not play video on reload when `noAutoPlay` is `true`
 - `moonstone/VideoPlayer` property `feedbackHideDelay`'s default value to `3000`
 - `moonstone/Notification` to break line in characters in ja and zh locale
 - `moonstone/Notification` to align texts left in LTR locale and right in RTL locale
 - `moonstone/VideoPlayer` to simulate rewind functionality on non-webOS platforms only
->>>>>>> f619ccf8
 
 ### Fixed
 
