# Change Log

The following is a curated list of changes in the Enact moonstone module, newest changes on the top.

## [unreleased]

### Changed

<<<<<<< HEAD
- `moonstone/Slider` to use the property `tooltip` instead of `noTooltip`, so the built-in tooltip is not enabled by-default
- `moonstone/IncrementSlider` to include tooltip documentation
=======
- `moonstone/ExpandableList` to accept an array of objects as children which are spread onto the generated components
>>>>>>> 8092263d

### Fixed

- `moonstone/Panels.Panel` behavior for setting focus after render
- `moonstone/VirtualList.VirtualGridList` showing empty items when items are continuously added dynamically
- `moonstone/Picker` to marquee on focus once again

## [1.0.0-beta.4] - 2017-03-10

### Added

- `moonstone/VirtualList` `indexToFocus` option to `scrollTo` method to focus on item with specified index
- `moonstone/IconButton` and `moonstone/Button` `color` property to add a remote control key color to the button
- `moonstone/Scrollbar` property `disabled` to disable both paging controls when it is true
- `moonstone/VirtualList` parameter `moreInfo` to pass `firstVisibleIndex` and `lastVisibleIndex` when scroll events are firing
- Accessibility support to UI components
- `moonstone/VideoPlayer` property `onUMSMediaInfo` to support the custom webOS “umsmediainfo” event
- `moonstone/Region` component which encourages wrapping components for improved accessibility rather than only preceding the components with a `moonstone/Divider`
- `moonstone/Slider` tooltip. It's enabled by default and comes with options like `noTooltip`, `tooltipAsPercent`, and `tooltipSide`. See the component docs for more details.
- `moonstone/Panels.Panel` property `hideChildren` to defer rendering children
- `moonstone/Spinner` properties `blockClickOn` and `scrim` to block click events behind spinner
- `moonstone/VirtualList` property `clientSize` to specify item dimensions instead of measuring them

### Changed

- `moonstone/VirtualGridImageItem` styles to reduce redundant style code app side
- `moonstone/VirtualList` and `moonstone/VirtualGridList` to add essential CSS for list items automatically
- `moonstone/VirtualList` and `moonstone/VirtualGridList` to not add `data-index` to their item DOM elements directly, but to pass `data-index` as the parameter of their `component` prop like the `key` parameter of their `component` prop
- `moonstone/ExpandableItem` and derivatives to defer focusing the contents until animation completes
- `moonstone/LabeledItem`, `moonstone/ExpandableItem`, `moonstone/ExpandableList` to each support the `node` type in their `label` property. Best used with `ui/Slottable`.

### Fixed

- `moonstone/VirtualList.GridListImageItem` to have proper padding size according to the existence of caption/subcaption
- `moonstone/Scrollable` to display scrollbars with proper size
- `moonstone/VirtualGridList` to not be truncated

### Removed

- `moonstone/Scrollable` property `hideScrollbars` and replaced it with `horizontalScrollbar` and `verticalScrollbar`

## [1.0.0-beta.3] - 2017-02-21

### Added

- `moonstone/VideoPlayer` support for 5-way show/hide of media playback controls
- `moonstone/VideoPlayer` property `feedbackHideDelay`
- `moonstone/Slider` property `onKnobMove` to fire when the knob position changes, independently from the `moonstone/Slider` value
- `moonstone/Slider` properties `active`, `disabled`, `knobStep`, `onActivate`, `onDecrement`, and `onIncrement` as part of enabling 5-way support to `moonstone/Slider`, `moonstone/IncrementSlider` and the media slider for `moonstone/VideoPlayer`
- `moonstone/Slider` now supports `children` which are added to the `Slider`'s knob, and follow it as it moves
- `moonstone/ExpandableInput` properties `iconAfter` and `iconBefore` to display icons after and before the input, respectively
- `moonstone/Dialog` property `preserveCase`, which affects `title` text

### Changed

- `moonstone/IncrementSlider` to change when the buttons are held down
- `moonstone/Marquee` to allow disabled marquees to animate
- `moonstone/Dialog` to marquee `title` and `titleBelow`
- `moonstone/Marquee.MarqueeController` config option `startOnFocus` to `marqueeOnFocus`. `startOnFocus` is deprecated and will be removed in a future update.
- `moonstone/Button`, `moonstone/IconButton`, `moonstone/Item` to not forward `onClick` when `disabled`

### Fixed

- `moonstone/Marquee.MarqueeController` to start marquee on newly registered components when controller has focus and to restart synced marquees after completion
- `moonstone/Scroller` to recalculate when an expandable child opens
- `spotlightDisabled` property support for spottable moonstone components
- `moonstone/Popup` and `moonstone/ContextualPopupDecorator` so that when the popup is closed, spotlight focus returns to the control that had focus prior to the popup opening
- `moonstone/Input` to not get focus when disabled

## [1.0.0-beta.2] - 2017-01-30

### Added

- `moonstone/Panels.Panel` property `showChildren` to support deferring rendering the panel body until animation completes
- `moonstone/MarqueeDecorator` property `invalidateProps` that specifies which props cause the marquee distance to be invalidated
- developer-mode warnings to several components to warn when values are out-of-range
- `moonstone/Divider` property `spacing` which adjusts the amount of empty space above and below the `Divider`. `'normal'`, `'small'`, `'medium'`, `'large'`, and `'none'` are available.
- `moonstone/Picker` when `joined` the ability to be incremented and decremented by arrow keys
- `onSpotlightDisappear` event property support for spottable moonstone components
- `moonstone/VideoPlayer` property `titleHideDelay`

### Changed

- `moonstone/Panels.Panels` and variations to defer rendering the children of contained `Panel` instances until animation completes
- `moonstone/ProgressBar` properties `progress` and `backgroundProgress` to accept a number between 0 and 1
- `moonstone/Slider` and `moonstone/IncrementSlider` property `backgroundPercent` to `backgroundProgress` which now accepts a number between 0 and 1
- `moonstone/Slider` to not ignore `value` prop when it is the same as the previous value
- `moonstone/Picker` component's buttons to reverse their operation such that 'up' selects the previous item and 'down' the next
- `moonstone/Picker` and derivatives may now use numeric width, which represents the amount of characters to use for sizing. `width={4}` represents four characters, `2` for two characters, etc. `width` still accepts the size-name strings.
- `moonstone/Divider` to now behave as a simple horizontal line when no text content is provided
- `moonstone/Scrollable` to not display scrollbar controls by default
- `moonstone/DatePicker` and `moonstone/TimePicker` to emit `onChange` event whenever the value is changed, not just when the component is closed

### Removed

- `moonstone/ProgressBar` properties `min` and `max`

### Fixed

- `moonstone/IncrementSlider` so that the knob is spottable via pointer, and 5-way navigation between the knob and the increment/decrement buttons is functional
- `moonstone/Slider` and `moonstone/IncrementSlider` to not fire `onChange` for value changes from props

## [1.0.0-beta.1] - 2016-12-30

### Added

- `moonstone/VideoPlayer` and `moonstone/TooltipDecorator` components and samples
- `moonstone/Panels.Panels` property `onBack` to support `ui/Cancelable`
- `moonstone/VirtualFlexList` Work-In-Progress component to support variably sized rows or columns
- `moonstone/ExpandableItem` properties `autoClose` and `lockBottom`
- `moonstone/ExpandableList` properties `noAutoClose` and `noLockBottom`
- `moonstone/Picker` property `reverse`
- `moonstone/ContextualPopup` property `noAutoDismiss`
- `moonstone/Dialog` property `scrimType`
- `moonstone/Popup` property `spotlightRestrict`

### Changed

- `moonstone/Panels.Routable` to require a `navigate` configuration property indicating the event callback for back or cancel actions
- `moonstone/MarqueeController` focus/blur handling to start and stop synchronized `moonstone/Marquee` components
- `moonstone/ExpandableList` property `autoClose` to `closeOnSelect` to disambiguate it from the added `autoClose` on 5-way up
- `moonstone/ContextualPopupDecorator.ContextualPopupDecorator` component's `onCloseButtonClick` property to `onClose`
- `moonstone/Dialog` component's `onCloseButtonClicked` property to `onClose`
- `moonstone/Spinner` component's `center` and `middle` properties to a single `centered` property
	that applies both horizontal and vertical centering
- `moonstone/Popup.PopupBase` component's `onCloseButtonClicked` property to `onCloseButtonClick`
- `moonstone/Item.ItemOverlay` component's `autoHide` property to remove the `'no'` option. The same
	effect can be achieved by omitting the property or passing `null`.
- `moonstone/VirtualGridList` to be scrolled by page when navigating with a 5-way direction key
- `moonstone/Scroller`, `moonstone/VirtualList`, `moonstone/VirtualGridList`, and `moonstone/Scrollable` to no longer respond to mouse down/move/up events
- all Expandables to include a state arrow UI element
- `moonstone/LabeledItem` to support a `titleIcon` property which positions just after the title text
- `moonstone/Button` to include `moonstone/TooltipDecorator`
- `moonstone/Expandable` to support being managed, radio group-style, by a component wrapped with `RadioControllerDecorator` from `ui/RadioDecorator`
- `moonstone/Picker` to animate `moonstone/Marquee` children when any part of the `moonstone/Picker` is focused
- `moonstone/VirtualList` to mute its container instead of disabling it during scroll events
- `moonstone/VirtualList`, `moonstone/VirtualGridList`, and `moonstone/Scroller` to continue scrolling when holding down the paging controls
- `moonstone/VirtualList` to require a `component` prop and not have a default value
- `moonstone/Picker` to continuously change when a button is held down by adding `ui/Holdable`.

### Fixed

- `moonstone/Popup` and `moonstone/ContextualPopup` 5-way navigation behavior using spotlight.
- Bug where a synchronized marquee whose content fit the available space would prevent restarting of the marquees
- `moonstone/Input` to show an ellipsis on the correct side based on the text directionality of the `value` or `placeholder` content.
- `moonstone/VirtualList` and `moonstone/VirtualGridList` to prevent unwanted scrolling when focused with the pointer
- `moonstone/Picker` to remove fingernail when a the pointer is held down, but the pointer is moved off the `joined` picker.
- `moonstone/LabeledItem` to include marquee on both `title` and `label`, and be synchronized

## [1.0.0-alpha.5] - 2016-12-16

No changes.

## [1.0.0-alpha.4] - 2016-12-2

### Added

- `moonstone/Popup`, `moonstone/ContextualPopupDecorator`, `moonstone/Notification`, `moonstone/Dialog` and `moonstone/ExpandableInput` components
- `ItemOverlay` component to `moonstone/Item` module
- `marqueeCentered` prop to `moonstone/MarqueeDecorator` and `moonstone/MarqueeText`
- `placeholder` prop to `moonstone/Image`
- `moonstone/MarqueeController` component to synchronize multiple `moonstone/Marquee` components
- Non-latin locale support to all existing Moonstone components
- Language-specific font support
- `moonstone/IncrementSlider` now accepts customizable increment and decrement icons, as well as `moonstone/Slider` being more responsive to external styling

### Changed

- `moonstone/Input` component's `iconStart` and `iconEnd` properties to be `iconBefore` and `iconAfter`, respectively, for consistency with `moonstone/Item.ItemOverlay` naming
- `moonstone/Icon` and `moonstone/IconButton` so the `children` property supports both font-based icons and images
- the `checked` property to `selected` for consistency across the whole framework. This allows better interoperability when switching between various components.  Affects the following: `CheckboxItem`, `RadioItem`, `SelectableItem`, `Switch`, `SwitchItem`, and `ToggleItem`. Additionally, these now use `moonstone/Item.ItemOverlay` to position and handle their Icons.
- `moonstone/Slider` and `moonstone/IncrementSlider` to be more performant. No changes were made to
	the public API.
- `moonstone/GridListImageItem` so that a placeholder image displays while loading the image, and the caption and subcaption support marqueeing
- `moonstone/MoonstoneDecorator` to add `FloatingLayerDecorator`
- `moonstone/IncrementSlider` in vertical mode looks and works as expected.

### Removed

- LESS mixins that belong in `@enact/ui`, so that only moonstone-specific mixins are contained in
this module. When authoring components and importing mixins, only the local mixins need to be
imported, as they already import the general mixins.
- the `src` property from `moonstone/Icon` and `moonston/IconButton`. Use the support for URLs in
	the `children` property as noted above.
- the `height` property from `moonstone/IncrementSlider` and `moonstone/Slider`

### Fixed

- Joined picker so that it now has correct animation when using the mouse wheel
- Bug in DatePicker/TimePicker that prevented setting of value earlier than 1969

## [1.0.0-alpha.3] - 2016-11-8

### Added

- `moonstone/BodyText`, `moonstone/DatePicker`, `moonstone/DayPicker`, `moonstone/ExpandableItem`, `moonstone/Image`, and `moonstone/TimePicker` components
- `fullBleed` prop to `moonstone/Panels/Header`. When `true`, the header content is indented and the header lines are removed.
- Application close button to `moonstone/Panels`. Fires `onApplicationClose` when clicked. Can be omitted with the `noCloseButton` prop.
- `marqueeDisabled` prop to `moonstone/Picker`
- `padded` prop to `moonstone/RangePicker`
- `forceDirection` prop to `moonstone/Marquee`. Forces the direction of `moonstone/Marquee`. Useful for when `RTL` content cannot be auto detected.

### Changed

- `data` parameter passed to `component` prop of `VirtualList`.
- `moonstone/Expandable` into a submodule of `moonstone/ExpandableItem`
- `ExpandableList` to properly support selection
- `moonstone/Divider`'s `children` property to be optional
- `moonstone/ToggleItem`'s `inline` version to have a `max-width` of `240px`
- `moonstone/Input` to use `<div>` instead of `<label>` for wrapping components. No change to
	functionality, only markup.

### Removed

- `moonstone/ExpandableCheckboxItemGroup` in favor of `ExpandableList`

## [1.0.0-alpha.2] - 2016-10-21

This version includes a lot of refactoring from the previous release. Developers need to switch to the new enact-dev command-line tool.

### Added

- New components and HOCs: `moonstone/Scroller`, `moonstone/VirtualList`, `moonstone/VirtualGridList`, `moonstone/Scrollable`, `moonstone/MarqueeText`, `moonstone/Spinner`, `moonstone/ExpandableCheckboxItemGroup`, `moonstone/MarqueeDecorator`
- New options for `ui/Toggleable` HOC
- Marquee support to many components
- Image support to `moonstone/Icon` and `moonstone/IconButton`
- `dismissOnEnter` prop for `moonstone/Input`
- Many more unit tests

### Changed

- Some props for UI state were renamed to have `default` prefix where state was managed by the component. (e.g. `defaultOpen`)

### Fixed

- Many components were fixed, polished, updated and documented
- Inline docs updated to be more consistent and comprehensive<|MERGE_RESOLUTION|>--- conflicted
+++ resolved
@@ -6,12 +6,9 @@
 
 ### Changed
 
-<<<<<<< HEAD
 - `moonstone/Slider` to use the property `tooltip` instead of `noTooltip`, so the built-in tooltip is not enabled by-default
 - `moonstone/IncrementSlider` to include tooltip documentation
-=======
 - `moonstone/ExpandableList` to accept an array of objects as children which are spread onto the generated components
->>>>>>> 8092263d
 
 ### Fixed
 
