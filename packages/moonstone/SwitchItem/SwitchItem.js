<<<<<<< HEAD
import React from 'react';
import kind from '@enact/core/kind';
=======
import kind from '@enact/core/kind';
import React, {PropTypes} from 'react';
>>>>>>> a0342547

import {ToggleItemBase} from '../ToggleItem';
import Switch from '../Switch';

import css from './SwitchItem.less';

const SwitchItemBase = kind({
	name: 'SwitchItem',

	propTypes: {
		/**
		 * The string to be displayed as the main content of the switch item.
		 *
		 * @type {String}
		 * @public
		 */
		children: PropTypes.string.isRequired,

		/**
		 * When `true`, a "checked" visual state is applied to the switch item.
		 *
		 * @type {Boolean}
		 * @default false
		 * @public
		 */
		checked: PropTypes.bool,

		/**
		 * When `true`, a disabled visual state is applied to the switch item.
		 *
		 * @type {Boolean}
		 * @default false
		 * @public
		 */
		disabled: PropTypes.bool,

		/**
		 * When true, inline styling is applied to the switch item.
		 *
		 * @type {Boolean}
		 * @default false
		 * @public
		 */
		inline: PropTypes.bool,

		/**
		 * The handler to run when the switch item is toggled.
		 *
		 * @type {Function}
		 * @param {Object} event
		 * @param {String} event.checked - Checked value of item.
		 * @param {*} event.value - Value passed from `value` prop.
		 * @public
		 */
		onToggle: PropTypes.func,

		/**
		 * The value that will be sent to the `onToggle` handler.
		 *
		 * @type {String|Number}
		 * @default ''
		 * @public
		 */
		value: PropTypes.any
	},

	defaultProps: {
		checked: false,
		disabled: false
	},

	styles: {
		css,
		className: 'switchItem'
	},

	computed: {
		iconElem: ({checked, disabled}) => (
			<Switch checked={checked} disabled={disabled} className={css.switch} />
		)
	},

	render: ({iconElem, ...rest}) => (
		<ToggleItemBase {...rest} icon={iconElem} />
	)
});

export default SwitchItemBase;
export {SwitchItemBase as SwitchItem, SwitchItemBase};<|MERGE_RESOLUTION|>--- conflicted
+++ resolved
@@ -1,10 +1,5 @@
-<<<<<<< HEAD
-import React from 'react';
+import React, {PropTypes} from 'react';
 import kind from '@enact/core/kind';
-=======
-import kind from '@enact/core/kind';
-import React, {PropTypes} from 'react';
->>>>>>> a0342547
 
 import {ToggleItemBase} from '../ToggleItem';
 import Switch from '../Switch';
