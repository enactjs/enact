--- conflicted
+++ resolved
@@ -273,16 +273,8 @@
 	font-weight: @moon-divider-font-weight;
 	font-style: @moon-divider-font-style;
 	letter-spacing: @moon-divider-letter-spacing;
-<<<<<<< HEAD
+
 	:global(.enact-locale-non-italic) & {
 		font-style: normal;
 	}
-}
-
-.locale-japanese-line-break() {
-	:global(.enact-locale-ja) & {
-		line-break: strict;
-	}
-=======
->>>>>>> a66710d9
 }