/**
 * Exports the {@link spotlight/SpotlightRootDecorator.SpotlightRootDecorator}
 * Higher-order Component.
 *
 * @module spotlight/SpotlightRootDecorator
 */

import hoc from '@enact/core/hoc';
import React from 'react';

import Spotlight from '../src/spotlight';
import {spottableClass} from '../Spottable';

import {rootContainerId} from '../src/container';

/**
 * Constructs a Higher-order Component that initializes and enables Spotlight
 * 5-way navigation within an application.
 *
 * @example
 *	const App = SpotlightRootDecorator(ApplicationView);
 *
 * @param  {Object} defaultConfig Set of default configuration parameters
 * @param  {Function} Higher-order component
 *
 * @returns {Function} SpotlightRootDecorator
 * @memberof spotlight/SpotlightRootDecorator
 * @hoc
 */
const SpotlightRootDecorator = hoc((config, Wrapped) => {
	return class extends React.Component {
		static displayName = 'SpotlightRootDecorator';

		navigableFilter = (elem) => {
			while (elem && elem !== document && elem.nodeType === 1) {
				if (elem.getAttribute('data-container-disabled') === 'true') return false;
				elem = elem.parentNode;
			}
		}

		componentWillMount () {
			if (typeof window === 'object') {
<<<<<<< HEAD
				Spotlight.initialize({
=======
				const palmSystem = window.PalmSystem;

				Spotlight.initialize();
				Spotlight.add(spotlightRootContainerName, {
>>>>>>> 72814b22
					selector: '.' + spottableClass,
					restrict: 'none'
				});

				if (palmSystem && palmSystem.cursor) {
					Spotlight.setPointerMode(palmSystem.cursor.visibility);
				}
			}
		}

		componentDidMount () {
			Spotlight.focus();
		}

		componentWillUnmount () {
			Spotlight.terminate();
		}

		render () {
			return <Wrapped {...this.props} />;
		}
	};
});

export default SpotlightRootDecorator;
export {
	rootContainerId as spotlightRootContainerName, // DEPRECATED
	SpotlightRootDecorator
};<|MERGE_RESOLUTION|>--- conflicted
+++ resolved
@@ -40,14 +40,9 @@
 
 		componentWillMount () {
 			if (typeof window === 'object') {
-<<<<<<< HEAD
-				Spotlight.initialize({
-=======
 				const palmSystem = window.PalmSystem;
 
-				Spotlight.initialize();
-				Spotlight.add(spotlightRootContainerName, {
->>>>>>> 72814b22
+				Spotlight.initialize({
 					selector: '.' + spottableClass,
 					restrict: 'none'
 				});
