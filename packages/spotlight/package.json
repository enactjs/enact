{
  "name": "@enact/spotlight",
<<<<<<< HEAD
  "version": "5.0.0-alpha.1",
=======
  "version": "4.9.0",
>>>>>>> ef8be8e5
  "description": "A focus management library",
  "repository": {
    "type": "git",
    "url": "https://github.com/enactjs/enact.git",
    "directory": "packages/spotlight"
  },
  "homepage": "https://enactjs.com",
  "main": "src/spotlight.js",
  "scripts": {
    "clean": "enact clean",
    "interlink": "npm link ../core",
    "lint": "enact lint --strict",
    "test": "enact test",
    "test-json": "enact test --json",
    "test-watch": "enact test --watch",
    "transpile": "enact transpile"
  },
  "license": "Apache-2.0",
  "enact": {
    "ri": {
      "baseSize": 24
    }
  },
  "dependencies": {
<<<<<<< HEAD
    "@enact/core": "^5.0.0-alpha.1",
=======
    "@enact/core": "^4.9.0",
>>>>>>> ef8be8e5
    "classnames": "^2.5.1",
    "prop-types": "^15.8.1",
    "ramda": "^0.30.1",
    "react": "^18.3.1",
    "react-dom": "^18.3.1",
    "warning": "^4.0.3"
  }
}<|MERGE_RESOLUTION|>--- conflicted
+++ resolved
@@ -1,10 +1,6 @@
 {
   "name": "@enact/spotlight",
-<<<<<<< HEAD
   "version": "5.0.0-alpha.1",
-=======
-  "version": "4.9.0",
->>>>>>> ef8be8e5
   "description": "A focus management library",
   "repository": {
     "type": "git",
@@ -29,11 +25,7 @@
     }
   },
   "dependencies": {
-<<<<<<< HEAD
     "@enact/core": "^5.0.0-alpha.1",
-=======
-    "@enact/core": "^4.9.0",
->>>>>>> ef8be8e5
     "classnames": "^2.5.1",
     "prop-types": "^15.8.1",
     "ramda": "^0.30.1",
