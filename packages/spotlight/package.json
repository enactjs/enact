{
  "name": "@enact/spotlight",
  "version": "1.0.0-beta.4",
  "description": "A focus management library",
  "main": "src/spotlight.js",
  "scripts": {
    "clean": "enact clean",
    "lint": "enact lint --framework",
    "test": "echo \"No test suite\" && exit 0",
    "transpile": "enact transpile"
  },
  "license": "Apache-2.0",
  "enact": {
    "ri": {
      "baseSize": 24
    }
  },
  "eslintConfig": {
    "extends": "enact/strict"
  },
  "dependencies": {
<<<<<<< HEAD
    "@enact/core": "^1.0.0-beta.3",
=======
    "@enact/core": "^1.0.0-beta.4",
>>>>>>> 37fcfb99
    "ramda": "~0.22.1",
    "react": "~15.4.0"
  }
}<|MERGE_RESOLUTION|>--- conflicted
+++ resolved
@@ -19,11 +19,7 @@
     "extends": "enact/strict"
   },
   "dependencies": {
-<<<<<<< HEAD
-    "@enact/core": "^1.0.0-beta.3",
-=======
     "@enact/core": "^1.0.0-beta.4",
->>>>>>> 37fcfb99
     "ramda": "~0.22.1",
     "react": "~15.4.0"
   }
