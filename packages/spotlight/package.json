{
  "name": "@enact/spotlight",
  "version": "3.3.0-alpha.8",
  "description": "A focus management library",
  "main": "src/spotlight.js",
  "scripts": {
    "clean": "enact clean",
    "lint": "enact lint --strict",
    "test": "enact test",
    "test-json": "enact test --json",
    "test-watch": "enact test --watch",
    "transpile": "enact transpile"
  },
  "license": "Apache-2.0",
  "enact": {
    "ri": {
      "baseSize": 24
    }
  },
  "eslintConfig": {
    "extends": "enact/strict"
  },
  "dependencies": {
<<<<<<< HEAD
    "@enact/core": "^3.3.0-alpha.6",
    "classnames": "^2.2.6",
=======
    "@enact/core": "^3.3.0-alpha.8",
>>>>>>> 43a6ba22
    "prop-types": "^15.7.2",
    "ramda": "^0.24.1",
    "react": "^16.7.0",
    "react-dom": "^16.7.0",
    "warning": "^3.0.0"
  }
}<|MERGE_RESOLUTION|>--- conflicted
+++ resolved
@@ -21,12 +21,8 @@
     "extends": "enact/strict"
   },
   "dependencies": {
-<<<<<<< HEAD
-    "@enact/core": "^3.3.0-alpha.6",
+    "@enact/core": "^3.3.0-alpha.8",
     "classnames": "^2.2.6",
-=======
-    "@enact/core": "^3.3.0-alpha.8",
->>>>>>> 43a6ba22
     "prop-types": "^15.7.2",
     "ramda": "^0.24.1",
     "react": "^16.7.0",
