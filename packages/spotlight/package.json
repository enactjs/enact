{
  "name": "@enact/spotlight",
  "version": "4.0.0-alpha.1",
  "description": "A focus management library",
  "main": "src/spotlight.js",
  "scripts": {
    "clean": "enact clean",
    "lint": "enact lint --strict",
    "test": "enact test",
    "test-json": "enact test --json",
    "test-watch": "enact test --watch",
    "transpile": "enact transpile"
  },
  "license": "Apache-2.0",
  "enact": {
    "ri": {
      "baseSize": 24
    }
  },
  "dependencies": {
<<<<<<< HEAD
    "@enact/core": "^3.5.0",
    "classnames": "^2.2.6",
=======
    "@enact/core": "^4.0.0-alpha.1",
>>>>>>> 18bad3ac
    "prop-types": "^15.7.2",
    "ramda": "^0.24.1",
    "react": "^17.0.1",
    "react-dom": "^17.0.1",
    "warning": "^3.0.0"
  }
}<|MERGE_RESOLUTION|>--- conflicted
+++ resolved
@@ -18,12 +18,8 @@
     }
   },
   "dependencies": {
-<<<<<<< HEAD
-    "@enact/core": "^3.5.0",
+    "@enact/core": "^4.0.0-alpha.1",
     "classnames": "^2.2.6",
-=======
-    "@enact/core": "^4.0.0-alpha.1",
->>>>>>> 18bad3ac
     "prop-types": "^15.7.2",
     "ramda": "^0.24.1",
     "react": "^17.0.1",
