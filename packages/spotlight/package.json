--- conflicted
+++ resolved
@@ -26,12 +26,8 @@
   },
   "dependencies": {
     "@enact/core": "^4.7.9",
-<<<<<<< HEAD
     "@enact/webos": "^4.7.9",
-    "classnames": "^2.3.2",
-=======
     "classnames": "^2.5.1",
->>>>>>> d596affd
     "prop-types": "^15.8.1",
     "ramda": "^0.29.1",
     "react": "^18.2.0",
