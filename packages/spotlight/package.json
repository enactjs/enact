--- conflicted
+++ resolved
@@ -21,18 +21,10 @@
     "extends": "enact/strict"
   },
   "dependencies": {
-<<<<<<< HEAD
-    "@enact/core": "^2.0.0-alpha.5",
-    "prop-types": "^15.6.0",
-    "react": "^16.2.0",
-    "react-dom": "^16.2.0"
-=======
     "@enact/core": "^3.0.0-alpha.5",
     "prop-types": "^15.7.2",
-    "ramda": "^0.24.1",
     "react": "^16.7.0",
     "react-dom": "^16.7.0",
     "warning": "^3.0.0"
->>>>>>> c343d629
   }
 }