/**
 * A component for managing groups of spottable components.
 *
 * @module spotlight/SpotlightContainerDecorator
 * @exports SpotlightContainerDecorator
 */

import handle, {forward} from '@enact/core/handle';
import useHandlers from '@enact/core/useHandlers';
import hoc from '@enact/core/hoc';
import React from 'react';
import PropTypes from 'prop-types';

import useSpotlightContainer from './useSpotlightContainer';

const callContext = (name) => (ev, props, context) => context[name](ev, props);
const containerHandlers = {
	onMouseEnter: handle(
		forward('onMouseEnter'),
		callContext('onPointerEnter')
	),
	onMouseLeave: handle(
		forward('onMouseLeave'),
		callContext('onPointerLeave')
	),
	onFocusCapture: handle(
		forward('onFocusCapture'),
		callContext('onFocusChild')
	),
	onBlurCapture: handle(
		forward('onBlurCapture'),
		callContext('onBlurChild')
	)
};

/**
 * The class name to apply to the default component to focus in a container.
 *
 * @memberof spotlight/SpotlightContainerDecorator
 * @public
 */
const spotlightDefaultClass = 'spottable-default';

/**
 * Default config for {@link spotlight/SpotlightContainerDecorator.SpotlightContainerDecorator}
 *
 * @memberof spotlight/SpotlightContainerDecorator.SpotlightContainerDecorator
 * @hocconfig
 */
const defaultConfig = {
	/**
	 * When `true`, allows focus to move outside the container to the next spottable element when
	 * holding 5 way keys.
	 *
	 * @type {Boolean}
	 * @default false
	 * @memberof spotlight/SpotlightContainerDecorator.SpotlightContainerDecorator.defaultConfig
	 * @public
	 */
	continue5WayHold: false,

	/**
	 * The selector for the default spottable element within the container.
	 *
	 * @type {String}
	 * @default '.spottable-default'
	 * @memberof spotlight/SpotlightContainerDecorator.SpotlightContainerDecorator.defaultConfig
	 * @public
	 */
	defaultElement: `.${spotlightDefaultClass}`,

	/**
	 * Directs which element receives focus when gaining focus from another container. If
	 * `'default-element'`, the default focused item will be selected. If `'last-focused'`, the
	 * container will focus the last focused item; if the container has never had focus, the default
	 * element will receive focus. If `null`, the default 5-way behavior will be applied.
	 *
	 * @type {String}
	 * @default null
	 * @memberof spotlight/SpotlightContainerDecorator.SpotlightContainerDecorator.defaultConfig
	 * @public
	 */
	enterTo: null,

	/**
	 * Filter the navigable elements.
	 *
	 * @type {Function}
	 * @memberof spotlight/SpotlightContainerDecorator.SpotlightContainerDecorator.defaultConfig
	 * @public
	 */
	navigableFilter: null,

	/**
	 * Whether the container will preserve the id when it unmounts.
	 *
	 * @type {Boolean}
	 * @default false
	 * @memberof spotlight/SpotlightContainerDecorator.SpotlightContainerDecorator.defaultConfig
	 * @public
	 */
	preserveId: false
};

/**
 * Constructs a higher-order component that allows Spotlight focus to be passed to its own
 * configurable hierarchy of spottable child controls.
 *
 * Note: This HoC passes a number of props to the wrapped component that should be passed to the
 * main DOM node.
 *
 * Example:
 * ```
 *	const Component = ({myProp, ...rest}) => (
 *		<div {...rest}>{myProp}</div>
 *	);
 *	...
 *	const DefaultContainer = SpotlightContainerDecorator(Component);
 *	const FocusDefaultContainer = SpotlightContainerDecorator({enterTo: 'default-element'}, Component);
 * ```
 *
 * To specify a default element to spot in a container, utilize the `spotlightDefaultClass`.
 *
 * Example:
 * ```
 *	import Spotlight from '@enact/spotlight';
 *	import SpotlightContainerDecorator from '@enact/spotlight/SpotlightContainerDecorator';
 *	const ContainerComponent = SpotlightContainerDecorator(Component);
 *	const View = kind({
 *		render: () => {
 *			<ContainerComponent>
 *				<SpottableComponent>foo</SpottableComponent>
 *				<SpottableComponent className={spotlightDefaultClass}>spot me first</SpottableComponent>
 *			</ContainerComponent>
 *		}
 *	});
 * ```
 * @param  {Object}    defaultConfig  Set of default configuration parameters. Additional parameters
 *                                    are passed as configuration to {@link spotlight/Spotlight.set}
 * @param  {Function} higher-order component
 *
 * @returns {Function} SpotlightContainerDecorator
 * @class SpotlightContainerDecorator
 * @memberof spotlight/SpotlightContainerDecorator
 * @hoc
 */
const SpotlightContainerDecorator = hoc(defaultConfig, (config, Wrapped) => {
	const {navigableFilter, preserveId, ...containerConfig} = config;

	// eslint-disable-next-line no-shadow
	function SpotlightContainerDecorator (props) {
		const {spotlightDisabled, spotlightId, spotlightMuted, spotlightRestrict, ...rest} = props;

		const spotlightContainer = useSpotlightContainer({
			id: spotlightId,
			muted: spotlightMuted,
			disabled: spotlightDisabled,
			restricted: spotlightRestrict,

			containerConfig, // continue5WayHold, defaultElement, and enterTo can be in the containerConfig object.
			navigableFilter,
			preserveId
		});
		const handlers = useHandlers(containerHandlers, props, spotlightContainer);

		return (
			<Wrapped {...rest} {...spotlightContainer.attributes} {...handlers} />
		);
	}

	SpotlightContainerDecorator.propTypes = /** @lends spotlight/SpotlightContainerDecorator.SpotlightContainerDecorator.prototype */ {
		/**
		 * When `true`, controls in the container cannot be navigated.
		 *
		 * @type {Boolean}
		 * @default false
		 * @public
		 */
		spotlightDisabled: PropTypes.bool,

		/**
		 * Used to identify this component within the Spotlight system.
		 *
		 * If the value is `null`, an id will be generated.
		 *
		 * @type {String}
		 * @public
		 */
		spotlightId: PropTypes.string,

		/**
		 * Whether or not the container is in muted mode.
		 *
		 * @type {Boolean}
		 * @default false
		 * @public
		 */
		spotlightMuted: PropTypes.bool,

		/**
		 * Restricts or prioritizes navigation when focus attempts to leave the container. It
		 * can be either 'none', 'self-first', or 'self-only'. Specifying 'self-first' indicates that
		 * elements within the container will have a higher likelihood to be chosen as the next
		 * navigable element. Specifying 'self-only' indicates that elements in other containers
		 * cannot be navigated to by using 5-way navigation - however, elements in other containers
		 * can still receive focus by calling `Spotlight.focus(elem)` explicitly. Specying 'none'
		 * indicates there should be no restrictions when 5-way navigating the container.
		 *
		 * @type {String}
		 * @public
		 */
		spotlightRestrict: PropTypes.oneOf(['none', 'self-first', 'self-only'])
	};

	SpotlightContainerDecorator.defaultProps = {
		spotlightDisabled: false,
		spotlightMuted: false,
		spotlightRestrict: 'self-first'
	};

<<<<<<< HEAD
	return SpotlightContainerDecorator;
=======
	return class extends React.Component {
		static displayName = 'SpotlightContainerDecorator';

		static propTypes = /** @lends spotlight/SpotlightContainerDecorator.SpotlightContainerDecorator.prototype */ {
			/**
			 * When `true`, controls in the container cannot be navigated.
			 *
			 * @type {Boolean}
			 * @default false
			 * @public
			 */
			spotlightDisabled: PropTypes.bool,

			/**
			 * Used to identify this component within the Spotlight system.
			 *
			 * If the value is `null`, an id will be generated.
			 *
			 * @type {String}
			 * @public
			 */
			spotlightId: PropTypes.string,

			/**
			 * Whether or not the container is in muted mode.
			 *
			 * @type {Boolean}
			 * @default false
			 * @public
			 */
			spotlightMuted: PropTypes.bool,

			/**
			 * Restricts or prioritizes navigation when focus attempts to leave the container. It
			 * can be either 'none', 'self-first', or 'self-only'. Specifying 'self-first' indicates that
			 * elements within the container will have a higher likelihood to be chosen as the next
			 * navigable element. Specifying 'self-only' indicates that elements in other containers
			 * cannot be navigated to by using 5-way navigation - however, elements in other containers
			 * can still receive focus by calling `Spotlight.focus(elem)` explicitly. Specifying 'none'
			 * indicates there should be no restrictions when 5-way navigating the container.
			 *
			 * @type {String}
			 * @public
			 */
			spotlightRestrict: PropTypes.oneOf(['none', 'self-first', 'self-only'])
		}

		static defaultProps = {
			spotlightDisabled: false,
			spotlightMuted: false,
			spotlightRestrict: 'self-first'
		}

		constructor (props) {
			super(props);

			this.state = stateFromProps(props);
			// Used to indicate that we want to stop propagation on blur events that occur as a
			// result of this component imperatively blurring itself on focus when spotlightDisabled
			this.shouldPreventBlur = false;

			const cfg = {
				...containerConfig,
				navigableFilter: this.navigableFilter
			};

			Spotlight.set(this.state.id, cfg);
		}

		static getDerivedStateFromProps (props, state) {
			const {spotlightId: id, spotlightRestrict} = props;
			const {id: prevId, spotlightRestrict: prevSpotlightRestrict} = state;
			// prevId will only be undefined the first render so this prevents releasing the
			// container after initially creating it
			const isIdChanged = prevId && id && prevId !== id;

			if (isIdChanged) {
				releaseContainer(state);
			}

			if (isIdChanged || spotlightRestrict !== prevSpotlightRestrict) {
				return stateFromProps({spotlightId: prevId, spotlightRestrict: prevSpotlightRestrict, ...props});
			} else {
				return null;
			}
		}

		componentWillUnmount () {
			releaseContainer(this.state);
		}

		navigableFilter = (elem) => {
			// If the component to which this was applied specified a navigableFilter, run it
			if (typeof navigableFilter === 'function') {
				if (navigableFilter(elem, this.props, this.context) === false) {
					return false;
				}
			}

			return true;
		}

		silentBlur = ({target}) => {
			this.shouldPreventBlur = true;
			target.blur();
			this.shouldPreventBlur = false;
		}

		handle = handle.bind(this)

		handleBlur = oneOf(
			[() => this.shouldPreventBlur, stop],
			[returnsTrue, forward('onBlurCapture')]
		).bindAs(this, 'handleBlur')

		handleFocus = oneOf(
			[forProp('spotlightDisabled', true), handle(
				stop,
				call('silentBlur')
			)],
			[returnsTrue, forward('onFocusCapture')]
		).bindAs(this, 'handleFocus')

		handleMouseEnter = this.handle(
			forward('onMouseEnter'),
			isNewPointerPosition,
			() => Spotlight.setActiveContainer(this.state.id)
		)

		handleMouseLeave = this.handle(
			forward('onMouseLeave'),
			not(forProp('spotlightRestrict', 'self-only')),
			isNewPointerPosition,
			(ev) => {
				const parentContainer = ev.currentTarget.parentNode.closest('[data-spotlight-container]');
				let activeContainer = Spotlight.getActiveContainer();

				// if this container is wrapped by another and this is the currently active
				// container, move the active container to the parent
				if (parentContainer && activeContainer === this.state.id) {
					activeContainer = parentContainer.dataset.spotlightId;
					Spotlight.setActiveContainer(activeContainer);
				}
			}
		)

		render () {
			const {spotlightDisabled, spotlightMuted, ...rest} = this.props;
			delete rest.containerId;
			delete rest.spotlightId;
			delete rest.spotlightRestrict;

			rest['data-spotlight-container'] = true;
			rest['data-spotlight-id'] = this.state.id;
			rest.onBlurCapture = this.handleBlur;
			rest.onFocusCapture = this.handleFocus;
			rest.onMouseEnter = this.handleMouseEnter;
			rest.onMouseLeave = this.handleMouseLeave;

			if (spotlightDisabled) {
				rest['data-spotlight-container-disabled'] = spotlightDisabled;
			}

			if (spotlightMuted) {
				rest['data-spotlight-container-muted'] = spotlightMuted;
			}

			return (
				<Wrapped {...rest} />
			);
		}
	};
>>>>>>> aca8fbee
});

export default SpotlightContainerDecorator;
export {
	SpotlightContainerDecorator,
	spotlightDefaultClass,
	useSpotlightContainer
};<|MERGE_RESOLUTION|>--- conflicted
+++ resolved
@@ -203,7 +203,7 @@
 		 * elements within the container will have a higher likelihood to be chosen as the next
 		 * navigable element. Specifying 'self-only' indicates that elements in other containers
 		 * cannot be navigated to by using 5-way navigation - however, elements in other containers
-		 * can still receive focus by calling `Spotlight.focus(elem)` explicitly. Specying 'none'
+		 * can still receive focus by calling `Spotlight.focus(elem)` explicitly. Specifying 'none'
 		 * indicates there should be no restrictions when 5-way navigating the container.
 		 *
 		 * @type {String}
@@ -218,182 +218,7 @@
 		spotlightRestrict: 'self-first'
 	};
 
-<<<<<<< HEAD
 	return SpotlightContainerDecorator;
-=======
-	return class extends React.Component {
-		static displayName = 'SpotlightContainerDecorator';
-
-		static propTypes = /** @lends spotlight/SpotlightContainerDecorator.SpotlightContainerDecorator.prototype */ {
-			/**
-			 * When `true`, controls in the container cannot be navigated.
-			 *
-			 * @type {Boolean}
-			 * @default false
-			 * @public
-			 */
-			spotlightDisabled: PropTypes.bool,
-
-			/**
-			 * Used to identify this component within the Spotlight system.
-			 *
-			 * If the value is `null`, an id will be generated.
-			 *
-			 * @type {String}
-			 * @public
-			 */
-			spotlightId: PropTypes.string,
-
-			/**
-			 * Whether or not the container is in muted mode.
-			 *
-			 * @type {Boolean}
-			 * @default false
-			 * @public
-			 */
-			spotlightMuted: PropTypes.bool,
-
-			/**
-			 * Restricts or prioritizes navigation when focus attempts to leave the container. It
-			 * can be either 'none', 'self-first', or 'self-only'. Specifying 'self-first' indicates that
-			 * elements within the container will have a higher likelihood to be chosen as the next
-			 * navigable element. Specifying 'self-only' indicates that elements in other containers
-			 * cannot be navigated to by using 5-way navigation - however, elements in other containers
-			 * can still receive focus by calling `Spotlight.focus(elem)` explicitly. Specifying 'none'
-			 * indicates there should be no restrictions when 5-way navigating the container.
-			 *
-			 * @type {String}
-			 * @public
-			 */
-			spotlightRestrict: PropTypes.oneOf(['none', 'self-first', 'self-only'])
-		}
-
-		static defaultProps = {
-			spotlightDisabled: false,
-			spotlightMuted: false,
-			spotlightRestrict: 'self-first'
-		}
-
-		constructor (props) {
-			super(props);
-
-			this.state = stateFromProps(props);
-			// Used to indicate that we want to stop propagation on blur events that occur as a
-			// result of this component imperatively blurring itself on focus when spotlightDisabled
-			this.shouldPreventBlur = false;
-
-			const cfg = {
-				...containerConfig,
-				navigableFilter: this.navigableFilter
-			};
-
-			Spotlight.set(this.state.id, cfg);
-		}
-
-		static getDerivedStateFromProps (props, state) {
-			const {spotlightId: id, spotlightRestrict} = props;
-			const {id: prevId, spotlightRestrict: prevSpotlightRestrict} = state;
-			// prevId will only be undefined the first render so this prevents releasing the
-			// container after initially creating it
-			const isIdChanged = prevId && id && prevId !== id;
-
-			if (isIdChanged) {
-				releaseContainer(state);
-			}
-
-			if (isIdChanged || spotlightRestrict !== prevSpotlightRestrict) {
-				return stateFromProps({spotlightId: prevId, spotlightRestrict: prevSpotlightRestrict, ...props});
-			} else {
-				return null;
-			}
-		}
-
-		componentWillUnmount () {
-			releaseContainer(this.state);
-		}
-
-		navigableFilter = (elem) => {
-			// If the component to which this was applied specified a navigableFilter, run it
-			if (typeof navigableFilter === 'function') {
-				if (navigableFilter(elem, this.props, this.context) === false) {
-					return false;
-				}
-			}
-
-			return true;
-		}
-
-		silentBlur = ({target}) => {
-			this.shouldPreventBlur = true;
-			target.blur();
-			this.shouldPreventBlur = false;
-		}
-
-		handle = handle.bind(this)
-
-		handleBlur = oneOf(
-			[() => this.shouldPreventBlur, stop],
-			[returnsTrue, forward('onBlurCapture')]
-		).bindAs(this, 'handleBlur')
-
-		handleFocus = oneOf(
-			[forProp('spotlightDisabled', true), handle(
-				stop,
-				call('silentBlur')
-			)],
-			[returnsTrue, forward('onFocusCapture')]
-		).bindAs(this, 'handleFocus')
-
-		handleMouseEnter = this.handle(
-			forward('onMouseEnter'),
-			isNewPointerPosition,
-			() => Spotlight.setActiveContainer(this.state.id)
-		)
-
-		handleMouseLeave = this.handle(
-			forward('onMouseLeave'),
-			not(forProp('spotlightRestrict', 'self-only')),
-			isNewPointerPosition,
-			(ev) => {
-				const parentContainer = ev.currentTarget.parentNode.closest('[data-spotlight-container]');
-				let activeContainer = Spotlight.getActiveContainer();
-
-				// if this container is wrapped by another and this is the currently active
-				// container, move the active container to the parent
-				if (parentContainer && activeContainer === this.state.id) {
-					activeContainer = parentContainer.dataset.spotlightId;
-					Spotlight.setActiveContainer(activeContainer);
-				}
-			}
-		)
-
-		render () {
-			const {spotlightDisabled, spotlightMuted, ...rest} = this.props;
-			delete rest.containerId;
-			delete rest.spotlightId;
-			delete rest.spotlightRestrict;
-
-			rest['data-spotlight-container'] = true;
-			rest['data-spotlight-id'] = this.state.id;
-			rest.onBlurCapture = this.handleBlur;
-			rest.onFocusCapture = this.handleFocus;
-			rest.onMouseEnter = this.handleMouseEnter;
-			rest.onMouseLeave = this.handleMouseLeave;
-
-			if (spotlightDisabled) {
-				rest['data-spotlight-container-disabled'] = spotlightDisabled;
-			}
-
-			if (spotlightMuted) {
-				rest['data-spotlight-container-muted'] = spotlightMuted;
-			}
-
-			return (
-				<Wrapped {...rest} />
-			);
-		}
-	};
->>>>>>> aca8fbee
 });
 
 export default SpotlightContainerDecorator;
