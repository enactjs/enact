/**
 * Exports the {@link spotlight/SpotlightContainerDecorator.SpotlightContainerDecorator}
 * Higher-order Component and {@link spotlight/SpotlightContainerDecorator.spotlightDefaultClass}
 * `className`. The default export is
 * {@link spotlight/SpotlightContainerDecorator.SpotlightContainerDecorator}.
 *
 * @module spotlight/SpotlightContainerDecorator
 */

import {forward} from '@enact/core/handle';
import hoc from '@enact/core/hoc';
import React from 'react';
import PropTypes from 'prop-types';

import Spotlight from '../src/spotlight';

/**
 * The class name to apply to the default component to focus in a container.
 *
 * @memberof spotlight/SpotlightContainerDecorator
 * @public
 */
const spotlightDefaultClass = 'spottable-default';
const enterEvent = 'onMouseEnter';
const leaveEvent = 'onMouseLeave';

/**
 * Default config for {@link spotlight/SpotlightContainerDecorator.SpotlightContainerDecorator}
 *
 * @memberof spotlight/SpotlightContainerDecorator.SpotlightContainerDecorator
 * @hocconfig
 */
const defaultConfig = {
	/**
	 * When `true`, allows focus to move outside the container to the next spottable element when
	 * holding 5 way keys.
	 *
	 * @type {Boolean}
	 * @default false
	 * @memberof spotlight/SpotlightContainerDecorator.SpotlightContainerDecorator.defaultConfig
	 * @public
	 */
	continue5WayHold: false,

	/**
	 * The selector for the default spottable element within the container.
	 *
	 * @type {String}
	 * @default '.spottable-default'
	 * @memberof spotlight/SpotlightContainerDecorator.SpotlightContainerDecorator.defaultConfig
	 * @public
	 */
	defaultElement: `.${spotlightDefaultClass}`,

	/**
	 * Directs which element receives focus when gaining focus from another container. If
	 * `'default-element'`, the default focused item will be selected. If `'last-focused'`, the
	 * container will focus the last focused item; if the container has never had focus, the default
	 * element will receive focus. If `null`, the default 5-way behavior will be applied.
	 *
	 * @type {String}
	 * @default null
	 * @memberof spotlight/SpotlightContainerDecorator.SpotlightContainerDecorator.defaultConfig
	 * @public
	 */
	enterTo: null,

	/**
	 * Whether the container will preserve the id when it unmounts.
	 *
	 * @type {Boolean}
	 * @default false
	 * @memberof spotlight/SpotlightContainerDecorator.SpotlightContainerDecorator.defaultConfig
	 * @public
	 */
	preserveId: false
};

/**
 * Constructs a Higher-order Component that allows Spotlight focus to be passed to
 * its own configurable hierarchy of spottable child controls.
 *
 * Example:
 * ```
 *	const DefaultContainer = SpotlightContainerDecorator(Component);
 *	const FocusDefaultContainer = SpotlightContainerDecorator({enterTo: 'default-element'}, Component);
 * ```
 *
 * To specify a default element to spot in a container, utilize the `spotlightDefaultClass`.
 *
 * Example:
 * ```
 *	import Spotlight from '@enact/spotlight';
 *	import SpotlightContainerDecorator from '@enact/spotlight/SpotlightContainerDecorator';
 *	const ContainerComponent = SpotlightContainerDecorator(Component);
 *	const View = kind({
 *		render: () => {
 *			<ContainerComponent>
 *				<SpottableComponent>foo</SpottableComponent>
 *				<SpottableComponent className={spotlightDefaultClass}>spot me first</SpottableComponent>
 *			</ContainerComponent>
 *		}
 *	});
 * ```
 * @param  {Object}    defaultConfig  Set of default configuration parameters. Additional parameters
 *                                    are passed as configuration to {@link spotlight/Spotlight.set}
 * @param  {Function} Higher-order component
 *
 * @returns {Function} SpotlightContainerDecorator
 * @class SpotlightContainerDecorator
 * @memberof spotlight/SpotlightContainerDecorator
 * @hoc
 */
const SpotlightContainerDecorator = hoc(defaultConfig, (config, Wrapped) => {
	const forwardMouseEnter = forward(enterEvent);
	const forwardMouseLeave = forward(leaveEvent);
	const {navigableFilter, preserveId, ...containerConfig} = config;

	const add = ({containerId}) => {
		const id = Spotlight.add(containerId);
		return {
			id,
			preserveId: preserveId && id === containerId
		};
	};

	return class extends React.Component {
		static displayName = 'SpotlightContainerDecorator';

		static propTypes = /** @lends spotlight/SpotlightContainerDecorator.SpotlightContainerDecorator.prototype */ {
			/**
			 * When `true`, controls in the container cannot be navigated.
			 *
			 * @type {Boolean}
			 * @default false
			 * @public
			 */
			spotlightDisabled: PropTypes.bool,

			/**
			 * Used to identify this component within the Spotlight system.
			 *
			 * If the value is `null`, an id will be generated.
			 *
			 * @type {String}
			 * @public
			 */
			spotlightId: PropTypes.string,

			/**
			 * Whether or not the container is in muted mode.
			 *
			 * @type {Boolean}
			 * @default false
			 * @public
			 */
			spotlightMuted: PropTypes.bool,

			/**
			 * Restricts or prioritizes navigation when focus attempts to leave the container. It
			 * can be either 'none', 'self-first', or 'self-only'. Specifying 'self-first' indicates that
			 * elements within the container will have a higher likelihood to be chosen as the next
			 * navigable element. Specifying 'self-only' indicates that elements in other containers
			 * cannot be navigated to by using 5-way navigation - however, elements in other containers
			 * can still receive focus by calling `Spotlight.focus(elem)` explicitly. Specying 'none'
			 * indicates there should be no restrictions when 5-way navigating the container.
			 *
			 * @type {String}
			 * @public
			 */
			spotlightRestrict: PropTypes.oneOf(['none', 'self-first', 'self-only'])
		}

		static defaultProps = {
			spotlightDisabled: false,
			spotlightMuted: false
		}

		constructor (props) {
			super(props);

<<<<<<< HEAD
			this.state =add(props);
=======
			const id = props.spotlightId;
			this.state = {
				id: Spotlight.add(id)
			};
>>>>>>> 7ba5d89f
		}

		componentWillMount () {
			const cfg = {
				...containerConfig,
				navigableFilter: this.navigableFilter
			};

			if (this.props.spotlightRestrict) {
				cfg.restrict = this.props.spotlightRestrict;
			}

			Spotlight.add(this.state.id, cfg);
		}

		componentWillReceiveProps (nextProps) {
<<<<<<< HEAD
			if (this.props.containerId !== nextProps.containerId) {
				Spotlight.remove(this.props.containerId);
				Spotlight.add(nextProps.containerId);
				this.setState(add(nextProps));
=======
			const prevId = this.props.spotlightId;

			let id = nextProps.spotlightId;
			if (prevId !== id) {
				Spotlight.remove(prevId);
				id = Spotlight.add(id);

				this.setState({
					id
				});
>>>>>>> 7ba5d89f
			}
		}

		componentDidUpdate (prevProps) {
			if (this.props.spotlightRestrict !== prevProps.spotlightRestrict) {
				Spotlight.set(this.state.id, {restrict: this.props.spotlightRestrict});
			}
		}

		componentWillUnmount () {
			if (this.state.preserveId) {
				Spotlight.unmount(this.state.id);
			} else {
				Spotlight.remove(this.state.id);
			}
		}

		navigableFilter = (elem) => {
			// If the component to which this was applied specified a navigableFilter, run it
			if (typeof navigableFilter === 'function') {
				if (navigableFilter(elem, this.props, this.context) === false) {
					return false;
				}
			}

			return true;
		}

		handleMouseEnter = (ev) => {
			Spotlight.setActiveContainer(this.state.id);
			forwardMouseEnter(ev, this.props);
		}

		handleMouseLeave = (ev) => {
			if (this.props.spotlightRestrict !== 'self-only') {
				const parentContainer = ev.currentTarget.parentNode.closest('[data-spotlight-container]');
				let activeContainer = Spotlight.getActiveContainer();

				// if this container is wrapped by another and this is the currently active
				// container, move the active container to the parent
				if (parentContainer && activeContainer === this.state.id) {
					activeContainer = parentContainer.dataset.spotlightId;
					Spotlight.setActiveContainer(activeContainer);
				}
			}
			forwardMouseLeave(ev, this.props);
		}

		render () {
			const {spotlightDisabled, spotlightMuted, ...rest} = this.props;
			delete rest.containerId;
			delete rest.spotlightId;
			delete rest.spotlightRestrict;

			rest['data-spotlight-container'] = true;
			rest['data-spotlight-id'] = this.state.id;
			rest[enterEvent] = this.handleMouseEnter;
			rest[leaveEvent] = this.handleMouseLeave;

			if (spotlightDisabled) {
				rest['data-spotlight-container-disabled'] = spotlightDisabled;
			}

			if (spotlightMuted) {
				rest['data-spotlight-container-muted'] = spotlightMuted;
			}

			return (
				<Wrapped {...rest} />
			);
		}
	};
});

export default SpotlightContainerDecorator;
export {
	SpotlightContainerDecorator,
	spotlightDefaultClass
};<|MERGE_RESOLUTION|>--- conflicted
+++ resolved
@@ -116,11 +116,11 @@
 	const forwardMouseLeave = forward(leaveEvent);
 	const {navigableFilter, preserveId, ...containerConfig} = config;
 
-	const add = ({containerId}) => {
-		const id = Spotlight.add(containerId);
+	const add = ({spotlightId}) => {
+		const id = Spotlight.add(spotlightId);
 		return {
 			id,
-			preserveId: preserveId && id === containerId
+			preserveId: preserveId && id === spotlightId
 		};
 	};
 
@@ -179,14 +179,7 @@
 		constructor (props) {
 			super(props);
 
-<<<<<<< HEAD
 			this.state =add(props);
-=======
-			const id = props.spotlightId;
-			this.state = {
-				id: Spotlight.add(id)
-			};
->>>>>>> 7ba5d89f
 		}
 
 		componentWillMount () {
@@ -203,12 +196,6 @@
 		}
 
 		componentWillReceiveProps (nextProps) {
-<<<<<<< HEAD
-			if (this.props.containerId !== nextProps.containerId) {
-				Spotlight.remove(this.props.containerId);
-				Spotlight.add(nextProps.containerId);
-				this.setState(add(nextProps));
-=======
 			const prevId = this.props.spotlightId;
 
 			let id = nextProps.spotlightId;
@@ -216,10 +203,7 @@
 				Spotlight.remove(prevId);
 				id = Spotlight.add(id);
 
-				this.setState({
-					id
-				});
->>>>>>> 7ba5d89f
+				this.setState(add(nextProps));
 			}
 		}
 
