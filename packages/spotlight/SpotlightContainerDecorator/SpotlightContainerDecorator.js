--- conflicted
+++ resolved
@@ -125,7 +125,6 @@
 const SpotlightContainerDecorator = hoc(defaultConfig, (config, Wrapped) => {
 	const {navigableFilter, preserveId, ...containerConfig} = config;
 
-<<<<<<< HEAD
 	// eslint-disable-next-line no-shadow
 	function SpotlightContainerDecorator (props, ref) {
 		const spotlightContainer = useSpotlightContainer({
@@ -138,104 +137,6 @@
 		React.useImperativeHandle(ref, () => ({
 			navigableFilter: (elem) => {
 				return spotlightContainer.navigableFilter(elem);
-=======
-	const stateFromProps = ({spotlightId, spotlightRestrict}) => {
-		const options = {restrict: spotlightRestrict};
-		const id = Spotlight.add(spotlightId || options, options);
-		return {
-			id,
-			preserveId: preserveId && id === spotlightId,
-			spotlightRestrict
-		};
-	};
-
-	const releaseContainer = ({preserveId: preserve, id}) => {
-		if (preserve) {
-			Spotlight.unmount(id);
-		} else {
-			Spotlight.remove(id);
-		}
-	};
-
-	return class extends React.Component {
-		static displayName = 'SpotlightContainerDecorator';
-
-		static propTypes = /** @lends spotlight/SpotlightContainerDecorator.SpotlightContainerDecorator.prototype */ {
-			/**
-			 * When `true`, controls in the container cannot be navigated.
-			 *
-			 * @type {Boolean}
-			 * @default false
-			 * @public
-			 */
-			spotlightDisabled: PropTypes.bool,
-
-			/**
-			 * Used to identify this component within the Spotlight system.
-			 *
-			 * If the value is `null`, an id will be generated.
-			 *
-			 * @type {String}
-			 * @public
-			 */
-			spotlightId: PropTypes.string,
-
-			/**
-			 * Whether or not the container is in muted mode.
-			 *
-			 * @type {Boolean}
-			 * @default false
-			 * @public
-			 */
-			spotlightMuted: PropTypes.bool,
-
-			/**
-			 * Restricts or prioritizes navigation when focus attempts to leave the container. It
-			 * can be either 'none', 'self-first', or 'self-only'. Specifying 'self-first' indicates that
-			 * elements within the container will have a higher likelihood to be chosen as the next
-			 * navigable element. Specifying 'self-only' indicates that elements in other containers
-			 * cannot be navigated to by using 5-way navigation - however, elements in other containers
-			 * can still receive focus by calling `Spotlight.focus(elem)` explicitly. Specifying 'none'
-			 * indicates there should be no restrictions when 5-way navigating the container.
-			 *
-			 * @type {String}
-			 * @public
-			 */
-			spotlightRestrict: PropTypes.oneOf(['none', 'self-first', 'self-only'])
-		}
-
-		static defaultProps = {
-			spotlightDisabled: false,
-			spotlightMuted: false,
-			spotlightRestrict: 'self-first'
-		}
-
-		constructor (props) {
-			super(props);
-
-			this.state = stateFromProps(props);
-			// Used to indicate that we want to stop propagation on blur events that occur as a
-			// result of this component imperatively blurring itself on focus when spotlightDisabled
-			this.shouldPreventBlur = false;
-
-			const cfg = {
-				...containerConfig,
-				navigableFilter: this.navigableFilter
-			};
-
-			Spotlight.set(this.state.id, cfg);
-		}
-
-		static getDerivedStateFromProps (props, state) {
-			const {spotlightId: id, spotlightRestrict} = props;
-			const {id: prevId, spotlightRestrict: prevSpotlightRestrict} = state;
-			// prevId will only be undefined the first render so this prevents releasing the
-			// container after initially creating it
-			const isIdChanged = prevId && id && prevId !== id;
-
-			if (isIdChanged) {
-				releaseContainer(state);
->>>>>>> d95ecbb9
 			}
 		}));
 
@@ -302,7 +203,7 @@
 		 * elements within the container will have a higher likelihood to be chosen as the next
 		 * navigable element. Specifying 'self-only' indicates that elements in other containers
 		 * cannot be navigated to by using 5-way navigation - however, elements in other containers
-		 * can still receive focus by calling `Spotlight.focus(elem)` explicitly. Specying 'none'
+		 * can still receive focus by calling `Spotlight.focus(elem)` explicitly. Specifying 'none'
 		 * indicates there should be no restrictions when 5-way navigating the container.
 		 *
 		 * @type {String}
