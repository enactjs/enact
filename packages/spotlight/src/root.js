--- conflicted
+++ resolved
@@ -20,10 +20,6 @@
  */
 const SpotlightRootDecorator = hoc(defaultConfig, (config, Wrapped) => {
 	return class extends React.Component {
-<<<<<<< HEAD
-
-=======
->>>>>>> 60923d8a
 		static displayName = 'SpotlightRootDecorator';
 
 		componentDidMount () {
