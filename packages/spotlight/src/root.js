--- conflicted
+++ resolved
@@ -8,13 +8,9 @@
 
 const SpotlightRootDecorator = hoc(defaultConfig, (config, Wrapped) => {
 	return class extends React.Component {
-<<<<<<< HEAD
-		componentWillMount () {
-=======
 		static displayName = 'SpotlightRootDecorator';
 
-		componentDidMount () {
->>>>>>> 28544547
+		componentWillMount () {
 			Spotlight.initialize();
 			Spotlight.add(spotlightRootContainerName, {
 				selector: '.' + spottableClass
