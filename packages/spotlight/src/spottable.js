import {hoc} from '@enact/core';
import {forward} from '@enact/core/handle';
import {is} from '@enact/core/keymap';
import React from 'react';
import Spotlight from './spotlight';

const spottableClass = 'spottable';
const spottableDisabledClass = 'spottableDisabled';

const ENTER_KEY = 13;
const REMOTE_OK_KEY = 16777221;

const isKeyboardAccessible = (node) => {
	if (!node) return false;
	const name = node.nodeName.toUpperCase();
	const type = node.type ? node.type.toUpperCase() : null;
	return (
		name === 'BUTTON' ||
		name === 'A' ||
		name === 'INPUT' && (
			type === 'BUTTON' ||
			type === 'CHECKBOX' ||
			type === 'IMAGE' ||
			type === 'RADIO' ||
			type === 'RESET' ||
			type === 'SUBMIT'
		)
	);
};

const shouldEmulateMouse = (ev) => {
	const {which, type, currentTarget} = ev;
	return (
		// emulate mouse events for any remote okay button event
		which === REMOTE_OK_KEY ||
		// or a non-keypress enter event or any enter event on a non-keyboard accessible control
			(which === ENTER_KEY && (type !== 'keypress' || !isKeyboardAccessible(currentTarget)))
	);
};

const forwardEnter = (keyEvent, mouseEvent) => (props) => {
	const keyHandler = props[keyEvent];
	const mouseHandler = props[mouseEvent];
	return (ev) => {
		if (keyHandler) keyHandler(ev);
		if (mouseHandler && shouldEmulateMouse(ev)) mouseHandler(ev);
	};
};

const defaultConfig = {
	/**
	 * Whether or not the component should emulate mouse events as a response
	 * to Spotlight 5-way events.
	 *
	 * @type {Boolean}
	 * @default false
	 * @public
	 */
	emulateMouse: true
};

/**
 * Constructs a Spotlight 5-way navigation-enabled Higher-order Component.
 *
 * @example
 *	const SpottableComponent = Spottable(Component);
 *
 * @memberof spotlight
 * @param  {Object} defaultConfig Set of default configuration parameters
 * @param  {Function} Higher-order component
 *
 * @returns {Function} Spottable
 */
const Spottable = hoc(defaultConfig, (config, Wrapped) => {
	const {emulateMouse} = config;
	const forwardBlur = forward('onBlur');
	const forwardFocus = forward('onFocus');
	const forwardEnterKeyPress = forwardEnter('onKeyPress', 'onClick');
	const forwardEnterKeyDown = forwardEnter('onKeyDown', 'onMouseDown');
	const forwardEnterKeyUp = forwardEnter('onKeyUp', 'onMouseUp');
	const forwardKeyDown = forward('onKeyDown');

	return class extends React.Component {
		static displayName = 'Spottable'

		static propTypes = {
			/**
			 * Whether or not the component is in a disabled state.
			 *
			 * @type {Boolean}
			 * @default false
			 * @public
			 */
			disabled: React.PropTypes.bool,

			/**
			 * The handler to run when the component is removed while retaining focus.
			 *
			 * @type {Function}
			 * @param {Object} event
			 * @public
			 */
			onSpotlightDisappear: React.PropTypes.func,

			/**
<<<<<<< HEAD
			 * When `true`, the component cannot be navigated using spotlight.
=======
			 * The handler to run when the 5-way down key is pressed.
			 *
			 * @type {Function}
			 * @param {Object} event
			 * @public
			 */
			onSpotlightDown: React.PropTypes.func,

			/**
			 * The handler to run when the 5-way left key is pressed.
			 *
			 * @type {Function}
			 * @param {Object} event
			 * @public
			 */
			onSpotlightLeft: React.PropTypes.func,

			/**
			 * The handler to run when the 5-way right key is pressed.
			 *
			 * @type {Function}
			 * @param {Object} event
			 * @public
			 */
			onSpotlightRight: React.PropTypes.func,

			/**
			 * The handler to run when the 5-way up key is pressed.
			 *
			 * @type {Function}
			 * @param {Object} event
			 * @public
			 */
			onSpotlightUp: React.PropTypes.func,

			/**
			 * Whether or not the component can be navigated using spotlight.
>>>>>>> 79d2cb7f
			 *
			 * @type {Boolean}
			 * @default false
			 * @public
			 */
			spotlightDisabled: React.PropTypes.bool,

			/**
			 * The tabIndex of the component. This value will default to -1 if left
			 * unset and the control is spottable.
			 *
			 * @type {Number}
			 * @public
			 */
			tabIndex: React.PropTypes.number
		}

		constructor (props) {
			super(props);
			this.state = {
				spotted: false
			};
		}

		componentWillUnmount () {
			const {onSpotlightDisappear} = this.props;

			if (this.state.spotted && onSpotlightDisappear) {
				onSpotlightDisappear();
			}
		}

		onBlur = (e) => {
			if (e.currentTarget === e.target) {
				this.setState({spotted: false});
			}

			if (Spotlight.isMuted(e.target)) {
				e.stopPropagation();
			} else {
				forwardBlur(e, this.props);
			}
		}

		onFocus = (e) => {
			if (e.currentTarget === e.target) {
				this.setState({spotted: true});
			}

			if (Spotlight.isMuted(e.target)) {
				e.stopPropagation();
			} else {
				forwardFocus(e, this.props);
			}
		}

		onKeyDown = (e) => {
			const {disabled, onSpotlightDown, onSpotlightLeft, onSpotlightRight, onSpotlightUp} = this.props;
			const keyCode = e.keyCode;

			if (onSpotlightDown && is('down', keyCode)) {
				onSpotlightDown(e);
			} else if (onSpotlightLeft && is('left', keyCode)) {
				onSpotlightLeft(e);
			} else if (onSpotlightRight && is('right', keyCode)) {
				onSpotlightRight(e);
			} else if (onSpotlightUp && is('up', keyCode)) {
				onSpotlightUp(e);
			}

			if (emulateMouse && !(this.state.spotted && disabled) && is('enter', keyCode)) {
				forwardEnterKeyDown(this.props)(e);
			} else {
				forwardKeyDown(e, this.props);
			}
		}

		render () {
			const {disabled, spotlightDisabled, ...rest} = this.props;
			const spottableDisabled = this.state.spotted && disabled;
			const spottable = (spottableDisabled || !disabled) && !spotlightDisabled;
			const classes = spottableDisabled ? spottableClass + ' ' + spottableDisabledClass : spottableClass;
			const componentDisabled = !spottable && disabled;
			let tabIndex = rest.tabIndex;

			delete rest.onSpotlightDisappear;
			delete rest.onSpotlightDown;
			delete rest.onSpotlightLeft;
			delete rest.onSpotlightRight;
			delete rest.onSpotlightUp;

			if (tabIndex == null && spottable) {
				tabIndex = -1;
			}

			if (spottable) {
				rest['onBlur'] = this.onBlur;
				rest['onFocus'] = this.onFocus;
				rest['onKeyDown'] = this.onKeyDown;

				if (emulateMouse && !spottableDisabled) {
					rest['onKeyPress'] = forwardEnterKeyPress(this.props);
					rest['onKeyUp'] = forwardEnterKeyUp(this.props);
				}
				if (rest.className) {
					rest.className += ' ' + classes;
				} else {
					rest.className = classes;
				}
			}

			return (
				<Wrapped
					{...rest}
					disabled={componentDisabled}
					tabIndex={tabIndex}
				/>
			);
		}
	};
});

export default Spottable;
export {Spottable, spottableClass};<|MERGE_RESOLUTION|>--- conflicted
+++ resolved
@@ -103,47 +103,43 @@
 			onSpotlightDisappear: React.PropTypes.func,
 
 			/**
-<<<<<<< HEAD
+			 * The handler to run when the 5-way down key is pressed.
+			 *
+			 * @type {Function}
+			 * @param {Object} event
+			 * @public
+			 */
+			onSpotlightDown: React.PropTypes.func,
+
+			/**
+			 * The handler to run when the 5-way left key is pressed.
+			 *
+			 * @type {Function}
+			 * @param {Object} event
+			 * @public
+			 */
+			onSpotlightLeft: React.PropTypes.func,
+
+			/**
+			 * The handler to run when the 5-way right key is pressed.
+			 *
+			 * @type {Function}
+			 * @param {Object} event
+			 * @public
+			 */
+			onSpotlightRight: React.PropTypes.func,
+
+			/**
+			 * The handler to run when the 5-way up key is pressed.
+			 *
+			 * @type {Function}
+			 * @param {Object} event
+			 * @public
+			 */
+			onSpotlightUp: React.PropTypes.func,
+
+			/**
 			 * When `true`, the component cannot be navigated using spotlight.
-=======
-			 * The handler to run when the 5-way down key is pressed.
-			 *
-			 * @type {Function}
-			 * @param {Object} event
-			 * @public
-			 */
-			onSpotlightDown: React.PropTypes.func,
-
-			/**
-			 * The handler to run when the 5-way left key is pressed.
-			 *
-			 * @type {Function}
-			 * @param {Object} event
-			 * @public
-			 */
-			onSpotlightLeft: React.PropTypes.func,
-
-			/**
-			 * The handler to run when the 5-way right key is pressed.
-			 *
-			 * @type {Function}
-			 * @param {Object} event
-			 * @public
-			 */
-			onSpotlightRight: React.PropTypes.func,
-
-			/**
-			 * The handler to run when the 5-way up key is pressed.
-			 *
-			 * @type {Function}
-			 * @param {Object} event
-			 * @public
-			 */
-			onSpotlightUp: React.PropTypes.func,
-
-			/**
-			 * Whether or not the component can be navigated using spotlight.
->>>>>>> 79d2cb7f
 			 *
 			 * @type {Boolean}
 			 * @default false
