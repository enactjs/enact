import {kind, hoc} from 'enact-core';
import React from 'react';

const spottableClass = 'spottable';
const decoratedProp = 'data-spot-decorated';

const ENTER_KEY = 13;
const REMOTE_OK_KEY = 16777221;

<<<<<<< HEAD
const Spottable = hoc(defaultConfig, (config, Wrapped) => {
	return class extends React.Component {
		static propTypes = {
			decorated: React.PropTypes.bool,
			disabled: React.PropTypes.bool,
			spotlightDisabled: React.PropTypes.bool
		}
=======
const isKeyboardAccessible = (node) => {
	if (!node) return false;
	const name = node.nodeName.toUpperCase();
	const type = node.type ? node.type.toUpperCase() : null;
	return (
		name === 'BUTTON' ||
		name === 'A' ||
		name === 'INPUT' && (
			type === 'BUTTON' ||
			type === 'CHECKBOX' ||
			type === 'IMAGE' ||
			type === 'RADIO' ||
			type === 'RESET' ||
			type === 'SUBMIT'
		)
	);
};
>>>>>>> a29ad614

const shouldEmulateMouse = (ev) => {
	const {which, type, currentTarget} = ev;
	return (
		// emulate mouse events for any remote okay button event
		which === REMOTE_OK_KEY ||

		// or a non-keypress enter event or any enter event on a non-keyboard accessible control
		(which === ENTER_KEY && (type !== 'keypress' || !isKeyboardAccessible(currentTarget)))
	);
};

const forwardEnter = (keyEvent, mouseEvent) => (props) => {
	const keyHandler = props[keyEvent];
	const mouseHandler = props[mouseEvent];
	return (ev) => {
		if (keyHandler) keyHandler(ev);
		if (mouseHandler && shouldEmulateMouse(ev)) mouseHandler(ev);
	};
};

const defaultConfig = {
	emulateMouse: true
};

const Spottable = hoc(defaultConfig, (config, Wrapped) => kind({
	name: 'Spottable',

	propTypes: {
		decorated: React.PropTypes.bool,
		disabled: React.PropTypes.bool,
		spotlightDisabled: React.PropTypes.bool
	},

	styles: {
		className: spottableClass,
		prop: 'classes'
	},

	computed: !config.emulateMouse ? null : {
		onKeyPress: forwardEnter('onKeyPress', 'onClick'),
		onKeyDown: forwardEnter('onKeyDown', 'onMouseDown'),
		onKeyUp: forwardEnter('onKeyUp', 'onMouseUp')
	},

	render: ({classes, className, decorated, ...rest}) => {
		const spottable = !rest.disabled && !rest.spotlightDisabled;
		let tabIndex = rest.tabIndex;
		rest[decoratedProp] = decorated;

		if (tabIndex == null && spottable) {
			tabIndex = -1;
		}

		return (
			<Wrapped
				{...rest}
				className={spottable ? classes : className}
				tabIndex={tabIndex}
			/>
		);
	}
}));

export default Spottable;
export {Spottable, spottableClass, decoratedProp};<|MERGE_RESOLUTION|>--- conflicted
+++ resolved
@@ -7,42 +7,31 @@
 const ENTER_KEY = 13;
 const REMOTE_OK_KEY = 16777221;
 
-<<<<<<< HEAD
-const Spottable = hoc(defaultConfig, (config, Wrapped) => {
-	return class extends React.Component {
-		static propTypes = {
-			decorated: React.PropTypes.bool,
-			disabled: React.PropTypes.bool,
-			spotlightDisabled: React.PropTypes.bool
-		}
-=======
 const isKeyboardAccessible = (node) => {
 	if (!node) return false;
 	const name = node.nodeName.toUpperCase();
 	const type = node.type ? node.type.toUpperCase() : null;
 	return (
-		name === 'BUTTON' ||
-		name === 'A' ||
-		name === 'INPUT' && (
-			type === 'BUTTON' ||
-			type === 'CHECKBOX' ||
-			type === 'IMAGE' ||
-			type === 'RADIO' ||
-			type === 'RESET' ||
-			type === 'SUBMIT'
+		name === 'BUTTON'
+		|| name === 'A'
+		|| name === 'INPUT'
+		&&    (type === 'BUTTON'
+			|| type === 'CHECKBOX'
+			|| type === 'IMAGE'
+			|| type === 'RADIO'
+			|| type === 'RESET'
+			|| type === 'SUBMIT'
 		)
 	);
 };
->>>>>>> a29ad614
 
 const shouldEmulateMouse = (ev) => {
 	const {which, type, currentTarget} = ev;
 	return (
 		// emulate mouse events for any remote okay button event
-		which === REMOTE_OK_KEY ||
-
+		which === REMOTE_OK_KEY
 		// or a non-keypress enter event or any enter event on a non-keyboard accessible control
-		(which === ENTER_KEY && (type !== 'keypress' || !isKeyboardAccessible(currentTarget)))
+		|| (which === ENTER_KEY && (type !== 'keypress' || !isKeyboardAccessible(currentTarget)))
 	);
 };
 
