import {hoc} from '@enact/core';
import {forward} from '@enact/core/handle';
import {is} from '@enact/core/keymap';
import React from 'react';
import Spotlight from './spotlight';

const spottableClass = 'spottable';
const spottableDisabledClass = 'spottableDisabled';

const ENTER_KEY = 13;
const REMOTE_OK_KEY = 16777221;

const isKeyboardAccessible = (node) => {
	if (!node) return false;
	const name = node.nodeName.toUpperCase();
	const type = node.type ? node.type.toUpperCase() : null;
	return (
		name === 'BUTTON' ||
		name === 'A' ||
		name === 'INPUT' && (
			type === 'BUTTON' ||
			type === 'CHECKBOX' ||
			type === 'IMAGE' ||
			type === 'RADIO' ||
			type === 'RESET' ||
			type === 'SUBMIT'
		)
	);
};

const shouldEmulateMouse = (ev) => {
	const {which, type, currentTarget} = ev;
	return (
		// emulate mouse events for any remote okay button event
		which === REMOTE_OK_KEY ||
		// or a non-keypress enter event or any enter event on a non-keyboard accessible control
			(which === ENTER_KEY && (type !== 'keypress' || !isKeyboardAccessible(currentTarget)))
	);
};

const forwardEnter = (keyEvent, mouseEvent) => (props) => {
	const keyHandler = props[keyEvent];
	const mouseHandler = props[mouseEvent];
	return (ev) => {
		if (keyHandler) keyHandler(ev);
		if (mouseHandler && shouldEmulateMouse(ev)) mouseHandler(ev);
	};
};

const defaultConfig = {
	/**
	 * Whether or not the component should emulate mouse events as a response
	 * to Spotlight 5-way events.
	 *
	 * @type {Boolean}
	 * @default false
	 * @public
	 */
	emulateMouse: true
};

/**
 * Constructs a Spotlight 5-way navigation-enabled Higher-order Component.
 *
 * @example
 *	const SpottableComponent = Spottable(Component);
 *
 * @memberof spotlight
 * @param  {Object} defaultConfig Set of default configuration parameters
 * @param  {Function} Higher-order component
 *
 * @returns {Function} Spottable
 */
const Spottable = hoc(defaultConfig, (config, Wrapped) => {
	const {emulateMouse} = config;
	const forwardBlur = forward('onBlur');
	const forwardFocus = forward('onFocus');
	const forwardEnterKeyPress = forwardEnter('onKeyPress', 'onClick');
	const forwardEnterKeyDown = forwardEnter('onKeyDown', 'onMouseDown');
	const forwardEnterKeyUp = forwardEnter('onKeyUp', 'onMouseUp');
	const forwardKeyDown = forward('onKeyDown');

	return class extends React.Component {
		static displayName = 'Spottable'

		static propTypes = {
			/**
			 * Whether or not the component is in a disabled state.
			 *
			 * @type {Boolean}
			 * @default false
			 * @public
			 */
			disabled: React.PropTypes.bool,

			/**
<<<<<<< HEAD
			 * The handler to run when the 5-way down key is pressed.
=======
			 * The handler to run when the component is removed while retaining focus.
>>>>>>> 9ef339c7
			 *
			 * @type {Function}
			 * @param {Object} event
			 * @public
			 */
<<<<<<< HEAD
			onSpotlightDown: React.PropTypes.func,

			/**
			 * The handler to run when the 5-way left key is pressed.
			 *
			 * @type {Function}
			 * @param {Object} event
			 * @public
			 */
			onSpotlightLeft: React.PropTypes.func,

			/**
			 * The handler to run when the 5-way right key is pressed.
			 *
			 * @type {Function}
			 * @param {Object} event
			 * @public
			 */
			onSpotlightRight: React.PropTypes.func,

			/**
			 * The handler to run when the 5-way up key is pressed.
			 *
			 * @type {Function}
			 * @param {Object} event
			 * @public
			 */
			onSpotlightUp: React.PropTypes.func,
=======
			onSpotlightDisappear: React.PropTypes.func,
>>>>>>> 9ef339c7

			/**
			 * Whether or not the component can be navigated using spotlight.
			 *
			 * @type {Boolean}
			 * @default false
			 * @public
			 */
			spotlightDisabled: React.PropTypes.bool,

			/**
			 * The tabIndex of the component. This value will default to -1 if left
			 * unset and the control is spottable.
			 *
			 * @type {Number}
			 * @public
			 */
			tabIndex: React.PropTypes.number
		}

		constructor (props) {
			super(props);
			this.state = {
				spotted: false
			};
		}

		componentWillUnmount () {
			const {onSpotlightDisappear} = this.props;

			if (this.state.spotted && onSpotlightDisappear) {
				onSpotlightDisappear();
			}
		}

		onBlur = (e) => {
			if (e.currentTarget === e.target) {
				this.setState({spotted: false});
			}

			if (Spotlight.isMuted(e.target)) {
				e.stopPropagation();
			} else {
				forwardBlur(e, this.props);
			}
		}

		onFocus = (e) => {
			if (e.currentTarget === e.target) {
				this.setState({spotted: true});
			}

			if (Spotlight.isMuted(e.target)) {
				e.stopPropagation();
			} else {
				forwardFocus(e, this.props);
			}
		}

		onKeyDown = (e) => {
			const {disabled, onSpotlightDown, onSpotlightLeft, onSpotlightRight, onSpotlightUp} = this.props;
			const keyCode = e.keyCode;

			if (onSpotlightDown && is('down', keyCode)) {
				onSpotlightDown(e);
			} else if (onSpotlightLeft && is('left', keyCode)) {
				onSpotlightLeft(e);
			} else if (onSpotlightRight && is('right', keyCode)) {
				onSpotlightRight(e);
			} else if (onSpotlightUp && is('up', keyCode)) {
				onSpotlightUp(e);
			}

			if (emulateMouse && !(this.state.spotted && disabled) && is('enter', keyCode)) {
				forwardEnterKeyDown(this.props)(e);
			} else {
				forwardKeyDown(e, this.props);
			}
		}

		render () {
			const {disabled, spotlightDisabled, ...rest} = this.props;
			const spottableDisabled = this.state.spotted && disabled;
			const spottable = (spottableDisabled || !disabled) && !spotlightDisabled;
			const classes = spottableDisabled ? spottableClass + ' ' + spottableDisabledClass : spottableClass;
			const componentDisabled = !spottable && disabled;
			let tabIndex = rest.tabIndex;

<<<<<<< HEAD
			delete rest.onSpotlightDown;
			delete rest.onSpotlightLeft;
			delete rest.onSpotlightRight;
			delete rest.onSpotlightUp;
=======
			delete rest.onSpotlightDisappear;
>>>>>>> 9ef339c7

			if (tabIndex == null && spottable) {
				tabIndex = -1;
			}

			if (spottable) {
				rest['onBlur'] = this.onBlur;
				rest['onFocus'] = this.onFocus;
				rest['onKeyDown'] = this.onKeyDown;

				if (emulateMouse && !spottableDisabled) {
					rest['onKeyPress'] = forwardEnterKeyPress(this.props);
					rest['onKeyUp'] = forwardEnterKeyUp(this.props);
				}
				if (rest.className) {
					rest.className += ' ' + classes;
				} else {
					rest.className = classes;
				}
			}

			return (
				<Wrapped
					{...rest}
					disabled={componentDisabled}
					tabIndex={tabIndex}
				/>
			);
		}
	};
});

export default Spottable;
export {Spottable, spottableClass};<|MERGE_RESOLUTION|>--- conflicted
+++ resolved
@@ -94,17 +94,21 @@
 			disabled: React.PropTypes.bool,
 
 			/**
-<<<<<<< HEAD
+			 * The handler to run when the component is removed while retaining focus.
+			 *
+			 * @type {Function}
+			 * @param {Object} event
+			 * @public
+			 */
+			onSpotlightDisappear: React.PropTypes.func,
+
+			/**
 			 * The handler to run when the 5-way down key is pressed.
-=======
-			 * The handler to run when the component is removed while retaining focus.
->>>>>>> 9ef339c7
-			 *
-			 * @type {Function}
-			 * @param {Object} event
-			 * @public
-			 */
-<<<<<<< HEAD
+			 *
+			 * @type {Function}
+			 * @param {Object} event
+			 * @public
+			 */
 			onSpotlightDown: React.PropTypes.func,
 
 			/**
@@ -133,9 +137,6 @@
 			 * @public
 			 */
 			onSpotlightUp: React.PropTypes.func,
-=======
-			onSpotlightDisappear: React.PropTypes.func,
->>>>>>> 9ef339c7
 
 			/**
 			 * Whether or not the component can be navigated using spotlight.
@@ -224,14 +225,11 @@
 			const componentDisabled = !spottable && disabled;
 			let tabIndex = rest.tabIndex;
 
-<<<<<<< HEAD
+			delete rest.onSpotlightDisappear;
 			delete rest.onSpotlightDown;
 			delete rest.onSpotlightLeft;
 			delete rest.onSpotlightRight;
 			delete rest.onSpotlightUp;
-=======
-			delete rest.onSpotlightDisappear;
->>>>>>> 9ef339c7
 
 			if (tabIndex == null && spottable) {
 				tabIndex = -1;
