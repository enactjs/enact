--- conflicted
+++ resolved
@@ -52,13 +52,8 @@
 			key: container ? node : all.indexOf(node)
 		};
 	},
-<<<<<<< HEAD
 	lastFocusedRestore: ({container, key}, all) => {
 		return container ? key : all[key];
-	}
-=======
-	lastFocusedRestore: ({key}, all) => {
-		return all[key];
 	},
 	leaveFor: null,         // {left: <extSelector>, right: <extSelector>, up: <extSelector>, down: <extSelector>}
 	navigableFilter: null,
@@ -70,7 +65,6 @@
 	straightOnly: false,
 	straightOverlapThreshold: 0.5,
 	tabIndexIgnoreList: 'a, input, select, textarea, button, iframe, [contentEditable=true]'
->>>>>>> 1952d574
 };
 
 /**
