--- conflicted
+++ resolved
@@ -37,14 +37,8 @@
 
 		componentDidUpdate () {
 			if (this.state.forceFocusChange) {
-<<<<<<< HEAD
 				Spotlight.focus(this.state.innerElementFocused ? this.props.containerId : void 0);
 				this.setState({forceFocusChange: false}); // eslint-disable-line react/no-did-update-set-state
-=======
-				// eslint-disable-next-line no-undefined
-				Spotlight.focus(this.state.innerElementFocused ? this.props.containerId : undefined);
-				this.setState({forceFocusChange: false});
->>>>>>> a29ad614
 			}
 		}
 
