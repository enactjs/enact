/*
 * A javascript-based implementation of Spatial Navigation.
 *
 * Copyright (c) 2016 Luke Chang.
 * https://github.com/luke-chang/js-spatial-navigation
 *
 * Licensed under the MPL license.
 */

/**
 * Exports the {@link spotlight.Spotlight} object used for controlling spotlight behavior and the
 * {@link spotlight.Spotlight.getDirection} function for mapping a keycode to a spotlight direction.
 *
 * The default export is {@link spotlight.Spotlight}.
 *
 * @module spotlight
 */

import {is} from '@enact/core/keymap';
<<<<<<< HEAD
=======
import {isWindowReady} from '@enact/core/snapshot';
import platform from '@enact/core/platform';
import last from 'ramda/src/last';
>>>>>>> c343d629

import Accelerator from '../Accelerator';
import {spottableClass} from '../Spottable';
import {isPaused, pause, resume} from '../Pause';

import {
	addContainer,
	configureContainer,
	configureDefaults,
	getAllContainerIds,
	getContainerConfig,
	getContainerLastFocusedElement,
	getContainersForNode,
	getLastContainer,
	getSpottableDescendants,
	isContainer,
	isContainer5WayHoldable,
	isNavigable,
	isWithinOverflowContainer,
	mayActivateContainer,
	notifyLeaveContainer,
	notifyLeaveContainerFail,
	notifyEnterContainer,
	removeAllContainers,
	removeContainer,
	rootContainerId,
	setContainerLastFocusedElement,
	setContainerPreviousTarget,
	setDefaultContainer,
	setLastContainer,
	setLastContainerFromTarget,
	unmountContainer
} from './container';

import {
	getLastPointerPosition,
	getPointerMode,
	hasPointerMoved,
	notifyKeyDown,
	notifyPointerMove,
	setPointerMode
} from './pointer';

import {
	getNavigableTarget,
	getTargetByContainer,
	getTargetByDirectionFromElement,
	getTargetByDirectionFromPosition,
	getTargetBySelector,
	isFocusable
} from './target';

import {
	last,
	matchSelector,
	parseSelector
} from './utils';

const isDown = is('down');
const isEnter = is('enter');
const isLeft = is('left');
const isRight = is('right');
const isUp = is('up');

/**
 * Translates keyCodes into 5-way direction descriptions (e.g. `'down'`)
 *
 * @function
 * @memberof spotlight
 * @param {Number} keyCode - Key code to analyze
 * @returns {String|false} - One of `'up'`, `'down'`, `'left'`, `'right'` or `false` if not a direction key
 * @public
 */
const getDirection = function (keyCode) {
	return	isDown(keyCode) && 'down' ||
			isLeft(keyCode) && 'left' ||
			isRight(keyCode) && 'right' ||
			isUp(keyCode) && 'up';
};


const SpotlightAccelerator = new Accelerator();

/**
 * Provides 5-way navigation and focus support
 *
 * ```
 * import Spotlight from '@enact/Spotlight';
 *
 * // get the currently focused component
 * const current = Spotlight.getCurrent();
 *
 * // focus an element by CSS selector
 * Spotlight.focus('.my-custom-class');
 *
 * // is `current` focusable?
 * const isFocused = Spotlight.isSpottable(current);
 * ```
 *
 * @type {Object}
 * @memberof spotlight
 * @public
 */
const Spotlight = (function () {
	'use strict';

	/*
	/* private vars
	*/
	let _initialized = false;
	let _duringFocusChange = false;

	/*
	 * Whether a 5-way directional key is being held.
	 *
	 * @type {Boolean}
	 * @default false
	 */
	let _5WayKeyHold = false;

	/*
	 * Whether to set focus during the next window focus event
	 *
	 * @type {Boolean}
	 * @default false
	 */
	let _spotOnWindowFocus = false;

	/*
	 * `true` when a pointer move event occurs during a keypress. Used to short circuit key down
	 * handling until the next keyup occurs.
	 *
	 * @type {Boolean}
	 * @default false
	 */
	let _pointerMoveDuringKeyPress = false;

	/*
	* protected methods
	*/

	function preventDefault (evt) {
		evt.preventDefault();
		evt.stopPropagation();
		return false;
	}

	function shouldPreventNavigation () {
		return isPaused() || getAllContainerIds().length === 0;
	}

	function getCurrent () {
		if (!isWindowReady()) return;

		let activeElement = document.activeElement;
		if (activeElement && activeElement !== document.body) {
			return activeElement;
		}
	}

	// An extension point for updating pointer mode based on the current platform.
	// Currently only webOS
	function setPlatformPointerMode () {
		const palmSystem = window.PalmSystem;
		if (palmSystem && palmSystem.cursor) {
			setPointerMode(palmSystem.cursor.visibility);
		}
	}

	function focusElement (elem, containerIds, fromPointer) {
		if (!elem) {
			return false;
		}

		if ((getPointerMode() && !fromPointer)) {
			setContainerLastFocusedElement(elem, containerIds);
			return false;
		}

		let currentFocusedElement = getCurrent();

		if (elem === currentFocusedElement) {
			return true;
		}

		const focusOptions = isWithinOverflowContainer(elem, containerIds) ? {preventScroll: true} : null;

		let silentFocus = function () {
			elem.focus(focusOptions);
			focusChanged(elem, containerIds);
		};

		if (_duringFocusChange) {
			silentFocus();
			return true;
		}

		_duringFocusChange = true;

		if (isPaused()) {
			silentFocus();
			_duringFocusChange = false;
			return true;
		}

		elem.focus(focusOptions);

		_duringFocusChange = false;

		focusChanged(elem, containerIds);
		return true;
	}

	function focusChanged (elem, containerIds) {
		if (!containerIds || !containerIds.length) {
			containerIds = getContainersForNode(elem);
		}
		const containerId = last(containerIds);
		if (containerId) {
			setContainerLastFocusedElement(elem, containerIds);
			setLastContainer(containerId);
		}

		if (__DEV__) {
			assignFocusPreview(elem);
		}
	}

	function restoreFocus () {
		const lastContainerId = getLastContainer();
		const next = [rootContainerId];

		if (lastContainerId) {
			next.unshift(lastContainerId);

			// only prepend last focused if it exists so that Spotlight.focus() doesn't receive
			// a falsy target
			const lastFocused = getContainerLastFocusedElement(lastContainerId);
			if (lastFocused) {
				next.unshift(lastFocused);
			}
		}

		// attempt to find a target starting with the last focused element in the last
		// container, followed by the last container, and finally the root container
		return next.reduce((focused, target) => focused || Spotlight.focus(target), false);
	}

	// The below should be gated on non-production environment only.
	function assignFocusPreview (elem) {
		const directions = ['up', 'right', 'down', 'left'],
			nextClassBase = spottableClass + '-next-';

		// Remove all previous targets
		directions.forEach((dir) => {
			const nextClass = nextClassBase + dir,
				prevElems = parseSelector('.' + nextClass);
			if (prevElems && prevElems.length !== 0) {
				prevElems.forEach(prevElem => prevElem.classList.remove(nextClass));
			}
		});

		// Find all next targets and identify them
		directions.forEach((dir) => {
			const nextElem = getTargetByDirectionFromElement(dir, elem);
			if (nextElem) {
				nextElem.classList.add(nextClassBase + dir);
			}
		});
	}

	function spotNextFromPoint (direction, position) {
		const containerId = Spotlight.getActiveContainer();
		const next = getTargetByDirectionFromPosition(direction, position, containerId);

		if (next) {
			setContainerPreviousTarget(
				containerId,
				direction,
				next,
				getContainerLastFocusedElement(containerId)
			);

			return focusElement(next, getContainersForNode(next));
		}

		return false;
	}

	function spotNext (direction, currentFocusedElement, currentContainerIds) {
		const next = getTargetByDirectionFromElement(direction, currentFocusedElement);

		if (next) {
			const currentContainerId = last(currentContainerIds);
			const nextContainerIds = getContainersForNode(next);

			// prevent focus if 5-way is being held and the next element isn't wrapped by
			// the current element's immediate container
			if (_5WayKeyHold && nextContainerIds.indexOf(currentContainerId) < 0 && !isContainer5WayHoldable(currentContainerId)) {
				return false;
			}

			notifyLeaveContainer(
				direction,
				currentFocusedElement,
				currentContainerIds,
				next,
				nextContainerIds
			);

			setContainerPreviousTarget(
				currentContainerId,
				direction,
				next,
				currentFocusedElement
			);

			const focused = focusElement(next, nextContainerIds);

			notifyEnterContainer(
				direction,
				currentFocusedElement,
				currentContainerIds,
				next,
				nextContainerIds
			);

			return focused;
		}

		notifyLeaveContainerFail(direction, currentFocusedElement, currentContainerIds);

		return false;
	}

	function onAcceleratedKeyDown (evt) {
		const direction = getDirection(evt.keyCode);

		if (!direction) return;

		const currentFocusedElement = getCurrent();
		const currentContainerIds = getContainersForNode(currentFocusedElement);

		spotNext(direction, currentFocusedElement, currentContainerIds);
	}

	function onBlur () {
		const current = getCurrent();

		if (current) {
			current.blur();
		}
		Spotlight.setPointerMode(false);
		_spotOnWindowFocus = true;
		_pointerMoveDuringKeyPress = false;
	}

	function handleWebOSMouseEvent (ev) {
		if (!isPaused() && ev && ev.detail && ev.detail.type === 'Leave') {
			onBlur();
		}
	}

	function handleKeyboardStateChangeEvent ({visibility}) {
		if (!visibility) {
			setPlatformPointerMode();
		}
	}

	function onFocus () {
		// Normally, there isn't focus here unless the window has been blurred above. On webOS, the
		// platform may focus the window after the app has already focused a component so we prevent
		// trying to focus something else (potentially) unless the window was previously blurred
		if (_spotOnWindowFocus) {
			setPlatformPointerMode();

			// If the window was previously blurred while in pointer mode, the last active containerId may
			// not have yet set focus to its spottable elements. For this reason we can't rely on setting focus
			// to the last focused element of the last active containerId, so we use rootContainerId instead
			let lastFocusedElement = getContainerLastFocusedElement(rootContainerId);
			while (isContainer(lastFocusedElement)) {
				({lastFocusedElement} = getContainerConfig(lastFocusedElement));
			}

			if (!Spotlight.focus(lastFocusedElement)) {
				// If the last focused element was previously also disabled (or no longer exists), we
				// need to set focus somewhere
				Spotlight.focus();
			}
			_spotOnWindowFocus = false;
		}
	}

	function onKeyUp (evt) {
		_pointerMoveDuringKeyPress = false;
		const keyCode = evt.keyCode;

		if (getDirection(keyCode) || isEnter(keyCode)) {
			SpotlightAccelerator.reset();
			_5WayKeyHold = false;
		}
	}

	function handlePointerHide () {
		if (!getCurrent()) {
			restoreFocus();
		}
	}

	function onKeyDown (evt) {
		if (shouldPreventNavigation()) {
			notifyKeyDown(evt.keyCode);
			return;
		}

		const keyCode = evt.keyCode;
		const direction = getDirection(keyCode);
		const pointerHandled = notifyKeyDown(keyCode, handlePointerHide);

		if (pointerHandled || !(direction || isEnter(keyCode))) {
			return;
		}

		if (!isPaused() && !_pointerMoveDuringKeyPress) {
			if (getCurrent()) {
				SpotlightAccelerator.processKey(evt, onAcceleratedKeyDown);
			} else if (!spotNextFromPoint(direction, getLastPointerPosition())) {
				restoreFocus();
			}
			_5WayKeyHold = true;
		}

		if (direction) {
			preventDefault(evt);
		}
	}

	function onMouseMove ({target, clientX, clientY}) {
		if (shouldPreventNavigation()) {
			notifyPointerMove(null, target, clientX, clientY);
			return;
		}

		const current = getCurrent();
		const update = notifyPointerMove(current, target, clientX, clientY);

		if (update) {
			if (_5WayKeyHold) {
				_pointerMoveDuringKeyPress = true;
			}

			const next = getNavigableTarget(target);

			// TODO: Consider encapsulating this work within focusElement
			if (next !== current) {
				if (next) {
					focusElement(next, getContainersForNode(next), true);

					return true;
				} else if (current) {
					current.blur();
					setLastContainerFromTarget(current, target);
				}
			}
		}
	}

	function onMouseOver (evt) {
		if (shouldPreventNavigation()) return;

		const {target} = evt;

		if (getPointerMode() && hasPointerMoved(evt.clientX, evt.clientY)) {
			const next = getNavigableTarget(target); // account for child controls

			if (next && next !== getCurrent()) {
				focusElement(next, getContainersForNode(next), true);

				return true;
			}

			preventDefault(evt);
		}
	}

	function onTouchEnd (evt) {
		const current = getCurrent();
		if (current && !current.contains(evt.target)) {
			current.blur();
		}
	}

	/*
	 * public methods
	 */
	const exports = /** @lends spotlight.Spotlight */ { // eslint-disable-line no-shadow
		/**
		 * Initializes Spotlight. This is generally handled by
		 * {@link spotlight/SpotlightRootDecorator.SpotlightRootDecorator}.
		 *
		 * @param {Object} containerDefaults Default configuration for new spotlight containers
		 * @returns {undefined}
		 * @public
		 */
		initialize: function (containerDefaults) {
			if (!_initialized) {
				window.addEventListener('blur', onBlur);
				window.addEventListener('focus', onFocus);
				window.addEventListener('keydown', onKeyDown);
				window.addEventListener('keyup', onKeyUp);
				window.addEventListener('mouseover', onMouseOver);
				window.addEventListener('mousemove', onMouseMove);

				if (platform.touch) {
					window.addEventListener('touchend', onTouchEnd);
				}

				if (platform.webos) {
					window.top.document.addEventListener('webOSMouse', handleWebOSMouseEvent);
					window.top.document.addEventListener('keyboardStateChange', handleKeyboardStateChangeEvent);
				}

				setLastContainer(rootContainerId);
				configureDefaults(containerDefaults);
				configureContainer(rootContainerId);
				// by default, pointer mode is off but the platform's current state will override that
				setPointerMode(false);
				setPlatformPointerMode();
				_initialized = true;
			}
		},

		/**
		 * Terminates Spotlight. This is generally handled by {@link spotlight.SpotlightRootDecorator}.
		 *
		 * @public
		 */
		terminate: function () {
			window.removeEventListener('blur', onBlur);
			window.removeEventListener('focus', onFocus);
			window.removeEventListener('keydown', onKeyDown);
			window.removeEventListener('keyup', onKeyUp);
			window.removeEventListener('mouseover', onMouseOver);
			window.removeEventListener('mousemove', onMouseMove);

			if (platform.touch) {
				window.removeEventListener('touchend', onTouchEnd);
			}

			if (platform.webos) {
				window.top.document.removeEventListener('webOSMouse', handleWebOSMouseEvent);
				window.top.document.removeEventListener('keyboardStateChange', handleKeyboardStateChangeEvent);
			}
			Spotlight.clear();
			_initialized = false;
		},

		/**
		 * Resets spotlight container information
		 *
		 * @private
		 */
		clear: function () {
			removeAllContainers();
			setDefaultContainer();
			setLastContainer();
			_duringFocusChange = false;
		},

		// set(<config>);
		// set(<containerId>, <config>);
		/**
		 * Sets the config for spotlight or the specified containerID
		 *
		 * @function
		 * @param {String|Object} containerIdOrConfig  Configuration object or container ID
		 * @param {Object}        [config]             Configuration object if container ID supplied
		 *                                             in `containerIdOrConfig`
		 * @returns {undefined}
		 * @public
		 */
		set: configureContainer,

		// add(<config>);
		// add(<containerId>, <config>);
		/**
		 * Adds the config for a new container. The container ID may be passed in the configuration
		 * object. If no container ID is supplied, a new container ID will be generated.
		 *
		 * @function
		 * @param {String|Object} containerIdOrConfig  Configuration object or container ID
		 * @param {Object}        [config]             Configuration object if container ID supplied
		 *                                             in `containerIdOrConfig`
		 * @returns {String} The container ID of the container
		 * @public
		 */
		add: addContainer,

		unmount: function (containerId) {
			if (!containerId || typeof containerId !== 'string') {
				throw new Error('Please assign the "containerId"!');
			}
			unmountContainer(containerId);
		},

		/**
		 * Removes a container from Spotlight
		 *
		 * @param {String} containerId Container ID to remove
		 * @returns {Boolean} `true` if container removed, `false` if container does not exist
		 * @public
		 */
		remove: function (containerId) {
			if (!containerId || typeof containerId !== 'string') {
				throw new Error('Please assign the "containerId"!');
			}
			if (getContainerConfig(containerId)) {
				removeContainer(containerId);
				if (getLastContainer() === containerId) {
					Spotlight.setActiveContainer(null);
				}
				return true;
			}
			return false;
		},

		/**
		 * Disables the selector rules of the specified container
		 *
		 * @param {String} containerId Container ID selector rules to disable
		 * @returns {Boolean} `true` if container's selector rules are disabled, `false` if container does not exist
		 * @public
		 */
		disableSelector: function (containerId) {
			if (isContainer(containerId)) {
				configureContainer(containerId, {selectorDisabled: false});
				return true;
			}

			return false;
		},

		/**
		 * Enables the selector rules of the specified container
		 *
		 * @param {String} containerId Container ID selector rules to enable
		 * @returns {Boolean} `true` if container's selector rules are enabled, `false` if container does not exist
		 * @public
		 */
		enableSelector: function (containerId) {
			if (isContainer(containerId)) {
				configureContainer(containerId, {selectorDisabled: false});
				return true;
			}

			return false;
		},

		/**
		 * Pauses Spotlight
		 *
		 * @function
		 * @returns {undefined}
		 * @public
		 */
		pause,

		/**
		 * Resumes Spotlight
		 *
		 * @function
		 * @returns {undefined}
		 * @public
		 */
		resume,

		// focus()
		// focus(<containerId>)
		// focus(<extSelector>)
		/**
		 * Focuses the specified component ID, container ID, element selector, or the default
		 * container.
		 *
		 * If Spotlight is in pointer mode, focus is not changed but `elem` will be set as the last
		 * focused element of its spotlight containers.
		 *
		 * @param {String|Object|undefined} elem Component ID, container, ID or element selector.
		 *	If not supplied, the default container will be focused.
		 * @returns {Boolean} `true` if focus successful, `false` if not.
		 * @public
		 */
		focus: function (elem) {
			let target = elem;
			let wasContainerId = false;

			if (!elem) {
				target = getTargetByContainer();
			} else if (typeof elem === 'string') {
				if (getContainerConfig(elem)) {
					target = getTargetByContainer(elem);
					wasContainerId = true;
				} else if (/^[\w\d-]+$/.test(elem)) {
					// support component IDs consisting of alphanumeric, dash, or underscore
					target = getTargetBySelector(`[data-spotlight-id=${elem}]`);
				} else {
					target = getTargetBySelector(elem);
				}
			}

			const nextContainerIds = getContainersForNode(target);
			const nextContainerId = last(nextContainerIds);
			if (isNavigable(target, nextContainerId, true)) {
				const focused = focusElement(target, nextContainerIds);

				if (!focused && wasContainerId) {
					setLastContainer(elem);
				}

				return focused;
			} else if (wasContainerId) {
				// if we failed to find a spottable target within the provided container, we'll set
				// it as the active container to allow it to focus itself if its contents change
				setLastContainer(elem);
			}

			return false;
		},

		/**
		 * Focuses the specified position.
		 *
		 * @param {Object} point Position info consists of `x` and `y` values
		 * @param {String} direction Direction to find a spottable target when no spottable target
		 *	is found at the specified position, one of `'left'`, `'right'`, `'up'` or `'down'`
		 * @private
		 */
		focusFromPoint: function (point, direction) {
			const node = getNavigableTarget(document.elementFromPoint(point.x, point.y));

			if (node && node !== getCurrent()) {
				focusElement(node, getContainersForNode(node), true);
			} else {
				spotNextFromPoint(direction, point);
			}
		},

		// move(<direction>)
		// move(<direction>, <selector>)
		/**
		 * Moves focus to the next spottable control in the direction specified. Optionally, a source
		 * element selector may be supplied as the starting point.
		 *
		 * @param {String} direction Direction to move, one of `'left'`, `'right'`, `'up'` or `'down'`
		 * @param {String|undefined} selector If supplied, the element to move from. If not supplied,
		 *	the currently focused item will be used.
		 * @returns {Boolean} `true` if focus successful, `false` if not.
		 * @public
		 */
		move: function (direction, selector) {
			direction = direction.toLowerCase();
			if (direction !== 'up' && direction !== 'down' && direction !== 'left' && direction !== 'right') {
				return false;
			}

			const elem = selector ? parseSelector(selector)[0] : getCurrent();
			if (!elem) {
				return false;
			}

			const containerIds = getContainersForNode(elem);
			if (!containerIds.length) {
				return false;
			}

			return spotNext(direction, elem, containerIds);
		},

		/**
		 * Sets or clears the default container that will receive focus.
		 *
		 * @function
		 * @param {String} [containerId] The container ID or a falsy value to clear default
		 *                               container
		 * @returns {undefined}
		 * @public
		 */
		setDefaultContainer,

		/**
		 * Gets the currently active container.
		 *
		 * @returns {String} The id of the currently active container
		 * @public
		 */
		getActiveContainer: function () {
			return getLastContainer() || rootContainerId;
		},

		/**
		 * Sets the currently active container.
		 *
		 * Note: If the current container is restricted to 'self-only' and `containerId` is not
		 * contained within the current container then the active container will not be updated.
		 *
		 * @param {String} [containerId] The id of the currently active container. If this is not
		 *	provided, the root container is set as the currently active container.
		 * @public
		 */
		setActiveContainer: function (containerId) {
			if (mayActivateContainer(containerId)) {
				setLastContainer(containerId || rootContainerId);
			}
		},

		/**
		 * Gets the current pointer mode
		 *
		 * @function
		 * @returns {Boolean} `true` if spotlight is in pointer mode
		 * @public
		 */
		getPointerMode,

		/**
		 * Sets the current pointer mode
		 *
		 * @function
		 * @param {Boolean} pointerMode The value of the pointer mode. This determines how
		 *	spotlight manages focus change behaviors.
		 * @public
		 */
		setPointerMode,

		/**
		 * Gets the muted mode value of a spottable element.
		 *
		 * @param {Object} elem The dom element used to determine the muted status.
		 * @returns {Boolean} `true` if the passed-in control is in muted mode.
		 * @public
		 */
		isMuted: function (elem) {
			if (!elem) {
				return false;
			}

			return matchSelector('[data-spotlight-container-muted="true"] .' + spottableClass, elem);
		},

		/**
		 * Determines whether Spotlight is currently paused.
		 *
		 * @function
		 * @returns {Boolean} `true` if Spotlight is currently paused.
		 * @public
		 */
		isPaused,

		/**
		 * Determines whether an element is spottable.
		 *
		 * @param {Object} elem The dom element used to determine the spottable status.
		 * @returns {Boolean} `true` if the element being evaluated is currently spottable.
		 * @public
		 */
		isSpottable: function (elem) {
			if (!elem) {
				return false;
			}

			return isFocusable(elem);
		},

		/**
		 * Returns the currently spotted control.
		 *
		 * @returns {Node} The control that currently has focus, if available
		 * @public
		 */
		getCurrent: function () {
			return getCurrent();
		},

		/**
		 * Returns a list of spottable elements wrapped by the supplied container.
		 *
		 * @param {String} containerId The id of the container used to determine the list of spottable elements
		 * @returns {Node[]} The spottable elements that are wrapped by the supplied container
		 * @public
		 */
		getSpottableDescendants: function (containerId) {
			if (!containerId || typeof containerId !== 'string') {
				throw new Error('Please assign the "containerId"!');
			}

			return getSpottableDescendants(containerId);
		}
	};

	return exports;

})();

export default Spotlight;
export {
	getDirection,
	Spotlight
};<|MERGE_RESOLUTION|>--- conflicted
+++ resolved
@@ -17,12 +17,8 @@
  */
 
 import {is} from '@enact/core/keymap';
-<<<<<<< HEAD
-=======
 import {isWindowReady} from '@enact/core/snapshot';
 import platform from '@enact/core/platform';
-import last from 'ramda/src/last';
->>>>>>> c343d629
 
 import Accelerator from '../Accelerator';
 import {spottableClass} from '../Spottable';
