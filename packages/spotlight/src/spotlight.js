--- conflicted
+++ resolved
@@ -933,12 +933,8 @@
 		}
 
 		const keyCode = evt.keyCode;
-<<<<<<< HEAD
-		const enterKey = R.contains(keyCode, _enterKeyCodes);
+		const enterKey = _enterKeyCodes.indexOf(keyCode);
 		if (!_directions[keyCode] && !enterKey) {
-=======
-		if (!_directions[keyCode] && _enterKeyCodes.indexOf(keyCode) >= 0) {
->>>>>>> 79db9f56
 			return;
 		}
 
@@ -1277,14 +1273,6 @@
 		},
 
 		/**
-<<<<<<< HEAD
-		 * Gets the current status of the selection keys.
-		 *
-		 * @return {Boolean} `true` if a selection key is being held.
-		 */
-		getSelectionKeyHold: function() {
-			return _selectionKeyHold;
-=======
 		 * Sets the current pointer mode
 		 *
 		 * @param {Boolean} pointerMode The value of the pointer mode. This determines how
@@ -1293,7 +1281,15 @@
 		 */
 		setPointerMode: function (pointerMode) {
 			_pointerMode = pointerMode;
->>>>>>> 79db9f56
+		},
+
+		/**
+		 * Gets the current status of the selection keys.
+		 *
+		 * @return {Boolean} `true` if a selection key is being held.
+		 */
+		getSelectionKeyHold: function () {
+			return _selectionKeyHold;
 		}
 	};
 
