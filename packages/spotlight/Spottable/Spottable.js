--- conflicted
+++ resolved
@@ -24,23 +24,20 @@
 	forwardBlur = forward('onBlur'),
 	forwardFocus = forward('onFocus'),
 	forwardMouseEnter = forward('onMouseEnter'),
-	forwardMouseLeave = forward('onMouseLeave');
-const
-	forwardKeyDownWithPrevent = forward('onKeyDown'),
-	forwardKeyUpWithPrevent = forward('onKeyUp');
+	forwardMouseLeave = forward('onMouseLeave'),
+	forwardKeyDown = forward('onKeyDown'),
+	forwardKeyUp = forward('onKeyUp');
 
 const callContext = (name) => (ev, props, context) => context[name](ev, props);
 const spotHandlers = {
 	onKeyDown: handle(
-		forwardKeyDownWithPrevent,
+		forwardKeyDown,
 		callContext('onKeyDown'),
 		forwardMouseDown
 	),
 	onKeyUp: handle(
-		adaptEvent(
-			(ev, props) => ({notPrevented: forwardKeyUpWithPrevent(ev, props), ...ev}), // eslint-disable-line no-shadow
-			callContext('onKeyUp')
-		),
+		forwardKeyUp,
+		callContext('onKeyUp'),
 		forwardMouseUp,
 		forwardClick
 	),
@@ -267,167 +264,6 @@
 			return this.node;
 		}
 
-<<<<<<< HEAD
-=======
-		componentWillUnmount () {
-			if (this.isFocused) {
-				forward('onSpotlightDisappear', null, this.props);
-			}
-			if (lastSelectTarget === this) {
-				lastSelectTarget = null;
-			}
-		}
-
-		shouldEmulateMouse = (ev, props) => {
-			if (!emulateMouse) {
-				return;
-			}
-
-			const {currentTarget, repeat, type, which} = ev;
-			const {selectionKeys} = props;
-			const keyboardAccessible = isKeyboardAccessible(currentTarget);
-
-			const keyCode = selectionKeys.find((value) => (
-				// emulate mouse events for any remote okay button event
-				which === REMOTE_OK_KEY ||
-				// or a non-keypress selection event or any selection event on a non-keyboard accessible
-				// control
-				(
-					which === value &&
-					(type !== 'keypress' || !keyboardAccessible)
-				)
-			));
-
-			if (getDirection(keyCode)) {
-				preventDefault(ev);
-				stop(ev);
-			} else if (keyCode && keyboardAccessible) {
-				preventDefault(ev);
-			}
-
-			return keyCode && !repeat;
-		};
-
-		forwardSpotlightEvents = (ev, {onSpotlightDown, onSpotlightLeft, onSpotlightRight, onSpotlightUp}) => {
-			const {keyCode} = ev;
-
-			if (onSpotlightDown && is('down', keyCode)) {
-				onSpotlightDown(ev);
-			} else if (onSpotlightLeft && is('left', keyCode)) {
-				onSpotlightLeft(ev);
-			} else if (onSpotlightRight && is('right', keyCode)) {
-				onSpotlightRight(ev);
-			} else if (onSpotlightUp && is('up', keyCode)) {
-				onSpotlightUp(ev);
-			}
-
-			return true;
-		};
-
-		handleSelect = ({which}, props) => {
-			const {selectionKeys} = props;
-
-			// Only apply accelerator if handling a selection key
-			if (selectionKeys.find((value) => which === value)) {
-				if (selectCancelled || (lastSelectTarget && lastSelectTarget !== this)) {
-					return false;
-				}
-				lastSelectTarget = this;
-			}
-			return true;
-		};
-
-		forwardAndResetLastSelectTarget = (ev, props) => {
-			const {keyCode} = ev;
-			const {selectionKeys} = props;
-			const key = selectionKeys.find((value) => keyCode === value);
-
-			forward('onKeyUp', ev, props);
-			const notPrevented = !ev.defaultPrevented;
-
-			// bail early for non-selection keyup to avoid clearing lastSelectTarget prematurely
-			if (!key && (!is('enter', keyCode) || !getDirection(keyCode))) {
-				return notPrevented;
-			}
-
-			const allow = lastSelectTarget === this;
-			selectCancelled = false;
-			lastSelectTarget = null;
-			return notPrevented && allow;
-		};
-
-		isActionable = (ev, props) => isSpottable(props);
-
-		handle = handle.bind(this);
-
-		handleKeyDown = this.handle(
-			forward('onKeyDown'),
-			(ev) => !ev.defaultPrevented,
-			this.forwardSpotlightEvents,
-			this.isActionable,
-			this.handleSelect,
-			this.shouldEmulateMouse,
-			forward('onMouseDown')
-		);
-
-		handleKeyUp = this.handle(
-			this.forwardAndResetLastSelectTarget,
-			this.isActionable,
-			this.shouldEmulateMouse,
-			forward('onMouseUp'),
-			forward('onClick')
-		);
-
-		handleBlur = (ev) => {
-			if (this.shouldPreventBlur) return;
-			if (ev.currentTarget === ev.target) {
-				this.isFocused = false;
-				if (this.focusedWhenDisabled) {
-					this.focusedWhenDisabled = false;
-					// We only need to trigger a rerender if a focused item becomes disabled and still needs its focus.
-					// Once it blurs we need to rerender to remove the spottable class so it will not spot again.
-					// The reason we don't use state is for performance reasons to avoid updates.
-					this.forceUpdate();
-				}
-			}
-
-			if (Spotlight.isMuted(ev.target)) {
-				ev.stopPropagation();
-			} else {
-				forward('onBlur', ev, this.props);
-			}
-		};
-
-		handleFocus = (ev) => {
-			if (this.props.spotlightDisabled) {
-				this.shouldPreventBlur = true;
-				ev.target.blur();
-				this.shouldPreventBlur = false;
-				return;
-			}
-
-			if (ev.currentTarget === ev.target) {
-				this.isFocused = true;
-			}
-
-			if (Spotlight.isMuted(ev.target)) {
-				ev.stopPropagation();
-			} else {
-				forward('onFocus', ev, this.props);
-			}
-		};
-
-		handleEnter = (ev) => {
-			forward('onMouseEnter', ev, this.props);
-			this.isHovered = true;
-		};
-
-		handleLeave = (ev) => {
-			forward('onMouseLeave', ev, this.props);
-			this.isHovered = false;
-		};
-
->>>>>>> 7c34f35f
 		render () {
 			return <SpottableBase {...this.props} componentRef={this.componentRef} />;
 		}
