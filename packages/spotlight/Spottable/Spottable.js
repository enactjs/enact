--- conflicted
+++ resolved
@@ -6,22 +6,13 @@
  * @exports spottableClass
  */
 
-<<<<<<< HEAD
-import {adaptEvent, forward, forwardWithPrevent, returnsTrue} from '@enact/core/handle';
-=======
-import {forward, handle, preventDefault, stop} from '@enact/core/handle';
->>>>>>> 1667fb47
+import {adaptEvent, forward, returnsTrue} from '@enact/core/handle';
 import hoc from '@enact/core/hoc';
 import classNames from 'classnames';
 import PropTypes from 'prop-types';
 import React from 'react';
 
-<<<<<<< HEAD
 import {spottableClass, useSpot} from './useSpot';
-=======
-import {getContainersForNode} from '../src/container';
-import {getDirection, Spotlight} from '../src/spotlight';
->>>>>>> 1667fb47
 
 const
 	forwardMouseDown = forward('onMouseDown'),
@@ -32,8 +23,8 @@
 	forwardMouseEnter = forward('onMouseEnter'),
 	forwardMouseLeave = forward('onMouseLeave');
 const
-	forwardKeyDownWithPrevent = forwardWithPrevent('onKeyDown'),
-	forwardKeyUpWithPrevent = forwardWithPrevent('onKeyUp');
+	forwardKeyDownWithPrevent = forward('onKeyDown'),
+	forwardKeyUpWithPrevent = forward('onKeyUp');
 
 /**
  * Default configuration for Spottable
@@ -82,7 +73,6 @@
 		handlers.reduce((ret, fn) => (ret && fn(ev, props) || false), true);
 	};
 
-<<<<<<< HEAD
 	// eslint-disable-next-line no-shadow
 	function Spottable (props) {
 		const {
@@ -121,317 +111,11 @@
 		if (spotlightId) {
 			rest['data-spotlight-id'] = spotlightId;
 		}
-=======
-	return class extends React.Component {
-		static displayName = 'Spottable';
-
-		static propTypes = /** @lends spotlight/Spottable.Spottable.prototype */ {
-			/**
-			 * Whether or not the component is in a disabled state.
-			 *
-			 * @type {Boolean}
-			 * @default false
-			 * @public
-			 */
-			disabled: PropTypes.bool,
-
-			/**
-			 * The handler to run when the component is removed while retaining focus.
-			 *
-			 * @type {Function}
-			 * @param {Object} event
-			 * @public
-			 */
-			onSpotlightDisappear: PropTypes.func,
-
-			/**
-			 * The handler to run when the 5-way down key is pressed.
-			 *
-			 * @type {Function}
-			 * @param {Object} event
-			 * @public
-			 */
-			onSpotlightDown: PropTypes.func,
-
-			/**
-			 * The handler to run when the 5-way left key is pressed.
-			 *
-			 * @type {Function}
-			 * @param {Object} event
-			 * @public
-			 */
-			onSpotlightLeft: PropTypes.func,
-
-			/**
-			 * The handler to run when the 5-way right key is pressed.
-			 *
-			 * @type {Function}
-			 * @param {Object} event
-			 * @public
-			 */
-			onSpotlightRight: PropTypes.func,
-
-			/**
-			 * The handler to run when the 5-way up key is pressed.
-			 *
-			 * @type {Function}
-			 * @param {Object} event
-			 * @public
-			 */
-			onSpotlightUp: PropTypes.func,
-
-			/**
-			 * An array of numbers representing keyCodes that should trigger mouse event
-			 * emulation when `emulateMouse` is `true`. If a keyCode equals a directional
-			 * key, then default 5-way navigation will be prevented when that key is pressed.
-			 *
-			 * @type {Number[]}
-			 * @default [13, 16777221]
-			 * @public
-			 */
-			selectionKeys: PropTypes.arrayOf(PropTypes.number),
-
-			/**
-			 * When `true`, the component cannot be navigated using spotlight.
-			 *
-			 * @type {Boolean}
-			 * @default false
-			 * @public
-			 */
-			spotlightDisabled: PropTypes.bool,
-
-			/**
-			 * Used to identify this component within the Spotlight system
-			 *
-			 * @type {String}
-			 * @public
-			 */
-			spotlightId: PropTypes.string,
-
-			/**
-			 * The tabIndex of the component. This value will default to -1 if left
-			 * unset and the control is spottable.
-			 *
-			 * @type {Number}
-			 * @public
-			 */
-			tabIndex: PropTypes.number
-		};
-
-		static defaultProps = {
-			selectionKeys: [ENTER_KEY, REMOTE_OK_KEY]
-		};
-
-		constructor (props) {
-			super(props);
-			this.isHovered = false;
-			// Used to indicate that we want to stop propagation on blur events that occur as a
-			// result of this component imperatively blurring itself on focus when spotlightDisabled
-			this.shouldPreventBlur = false;
-			this.isFocused = false;
-			this.focusedWhenDisabled = false;
-		}
-
-		componentDidMount () {
-			// eslint-disable-next-line react/no-find-dom-node
-			this.node = ReactDOM.findDOMNode(this);
-		}
-
-		componentDidUpdate (prevProps) {
-			this.isFocused = this.node && Spotlight.getCurrent() === this.node;
-
-			// if the component is focused and became disabled
-			if (this.isFocused && this.props.disabled && lastSelectTarget === this && !selectCancelled) {
-				selectCancelled = true;
-				forward('onMouseUp', null, this.props);
-			}
-
-			// if the component became enabled, notify spotlight to enable restoring "lost" focus
-			if (isSpottable(this.props) && !isSpottable(prevProps) && !Spotlight.isPaused()) {
-				if (Spotlight.getPointerMode()) {
-					if (this.isHovered) {
-						Spotlight.setPointerMode(false);
-						Spotlight.focus(this.node);
-						Spotlight.setPointerMode(true);
-					}
-				} else if (!Spotlight.getCurrent()) {
-					const containers = getContainersForNode(this.node);
-					const containerId = Spotlight.getActiveContainer();
-					if (containers.indexOf(containerId) >= 0) {
-						Spotlight.focus(containerId);
-					}
-				}
-			}
-		}
-
-		componentWillUnmount () {
-			if (this.isFocused) {
-				forward('onSpotlightDisappear', null, this.props);
-			}
-			if (lastSelectTarget === this) {
-				lastSelectTarget = null;
-			}
-		}
-
-		shouldEmulateMouse = (ev, props) => {
-			if (!emulateMouse) {
-				return;
-			}
-
-			const {currentTarget, repeat, type, which} = ev;
-			const {selectionKeys} = props;
-			const keyboardAccessible = isKeyboardAccessible(currentTarget);
-
-			const keyCode = selectionKeys.find((value) => (
-				// emulate mouse events for any remote okay button event
-				which === REMOTE_OK_KEY ||
-				// or a non-keypress selection event or any selection event on a non-keyboard accessible
-				// control
-				(
-					which === value &&
-					(type !== 'keypress' || !keyboardAccessible)
-				)
-			));
-
-			if (getDirection(keyCode)) {
-				preventDefault(ev);
-				stop(ev);
-			} else if (keyCode && keyboardAccessible) {
-				preventDefault(ev);
-			}
-
-			return keyCode && !repeat;
-		};
-
-		forwardSpotlightEvents = (ev, {onSpotlightDown, onSpotlightLeft, onSpotlightRight, onSpotlightUp}) => {
-			const {keyCode} = ev;
-
-			if (onSpotlightDown && is('down', keyCode)) {
-				onSpotlightDown(ev);
-			} else if (onSpotlightLeft && is('left', keyCode)) {
-				onSpotlightLeft(ev);
-			} else if (onSpotlightRight && is('right', keyCode)) {
-				onSpotlightRight(ev);
-			} else if (onSpotlightUp && is('up', keyCode)) {
-				onSpotlightUp(ev);
-			}
-
-			return true;
-		};
-
-		handleSelect = ({which}, props) => {
-			const {selectionKeys} = props;
-
-			// Only apply accelerator if handling a selection key
-			if (selectionKeys.find((value) => which === value)) {
-				if (selectCancelled || (lastSelectTarget && lastSelectTarget !== this)) {
-					return false;
-				}
-				lastSelectTarget = this;
-			}
-			return true;
-		};
-
-		forwardAndResetLastSelectTarget = (ev, props) => {
-			const {keyCode} = ev;
-			const {selectionKeys} = props;
-			const key = selectionKeys.find((value) => keyCode === value);
-
-			// FIXME: temporary patch to maintain compatibility with moonstone 3.2.5 which
-			// deconstructs `preventDefault` from the event which is incompatible with React's
-			// synthetic event.
-			ev.preventDefault = ev.preventDefault.bind(ev);
-
-			forward('onKeyUp', ev, props);
-			const notPrevented = !ev.defaultPrevented;
-
-			// bail early for non-selection keyup to avoid clearing lastSelectTarget prematurely
-			if (!key && (!is('enter', keyCode) || !getDirection(keyCode))) {
-				return notPrevented;
-			}
-
-			const allow = lastSelectTarget === this;
-			selectCancelled = false;
-			lastSelectTarget = null;
-			return notPrevented && allow;
-		};
-
-		isActionable = (ev, props) => isSpottable(props);
-
-		handle = handle.bind(this);
-
-		handleKeyDown = this.handle(
-			forward('onKeyDown'),
-			(ev) => !ev.defaultPrevented,
-			this.forwardSpotlightEvents,
-			this.isActionable,
-			this.handleSelect,
-			this.shouldEmulateMouse,
-			forward('onMouseDown')
-		);
-
-		handleKeyUp = this.handle(
-			this.forwardAndResetLastSelectTarget,
-			this.isActionable,
-			this.shouldEmulateMouse,
-			forward('onMouseUp'),
-			forward('onClick')
-		);
-
-		handleBlur = (ev) => {
-			if (this.shouldPreventBlur) return;
-			if (ev.currentTarget === ev.target) {
-				this.isFocused = false;
-				if (this.focusedWhenDisabled) {
-					this.focusedWhenDisabled = false;
-					// We only need to trigger a rerender if a focused item becomes disabled and still needs its focus.
-					// Once it blurs we need to rerender to remove the spottable class so it will not spot again.
-					// The reason we don't use state is for performance reasons to avoid updates.
-					this.forceUpdate();
-				}
-			}
-
-			if (Spotlight.isMuted(ev.target)) {
-				ev.stopPropagation();
-			} else {
-				forward('onBlur', ev, this.props);
-			}
-		};
-
-		handleFocus = (ev) => {
-			if (this.props.spotlightDisabled) {
-				this.shouldPreventBlur = true;
-				ev.target.blur();
-				this.shouldPreventBlur = false;
-				return;
-			}
-
-			if (ev.currentTarget === ev.target) {
-				this.isFocused = true;
-			}
-
-			if (Spotlight.isMuted(ev.target)) {
-				ev.stopPropagation();
-			} else {
-				forward('onFocus', ev, this.props);
-			}
-		};
-
-		handleEnter = (ev) => {
-			forward('onMouseEnter', ev, this.props);
-			this.isHovered = true;
-		};
-
-		handleLeave = (ev) => {
-			forward('onMouseLeave', ev, this.props);
-			this.isHovered = false;
-		};
->>>>>>> 1667fb47
 
 		rest.onKeyDown = handle(
 			forwardKeyDownWithPrevent,
 			spot.keyDown,
-			forwardMouseDown,
+			forwardMouseDown
 		);
 		rest.onKeyUp = handle(
 			adaptEvent(
@@ -439,15 +123,15 @@
 				spot.keyUp
 			),
 			forwardMouseUp,
-			forwardClick,
+			forwardClick
 		);
 		rest.onBlur = handle(
 			spot.blur,
-			forwardBlur,
+			forwardBlur
 		);
 		rest.onFocus = handle(
 			spot.focus,
-			forwardFocus,
+			forwardFocus
 		);
 		rest.onMouseEnter = handle(
 			returnsTrue((ev) => forwardMouseEnter(ev, props)),
