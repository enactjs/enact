--- conflicted
+++ resolved
@@ -103,7 +103,6 @@
 const Spottable = hoc(defaultConfig, (config, Wrapped) => {
 	const {emulateMouse} = config;
 
-<<<<<<< HEAD
 	function SpottableBase (props) {
 		const {
 			className,
@@ -137,93 +136,6 @@
 			tabIndex = -1;
 		}
 		rest.tabIndex = tabIndex;
-=======
-	return class extends Component {
-		static displayName = 'Spottable';
-
-		static propTypes = /** @lends spotlight/Spottable.Spottable.prototype */ {
-			/**
-			 * Whether or not the component is in a disabled state.
-			 *
-			 * @type {Boolean}
-			 * @default false
-			 * @public
-			 */
-			disabled: PropTypes.bool,
-
-			/**
-			 * The handler to run when the component is removed while retaining focus.
-			 *
-			 * @type {Function}
-			 * @param {Object} event
-			 * @public
-			 */
-			onSpotlightDisappear: PropTypes.func,
-
-			/**
-			 * The handler to run when the 5-way down key is pressed.
-			 *
-			 * @type {Function}
-			 * @param {Object} event
-			 * @public
-			 */
-			onSpotlightDown: PropTypes.func,
-
-			/**
-			 * The handler to run when the 5-way left key is pressed.
-			 *
-			 * @type {Function}
-			 * @param {Object} event
-			 * @public
-			 */
-			onSpotlightLeft: PropTypes.func,
-
-			/**
-			 * The handler to run when the 5-way right key is pressed.
-			 *
-			 * @type {Function}
-			 * @param {Object} event
-			 * @public
-			 */
-			onSpotlightRight: PropTypes.func,
-
-			/**
-			 * The handler to run when the 5-way up key is pressed.
-			 *
-			 * @type {Function}
-			 * @param {Object} event
-			 * @public
-			 */
-			onSpotlightUp: PropTypes.func,
-
-			/**
-			 * An array of numbers representing keyCodes that should trigger mouse event
-			 * emulation when `emulateMouse` is `true`. If a keyCode equals a directional
-			 * key, then default 5-way navigation will be prevented when that key is pressed.
-			 *
-			 * @type {Number[]}
-			 * @default [13, 16777221]
-			 * @public
-			 */
-			selectionKeys: PropTypes.arrayOf(PropTypes.number),
-
-			/**
-			 * When `true`, the component cannot be navigated using spotlight.
-			 *
-			 * @type {Boolean}
-			 * @default false
-			 * @public
-			 */
-			spotlightDisabled: PropTypes.bool,
-
-			/**
-			 * Used to identify this component within the Spotlight system
-			 *
-			 * @type {String}
-			 * @public
-			 */
-			spotlightId: PropTypes.string,
->>>>>>> 18bad3ac
 
 		const handlers = useHandlers(spotHandlers, rest, spot);
 
@@ -342,7 +254,7 @@
 	};
 
 	// eslint-disable-next-line no-shadow
-	class Spottable extends React.Component {
+	class Spottable extends Component {
 		componentDidMount () {
 			// eslint-disable-next-line react/no-find-dom-node
 			this.node = ReactDOM.findDOMNode(this);
