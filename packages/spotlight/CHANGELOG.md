# Change Log

The following is a curated list of changes in the Enact spotlight module, newest changes on the top.

## [unreleased]

### Deprecated

### Added

<<<<<<< HEAD
- `spotlight/SpotlightContainerDecorator` property `spotlightContainerRef`
- `spotlight/SpotlightContainerDecorator` config option `continue5WayHold` to support moving focus to the next spottable element on 5-way hold key.
=======
- `spotlight/Spottable` ability to restore focus when an initially disabled component becomes enabled
>>>>>>> 07e8427a

### Changed

### Fixed

## [1.6.1] - 2017-08-07

No significant changes.

## [1.6.0] - 2017-08-04

### Changed

- `spotlight` containers using a `restrict` value of `'self-only'` will ignore `leaveFor` directives when attempting to leave the container via 5-way

### Fixed

- `spotlight` to not blur and re-focus an element that is already focused

## [1.5.0] - 2017-07-19

### Changed

- `spotlight` 5-way target selection to ignore empty containers
- `spotlight` containers to support an array of selectors for `defaultElement`

## [1.4.1] - 2017-07-05

### Changed

- `spotlight/Spottable` to remove focus from a component when it becomes disabled and move it to another component if not explicitly moved during the `onSpotlightDisappear` event callback

## [1.4.0] - 2017-06-29

### Added

- `spotlight` handlers for window focus events

### Fixed

- `spotlight` navigation through spottable components while holding down a directional key
- `spotlight` support for preventing 5-way navigation out of a container using an empty selector
- `spotlight` container support for default elements within subcontainers

## [1.3.1] - 2017-06-14

### Fixed

- `spotlight` incorrectly focusing components within spotlight containers with `data-container-disabled` set to `false`
- `spotlight` failing to focus the default element configured for a container

## [1.3.0] - 2017-06-12

### Added

- `spotlight/styles/mixins.less` mixins which allow state-selector-rules (muted, spottable, focus, disabled) to be applied to the parent instead of the component's self. This provides much more flexibility without extra mixins to memorize.

### Changed

- `spotlight` submodules to significantly improve testability

### Fixed

- `spotlight` navigation to elements that are hidden within an overflow container (e.g. a `Scroller`)

## [1.2.2] - 2017-05-31

No significant changes.

## [1.2.1] - 2017-05-25

No significant changes.

## [1.2.0] - 2017-05-17

### Deprecated

- `spotlight/SpotlightRootDecorator.spotlightRootContainerName` to be removed in 2.0.0

### Added

- `spotlight/styles/mixins.less` which includes several mixins (`.focus`, `.disabled`, `.muted`, and `.mutedFocus`) to make it a little easier to target specific spotlight states

### Changed

- `spotlight/SpotlightContainerDecorator` config property, `enterTo`, default value to be `null` rather than `'last-focused'`
- `spotlight` container handling to address known issues and improve testability

## [1.1.0] - 2017-04-21

### Added

- `spotlight/SpotlightRootDecorator` config option: `noAutoFocus` to support prevention of setting automatic focus after render
- `spotlight/Spotlight` method `getSpottableDescendants()`

### Changed

- `spotlight/SpotlightContainerDecorator` to have no default for `spotlightRestrict`

### Fixed

- `spotlight/Spotlight` to consider nested containers when adjusting focus

## [1.0.0] - 2017-03-31

### Removed

- `spotlight.Spottable` replaced by `spotlight/Spottable`
- `spotlight.spottableClass` replaced by `spotlight/Spottable.spottableClass`
- `spotlight.SpotlightContainerDecorator` replaced by `spotlight/SpotlightContainerDecorator`
- `spotlight.spotlightDefaultClass` replaced by `spotlight/SpotlightContainerDecorator.spotlightDefaultClass`
- `spotlight.SpotlightRootDecorator` replaced by `spotlight/SpotlightRootDecorator`

### Fixed

- `spotlight/Spotlight` `set()` to properly update the container config
- `spotlight/Spotlight` to properly save the last-focused element for nested containers

## [1.0.0-beta.4] - 2017-03-10

### Changed

- `spotlight.Spottable` to prevent emulating mouse events for repeated key events

### Fixed

- `spotlight.Spotlight` pointer behavior where upon immediately entering pointer-mode, hovering over a spottable component may result in the component not receiving focus

## [1.0.0-beta.3] - 2017-02-21

### Fixed

- `spotlight.Spotlight` behavior to follow container config rules when navigating between containers
- `spotlight.Spotlight` behavior to not set focus on spottable components animating past the pointer when not in pointer-mode
- `spotlight.Spotlight` 5-way behavior where selecting a spottable component may require multiple attempts before performing actions
- `spotlight.Spotlight` to not unfocus elements on scroll

## [1.0.0-beta.2] - 2017-01-30

### Added

- `spotlight.SpotlightContainerDecorator` support for `spotlightDisabled` prop
- `spotlight.Spottable` support for `onSpotlightDown`, `onSpotlightLeft`, `onSpotlightRight`, and `onSpotlightUp` properties
- `spotlight.Spotlight` method `getDirection()` to replace `spotlightDirections`

### Removed

- `spotlight.Spotlight` `spotlightDirections`

## [1.0.0-beta.1] - 2016-12-30

### Added

- `spotlight.Spotlight` methods `isPaused()`, `isSpottable()`, `getCurrent()`, and `isMuted()`
- `spotlight.SpotlightContainerDecorator` property `spotlightMuted`
- `spotlight.spotlightDirections` export

## [1.0.0-alpha.5] - 2016-12-16

No changes.

## [1.0.0-alpha.4] - 2016-12-2

### Added

- `setPointerMode()` and `setActiveContainer()` methods

## [1.0.0-alpha.3] - 2016-11-8

### Added

- `spotlightDefaultClass` to `@enact/spotlight` export. Applying this class to an item in a
	container will cause it to be the default spotted item in that container.

### Changed

- Spotlight containers to spot the last focused element by default

### Removed

- `decorated` prop from `@enact/spotlight/focusable` as this relationship is managed
	implicitly by the component decorated by `@enact/spotlight/focusable`.

### Fixed

- Spotlight stops at container boundaries when 5-way key held down
- Several issues related to spotting controls in edge cases

## [1.0.0-alpha.2] - 2016-10-21

This version includes a lot of refactoring from the previous release. Developers need to switch to the new enact-dev command-line tool.

### Fixed

- Update spotlight container handling
- Inline docs updated to be more consistent and comprehensive

## [1.0.0-alpha.1] - 2016-09-26

Initial release<|MERGE_RESOLUTION|>--- conflicted
+++ resolved
@@ -8,12 +8,9 @@
 
 ### Added
 
-<<<<<<< HEAD
 - `spotlight/SpotlightContainerDecorator` property `spotlightContainerRef`
 - `spotlight/SpotlightContainerDecorator` config option `continue5WayHold` to support moving focus to the next spottable element on 5-way hold key.
-=======
 - `spotlight/Spottable` ability to restore focus when an initially disabled component becomes enabled
->>>>>>> 07e8427a
 
 ### Changed
 
