--- conflicted
+++ resolved
@@ -2,17 +2,14 @@
 
 The following is a curated list of changes in the Enact spotlight module, newest changes on the top.
 
-<<<<<<< HEAD
 ## [unreleased]
 
 ### Fixed
 
 - `spotlight/Spottable` to prevent scroll on focus on webOS
-=======
 ## [2.0.0-beta.7] - 2018-06-11
 
 No significant changes.
->>>>>>> 9f5c63dd
 
 ## [2.0.0-beta.6] - 2018-06-04
 
