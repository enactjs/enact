# Change Log

The following is a curated list of changes in the Enact spotlight module, newest changes on the top.

<<<<<<< HEAD
## [unreleased]
 
### Fixed

- `spotlight` to handle pointer events only when pointer has moved
- `spotlight` to correctly set the active container id when unable to set focus to a container
=======
## [2.0.0-beta.5] - 2018-05-29

No significant changes.
>>>>>>> 790384a3

## [2.0.0-beta.4] - 2018-05-21

### Fixed

- `spotlight/Spottable` to not make components spottable when `spotlightDisabled` is set

## [2.0.0-beta.3] - 2018-05-14

### Fixed

- `spotlight` to retry setting focus when the window is activated
- `spotlight` handling of 5-way events after the pointer hides

## [2.0.0-beta.2] - 2018-05-07

### Fixed

- `spotlight/Spottable` to not add a focused state when a component had already been set as disabled

## [2.0.0-beta.1] - 2018-04-29

### Changed

- `spotlight/Spottable` to retain focus on a component when it becomes disabled while focused

## [2.0.0-alpha.8] - 2018-04-17

No significant changes.

## [2.0.0-alpha.7 - 2018-04-03]

### Fixed

- `spotlight` to partition and prioritize next spottable elements for more natural 5-way behavior

## [2.0.0-alpha.6] - 2018-03-22

### Removed

- `spotlight/SpotlightContainerDecorator` prop `containerId`, to be replaced by `spotlightId`

### Added

- `spotlight/Pause` module which acts as a semaphore for spotlight pause state
- `spotlight/Spottable` prop `spotlightId` to simplify focusing components

### Changed

- `spotlight/Spotlight.focus` to support focusing by `spotlightId`
- `spotlight` container attributes `data-container-disabled` and `data-container-muted` to be `data-spotlight-container-disabled` and `data-spotlight-container-muted`, respectively

## [2.0.0-alpha.5] - 2018-03-07

No significant changes.

## [2.0.0-alpha.4] - 2018-02-13

### Fixed

- `spotlight/Spottable` to not remove `tabindex` from unspottable components to allow blur events to propagate as expected when a component becomes disabled
- `spotlight/Spottable` to prevent unnecessary updates due to focus changes

## [2.0.0-alpha.3] - 2018-01-18

No significant changes.

## [2.0.0-alpha.2] - 2017-08-29

No significant changes.

## [2.0.0-alpha.1] - 2017-08-27

No significant changes.

## [1.15.0] - 2018-02-28

No significant changes.

## [1.14.0] - 2018-02-23

No significant changes.

## [1.13.3] - 2018-01-16

No significant changes.

## [1.13.2] - 2017-12-14

### Fixed

- `spotlight` to guard against accessing unconfigured container configurations

## [1.13.1] - 2017-12-06

No significant changes.

## [1.13.0] - 2017-11-28

No significant changes.

## [1.12.2] - 2017-11-15

### Fixed

- `spotlight` to handle non-5-way keys correctly to focus on next 5-way keys
- `spotlight/Spottable` to forward `onMouseEnter` and `onMouseLeave`

## [1.12.1] - 2017-11-07

No significant changes.

## [1.12.0] - 2017-10-27

### Fixed

- `spotlight` to focus enabled items that were hovered while disabled
- `spotlight` to not access non-existent container configurations
- `spotlight/Spottable` to not block next enter key when focus is moved while pressing enter

## [1.11.0] - 2017-10-24

### Changed

- `spotlight` to handle key events to preserve pointer mode for specific keys

### Fixed

- `spotlight` to not require multiple 5-way key presses in order to change focus after the window regains focus

## [1.10.1] - 2017-10-16

### Fixed

- `spotlight.Spotlight` method `focus()` to prevent focusing components within containers that are being removed

## [1.10.0] - 2017-10-09

### Fixed

- `spotlight.Spotlight` method `focus()` to verify that the target element matches its container's selector rules prior to setting focus

## [1.9.3] - 2017-10-03

- `spotlight.Spotlight` method `focus()` to verify that the target element matches its container's selector rules prior to setting focus

## [1.9.2] - 2017-09-26

No significant changes.

## [1.9.1] - 2017-09-25

No significant changes.

## [1.9.0] - 2017-09-22

### Changed

- `spotlight` to block handling repeated key down events that were interrupted by a pointer event

### Fixed

- `spotlight` to not try to focus something when the window is activated unless the window has been previously blurred
- `spotlight` to prevent containers that have been unmounted from being considered potential targets

## [1.8.0] - 2017-09-07

### Fixed

- `spotlight/Spottable` to clean up internal spotted state when blurred within `onSpotlightDisappear` handler

## [1.7.0] - 2017-08-23

### Added

- `spotlight/SpotlightContainerDecorator` config option `continue5WayHold` to support moving focus to the next spottable element on 5-way hold key
- `spotlight/Spottable` ability to restore focus when an initially disabled component becomes enabled

### Fixed

- `spotlight` to correctly restore focus to a spotlight container in another container
- `spotlight` to not try to focus something when the window is activated if focus is already set

## [1.6.1] - 2017-08-07

No significant changes.

## [1.6.0] - 2017-08-04

### Changed

- `spotlight` containers using a `restrict` value of `'self-only'` will ignore `leaveFor` directives when attempting to leave the container via 5-way

### Fixed

- `spotlight` to not blur and re-focus an element that is already focused

## [1.5.0] - 2017-07-19

### Changed

- `spotlight` 5-way target selection to ignore empty containers
- `spotlight` containers to support an array of selectors for `defaultElement`

## [1.4.1] - 2017-07-05

### Changed

- `spotlight/Spottable` to remove focus from a component when it becomes disabled and move it to another component if not explicitly moved during the `onSpotlightDisappear` event callback

## [1.4.0] - 2017-06-29

### Added

- `spotlight` handlers for window focus events

### Fixed

- `spotlight` navigation through spottable components while holding down a directional key
- `spotlight` support for preventing 5-way navigation out of a container using an empty selector
- `spotlight` container support for default elements within subcontainers

## [1.3.1] - 2017-06-14

### Fixed

- `spotlight` incorrectly focusing components within spotlight containers with `data-container-disabled` set to `false`
- `spotlight` failing to focus the default element configured for a container

## [1.3.0] - 2017-06-12

### Added

- `spotlight/styles/mixins.less` mixins which allow state-selector-rules (muted, spottable, focus, disabled) to be applied to the parent instead of the component's self. This provides much more flexibility without extra mixins to memorize.

### Changed

- `spotlight` submodules to significantly improve testability

### Fixed

- `spotlight` navigation to elements that are hidden within an overflow container (e.g. a `Scroller`)

## [1.2.2] - 2017-05-31

No significant changes.

## [1.2.1] - 2017-05-25

No significant changes.

## [1.2.0] - 2017-05-17

### Deprecated

- `spotlight/SpotlightRootDecorator.spotlightRootContainerName` to be removed in 2.0.0

### Added

- `spotlight/styles/mixins.less` which includes several mixins (`.focus`, `.disabled`, `.muted`, and `.mutedFocus`) to make it a little easier to target specific spotlight states

### Changed

- `spotlight/SpotlightContainerDecorator` config property, `enterTo`, default value to be `null` rather than `'last-focused'`
- `spotlight` container handling to address known issues and improve testability

## [1.1.0] - 2017-04-21

### Added

- `spotlight/SpotlightRootDecorator` config option: `noAutoFocus` to support prevention of setting automatic focus after render
- `spotlight.Spotlight` method `getSpottableDescendants()`

### Changed

- `spotlight/SpotlightContainerDecorator` to have no default for `spotlightRestrict`

### Fixed

- `spotlight.Spotlight` to consider nested containers when adjusting focus

## [1.0.0] - 2017-03-31

### Removed

- `spotlight.Spottable` replaced by `spotlight/Spottable`
- `spotlight.spottableClass` replaced by `spotlight/Spottable.spottableClass`
- `spotlight.SpotlightContainerDecorator` replaced by `spotlight/SpotlightContainerDecorator`
- `spotlight.spotlightDefaultClass` replaced by `spotlight/SpotlightContainerDecorator.spotlightDefaultClass`
- `spotlight.SpotlightRootDecorator` replaced by `spotlight/SpotlightRootDecorator`

### Fixed

- `spotlight.Spotlight` `set()` to properly update the container config
- `spotlight.Spotlight` to properly save the last-focused element for nested containers

## [1.0.0-beta.4] - 2017-03-10

### Changed

- `spotlight.Spottable` to prevent emulating mouse events for repeated key events

### Fixed

- `spotlight.Spotlight` pointer behavior where upon immediately entering pointer-mode, hovering over a spottable component may result in the component not receiving focus

## [1.0.0-beta.3] - 2017-02-21

### Fixed

- `spotlight.Spotlight` behavior to follow container config rules when navigating between containers
- `spotlight.Spotlight` behavior to not set focus on spottable components animating past the pointer when not in pointer-mode
- `spotlight.Spotlight` 5-way behavior where selecting a spottable component may require multiple attempts before performing actions
- `spotlight.Spotlight` to not unfocus elements on scroll

## [1.0.0-beta.2] - 2017-01-30

### Added

- `spotlight.SpotlightContainerDecorator` support for `spotlightDisabled` prop
- `spotlight.Spottable` support for `onSpotlightDown`, `onSpotlightLeft`, `onSpotlightRight`, and `onSpotlightUp` properties
- `spotlight.Spotlight` method `getDirection()` to replace `spotlightDirections`

### Removed

- `spotlight.Spotlight` `spotlightDirections`

## [1.0.0-beta.1] - 2016-12-30

### Added

- `spotlight.Spotlight` methods `isPaused()`, `isSpottable()`, `getCurrent()`, and `isMuted()`
- `spotlight.SpotlightContainerDecorator` property `spotlightMuted`
- `spotlight.spotlightDirections` export

## [1.0.0-alpha.5] - 2016-12-16

No changes.

## [1.0.0-alpha.4] - 2016-12-2

### Added

- `setPointerMode()` and `setActiveContainer()` methods

## [1.0.0-alpha.3] - 2016-11-8

### Added

- `spotlightDefaultClass` to `@enact/spotlight` export. Applying this class to an item in a
	container will cause it to be the default spotted item in that container.

### Changed

- Spotlight containers to spot the last focused element by default

### Removed

- `decorated` prop from `@enact/spotlight/focusable` as this relationship is managed
	implicitly by the component decorated by `@enact/spotlight/focusable`.

### Fixed

- Spotlight stops at container boundaries when 5-way key held down
- Several issues related to spotting controls in edge cases

## [1.0.0-alpha.2] - 2016-10-21

This version includes a lot of refactoring from the previous release. Developers need to switch to the new enact-dev command-line tool.

### Fixed

- Update spotlight container handling
- Inline docs updated to be more consistent and comprehensive

## [1.0.0-alpha.1] - 2016-09-26

Initial release<|MERGE_RESOLUTION|>--- conflicted
+++ resolved
@@ -2,18 +2,15 @@
 
 The following is a curated list of changes in the Enact spotlight module, newest changes on the top.
 
-<<<<<<< HEAD
 ## [unreleased]
  
 ### Fixed
 
 - `spotlight` to handle pointer events only when pointer has moved
 - `spotlight` to correctly set the active container id when unable to set focus to a container
-=======
 ## [2.0.0-beta.5] - 2018-05-29
 
 No significant changes.
->>>>>>> 790384a3
 
 ## [2.0.0-beta.4] - 2018-05-21
 
