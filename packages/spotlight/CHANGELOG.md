--- conflicted
+++ resolved
@@ -6,13 +6,10 @@
 
 ### Added
 
-<<<<<<< HEAD
 - `@enact/spotlight.spottableClass` export
-=======
 - `spotlightDisabled` prop support in `@enact/spotlight/container`
 - `onSpotlightDown`, `onSpotlightLeft`, `onSpotlightRight`, and `onSpotlightUp` prop support in `@enact/spotlight/spottable`
 - `onSpotlightDisappear` event property support in `@enact/spotlight/spottable`
->>>>>>> 79d2cb7f
 
 ### Removed
 
