# Change Log

The following is a curated list of changes in the Enact spotlight module, newest changes on the top.

<<<<<<< HEAD
## [unreleased]

### Fixed

- `spotlight` to guard against runtime errors caused by attempting to access containers that do not exist
=======
## [Unreleased]

### Fixed

- `spotlight/Spottable` to prevent unnecessary updates due to focus and blur changes
>>>>>>> a6961168

## [2.4.1] - 2019-03-11

### Fixed

- `spotlight` to remain in pointer mode when any 'cancel' key (e.g. Escape or back buttoon) is pressed

## [2.4.0] - 2019-03-04

### Fixed

- `spotlight/Spottable` to prevent unnecessary updates due to focus changes

## [2.3.0] - 2019-02-11

### Added

- `spotlight/Spottable` property `selectionKeys`

### Fixed

- `spotlight` to improve prioritization of the contents of spotlight containers within overflow containers
- `spotlight/Spottable` and `spotlight/SpotlightContainerDecorator` to prevent focus when `spotlightDisabled` is set
- `spotlight/Spottable` to prevent emitting multiple click events when certain node types are selected via 5-way enter

## [2.2.9] - 2019-01-11

No significant changes.

## [2.2.8] - 2018-12-06

### Fixed

- `spotlight` to focus correctly within an overflow container in which the first element is another container without spottable children

## [2.2.7] - 2018-11-21

No significant changes.

## [2.2.6] - 2018-11-15

No significant changes.

## [2.2.5] - 2018-11-05

No significant changes.

## [2.2.4] - 2018-10-29

No significant changes.

## [2.2.3] - 2018-10-22

### Fixed

- `spotlight` selection of elements clipped by an overflow container

## [2.2.2] - 2018-10-15

No significant changes.

## [2.2.1] - 2018-10-09

### Fixed

- `spotlight` navigation into an overflow container which contains elements or containers larger than the container's bounds

## [2.2.0] - 2018-10-02

### Changed

- `spotlight` to not explicitly `blur()` the currently focused element when focusing another, allowing the platform to manage blurring before focus

### Fixed

- `spotlight` to correctly set focus when the window is activated
- `spotlight` to correctly set focus when entering a restricted container

## [2.1.4] - 2018-09-17

### Fixed

- `spotlight/Spottable` to respect paused state when it becomes enabled

## [2.1.3] - 2018-09-10

No significant changes.

## [2.1.2] - 2018-09-04

### Fixed

- `spotlight` to prevent default browser scrolling behavior when focusing elements within a spotlight container configured with `overflow: true`

## [2.1.1] - 2018-08-27

### Fixed

- `spotlight` to correctly handle focus with `'self-only'` containers
- `spotlight/SpotlightContainerDecorator` to unmount config instead of remove when spotlightId is changed if it preserves id

## [2.1.0] - 2018-08-20

No significant changes.

## [2.0.2] - 2018-08-13

### Fixed

- `spotlight` to update pointer mode after hiding webOS VKB

## [2.0.1] - 2018-08-01

### Fixed

- `spotlight` to not blur when pointer leaves floating webOS app while paused

## [2.0.0] - 2018-07-30

### Changed

- `spotlight` to default to 5-way mode on initialization

### Fixed

- `spotlight` to blur when pointer leaves floating webOS app
- `spotlight` to prevent changing the active container when the currently active container is restricted is "self-only"

## [2.0.0-rc.3] - 2018-07-23

### Fixed

- `spotlight` to track pointer mode while paused

## [2.0.0-rc.2] - 2018-07-16

### Added

- `spotlight` debugging to visualize which components will be targeted as the next component for any 5-way direction

## [2.0.0-rc.1] - 2018-07-09

No significant changes.

## [2.0.0-beta.9] - 2018-07-02

No significant changes.

## [2.0.0-beta.8] - 2018-06-25

### Fixed

- `spotlight/Spottable` to retain focus for disabled component after updates
- `spotlight/Spottable` to emulate `onMouseUp` events that occur immediately after a non-enter key press
- `spotlight/Spottable` to prevent scroll on focus on webOS

## [2.0.0-beta.7] - 2018-06-11

No significant changes.

## [2.0.0-beta.6] - 2018-06-04

### Fixed

- `spotlight` to provide more natural 5-way behavior
- `spotlight` to handle pointer events only when pointer has moved
- `spotlight` to update the last focused container when unable to set focus within that container
- `spotlight/Spottable` to not trigger a scroll on focus on webOS

## [2.0.0-beta.5] - 2018-05-29

No significant changes.

## [2.0.0-beta.4] - 2018-05-21

### Fixed

- `spotlight/Spottable` to not make components spottable when `spotlightDisabled` is set

## [2.0.0-beta.3] - 2018-05-14

### Fixed

- `spotlight` to retry setting focus when the window is activated
- `spotlight` handling of 5-way events after the pointer hides

## [2.0.0-beta.2] - 2018-05-07

### Fixed

- `spotlight/Spottable` to not add a focused state when a component had already been set as disabled

## [2.0.0-beta.1] - 2018-04-29

### Changed

- `spotlight/Spottable` to retain focus on a component when it becomes disabled while focused

## [2.0.0-alpha.8] - 2018-04-17

No significant changes.

## [2.0.0-alpha.7 - 2018-04-03]

### Fixed

- `spotlight` to partition and prioritize next spottable elements for more natural 5-way behavior

## [2.0.0-alpha.6] - 2018-03-22

### Removed

- `spotlight/SpotlightContainerDecorator` prop `containerId`, to be replaced by `spotlightId`

### Added

- `spotlight/Pause` module which acts as a semaphore for spotlight pause state
- `spotlight/Spottable` prop `spotlightId` to simplify focusing components

### Changed

- `spotlight/Spotlight.focus` to support focusing by `spotlightId`
- `spotlight` container attributes `data-container-disabled` and `data-container-muted` to be `data-spotlight-container-disabled` and `data-spotlight-container-muted`, respectively

## [2.0.0-alpha.5] - 2018-03-07

No significant changes.

## [2.0.0-alpha.4] - 2018-02-13

### Fixed

- `spotlight/Spottable` to not remove `tabindex` from unspottable components to allow blur events to propagate as expected when a component becomes disabled
- `spotlight/Spottable` to prevent unnecessary updates due to focus changes

## [2.0.0-alpha.3] - 2018-01-18

No significant changes.

## [2.0.0-alpha.2] - 2017-08-29

No significant changes.

## [2.0.0-alpha.1] - 2017-08-27

No significant changes.

## [1.15.0] - 2018-02-28

No significant changes.

## [1.14.0] - 2018-02-23

No significant changes.

## [1.13.4] - 2018-07-30

No significant changes.

## [1.13.3] - 2018-01-16

No significant changes.

## [1.13.2] - 2017-12-14

### Fixed

- `spotlight` to guard against accessing unconfigured container configurations

## [1.13.1] - 2017-12-06

No significant changes.

## [1.13.0] - 2017-11-28

No significant changes.

## [1.12.2] - 2017-11-15

### Fixed

- `spotlight` to handle non-5-way keys correctly to focus on next 5-way keys
- `spotlight/Spottable` to forward `onMouseEnter` and `onMouseLeave`

## [1.12.1] - 2017-11-07

No significant changes.

## [1.12.0] - 2017-10-27

### Fixed

- `spotlight` to focus enabled items that were hovered while disabled
- `spotlight` to not access non-existent container configurations
- `spotlight/Spottable` to not block next enter key when focus is moved while pressing enter

## [1.11.0] - 2017-10-24

### Changed

- `spotlight` to handle key events to preserve pointer mode for specific keys

### Fixed

- `spotlight` to not require multiple 5-way key presses in order to change focus after the window regains focus

## [1.10.1] - 2017-10-16

### Fixed

- `spotlight.Spotlight` method `focus()` to prevent focusing components within containers that are being removed

## [1.10.0] - 2017-10-09

### Fixed

- `spotlight.Spotlight` method `focus()` to verify that the target element matches its container's selector rules prior to setting focus

## [1.9.3] - 2017-10-03

- `spotlight.Spotlight` method `focus()` to verify that the target element matches its container's selector rules prior to setting focus

## [1.9.2] - 2017-09-26

No significant changes.

## [1.9.1] - 2017-09-25

No significant changes.

## [1.9.0] - 2017-09-22

### Changed

- `spotlight` to block handling repeated key down events that were interrupted by a pointer event

### Fixed

- `spotlight` to not try to focus something when the window is activated unless the window has been previously blurred
- `spotlight` to prevent containers that have been unmounted from being considered potential targets

## [1.8.0] - 2017-09-07

### Fixed

- `spotlight/Spottable` to clean up internal spotted state when blurred within `onSpotlightDisappear` handler

## [1.7.0] - 2017-08-23

### Added

- `spotlight/SpotlightContainerDecorator` config option `continue5WayHold` to support moving focus to the next spottable element on 5-way hold key
- `spotlight/Spottable` ability to restore focus when an initially disabled component becomes enabled

### Fixed

- `spotlight` to correctly restore focus to a spotlight container in another container
- `spotlight` to not try to focus something when the window is activated if focus is already set

## [1.6.1] - 2017-08-07

No significant changes.

## [1.6.0] - 2017-08-04

### Changed

- `spotlight` containers using a `restrict` value of `'self-only'` will ignore `leaveFor` directives when attempting to leave the container via 5-way

### Fixed

- `spotlight` to not blur and re-focus an element that is already focused

## [1.5.0] - 2017-07-19

### Changed

- `spotlight` 5-way target selection to ignore empty containers
- `spotlight` containers to support an array of selectors for `defaultElement`

## [1.4.1] - 2017-07-05

### Changed

- `spotlight/Spottable` to remove focus from a component when it becomes disabled and move it to another component if not explicitly moved during the `onSpotlightDisappear` event callback

## [1.4.0] - 2017-06-29

### Added

- `spotlight` handlers for window focus events

### Fixed

- `spotlight` navigation through spottable components while holding down a directional key
- `spotlight` support for preventing 5-way navigation out of a container using an empty selector
- `spotlight` container support for default elements within subcontainers

## [1.3.1] - 2017-06-14

### Fixed

- `spotlight` incorrectly focusing components within spotlight containers with `data-container-disabled` set to `false`
- `spotlight` failing to focus the default element configured for a container

## [1.3.0] - 2017-06-12

### Added

- `spotlight/styles/mixins.less` mixins which allow state-selector-rules (muted, spottable, focus, disabled) to be applied to the parent instead of the component's self. This provides much more flexibility without extra mixins to memorize.

### Changed

- `spotlight` submodules to significantly improve testability

### Fixed

- `spotlight` navigation to elements that are hidden within an overflow container (e.g. a `Scroller`)

## [1.2.2] - 2017-05-31

No significant changes.

## [1.2.1] - 2017-05-25

No significant changes.

## [1.2.0] - 2017-05-17

### Deprecated

- `spotlight/SpotlightRootDecorator.spotlightRootContainerName` to be removed in 2.0.0

### Added

- `spotlight/styles/mixins.less` which includes several mixins (`.focus`, `.disabled`, `.muted`, and `.mutedFocus`) to make it a little easier to target specific spotlight states

### Changed

- `spotlight/SpotlightContainerDecorator` config property, `enterTo`, default value to be `null` rather than `'last-focused'`
- `spotlight` container handling to address known issues and improve testability

## [1.1.0] - 2017-04-21

### Added

- `spotlight/SpotlightRootDecorator` config option: `noAutoFocus` to support prevention of setting automatic focus after render
- `spotlight.Spotlight` method `getSpottableDescendants()`

### Changed

- `spotlight/SpotlightContainerDecorator` to have no default for `spotlightRestrict`

### Fixed

- `spotlight.Spotlight` to consider nested containers when adjusting focus

## [1.0.0] - 2017-03-31

### Removed

- `spotlight.Spottable` replaced by `spotlight/Spottable`
- `spotlight.spottableClass` replaced by `spotlight/Spottable.spottableClass`
- `spotlight.SpotlightContainerDecorator` replaced by `spotlight/SpotlightContainerDecorator`
- `spotlight.spotlightDefaultClass` replaced by `spotlight/SpotlightContainerDecorator.spotlightDefaultClass`
- `spotlight.SpotlightRootDecorator` replaced by `spotlight/SpotlightRootDecorator`

### Fixed

- `spotlight.Spotlight` `set()` to properly update the container config
- `spotlight.Spotlight` to properly save the last-focused element for nested containers

## [1.0.0-beta.4] - 2017-03-10

### Changed

- `spotlight.Spottable` to prevent emulating mouse events for repeated key events

### Fixed

- `spotlight.Spotlight` pointer behavior where upon immediately entering pointer-mode, hovering over a spottable component may result in the component not receiving focus

## [1.0.0-beta.3] - 2017-02-21

### Fixed

- `spotlight.Spotlight` behavior to follow container config rules when navigating between containers
- `spotlight.Spotlight` behavior to not set focus on spottable components animating past the pointer when not in pointer-mode
- `spotlight.Spotlight` 5-way behavior where selecting a spottable component may require multiple attempts before performing actions
- `spotlight.Spotlight` to not unfocus elements on scroll

## [1.0.0-beta.2] - 2017-01-30

### Added

- `spotlight.SpotlightContainerDecorator` support for `spotlightDisabled` prop
- `spotlight.Spottable` support for `onSpotlightDown`, `onSpotlightLeft`, `onSpotlightRight`, and `onSpotlightUp` properties
- `spotlight.Spotlight` method `getDirection()` to replace `spotlightDirections`

### Removed

- `spotlight.Spotlight` `spotlightDirections`

## [1.0.0-beta.1] - 2016-12-30

### Added

- `spotlight.Spotlight` methods `isPaused()`, `isSpottable()`, `getCurrent()`, and `isMuted()`
- `spotlight.SpotlightContainerDecorator` property `spotlightMuted`
- `spotlight.spotlightDirections` export

## [1.0.0-alpha.5] - 2016-12-16

No changes.

## [1.0.0-alpha.4] - 2016-12-2

### Added

- `setPointerMode()` and `setActiveContainer()` methods

## [1.0.0-alpha.3] - 2016-11-8

### Added

- `spotlightDefaultClass` to `@enact/spotlight` export. Applying this class to an item in a
	container will cause it to be the default spotted item in that container.

### Changed

- Spotlight containers to spot the last focused element by default

### Removed

- `decorated` prop from `@enact/spotlight/focusable` as this relationship is managed
	implicitly by the component decorated by `@enact/spotlight/focusable`.

### Fixed

- Spotlight stops at container boundaries when 5-way key held down
- Several issues related to spotting controls in edge cases

## [1.0.0-alpha.2] - 2016-10-21

This version includes a lot of refactoring from the previous release. Developers need to switch to the new enact-dev command-line tool.

### Fixed

- Update spotlight container handling
- Inline docs updated to be more consistent and comprehensive

## [1.0.0-alpha.1] - 2016-09-26

Initial release<|MERGE_RESOLUTION|>--- conflicted
+++ resolved
@@ -2,19 +2,16 @@
 
 The following is a curated list of changes in the Enact spotlight module, newest changes on the top.
 
-<<<<<<< HEAD
 ## [unreleased]
 
 ### Fixed
 
 - `spotlight` to guard against runtime errors caused by attempting to access containers that do not exist
-=======
 ## [Unreleased]
 
 ### Fixed
 
 - `spotlight/Spottable` to prevent unnecessary updates due to focus and blur changes
->>>>>>> a6961168
 
 ## [2.4.1] - 2019-03-11
 
