--- conflicted
+++ resolved
@@ -12,15 +12,13 @@
 
 ### Fixed
 
-<<<<<<< HEAD
 - `spotlight` to not require multiple 5-way key presses in order to change focus after the window regains focus
-=======
+
 ## [1.10.1] - 2017-10-16
 
 ### Fixed
 
 - `spotlight.Spotlight` method `focus()` to prevent focusing components within containers that are being removed
->>>>>>> 3e82be6b
 
 ## [1.10.0] - 2017-10-09
 
