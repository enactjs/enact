# Change Log

The following is a curated list of changes in the Enact spotlight module, newest changes on the top.

<<<<<<< HEAD
## [4.5.4] - 2023-06-07

No significant changes.
=======
## [4.7.2] - 2023-07-14

### Fixed

- `spotlight` to not show the focus effect when pointer mode is changed to `false` by touch while an app is loading
>>>>>>> 46fd8210

## [4.7.1] - 2023-06-02

No significant changes.

## [4.5.3] - 2023-04-06

No significant changes.

## [4.7.0] - 2023-04-25

### Fixed

- `spotlight` to show the focus effect when pointer mode is changed to `false` while an app is loading

## [4.6.2] - 2023-03-09

No significant changes.

## [4.6.1] - 2023-02-03

No significant changes.

## [4.6.0] - 2022-12-05

No significant changes.

## [4.0.12] - 2022-09-16

No significant changes.

## [4.5.2] - 2022-08-17

No significant changes.

## [4.5.1] - 2022-08-03

No significant changes.

## [4.5.0] - 2022-07-19

No significant changes.

## [4.5.0-rc.2] - 2022-07-06

### Fixed

- `spotlight` to not leave the restrict container after returning from another app
 
## [4.5.0-rc.1] - 2022-06-23

No significant changes.

## [4.5.0-beta.1] - 2022-05-31

### Added

- `spotlight` an optional `containerOption.toOuterContainer` parameter to `focus` function to search target recursively to outer container
 
## [4.5.0-alpha.2] - 2022-05-09

### Changed

- `spotlight` to not focus on an invisible element

## [4.0.11] - 2022-04-25

No significant changes.

## [4.5.0-alpha.1] - 2022-04-15

No significant changes.

## [4.0.10] - 2022-04-05

No significant changes.

## [4.1.4] - 2022-03-24

No significant changes.

## [4.1.3] - 2022-03-07

- Updated to use `forwardCustom` and add `type` when forwarding custom events

### Fixed

- `spotlight` to correctly control focus when boundaries of an element are not integers
- Styles for `debug spotlight` option in samplers to work properly

## [3.2.7] - 2022-01-17

No significant changes.

## [4.1.2] - 2021-12-22

No significant changes.

## [4.0.9] - 2021-12-15

No significant changes.

## [4.1.1] - 2021-11-30

No significant changes.

## [4.1.0] - 2021-11-04

### Fixed

- `spotlight/SpotlightRootDecorator` to show focus effect after initial loading

## [4.0.8] - 2021-10-21

No significant changes.

## [4.0.7] - 2021-09-28

No significant changes.

## [4.0.6] - 2021-09-28

No significant changes.

## [4.0.5] - 2021-08-02

### Fixed

- `spotlight/SpotlightRootDecorator` not to add locale specific classes in the wrong DOM after isomorphic build with multi locales

## [4.0.4] - 2021-07-02

No significant changes.

## [4.0.3] - 2021-06-18

### Added

- `spotlight` an optional `containerOption` parameter to `focus` function

## [4.0.2] - 2021-05-24

### Fixed

- `spotlight/SpotlightRootDecorator` not to fail in isomorphic build

## [4.0.1] - 2021-05-21

### Changed

- `spotlight/SpotlightRootDecorator` to remove focus effect when touching up

## [4.0.0] - 2021-03-26

No significant changes.

## [4.0.0-alpha.1] - 2021-02-24

### Fixed

- `spotlight/SpotlightContainerDecorator` to properly save the last-focused element with React 17

## [3.5.0] - 2021-02-05

No significant changes.

## [3.4.11] - 2020-12-11

No significant changes.

## [3.4.10] - 2020-12-09

No significant changes.

## [3.4.9] - 2020-10-30

No significant changes.

## [3.4.8] - 2020-10-08

No significant changes.

## [3.4.7] - 2020-09-01

No significant changes.

## [3.4.6] - 2020-08-24

### Fixed

- `spotlight` to correctly prioritize next spottable elements when wrapped by a container that does not also wrap the currently focused element
- `spotlight` to restore focus to last focused elements in an overflow container if they are visible

## [3.4.5] - 2020-08-18

### Fixed

- `spotlight/SpotlightContainerDecorator` to allow use of `ref`

## [3.4.4] - 2020-08-17

No significant changes.

## [3.4.3] - 2020-08-10

No significant changes.

## [3.4.2] - 2020-08-05

No significant changes.

## [3.4.1] - 2020-08-05

No significant changes.

## [3.4.0] - 2020-07-29

No significant changes.

## [3.3.1] - 2020-07-20

### Fixed

- `spotlight/Spottable` to correctly control focus when elements move under a stationary pointer

## [3.3.0] - 2020-07-13

No significant changes.

## [3.3.0-alpha.15] - 2020-07-07

No significant changes.

## [3.3.0-alpha.14] - 2020-06-29

No significant changes.

## [3.3.0-alpha.13] - 2020-06-22

### Fixed

- `spotlight` to trigger `onLeaveContainerFail` when `leaveFor` prevents navigation
- `spotlight` to correctly maintain pointer mode on webOS

## [3.3.0-alpha.12] - 2020-06-15

No significant changes.

## [3.3.0-alpha.11] - 2020-06-08

No significant changes.

## [3.3.0-alpha.10] - 2020-05-26

No significant changes.

## [3.3.0-alpha.9] - 2020-05-11

No significant changes.

## [3.3.0-alpha.8] - 2020-05-04

No significant changes.

## [3.3.0-alpha.7] - 2020-04-27

No significant changes.

## [3.3.0-alpha.6] - 2020-04-14

No significant changes.

## [3.3.0-alpha.5] - 2020-04-06

No significant changes.

## [3.3.0-alpha.4] - 2020-03-30

No significant changes.

## [3.3.0-alpha.3] - 2020-03-17

No significant changes.

## [3.3.0-alpha.2] - 2020-03-09

No significant changes.

## [3.3.0-alpha.1] - 2020-02-26

No significant changes.

## [3.2.6] - 2020-03-26

No significant changes.

## [3.2.5] - 2019-11-14

No significant changes.

## [3.2.4] - 2019-11-07

No significant changes.

## [3.2.3] - 2019-11-01

No significant changes.

## [3.2.2] - 2019-10-24

No significant changes.

## [3.2.1] - 2019-10-22

No significant changes.

## [3.2.0] - 2019-10-18

No significant changes.

## [3.1.3] - 2019-10-09

No significant changes.

## [3.1.2] - 2019-09-30

No significant changes.

## [3.1.1] - 2019-09-23

No significant changes.

## [3.1.0] - 2019-09-16

### Added

- `spotlight` support for passing a spottable node or a container node or selector to `Spotlight.focus()`

## [3.0.1] - 2019-09-09

No significant changes.

## [3.0.0] - 2019-09-03

### Fixed

- `spotlight` TypeScript signatures

## [3.0.0-rc.4] - 2019-08-22

No significant changes.

## [3.0.0-rc.3] - 2019-08-15

### Fixed

- `spotlight` to attempt to restore focus to an element nearest the pointer position when the pointer hides within an overflow container

## [3.0.0-rc.2] - 2019-08-08

No significant changes.

## [3.0.0-rc.1] - 2019-07-31

### Changed

- `spotlight` containers to include nodes identified on the `aria-owns` attribute of the container node as candidates within that container

### Fixed

- `spotlight` to attempt to restore focus through ancestor containers when the pointer hides

## [3.0.0-beta.2] - 2019-07-23

No significant changes.

## [3.0.0-beta.1] - 2019-07-15

### Fixed

- `spotlight/SpotlightContainerDecorator` to correctly forward `onFocusCapture` and `onBlurCapture` events

## [3.0.0-alpha.7] - 2019-06-24

No significant changes.

## [3.0.0-alpha.6] - 2019-06-17

No significant changes.

## [3.0.0-alpha.5] - 2019-06-10

No significant changes.

## [3.0.0-alpha.4] - 2019-06-03

No significant changes.

## [3.0.0-alpha.3] - 2019-05-29

No significant changes.

## [3.0.0-alpha.2] - 2019-05-20

No significant changes.

## [3.0.0-alpha.1] - 2019-05-15

### Changed

- `spotlight/Spottable` to allow disabled items to be focused

## [2.6.0] - ???

### Fixed

- `spotlight` to unspot the current element when tapping on non-spottable target on touch platforms

## [2.5.3] - 2019-06-06

No significant changes.

## [2.5.2] - 2019-04-23

No significant changes.

## [2.5.1] - 2019-04-09

No significant changes.

## [2.5.0] - 2019-04-01

### Fixed

- `spotlight` to guard against runtime errors caused by attempting to access containers that do not exist
- `spotlight/Spottable` to prevent unnecessary updates due to focus and blur changes

## [2.4.1] - 2019-03-11

### Fixed

- `spotlight` to remain in pointer mode when any 'cancel' key (e.g. Escape or back button) is pressed

## [2.4.0] - 2019-03-04

### Fixed

- `spotlight/Spottable` to prevent unnecessary updates due to focus changes

## [2.3.0] - 2019-02-11

### Added

- `spotlight/Spottable` property `selectionKeys`

### Fixed

- `spotlight` to improve prioritization of the contents of spotlight containers within overflow containers
- `spotlight/Spottable` and `spotlight/SpotlightContainerDecorator` to prevent focus when `spotlightDisabled` is set
- `spotlight/Spottable` to prevent emitting multiple click events when certain node types are selected via 5-way enter

## [2.2.9] - 2019-01-11

No significant changes.

## [2.2.8] - 2018-12-06

### Fixed

- `spotlight` to focus correctly within an overflow container in which the first element is another container without spottable children

## [2.2.7] - 2018-11-21

No significant changes.

## [2.2.6] - 2018-11-15

No significant changes.

## [2.2.5] - 2018-11-05

No significant changes.

## [2.2.4] - 2018-10-29

No significant changes.

## [2.2.3] - 2018-10-22

### Fixed

- `spotlight` selection of elements clipped by an overflow container

## [2.2.2] - 2018-10-15

No significant changes.

## [2.2.1] - 2018-10-09

### Fixed

- `spotlight` navigation into an overflow container which contains elements or containers larger than the container's bounds

## [2.2.0] - 2018-10-02

### Changed

- `spotlight` to not explicitly `blur()` the currently focused element when focusing another, allowing the platform to manage blurring before focus

### Fixed

- `spotlight` to correctly set focus when the window is activated
- `spotlight` to correctly set focus when entering a restricted container

## [2.1.4] - 2018-09-17

### Fixed

- `spotlight/Spottable` to respect paused state when it becomes enabled

## [2.1.3] - 2018-09-10

No significant changes.

## [2.1.2] - 2018-09-04

### Fixed

- `spotlight` to prevent default browser scrolling behavior when focusing elements within a spotlight container configured with `overflow: true`

## [2.1.1] - 2018-08-27

### Fixed

- `spotlight` to correctly handle focus with `'self-only'` containers
- `spotlight/SpotlightContainerDecorator` to unmount config instead of remove when spotlightId is changed if it preserves id

## [2.1.0] - 2018-08-20

No significant changes.

## [2.0.2] - 2018-08-13

### Fixed

- `spotlight` to update pointer mode after hiding webOS VKB

## [2.0.1] - 2018-08-01

### Fixed

- `spotlight` to not blur when pointer leaves floating webOS app while paused

## [2.0.0] - 2018-07-30

### Changed

- `spotlight` to default to 5-way mode on initialization

### Fixed

- `spotlight` to blur when pointer leaves floating webOS app
- `spotlight` to prevent changing the active container when the currently active container is restricted is "self-only"

## [2.0.0-rc.3] - 2018-07-23

### Fixed

- `spotlight` to track pointer mode while paused

## [2.0.0-rc.2] - 2018-07-16

### Added

- `spotlight` debugging to visualize which components will be targeted as the next component for any 5-way direction

## [2.0.0-rc.1] - 2018-07-09

No significant changes.

## [2.0.0-beta.9] - 2018-07-02

No significant changes.

## [2.0.0-beta.8] - 2018-06-25

### Fixed

- `spotlight/Spottable` to retain focus for disabled component after updates
- `spotlight/Spottable` to emulate `onMouseUp` events that occur immediately after a non-enter key press
- `spotlight/Spottable` to prevent scroll on focus on webOS

## [2.0.0-beta.7] - 2018-06-11

No significant changes.

## [2.0.0-beta.6] - 2018-06-04

### Fixed

- `spotlight` to provide more natural 5-way behavior
- `spotlight` to handle pointer events only when pointer has moved
- `spotlight` to update the last focused container when unable to set focus within that container
- `spotlight/Spottable` to not trigger a scroll on focus on webOS

## [2.0.0-beta.5] - 2018-05-29

No significant changes.

## [2.0.0-beta.4] - 2018-05-21

### Fixed

- `spotlight/Spottable` to not make components spottable when `spotlightDisabled` is set

## [2.0.0-beta.3] - 2018-05-14

### Fixed

- `spotlight` to retry setting focus when the window is activated
- `spotlight` handling of 5-way events after the pointer hides

## [2.0.0-beta.2] - 2018-05-07

### Fixed

- `spotlight/Spottable` to not add a focused state when a component had already been set as disabled

## [2.0.0-beta.1] - 2018-04-29

### Changed

- `spotlight/Spottable` to retain focus on a component when it becomes disabled while focused

## [2.0.0-alpha.8] - 2018-04-17

No significant changes.

## [2.0.0-alpha.7 - 2018-04-03]

### Fixed

- `spotlight` to partition and prioritize next spottable elements for more natural 5-way behavior

## [2.0.0-alpha.6] - 2018-03-22

### Removed

- `spotlight/SpotlightContainerDecorator` prop `containerId`, to be replaced by `spotlightId`

### Added

- `spotlight/Pause` module which acts as a semaphore for spotlight pause state
- `spotlight/Spottable` prop `spotlightId` to simplify focusing components

### Changed

- `spotlight/Spotlight.focus` to support focusing by `spotlightId`
- `spotlight` container attributes `data-container-disabled` and `data-container-muted` to be `data-spotlight-container-disabled` and `data-spotlight-container-muted`, respectively

## [2.0.0-alpha.5] - 2018-03-07

No significant changes.

## [2.0.0-alpha.4] - 2018-02-13

### Fixed

- `spotlight/Spottable` to not remove `tabindex` from unspottable components to allow blur events to propagate as expected when a component becomes disabled
- `spotlight/Spottable` to prevent unnecessary updates due to focus changes

## [2.0.0-alpha.3] - 2018-01-18

No significant changes.

## [2.0.0-alpha.2] - 2017-08-29

No significant changes.

## [2.0.0-alpha.1] - 2017-08-27

No significant changes.

## [1.15.0] - 2018-02-28

No significant changes.

## [1.14.0] - 2018-02-23

No significant changes.

## [1.13.4] - 2018-07-30

No significant changes.

## [1.13.3] - 2018-01-16

No significant changes.

## [1.13.2] - 2017-12-14

### Fixed

- `spotlight` to guard against accessing unconfigured container configurations

## [1.13.1] - 2017-12-06

No significant changes.

## [1.13.0] - 2017-11-28

No significant changes.

## [1.12.2] - 2017-11-15

### Fixed

- `spotlight` to handle non-5-way keys correctly to focus on next 5-way keys
- `spotlight/Spottable` to forward `onMouseEnter` and `onMouseLeave`

## [1.12.1] - 2017-11-07

No significant changes.

## [1.12.0] - 2017-10-27

### Fixed

- `spotlight` to focus enabled items that were hovered while disabled
- `spotlight` to not access non-existent container configurations
- `spotlight/Spottable` to not block next enter key when focus is moved while pressing enter

## [1.11.0] - 2017-10-24

### Changed

- `spotlight` to handle key events to preserve pointer mode for specific keys

### Fixed

- `spotlight` to not require multiple 5-way key presses in order to change focus after the window regains focus

## [1.10.1] - 2017-10-16

### Fixed

- `spotlight.Spotlight` method `focus()` to prevent focusing components within containers that are being removed

## [1.10.0] - 2017-10-09

### Fixed

- `spotlight.Spotlight` method `focus()` to verify that the target element matches its container's selector rules prior to setting focus

## [1.9.3] - 2017-10-03

- `spotlight.Spotlight` method `focus()` to verify that the target element matches its container's selector rules prior to setting focus

## [1.9.2] - 2017-09-26

No significant changes.

## [1.9.1] - 2017-09-25

No significant changes.

## [1.9.0] - 2017-09-22

### Changed

- `spotlight` to block handling repeated key down events that were interrupted by a pointer event

### Fixed

- `spotlight` to not try to focus something when the window is activated unless the window has been previously blurred
- `spotlight` to prevent containers that have been unmounted from being considered potential targets

## [1.8.0] - 2017-09-07

### Fixed

- `spotlight/Spottable` to clean up internal spotted state when blurred within `onSpotlightDisappear` handler

## [1.7.0] - 2017-08-23

### Added

- `spotlight/SpotlightContainerDecorator` config option `continue5WayHold` to support moving focus to the next spottable element on 5-way hold key
- `spotlight/Spottable` ability to restore focus when an initially disabled component becomes enabled

### Fixed

- `spotlight` to correctly restore focus to a spotlight container in another container
- `spotlight` to not try to focus something when the window is activated if focus is already set

## [1.6.1] - 2017-08-07

No significant changes.

## [1.6.0] - 2017-08-04

### Changed

- `spotlight` containers using a `restrict` value of `'self-only'` will ignore `leaveFor` directives when attempting to leave the container via 5-way

### Fixed

- `spotlight` to not blur and re-focus an element that is already focused

## [1.5.0] - 2017-07-19

### Changed

- `spotlight` 5-way target selection to ignore empty containers
- `spotlight` containers to support an array of selectors for `defaultElement`

## [1.4.1] - 2017-07-05

### Changed

- `spotlight/Spottable` to remove focus from a component when it becomes disabled and move it to another component if not explicitly moved during the `onSpotlightDisappear` event callback

## [1.4.0] - 2017-06-29

### Added

- `spotlight` handlers for window focus events

### Fixed

- `spotlight` navigation through spottable components while holding down a directional key
- `spotlight` support for preventing 5-way navigation out of a container using an empty selector
- `spotlight` container support for default elements within subcontainers

## [1.3.1] - 2017-06-14

### Fixed

- `spotlight` incorrectly focusing components within spotlight containers with `data-container-disabled` set to `false`
- `spotlight` failing to focus the default element configured for a container

## [1.3.0] - 2017-06-12

### Added

- `spotlight/styles/mixins.less` mixins which allow state-selector-rules (muted, spottable, focus, disabled) to be applied to the parent instead of the component's self. This provides much more flexibility without extra mixins to memorize.

### Changed

- `spotlight` submodules to significantly improve testability

### Fixed

- `spotlight` navigation to elements that are hidden within an overflow container (e.g. a `Scroller`)

## [1.2.2] - 2017-05-31

No significant changes.

## [1.2.1] - 2017-05-25

No significant changes.

## [1.2.0] - 2017-05-17

### Deprecated

- `spotlight/SpotlightRootDecorator.spotlightRootContainerName` to be removed in 2.0.0

### Added

- `spotlight/styles/mixins.less` which includes several mixins (`.focus`, `.disabled`, `.muted`, and `.mutedFocus`) to make it a little easier to target specific spotlight states

### Changed

- `spotlight/SpotlightContainerDecorator` config property, `enterTo`, default value to be `null` rather than `'last-focused'`
- `spotlight` container handling to address known issues and improve testability

## [1.1.0] - 2017-04-21

### Added

- `spotlight/SpotlightRootDecorator` config option: `noAutoFocus` to support prevention of setting automatic focus after render
- `spotlight.Spotlight` method `getSpottableDescendants()`

### Changed

- `spotlight/SpotlightContainerDecorator` to have no default for `spotlightRestrict`

### Fixed

- `spotlight.Spotlight` to consider nested containers when adjusting focus

## [1.0.0] - 2017-03-31

### Removed

- `spotlight.Spottable` replaced by `spotlight/Spottable`
- `spotlight.spottableClass` replaced by `spotlight/Spottable.spottableClass`
- `spotlight.SpotlightContainerDecorator` replaced by `spotlight/SpotlightContainerDecorator`
- `spotlight.spotlightDefaultClass` replaced by `spotlight/SpotlightContainerDecorator.spotlightDefaultClass`
- `spotlight.SpotlightRootDecorator` replaced by `spotlight/SpotlightRootDecorator`

### Fixed

- `spotlight.Spotlight` `set()` to properly update the container config
- `spotlight.Spotlight` to properly save the last-focused element for nested containers

## [1.0.0-beta.4] - 2017-03-10

### Changed

- `spotlight.Spottable` to prevent emulating mouse events for repeated key events

### Fixed

- `spotlight.Spotlight` pointer behavior where upon immediately entering pointer-mode, hovering over a spottable component may result in the component not receiving focus

## [1.0.0-beta.3] - 2017-02-21

### Fixed

- `spotlight.Spotlight` behavior to follow container config rules when navigating between containers
- `spotlight.Spotlight` behavior to not set focus on spottable components animating past the pointer when not in pointer-mode
- `spotlight.Spotlight` 5-way behavior where selecting a spottable component may require multiple attempts before performing actions
- `spotlight.Spotlight` to not unfocus elements on scroll

## [1.0.0-beta.2] - 2017-01-30

### Added

- `spotlight.SpotlightContainerDecorator` support for `spotlightDisabled` prop
- `spotlight.Spottable` support for `onSpotlightDown`, `onSpotlightLeft`, `onSpotlightRight`, and `onSpotlightUp` properties
- `spotlight.Spotlight` method `getDirection()` to replace `spotlightDirections`

### Removed

- `spotlight.Spotlight` `spotlightDirections`

## [1.0.0-beta.1] - 2016-12-30

### Added

- `spotlight.Spotlight` methods `isPaused()`, `isSpottable()`, `getCurrent()`, and `isMuted()`
- `spotlight.SpotlightContainerDecorator` property `spotlightMuted`
- `spotlight.spotlightDirections` export

## [1.0.0-alpha.5] - 2016-12-16

No changes.

## [1.0.0-alpha.4] - 2016-12-2

### Added

- `setPointerMode()` and `setActiveContainer()` methods

## [1.0.0-alpha.3] - 2016-11-8

### Added

- `spotlightDefaultClass` to `@enact/spotlight` export. Applying this class to an item in a
	container will cause it to be the default spotted item in that container.

### Changed

- Spotlight containers to spot the last focused element by default

### Removed

- `decorated` prop from `@enact/spotlight/focusable` as this relationship is managed
	implicitly by the component decorated by `@enact/spotlight/focusable`.

### Fixed

- Spotlight stops at container boundaries when 5-way key held down
- Several issues related to spotting controls in edge cases

## [1.0.0-alpha.2] - 2016-10-21

This version includes a lot of refactoring from the previous release. Developers need to switch to the new enact-dev command-line tool.

### Fixed

- Update spotlight container handling
- Inline docs updated to be more consistent and comprehensive

## [1.0.0-alpha.1] - 2016-09-26

Initial release<|MERGE_RESOLUTION|>--- conflicted
+++ resolved
@@ -2,17 +2,14 @@
 
 The following is a curated list of changes in the Enact spotlight module, newest changes on the top.
 
-<<<<<<< HEAD
 ## [4.5.4] - 2023-06-07
 
 No significant changes.
-=======
 ## [4.7.2] - 2023-07-14
 
 ### Fixed
 
 - `spotlight` to not show the focus effect when pointer mode is changed to `false` by touch while an app is loading
->>>>>>> 46fd8210
 
 ## [4.7.1] - 2023-06-02
 
