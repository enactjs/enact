--- conflicted
+++ resolved
@@ -7,11 +7,8 @@
 ### Added
 
 - `spotlightDisabled` prop support in `@enact/spotlight/container`
-<<<<<<< HEAD
 - `onSpotlightDown`, `onSpotlightLeft`, `onSpotlightRight`, and `onSpotlightUp` prop support in `@enact/spotlight/spottable`
-=======
 - `onSpotlightDisappear` event property support in `@enact/spotlight/spottable`
->>>>>>> 9ef339c7
 
 ### Removed
 
