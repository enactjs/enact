# Change Log

The following is a curated list of changes in the Enact spotlight module, newest changes on the top.

## [unreleased]

### Fixed

<<<<<<< HEAD
- `spotlight.Spotlight` calling `set()` now properly updates the container config
- `spotlight.Spotlight` behavior to properly save the last-focused element for nested containers
=======
`spotlight.Spotlight` behavior to properly save the last-focused element for nested containers

### Removed

- `spotlight.Spottable` replaced by `spotlight/Spottable`
- `spotlight.spottableClass` replaced by `spotlight/Spottable.spottableClass`
- `spotlight.SpotlightContainerDecorator` replaced by `spotlight/SpotlightContainerDecorator`
- `spotlight.spotlightDefaultClass` replaced by `spotlight/SpotlightContainerDecorator.spotlightDefaultClass`
- `spotlight.SpotlightRootDecorator` replaced by `spotlight/SpotlightRootDecorator`

## [1.0.0-beta.4] - 2017-03-10

### Fixed

- `spotlight.Spotlight` pointer behavior where upon immediately entering pointer-mode, hovering over a spottable component may result in the component not receiving focus
>>>>>>> 37fcfb99

### Changed

- `spotlight.Spottable` to prevent emulating mouse events for repeated key events

## [1.0.0-beta.3] - 2017-02-21

### Fixed

- `spotlight.Spotlight` behavior to follow container config rules when navigating between containers
- `spotlight.Spotlight` behavior to not set focus on spottable components animating past the pointer when not in pointer-mode
- `spotlight.Spotlight` 5-way behavior where selecting a spottable component may require multiple attempts before performing actions
- `spotlight.Spotlight` to not unfocus elements on scroll

## [1.0.0-beta.2] - 2017-01-30

### Added

- `spotlight.SpotlightContainerDecorator` support for `spotlightDisabled` prop
- `spotlight.Spottable` support for `onSpotlightDown`, `onSpotlightLeft`, `onSpotlightRight`, and `onSpotlightUp` properties
- `spotlight.Spotlight` method `getDirection()` to replace `spotlightDirections`

### Removed

- `spotlight.Spotlight` `spotlightDirections`

## [1.0.0-beta.1] - 2016-12-30

### Added

- `spotlight.Spotlight` methods `isPaused()`, `isSpottable()`, `getCurrent()`, and `isMuted()`
- `spotlight.SpotlightContainerDecorator` property `spotlightMuted`
- `spotlight.spotlightDirections` export

## [1.0.0-alpha.5] - 2016-12-16

No changes.

## [1.0.0-alpha.4] - 2016-12-2

### Added

- `setPointerMode()` and `setActiveContainer()` methods

## [1.0.0-alpha.3] - 2016-11-8

### Added

- `spotlightDefaultClass` to `@enact/spotlight` export. Applying this class to an item in a
	container will cause it to be the default spotted item in that container.

### Changed

- Spotlight containers to spot the last focused element by default

### Removed

- `decorated` prop from `@enact/spotlight/focusable` as this relationship is managed
	implicitly by the component decorated by `@enact/spotlight/focusable`.

### Fixed

- Spotlight stops at container boundaries when 5-way key held down
- Several issues related to spotting controls in edge cases

## [1.0.0-alpha.2] - 2016-10-21

This version includes a lot of refactoring from the previous release. Developers need to switch to the new enact-dev command-line tool.

### Fixed

- Update spotlight container handling
- Inline docs updated to be more consistent and comprehensive

## [1.0.0-alpha.1] - 2016-09-26

Initial release<|MERGE_RESOLUTION|>--- conflicted
+++ resolved
@@ -6,10 +6,8 @@
 
 ### Fixed
 
-<<<<<<< HEAD
 - `spotlight.Spotlight` calling `set()` now properly updates the container config
 - `spotlight.Spotlight` behavior to properly save the last-focused element for nested containers
-=======
 `spotlight.Spotlight` behavior to properly save the last-focused element for nested containers
 
 ### Removed
@@ -25,7 +23,6 @@
 ### Fixed
 
 - `spotlight.Spotlight` pointer behavior where upon immediately entering pointer-mode, hovering over a spottable component may result in the component not receiving focus
->>>>>>> 37fcfb99
 
 ### Changed
 
