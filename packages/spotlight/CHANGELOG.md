# Change Log

The following is a curated list of changes in the Enact spotlight module, newest changes on the top.

## [2.0.0-beta.4] - 2018-05-21

### Fixed

<<<<<<< HEAD
- `spotlight/Spottable` making a component as spottable when `spotlightDisabled` is set
- `spotlight` to handle pointer events only when pointer has moved
- `spotlight` to correctly set the active container id when unable to set focus to a container
=======
- `spotlight/Spottable` to not make components spottable when `spotlightDisabled` is set
>>>>>>> d295807d

## [2.0.0-beta.3] - 2018-05-14

### Fixed

- `spotlight` to retry setting focus when the window is activated
- `spotlight` handling of 5-way events after the pointer hides

## [2.0.0-beta.2] - 2018-05-07

### Fixed

- `spotlight/Spottable` to not add a focused state when a component had already been set as disabled

## [2.0.0-beta.1] - 2018-04-29

### Changed

- `spotlight/Spottable` to retain focus on a component when it becomes disabled while focused

## [2.0.0-alpha.8] - 2018-04-17

No significant changes.

## [2.0.0-alpha.7 - 2018-04-03]

### Fixed

- `spotlight` to partition and prioritize next spottable elements for more natural 5-way behavior

## [2.0.0-alpha.6] - 2018-03-22

### Removed

- `spotlight/SpotlightContainerDecorator` prop `containerId`, to be replaced by `spotlightId`

### Added

- `spotlight/Pause` module which acts as a semaphore for spotlight pause state
- `spotlight/Spottable` prop `spotlightId` to simplify focusing components

### Changed

- `spotlight/Spotlight.focus` to support focusing by `spotlightId`
- `spotlight` container attributes `data-container-disabled` and `data-container-muted` to be `data-spotlight-container-disabled` and `data-spotlight-container-muted`, respectively

## [2.0.0-alpha.5] - 2018-03-07

No significant changes.

## [2.0.0-alpha.4] - 2018-02-13

### Fixed

- `spotlight/Spottable` to not remove `tabindex` from unspottable components to allow blur events to propagate as expected when a component becomes disabled
- `spotlight/Spottable` to prevent unnecessary updates due to focus changes

## [2.0.0-alpha.3] - 2018-01-18

No significant changes.

## [2.0.0-alpha.2] - 2017-08-29

No significant changes.

## [2.0.0-alpha.1] - 2017-08-27

No significant changes.

## [1.15.0] - 2018-02-28

No significant changes.

## [1.14.0] - 2018-02-23

No significant changes.

## [1.13.3] - 2018-01-16

No significant changes.

## [1.13.2] - 2017-12-14

### Fixed

- `spotlight` to guard against accessing unconfigured container configurations

## [1.13.1] - 2017-12-06

No significant changes.

## [1.13.0] - 2017-11-28

No significant changes.

## [1.12.2] - 2017-11-15

### Fixed

- `spotlight` to handle non-5-way keys correctly to focus on next 5-way keys
- `spotlight/Spottable` to forward `onMouseEnter` and `onMouseLeave`

## [1.12.1] - 2017-11-07

No significant changes.

## [1.12.0] - 2017-10-27

### Fixed

- `spotlight` to focus enabled items that were hovered while disabled
- `spotlight` to not access non-existent container configurations
- `spotlight/Spottable` to not block next enter key when focus is moved while pressing enter

## [1.11.0] - 2017-10-24

### Changed

- `spotlight` to handle key events to preserve pointer mode for specific keys

### Fixed

- `spotlight` to not require multiple 5-way key presses in order to change focus after the window regains focus

## [1.10.1] - 2017-10-16

### Fixed

- `spotlight.Spotlight` method `focus()` to prevent focusing components within containers that are being removed

## [1.10.0] - 2017-10-09

### Fixed

- `spotlight.Spotlight` method `focus()` to verify that the target element matches its container's selector rules prior to setting focus

## [1.9.3] - 2017-10-03

- `spotlight.Spotlight` method `focus()` to verify that the target element matches its container's selector rules prior to setting focus

## [1.9.2] - 2017-09-26

No significant changes.

## [1.9.1] - 2017-09-25

No significant changes.

## [1.9.0] - 2017-09-22

### Changed

- `spotlight` to block handling repeated key down events that were interrupted by a pointer event

### Fixed

- `spotlight` to not try to focus something when the window is activated unless the window has been previously blurred
- `spotlight` to prevent containers that have been unmounted from being considered potential targets

## [1.8.0] - 2017-09-07

### Fixed

- `spotlight/Spottable` to clean up internal spotted state when blurred within `onSpotlightDisappear` handler

## [1.7.0] - 2017-08-23

### Added

- `spotlight/SpotlightContainerDecorator` config option `continue5WayHold` to support moving focus to the next spottable element on 5-way hold key
- `spotlight/Spottable` ability to restore focus when an initially disabled component becomes enabled

### Fixed

- `spotlight` to correctly restore focus to a spotlight container in another container
- `spotlight` to not try to focus something when the window is activated if focus is already set

## [1.6.1] - 2017-08-07

No significant changes.

## [1.6.0] - 2017-08-04

### Changed

- `spotlight` containers using a `restrict` value of `'self-only'` will ignore `leaveFor` directives when attempting to leave the container via 5-way

### Fixed

- `spotlight` to not blur and re-focus an element that is already focused

## [1.5.0] - 2017-07-19

### Changed

- `spotlight` 5-way target selection to ignore empty containers
- `spotlight` containers to support an array of selectors for `defaultElement`

## [1.4.1] - 2017-07-05

### Changed

- `spotlight/Spottable` to remove focus from a component when it becomes disabled and move it to another component if not explicitly moved during the `onSpotlightDisappear` event callback

## [1.4.0] - 2017-06-29

### Added

- `spotlight` handlers for window focus events

### Fixed

- `spotlight` navigation through spottable components while holding down a directional key
- `spotlight` support for preventing 5-way navigation out of a container using an empty selector
- `spotlight` container support for default elements within subcontainers

## [1.3.1] - 2017-06-14

### Fixed

- `spotlight` incorrectly focusing components within spotlight containers with `data-container-disabled` set to `false`
- `spotlight` failing to focus the default element configured for a container

## [1.3.0] - 2017-06-12

### Added

- `spotlight/styles/mixins.less` mixins which allow state-selector-rules (muted, spottable, focus, disabled) to be applied to the parent instead of the component's self. This provides much more flexibility without extra mixins to memorize.

### Changed

- `spotlight` submodules to significantly improve testability

### Fixed

- `spotlight` navigation to elements that are hidden within an overflow container (e.g. a `Scroller`)

## [1.2.2] - 2017-05-31

No significant changes.

## [1.2.1] - 2017-05-25

No significant changes.

## [1.2.0] - 2017-05-17

### Deprecated

- `spotlight/SpotlightRootDecorator.spotlightRootContainerName` to be removed in 2.0.0

### Added

- `spotlight/styles/mixins.less` which includes several mixins (`.focus`, `.disabled`, `.muted`, and `.mutedFocus`) to make it a little easier to target specific spotlight states

### Changed

- `spotlight/SpotlightContainerDecorator` config property, `enterTo`, default value to be `null` rather than `'last-focused'`
- `spotlight` container handling to address known issues and improve testability

## [1.1.0] - 2017-04-21

### Added

- `spotlight/SpotlightRootDecorator` config option: `noAutoFocus` to support prevention of setting automatic focus after render
- `spotlight.Spotlight` method `getSpottableDescendants()`

### Changed

- `spotlight/SpotlightContainerDecorator` to have no default for `spotlightRestrict`

### Fixed

- `spotlight.Spotlight` to consider nested containers when adjusting focus

## [1.0.0] - 2017-03-31

### Removed

- `spotlight.Spottable` replaced by `spotlight/Spottable`
- `spotlight.spottableClass` replaced by `spotlight/Spottable.spottableClass`
- `spotlight.SpotlightContainerDecorator` replaced by `spotlight/SpotlightContainerDecorator`
- `spotlight.spotlightDefaultClass` replaced by `spotlight/SpotlightContainerDecorator.spotlightDefaultClass`
- `spotlight.SpotlightRootDecorator` replaced by `spotlight/SpotlightRootDecorator`

### Fixed

- `spotlight.Spotlight` `set()` to properly update the container config
- `spotlight.Spotlight` to properly save the last-focused element for nested containers

## [1.0.0-beta.4] - 2017-03-10

### Changed

- `spotlight.Spottable` to prevent emulating mouse events for repeated key events

### Fixed

- `spotlight.Spotlight` pointer behavior where upon immediately entering pointer-mode, hovering over a spottable component may result in the component not receiving focus

## [1.0.0-beta.3] - 2017-02-21

### Fixed

- `spotlight.Spotlight` behavior to follow container config rules when navigating between containers
- `spotlight.Spotlight` behavior to not set focus on spottable components animating past the pointer when not in pointer-mode
- `spotlight.Spotlight` 5-way behavior where selecting a spottable component may require multiple attempts before performing actions
- `spotlight.Spotlight` to not unfocus elements on scroll

## [1.0.0-beta.2] - 2017-01-30

### Added

- `spotlight.SpotlightContainerDecorator` support for `spotlightDisabled` prop
- `spotlight.Spottable` support for `onSpotlightDown`, `onSpotlightLeft`, `onSpotlightRight`, and `onSpotlightUp` properties
- `spotlight.Spotlight` method `getDirection()` to replace `spotlightDirections`

### Removed

- `spotlight.Spotlight` `spotlightDirections`

## [1.0.0-beta.1] - 2016-12-30

### Added

- `spotlight.Spotlight` methods `isPaused()`, `isSpottable()`, `getCurrent()`, and `isMuted()`
- `spotlight.SpotlightContainerDecorator` property `spotlightMuted`
- `spotlight.spotlightDirections` export

## [1.0.0-alpha.5] - 2016-12-16

No changes.

## [1.0.0-alpha.4] - 2016-12-2

### Added

- `setPointerMode()` and `setActiveContainer()` methods

## [1.0.0-alpha.3] - 2016-11-8

### Added

- `spotlightDefaultClass` to `@enact/spotlight` export. Applying this class to an item in a
	container will cause it to be the default spotted item in that container.

### Changed

- Spotlight containers to spot the last focused element by default

### Removed

- `decorated` prop from `@enact/spotlight/focusable` as this relationship is managed
	implicitly by the component decorated by `@enact/spotlight/focusable`.

### Fixed

- Spotlight stops at container boundaries when 5-way key held down
- Several issues related to spotting controls in edge cases

## [1.0.0-alpha.2] - 2016-10-21

This version includes a lot of refactoring from the previous release. Developers need to switch to the new enact-dev command-line tool.

### Fixed

- Update spotlight container handling
- Inline docs updated to be more consistent and comprehensive

## [1.0.0-alpha.1] - 2016-09-26

Initial release<|MERGE_RESOLUTION|>--- conflicted
+++ resolved
@@ -6,13 +6,10 @@
 
 ### Fixed
 
-<<<<<<< HEAD
 - `spotlight/Spottable` making a component as spottable when `spotlightDisabled` is set
 - `spotlight` to handle pointer events only when pointer has moved
 - `spotlight` to correctly set the active container id when unable to set focus to a container
-=======
 - `spotlight/Spottable` to not make components spottable when `spotlightDisabled` is set
->>>>>>> d295807d
 
 ## [2.0.0-beta.3] - 2018-05-14
 
