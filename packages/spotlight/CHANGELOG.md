# Change Log

The following is a curated list of changes in the Enact spotlight module, newest changes on the top.

## [unreleased]

### Fixed

<<<<<<< HEAD
- `spotlight.Spottable` behavior for forwarding selection `onKeyUp` events
=======
`spotlight.Spotlight` behavior to properly save the last-focused element for nested containers

### Removed

- `spotlight.Spottable` replaced by `spotlight/Spottable`
- `spotlight.spottableClass` replaced by `spotlight/Spottable.spottableClass`
- `spotlight.SpotlightContainerDecorator` replaced by `spotlight/SpotlightContainerDecorator`
- `spotlight.spotlightDefaultClass` replaced by `spotlight/SpotlightContainerDecorator.spotlightDefaultClass`
- `spotlight.SpotlightRootDecorator` replaced by `spotlight/SpotlightRootDecorator`

## [1.0.0-beta.4] - 2017-03-10

### Fixed

- `spotlight.Spotlight` pointer behavior where upon immediately entering pointer-mode, hovering over a spottable component may result in the component not receiving focus
>>>>>>> 37fcfb99

### Changed

- `spotlight.Spottable` to prevent emulating mouse events for repeated key events

## [1.0.0-beta.3] - 2017-02-21

### Fixed

- `spotlight.Spotlight` behavior to follow container config rules when navigating between containers
- `spotlight.Spotlight` behavior to not set focus on spottable components animating past the pointer when not in pointer-mode
- `spotlight.Spotlight` 5-way behavior where selecting a spottable component may require multiple attempts before performing actions
- `spotlight.Spotlight` to not unfocus elements on scroll

## [1.0.0-beta.2] - 2017-01-30

### Added

- `spotlight.SpotlightContainerDecorator` support for `spotlightDisabled` prop
- `spotlight.Spottable` support for `onSpotlightDown`, `onSpotlightLeft`, `onSpotlightRight`, and `onSpotlightUp` properties
- `spotlight.Spotlight` method `getDirection()` to replace `spotlightDirections`

### Removed

- `spotlight.Spotlight` `spotlightDirections`

## [1.0.0-beta.1] - 2016-12-30

### Added

- `spotlight.Spotlight` methods `isPaused()`, `isSpottable()`, `getCurrent()`, and `isMuted()`
- `spotlight.SpotlightContainerDecorator` property `spotlightMuted`
- `spotlight.spotlightDirections` export

## [1.0.0-alpha.5] - 2016-12-16

No changes.

## [1.0.0-alpha.4] - 2016-12-2

### Added

- `setPointerMode()` and `setActiveContainer()` methods

## [1.0.0-alpha.3] - 2016-11-8

### Added

- `spotlightDefaultClass` to `@enact/spotlight` export. Applying this class to an item in a
	container will cause it to be the default spotted item in that container.

### Changed

- Spotlight containers to spot the last focused element by default

### Removed

- `decorated` prop from `@enact/spotlight/focusable` as this relationship is managed
	implicitly by the component decorated by `@enact/spotlight/focusable`.

### Fixed

- Spotlight stops at container boundaries when 5-way key held down
- Several issues related to spotting controls in edge cases

## [1.0.0-alpha.2] - 2016-10-21

This version includes a lot of refactoring from the previous release. Developers need to switch to the new enact-dev command-line tool.

### Fixed

- Update spotlight container handling
- Inline docs updated to be more consistent and comprehensive

## [1.0.0-alpha.1] - 2016-09-26

Initial release<|MERGE_RESOLUTION|>--- conflicted
+++ resolved
@@ -6,10 +6,8 @@
 
 ### Fixed
 
-<<<<<<< HEAD
-- `spotlight.Spottable` behavior for forwarding selection `onKeyUp` events
-=======
-`spotlight.Spotlight` behavior to properly save the last-focused element for nested containers
+- `spotlight/Spottable` behavior for forwarding selection `onKeyUp` events
+- `spotlight/Spotlight` behavior to properly save the last-focused element for nested containers
 
 ### Removed
 
@@ -24,7 +22,6 @@
 ### Fixed
 
 - `spotlight.Spotlight` pointer behavior where upon immediately entering pointer-mode, hovering over a spottable component may result in the component not receiving focus
->>>>>>> 37fcfb99
 
 ### Changed
 
