--- conflicted
+++ resolved
@@ -3,13 +3,10 @@
 The following is a curated list of changes in the Enact spotlight module, newest changes on the top.
 
 ## [unreleased]
-<<<<<<< HEAD
 
 ### Changed
 
 - `spotlight/Spottable` to forward `onSelectionCancel` and `onSpotlightDisappear` with event type
-=======
->>>>>>> a40ecf7d
 
 ### Fixed
 
