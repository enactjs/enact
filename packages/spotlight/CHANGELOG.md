# Change Log

The following is a curated list of changes in the Enact spotlight module, newest changes on the top.

## [unreleased]

### Added

<<<<<<< HEAD
- `isMuted()` method to `@enact/spotlight`
- `spotlightMuted` prop to `@enact/spotlight/container`
=======
- `isPaused()`, `isSpottable()`, and `getCurrent()` methods
>>>>>>> 8ad5a29c

## [1.0.0-alpha.5] - 2016-12-16

No changes.

## [1.0.0-alpha.4] - 2016-12-2

### Added

- `setPointerMode()` and `setActiveContainer()` methods

## [1.0.0-alpha.3] - 2016-11-8

### Added

- `spotlightDefaultClass` to `@enact/spotlight` export. Applying this class to an item in a
	container will cause it to be the default spotted item in that container.

### Changed

- Spotlight containers to spot the last focused element by default

### Removed

- `decorated` prop from `@enact/spotlight/focusable` as this relationship is managed
	implicitly by the component decorated by `@enact/spotlight/focusable`.

### Fixed

- Spotlight stops at container boundaries when 5-way key held down
- Several issues related to spotting controls in edge cases

## [1.0.0-alpha.2] - 2016-10-21

This version includes a lot of refactoring from the previous release. Developers need to switch to the new enact-dev command-line tool.

### Fixed

- Update spotlight container handling
- Inline docs updated to be more consistent and comprehensive

## [1.0.0-alpha.1] - 2016-09-26

Initial release<|MERGE_RESOLUTION|>--- conflicted
+++ resolved
@@ -6,12 +6,9 @@
 
 ### Added
 
-<<<<<<< HEAD
 - `isMuted()` method to `@enact/spotlight`
 - `spotlightMuted` prop to `@enact/spotlight/container`
-=======
 - `isPaused()`, `isSpottable()`, and `getCurrent()` methods
->>>>>>> 8ad5a29c
 
 ## [1.0.0-alpha.5] - 2016-12-16
 
