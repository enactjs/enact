--- conflicted
+++ resolved
@@ -2,13 +2,12 @@
 
 The following is a curated list of changes in the Enact spotlight module, newest changes on the top.
 
-<<<<<<< HEAD
 ## [unreleased]
 
 ### Added
 
 - `spotlight` an optional `options.preventScroll` parameter to `focus` function to prevent scrolling by focus
-=======
+
 ## [5.0.0-alpha.3] - 2024-12-02
 
 No significant changes.
@@ -20,7 +19,6 @@
 ## [4.9.3] - 2024-10-29
 
 No significant changes.
->>>>>>> fdc137be
 
 ## [5.0.0-alpha.2] - 2024-10-08
 
