--- conflicted
+++ resolved
@@ -2,7 +2,6 @@
 
 The following is a curated list of changes in the Enact spotlight module, newest changes on the top.
 
-<<<<<<< HEAD
 ## [unreleased]
 
 ### Deprecated
@@ -18,9 +17,10 @@
 No significant changes.
 
 ## [2.0.0-alpha.1] - 2017-08-27
-=======
+
+No significant changes.
+
 ## [1.13.3] - 2017-01-16
->>>>>>> 02ba13df
 
 No significant changes.
 
