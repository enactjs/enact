# Change Log

The following is a curated list of changes in the Enact spotlight module, newest changes on the top.

<<<<<<< HEAD
## [unreleased]

### Fixed

- `spotlight` to partition and prioritize next spottable elements for more natural 5-way behavior
=======
## [2.0.0-alpha.6] - 2018-03-22

### Removed

- `spotlight/SpotlightContainerDecorator` prop `containerId`, to be replaced by `spotlightId`

### Added

- `spotlight/Pause` module which acts as a semaphore for spotlight pause state
- `spotlight/Spottable` prop `spotlightId` to simplify focusing components

### Changed

- `spotlight/Spotlight.focus` to support focusing by `spotlightId`
- `spotlight` container attributes `data-container-disabled` and `data-container-muted` to be `data-spotlight-container-disabled` and `data-spotlight-container-muted`, respectively
>>>>>>> 989c4bb2

## [2.0.0-alpha.5] - 2018-03-07

No significant changes.

## [2.0.0-alpha.4] - 2018-02-13

### Fixed

- `spotlight/Spottable` to not remove `tabindex` from unspottable components to allow blur events to propagate as expected when a component becomes disabled
- `spotlight/Spottable` to prevent unnecessary updates due to focus changes

## [2.0.0-alpha.3] - 2018-01-18

No significant changes.

## [2.0.0-alpha.2] - 2017-08-29

No significant changes.

## [2.0.0-alpha.1] - 2017-08-27

No significant changes.

## [1.15.0] - 2018-02-28

No significant changes.

## [1.14.0] - 2018-02-23

No significant changes.

## [1.13.3] - 2018-01-16

No significant changes.

## [1.13.2] - 2017-12-14

### Fixed

- `spotlight` to guard against accessing unconfigured container configurations

## [1.13.1] - 2017-12-06

No significant changes.

## [1.13.0] - 2017-11-28

No significant changes.

## [1.12.2] - 2017-11-15

### Fixed

- `spotlight` to handle non-5-way keys correctly to focus on next 5-way keys
- `spotlight/Spottable` to forward `onMouseEnter` and `onMouseLeave`

## [1.12.1] - 2017-11-07

No significant changes.

## [1.12.0] - 2017-10-27

### Fixed

- `spotlight` to focus enabled items that were hovered while disabled
- `spotlight` to not access non-existent container configurations
- `spotlight/Spottable` to not block next enter key when focus is moved while pressing enter

## [1.11.0] - 2017-10-24

### Changed

- `spotlight` to handle key events to preserve pointer mode for specific keys

### Fixed

- `spotlight` to not require multiple 5-way key presses in order to change focus after the window regains focus

## [1.10.1] - 2017-10-16

### Fixed

- `spotlight.Spotlight` method `focus()` to prevent focusing components within containers that are being removed

## [1.10.0] - 2017-10-09

### Fixed

- `spotlight.Spotlight` method `focus()` to verify that the target element matches its container's selector rules prior to setting focus

## [1.9.3] - 2017-10-03

- `spotlight.Spotlight` method `focus()` to verify that the target element matches its container's selector rules prior to setting focus

## [1.9.2] - 2017-09-26

No significant changes.

## [1.9.1] - 2017-09-25

No significant changes.

## [1.9.0] - 2017-09-22

### Changed

- `spotlight` to block handling repeated key down events that were interrupted by a pointer event

### Fixed

- `spotlight` to not try to focus something when the window is activated unless the window has been previously blurred
- `spotlight` to prevent containers that have been unmounted from being considered potential targets

## [1.8.0] - 2017-09-07

### Fixed

- `spotlight/Spottable` to clean up internal spotted state when blurred within `onSpotlightDisappear` handler

## [1.7.0] - 2017-08-23

### Added

- `spotlight/SpotlightContainerDecorator` config option `continue5WayHold` to support moving focus to the next spottable element on 5-way hold key
- `spotlight/Spottable` ability to restore focus when an initially disabled component becomes enabled

### Fixed

- `spotlight` to correctly restore focus to a spotlight container in another container
- `spotlight` to not try to focus something when the window is activated if focus is already set

## [1.6.1] - 2017-08-07

No significant changes.

## [1.6.0] - 2017-08-04

### Changed

- `spotlight` containers using a `restrict` value of `'self-only'` will ignore `leaveFor` directives when attempting to leave the container via 5-way

### Fixed

- `spotlight` to not blur and re-focus an element that is already focused

## [1.5.0] - 2017-07-19

### Changed

- `spotlight` 5-way target selection to ignore empty containers
- `spotlight` containers to support an array of selectors for `defaultElement`

## [1.4.1] - 2017-07-05

### Changed

- `spotlight/Spottable` to remove focus from a component when it becomes disabled and move it to another component if not explicitly moved during the `onSpotlightDisappear` event callback

## [1.4.0] - 2017-06-29

### Added

- `spotlight` handlers for window focus events

### Fixed

- `spotlight` navigation through spottable components while holding down a directional key
- `spotlight` support for preventing 5-way navigation out of a container using an empty selector
- `spotlight` container support for default elements within subcontainers

## [1.3.1] - 2017-06-14

### Fixed

- `spotlight` incorrectly focusing components within spotlight containers with `data-container-disabled` set to `false`
- `spotlight` failing to focus the default element configured for a container

## [1.3.0] - 2017-06-12

### Added

- `spotlight/styles/mixins.less` mixins which allow state-selector-rules (muted, spottable, focus, disabled) to be applied to the parent instead of the component's self. This provides much more flexibility without extra mixins to memorize.

### Changed

- `spotlight` submodules to significantly improve testability

### Fixed

- `spotlight` navigation to elements that are hidden within an overflow container (e.g. a `Scroller`)

## [1.2.2] - 2017-05-31

No significant changes.

## [1.2.1] - 2017-05-25

No significant changes.

## [1.2.0] - 2017-05-17

### Deprecated

- `spotlight/SpotlightRootDecorator.spotlightRootContainerName` to be removed in 2.0.0

### Added

- `spotlight/styles/mixins.less` which includes several mixins (`.focus`, `.disabled`, `.muted`, and `.mutedFocus`) to make it a little easier to target specific spotlight states

### Changed

- `spotlight/SpotlightContainerDecorator` config property, `enterTo`, default value to be `null` rather than `'last-focused'`
- `spotlight` container handling to address known issues and improve testability

## [1.1.0] - 2017-04-21

### Added

- `spotlight/SpotlightRootDecorator` config option: `noAutoFocus` to support prevention of setting automatic focus after render
- `spotlight.Spotlight` method `getSpottableDescendants()`

### Changed

- `spotlight/SpotlightContainerDecorator` to have no default for `spotlightRestrict`

### Fixed

- `spotlight.Spotlight` to consider nested containers when adjusting focus

## [1.0.0] - 2017-03-31

### Removed

- `spotlight.Spottable` replaced by `spotlight/Spottable`
- `spotlight.spottableClass` replaced by `spotlight/Spottable.spottableClass`
- `spotlight.SpotlightContainerDecorator` replaced by `spotlight/SpotlightContainerDecorator`
- `spotlight.spotlightDefaultClass` replaced by `spotlight/SpotlightContainerDecorator.spotlightDefaultClass`
- `spotlight.SpotlightRootDecorator` replaced by `spotlight/SpotlightRootDecorator`

### Fixed

- `spotlight.Spotlight` `set()` to properly update the container config
- `spotlight.Spotlight` to properly save the last-focused element for nested containers

## [1.0.0-beta.4] - 2017-03-10

### Changed

- `spotlight.Spottable` to prevent emulating mouse events for repeated key events

### Fixed

- `spotlight.Spotlight` pointer behavior where upon immediately entering pointer-mode, hovering over a spottable component may result in the component not receiving focus

## [1.0.0-beta.3] - 2017-02-21

### Fixed

- `spotlight.Spotlight` behavior to follow container config rules when navigating between containers
- `spotlight.Spotlight` behavior to not set focus on spottable components animating past the pointer when not in pointer-mode
- `spotlight.Spotlight` 5-way behavior where selecting a spottable component may require multiple attempts before performing actions
- `spotlight.Spotlight` to not unfocus elements on scroll

## [1.0.0-beta.2] - 2017-01-30

### Added

- `spotlight.SpotlightContainerDecorator` support for `spotlightDisabled` prop
- `spotlight.Spottable` support for `onSpotlightDown`, `onSpotlightLeft`, `onSpotlightRight`, and `onSpotlightUp` properties
- `spotlight.Spotlight` method `getDirection()` to replace `spotlightDirections`

### Removed

- `spotlight.Spotlight` `spotlightDirections`

## [1.0.0-beta.1] - 2016-12-30

### Added

- `spotlight.Spotlight` methods `isPaused()`, `isSpottable()`, `getCurrent()`, and `isMuted()`
- `spotlight.SpotlightContainerDecorator` property `spotlightMuted`
- `spotlight.spotlightDirections` export

## [1.0.0-alpha.5] - 2016-12-16

No changes.

## [1.0.0-alpha.4] - 2016-12-2

### Added

- `setPointerMode()` and `setActiveContainer()` methods

## [1.0.0-alpha.3] - 2016-11-8

### Added

- `spotlightDefaultClass` to `@enact/spotlight` export. Applying this class to an item in a
	container will cause it to be the default spotted item in that container.

### Changed

- Spotlight containers to spot the last focused element by default

### Removed

- `decorated` prop from `@enact/spotlight/focusable` as this relationship is managed
	implicitly by the component decorated by `@enact/spotlight/focusable`.

### Fixed

- Spotlight stops at container boundaries when 5-way key held down
- Several issues related to spotting controls in edge cases

## [1.0.0-alpha.2] - 2016-10-21

This version includes a lot of refactoring from the previous release. Developers need to switch to the new enact-dev command-line tool.

### Fixed

- Update spotlight container handling
- Inline docs updated to be more consistent and comprehensive

## [1.0.0-alpha.1] - 2016-09-26

Initial release<|MERGE_RESOLUTION|>--- conflicted
+++ resolved
@@ -2,13 +2,11 @@
 
 The following is a curated list of changes in the Enact spotlight module, newest changes on the top.
 
-<<<<<<< HEAD
 ## [unreleased]
 
 ### Fixed
 
 - `spotlight` to partition and prioritize next spottable elements for more natural 5-way behavior
-=======
 ## [2.0.0-alpha.6] - 2018-03-22
 
 ### Removed
@@ -24,7 +22,6 @@
 
 - `spotlight/Spotlight.focus` to support focusing by `spotlightId`
 - `spotlight` container attributes `data-container-disabled` and `data-container-muted` to be `data-spotlight-container-disabled` and `data-spotlight-container-muted`, respectively
->>>>>>> 989c4bb2
 
 ## [2.0.0-alpha.5] - 2018-03-07
 
