# Change Log

The following is a curated list of changes in the Enact spotlight module, newest changes on the top.

## [2.0.0-beta.2] - 2018-05-07

### Fixed

- `spotlight/Spottable` to not set its focused state when disabled
<<<<<<< HEAD
- `spotlight` handling of 5-way events after the pointer hides
=======
>>>>>>> edee290f

## [2.0.0-beta.1] - 2018-04-29

### Changed

- `spotlight/Spottable` to retain focus on a component when it becomes disabled while focused

## [2.0.0-alpha.8] - 2018-04-17

No significant changes.

## [2.0.0-alpha.7 - 2018-04-03]

### Fixed

- `spotlight` to partition and prioritize next spottable elements for more natural 5-way behavior

## [2.0.0-alpha.6] - 2018-03-22

### Removed

- `spotlight/SpotlightContainerDecorator` prop `containerId`, to be replaced by `spotlightId`

### Added

- `spotlight/Pause` module which acts as a semaphore for spotlight pause state
- `spotlight/Spottable` prop `spotlightId` to simplify focusing components

### Changed

- `spotlight/Spotlight.focus` to support focusing by `spotlightId`
- `spotlight` container attributes `data-container-disabled` and `data-container-muted` to be `data-spotlight-container-disabled` and `data-spotlight-container-muted`, respectively

## [2.0.0-alpha.5] - 2018-03-07

No significant changes.

## [2.0.0-alpha.4] - 2018-02-13

### Fixed

- `spotlight/Spottable` to not remove `tabindex` from unspottable components to allow blur events to propagate as expected when a component becomes disabled
- `spotlight/Spottable` to prevent unnecessary updates due to focus changes

## [2.0.0-alpha.3] - 2018-01-18

No significant changes.

## [2.0.0-alpha.2] - 2017-08-29

No significant changes.

## [2.0.0-alpha.1] - 2017-08-27

No significant changes.

## [1.15.0] - 2018-02-28

No significant changes.

## [1.14.0] - 2018-02-23

No significant changes.

## [1.13.3] - 2018-01-16

No significant changes.

## [1.13.2] - 2017-12-14

### Fixed

- `spotlight` to guard against accessing unconfigured container configurations

## [1.13.1] - 2017-12-06

No significant changes.

## [1.13.0] - 2017-11-28

No significant changes.

## [1.12.2] - 2017-11-15

### Fixed

- `spotlight` to handle non-5-way keys correctly to focus on next 5-way keys
- `spotlight/Spottable` to forward `onMouseEnter` and `onMouseLeave`

## [1.12.1] - 2017-11-07

No significant changes.

## [1.12.0] - 2017-10-27

### Fixed

- `spotlight` to focus enabled items that were hovered while disabled
- `spotlight` to not access non-existent container configurations
- `spotlight/Spottable` to not block next enter key when focus is moved while pressing enter

## [1.11.0] - 2017-10-24

### Changed

- `spotlight` to handle key events to preserve pointer mode for specific keys

### Fixed

- `spotlight` to not require multiple 5-way key presses in order to change focus after the window regains focus

## [1.10.1] - 2017-10-16

### Fixed

- `spotlight.Spotlight` method `focus()` to prevent focusing components within containers that are being removed

## [1.10.0] - 2017-10-09

### Fixed

- `spotlight.Spotlight` method `focus()` to verify that the target element matches its container's selector rules prior to setting focus

## [1.9.3] - 2017-10-03

- `spotlight.Spotlight` method `focus()` to verify that the target element matches its container's selector rules prior to setting focus

## [1.9.2] - 2017-09-26

No significant changes.

## [1.9.1] - 2017-09-25

No significant changes.

## [1.9.0] - 2017-09-22

### Changed

- `spotlight` to block handling repeated key down events that were interrupted by a pointer event

### Fixed

- `spotlight` to not try to focus something when the window is activated unless the window has been previously blurred
- `spotlight` to prevent containers that have been unmounted from being considered potential targets

## [1.8.0] - 2017-09-07

### Fixed

- `spotlight/Spottable` to clean up internal spotted state when blurred within `onSpotlightDisappear` handler

## [1.7.0] - 2017-08-23

### Added

- `spotlight/SpotlightContainerDecorator` config option `continue5WayHold` to support moving focus to the next spottable element on 5-way hold key
- `spotlight/Spottable` ability to restore focus when an initially disabled component becomes enabled

### Fixed

- `spotlight` to correctly restore focus to a spotlight container in another container
- `spotlight` to not try to focus something when the window is activated if focus is already set

## [1.6.1] - 2017-08-07

No significant changes.

## [1.6.0] - 2017-08-04

### Changed

- `spotlight` containers using a `restrict` value of `'self-only'` will ignore `leaveFor` directives when attempting to leave the container via 5-way

### Fixed

- `spotlight` to not blur and re-focus an element that is already focused

## [1.5.0] - 2017-07-19

### Changed

- `spotlight` 5-way target selection to ignore empty containers
- `spotlight` containers to support an array of selectors for `defaultElement`

## [1.4.1] - 2017-07-05

### Changed

- `spotlight/Spottable` to remove focus from a component when it becomes disabled and move it to another component if not explicitly moved during the `onSpotlightDisappear` event callback

## [1.4.0] - 2017-06-29

### Added

- `spotlight` handlers for window focus events

### Fixed

- `spotlight` navigation through spottable components while holding down a directional key
- `spotlight` support for preventing 5-way navigation out of a container using an empty selector
- `spotlight` container support for default elements within subcontainers

## [1.3.1] - 2017-06-14

### Fixed

- `spotlight` incorrectly focusing components within spotlight containers with `data-container-disabled` set to `false`
- `spotlight` failing to focus the default element configured for a container

## [1.3.0] - 2017-06-12

### Added

- `spotlight/styles/mixins.less` mixins which allow state-selector-rules (muted, spottable, focus, disabled) to be applied to the parent instead of the component's self. This provides much more flexibility without extra mixins to memorize.

### Changed

- `spotlight` submodules to significantly improve testability

### Fixed

- `spotlight` navigation to elements that are hidden within an overflow container (e.g. a `Scroller`)

## [1.2.2] - 2017-05-31

No significant changes.

## [1.2.1] - 2017-05-25

No significant changes.

## [1.2.0] - 2017-05-17

### Deprecated

- `spotlight/SpotlightRootDecorator.spotlightRootContainerName` to be removed in 2.0.0

### Added

- `spotlight/styles/mixins.less` which includes several mixins (`.focus`, `.disabled`, `.muted`, and `.mutedFocus`) to make it a little easier to target specific spotlight states

### Changed

- `spotlight/SpotlightContainerDecorator` config property, `enterTo`, default value to be `null` rather than `'last-focused'`
- `spotlight` container handling to address known issues and improve testability

## [1.1.0] - 2017-04-21

### Added

- `spotlight/SpotlightRootDecorator` config option: `noAutoFocus` to support prevention of setting automatic focus after render
- `spotlight.Spotlight` method `getSpottableDescendants()`

### Changed

- `spotlight/SpotlightContainerDecorator` to have no default for `spotlightRestrict`

### Fixed

- `spotlight.Spotlight` to consider nested containers when adjusting focus

## [1.0.0] - 2017-03-31

### Removed

- `spotlight.Spottable` replaced by `spotlight/Spottable`
- `spotlight.spottableClass` replaced by `spotlight/Spottable.spottableClass`
- `spotlight.SpotlightContainerDecorator` replaced by `spotlight/SpotlightContainerDecorator`
- `spotlight.spotlightDefaultClass` replaced by `spotlight/SpotlightContainerDecorator.spotlightDefaultClass`
- `spotlight.SpotlightRootDecorator` replaced by `spotlight/SpotlightRootDecorator`

### Fixed

- `spotlight.Spotlight` `set()` to properly update the container config
- `spotlight.Spotlight` to properly save the last-focused element for nested containers

## [1.0.0-beta.4] - 2017-03-10

### Changed

- `spotlight.Spottable` to prevent emulating mouse events for repeated key events

### Fixed

- `spotlight.Spotlight` pointer behavior where upon immediately entering pointer-mode, hovering over a spottable component may result in the component not receiving focus

## [1.0.0-beta.3] - 2017-02-21

### Fixed

- `spotlight.Spotlight` behavior to follow container config rules when navigating between containers
- `spotlight.Spotlight` behavior to not set focus on spottable components animating past the pointer when not in pointer-mode
- `spotlight.Spotlight` 5-way behavior where selecting a spottable component may require multiple attempts before performing actions
- `spotlight.Spotlight` to not unfocus elements on scroll

## [1.0.0-beta.2] - 2017-01-30

### Added

- `spotlight.SpotlightContainerDecorator` support for `spotlightDisabled` prop
- `spotlight.Spottable` support for `onSpotlightDown`, `onSpotlightLeft`, `onSpotlightRight`, and `onSpotlightUp` properties
- `spotlight.Spotlight` method `getDirection()` to replace `spotlightDirections`

### Removed

- `spotlight.Spotlight` `spotlightDirections`

## [1.0.0-beta.1] - 2016-12-30

### Added

- `spotlight.Spotlight` methods `isPaused()`, `isSpottable()`, `getCurrent()`, and `isMuted()`
- `spotlight.SpotlightContainerDecorator` property `spotlightMuted`
- `spotlight.spotlightDirections` export

## [1.0.0-alpha.5] - 2016-12-16

No changes.

## [1.0.0-alpha.4] - 2016-12-2

### Added

- `setPointerMode()` and `setActiveContainer()` methods

## [1.0.0-alpha.3] - 2016-11-8

### Added

- `spotlightDefaultClass` to `@enact/spotlight` export. Applying this class to an item in a
	container will cause it to be the default spotted item in that container.

### Changed

- Spotlight containers to spot the last focused element by default

### Removed

- `decorated` prop from `@enact/spotlight/focusable` as this relationship is managed
	implicitly by the component decorated by `@enact/spotlight/focusable`.

### Fixed

- Spotlight stops at container boundaries when 5-way key held down
- Several issues related to spotting controls in edge cases

## [1.0.0-alpha.2] - 2016-10-21

This version includes a lot of refactoring from the previous release. Developers need to switch to the new enact-dev command-line tool.

### Fixed

- Update spotlight container handling
- Inline docs updated to be more consistent and comprehensive

## [1.0.0-alpha.1] - 2016-09-26

Initial release<|MERGE_RESOLUTION|>--- conflicted
+++ resolved
@@ -2,15 +2,17 @@
 
 The following is a curated list of changes in the Enact spotlight module, newest changes on the top.
 
+## [unreleased]
+
+### Fixed
+
+- `spotlight` handling of 5-way events after the pointer hides
+
 ## [2.0.0-beta.2] - 2018-05-07
 
 ### Fixed
 
 - `spotlight/Spottable` to not set its focused state when disabled
-<<<<<<< HEAD
-- `spotlight` handling of 5-way events after the pointer hides
-=======
->>>>>>> edee290f
 
 ## [2.0.0-beta.1] - 2018-04-29
 
