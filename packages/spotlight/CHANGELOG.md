# Change Log

The following is a curated list of changes in the Enact spotlight module, newest changes on the top.

<<<<<<< HEAD
## Changed
Added preventScroll parameter to `focusElement` for enhanced scroll control.
Extended `focus` in `spotlight/Spotlight` with a containerOption parameter that includes preventScroll.
=======
## [unreleased]

### Added

- `spotlight/SpotlightRootDecorator` config `rootId` to specify React DOM tree root for global event handlers
## [4.9.0-beta.1] - 2024-06-17

No significant changes.

## [4.9.0-alpha.3] - 2024-06-05

### Changed

- `spotlight/Spottable` to have sibling DOM node as alternative to findDOMNode API which will be removed in React 19

## [4.0.15] - 2024-05-28

No significant changes.

## [4.9.0-alpha.2] - 2024-05-24

No significant changes.

## [4.0.14] - 2024-05-14

No significant changes.

## [4.7.11] - 2024-05-13

No significant changes.

## [4.9.0-alpha.1] - 2024-04-09

### Fixed

- `spotlight` navigation from the focused element clipped by an overflow container

## [4.7.10] - 2024-03-05

### Fixed

- `spotlight` navigation from the focused element clipped by an overflow container

## [4.8.0] - 2024-02-08

No significant changes.

## [4.7.9] - 2023-12-08

No significant changes.

## [4.5.6] - 2023-11-30

No significant changes.

## [4.0.13] - 2022-11-29

No significant changes.

## [4.7.8] - 2023-11-17

No significant changes.

## [4.7.7] - 2023-11-09

No significant changes.

## [4.7.6] - 2023-09-20

No significant changes.
>>>>>>> e6b42b2d

## [4.7.5] - 2023-09-12

No significant changes.

## [4.7.4] - 2023-08-31

No significant changes.

## [4.7.3] - 2023-08-10

### Added

- `spotlight/SpotlightContainerDecorator` config option `leaveFor` to direct which element receives focus when the focus is leaving

## [4.7.2] - 2023-07-14

### Fixed

- `spotlight` to not show the focus effect when pointer mode is changed to `false` by touch while an app is loading

## [4.5.4] - 2023-06-07

No significant changes.

## [4.7.1] - 2023-06-02

No significant changes.

## [4.5.3] - 2023-04-06

No significant changes.

## [4.7.0] - 2023-04-25

### Fixed

- `spotlight` to show the focus effect when pointer mode is changed to `false` while an app is loading

## [4.6.2] - 2023-03-09

No significant changes.

## [4.6.1] - 2023-02-03

No significant changes.

## [4.6.0] - 2022-12-05

No significant changes.

## [4.0.12] - 2022-09-16

No significant changes.

## [4.5.2] - 2022-08-17

No significant changes.

## [4.5.1] - 2022-08-03

No significant changes.

## [4.5.0] - 2022-07-19

No significant changes.

## [4.5.0-rc.2] - 2022-07-06

### Fixed

- `spotlight` to not leave the restrict container after returning from another app
 
## [4.5.0-rc.1] - 2022-06-23

No significant changes.

## [4.5.0-beta.1] - 2022-05-31

### Added

- `spotlight` an optional `containerOption.toOuterContainer` parameter to `focus` function to search target recursively to outer container
 
## [4.5.0-alpha.2] - 2022-05-09

### Changed

- `spotlight` to not focus on an invisible element

## [4.0.11] - 2022-04-25

No significant changes.

## [4.5.0-alpha.1] - 2022-04-15

No significant changes.

## [4.0.10] - 2022-04-05

No significant changes.

## [4.1.4] - 2022-03-24

No significant changes.

## [4.1.3] - 2022-03-07

- Updated to use `forwardCustom` and add `type` when forwarding custom events

### Fixed

- `spotlight` to correctly control focus when boundaries of an element are not integers
- Styles for `debug spotlight` option in samplers to work properly

## [3.2.7] - 2022-01-17

No significant changes.

## [4.1.2] - 2021-12-22

No significant changes.

## [4.0.9] - 2021-12-15

No significant changes.

## [4.1.1] - 2021-11-30

No significant changes.

## [4.1.0] - 2021-11-04

### Fixed

- `spotlight/SpotlightRootDecorator` to show focus effect after initial loading

## [4.0.8] - 2021-10-21

No significant changes.

## [4.0.7] - 2021-09-28

No significant changes.

## [4.0.6] - 2021-09-28

No significant changes.

## [4.0.5] - 2021-08-02

### Fixed

- `spotlight/SpotlightRootDecorator` not to add locale specific classes in the wrong DOM after isomorphic build with multi locales

## [4.0.4] - 2021-07-02

No significant changes.

## [4.0.3] - 2021-06-18

### Added

- `spotlight` an optional `containerOption` parameter to `focus` function

## [4.0.2] - 2021-05-24

### Fixed

- `spotlight/SpotlightRootDecorator` not to fail in isomorphic build

## [4.0.1] - 2021-05-21

### Changed

- `spotlight/SpotlightRootDecorator` to remove focus effect when touching up

## [4.0.0] - 2021-03-26

No significant changes.

## [4.0.0-alpha.1] - 2021-02-24

### Fixed

- `spotlight/SpotlightContainerDecorator` to properly save the last-focused element with React 17

## [3.5.0] - 2021-02-05

No significant changes.

## [3.4.11] - 2020-12-11

No significant changes.

## [3.4.10] - 2020-12-09

No significant changes.

## [3.4.9] - 2020-10-30

No significant changes.

## [3.4.8] - 2020-10-08

No significant changes.

## [3.4.7] - 2020-09-01

No significant changes.

## [3.4.6] - 2020-08-24

### Fixed

- `spotlight` to correctly prioritize next spottable elements when wrapped by a container that does not also wrap the currently focused element
- `spotlight` to restore focus to last focused elements in an overflow container if they are visible

## [3.4.5] - 2020-08-18

### Fixed

- `spotlight/SpotlightContainerDecorator` to allow use of `ref`

## [3.4.4] - 2020-08-17

No significant changes.

## [3.4.3] - 2020-08-10

No significant changes.

## [3.4.2] - 2020-08-05

No significant changes.

## [3.4.1] - 2020-08-05

No significant changes.

## [3.4.0] - 2020-07-29

No significant changes.

## [3.3.1] - 2020-07-20

### Fixed

- `spotlight/Spottable` to correctly control focus when elements move under a stationary pointer

## [3.3.0] - 2020-07-13

No significant changes.

## [3.3.0-alpha.15] - 2020-07-07

No significant changes.

## [3.3.0-alpha.14] - 2020-06-29

No significant changes.

## [3.3.0-alpha.13] - 2020-06-22

### Fixed

- `spotlight` to trigger `onLeaveContainerFail` when `leaveFor` prevents navigation
- `spotlight` to correctly maintain pointer mode on webOS

## [3.3.0-alpha.12] - 2020-06-15

No significant changes.

## [3.3.0-alpha.11] - 2020-06-08

No significant changes.

## [3.3.0-alpha.10] - 2020-05-26

No significant changes.

## [3.3.0-alpha.9] - 2020-05-11

No significant changes.

## [3.3.0-alpha.8] - 2020-05-04

No significant changes.

## [3.3.0-alpha.7] - 2020-04-27

No significant changes.

## [3.3.0-alpha.6] - 2020-04-14

No significant changes.

## [3.3.0-alpha.5] - 2020-04-06

No significant changes.

## [3.3.0-alpha.4] - 2020-03-30

No significant changes.

## [3.3.0-alpha.3] - 2020-03-17

No significant changes.

## [3.3.0-alpha.2] - 2020-03-09

No significant changes.

## [3.3.0-alpha.1] - 2020-02-26

No significant changes.

## [3.2.6] - 2020-03-26

No significant changes.

## [3.2.5] - 2019-11-14

No significant changes.

## [3.2.4] - 2019-11-07

No significant changes.

## [3.2.3] - 2019-11-01

No significant changes.

## [3.2.2] - 2019-10-24

No significant changes.

## [3.2.1] - 2019-10-22

No significant changes.

## [3.2.0] - 2019-10-18

No significant changes.

## [3.1.3] - 2019-10-09

No significant changes.

## [3.1.2] - 2019-09-30

No significant changes.

## [3.1.1] - 2019-09-23

No significant changes.

## [3.1.0] - 2019-09-16

### Added

- `spotlight` support for passing a spottable node or a container node or selector to `Spotlight.focus()`

## [3.0.1] - 2019-09-09

No significant changes.

## [3.0.0] - 2019-09-03

### Fixed

- `spotlight` TypeScript signatures

## [3.0.0-rc.4] - 2019-08-22

No significant changes.

## [3.0.0-rc.3] - 2019-08-15

### Fixed

- `spotlight` to attempt to restore focus to an element nearest the pointer position when the pointer hides within an overflow container

## [3.0.0-rc.2] - 2019-08-08

No significant changes.

## [3.0.0-rc.1] - 2019-07-31

### Changed

- `spotlight` containers to include nodes identified on the `aria-owns` attribute of the container node as candidates within that container

### Fixed

- `spotlight` to attempt to restore focus through ancestor containers when the pointer hides

## [3.0.0-beta.2] - 2019-07-23

No significant changes.

## [3.0.0-beta.1] - 2019-07-15

### Fixed

- `spotlight/SpotlightContainerDecorator` to correctly forward `onFocusCapture` and `onBlurCapture` events

## [3.0.0-alpha.7] - 2019-06-24

No significant changes.

## [3.0.0-alpha.6] - 2019-06-17

No significant changes.

## [3.0.0-alpha.5] - 2019-06-10

No significant changes.

## [3.0.0-alpha.4] - 2019-06-03

No significant changes.

## [3.0.0-alpha.3] - 2019-05-29

No significant changes.

## [3.0.0-alpha.2] - 2019-05-20

No significant changes.

## [3.0.0-alpha.1] - 2019-05-15

### Changed

- `spotlight/Spottable` to allow disabled items to be focused

## [2.6.0] - ???

### Fixed

- `spotlight` to unspot the current element when tapping on non-spottable target on touch platforms

## [2.5.3] - 2019-06-06

No significant changes.

## [2.5.2] - 2019-04-23

No significant changes.

## [2.5.1] - 2019-04-09

No significant changes.

## [2.5.0] - 2019-04-01

### Fixed

- `spotlight` to guard against runtime errors caused by attempting to access containers that do not exist
- `spotlight/Spottable` to prevent unnecessary updates due to focus and blur changes

## [2.4.1] - 2019-03-11

### Fixed

- `spotlight` to remain in pointer mode when any 'cancel' key (e.g. Escape or back button) is pressed

## [2.4.0] - 2019-03-04

### Fixed

- `spotlight/Spottable` to prevent unnecessary updates due to focus changes

## [2.3.0] - 2019-02-11

### Added

- `spotlight/Spottable` property `selectionKeys`

### Fixed

- `spotlight` to improve prioritization of the contents of spotlight containers within overflow containers
- `spotlight/Spottable` and `spotlight/SpotlightContainerDecorator` to prevent focus when `spotlightDisabled` is set
- `spotlight/Spottable` to prevent emitting multiple click events when certain node types are selected via 5-way enter

## [2.2.9] - 2019-01-11

No significant changes.

## [2.2.8] - 2018-12-06

### Fixed

- `spotlight` to focus correctly within an overflow container in which the first element is another container without spottable children

## [2.2.7] - 2018-11-21

No significant changes.

## [2.2.6] - 2018-11-15

No significant changes.

## [2.2.5] - 2018-11-05

No significant changes.

## [2.2.4] - 2018-10-29

No significant changes.

## [2.2.3] - 2018-10-22

### Fixed

- `spotlight` selection of elements clipped by an overflow container

## [2.2.2] - 2018-10-15

No significant changes.

## [2.2.1] - 2018-10-09

### Fixed

- `spotlight` navigation into an overflow container which contains elements or containers larger than the container's bounds

## [2.2.0] - 2018-10-02

### Changed

- `spotlight` to not explicitly `blur()` the currently focused element when focusing another, allowing the platform to manage blurring before focus

### Fixed

- `spotlight` to correctly set focus when the window is activated
- `spotlight` to correctly set focus when entering a restricted container

## [2.1.4] - 2018-09-17

### Fixed

- `spotlight/Spottable` to respect paused state when it becomes enabled

## [2.1.3] - 2018-09-10

No significant changes.

## [2.1.2] - 2018-09-04

### Fixed

- `spotlight` to prevent default browser scrolling behavior when focusing elements within a spotlight container configured with `overflow: true`

## [2.1.1] - 2018-08-27

### Fixed

- `spotlight` to correctly handle focus with `'self-only'` containers
- `spotlight/SpotlightContainerDecorator` to unmount config instead of remove when spotlightId is changed if it preserves id

## [2.1.0] - 2018-08-20

No significant changes.

## [2.0.2] - 2018-08-13

### Fixed

- `spotlight` to update pointer mode after hiding webOS VKB

## [2.0.1] - 2018-08-01

### Fixed

- `spotlight` to not blur when pointer leaves floating webOS app while paused

## [2.0.0] - 2018-07-30

### Changed

- `spotlight` to default to 5-way mode on initialization

### Fixed

- `spotlight` to blur when pointer leaves floating webOS app
- `spotlight` to prevent changing the active container when the currently active container is restricted is "self-only"

## [2.0.0-rc.3] - 2018-07-23

### Fixed

- `spotlight` to track pointer mode while paused

## [2.0.0-rc.2] - 2018-07-16

### Added

- `spotlight` debugging to visualize which components will be targeted as the next component for any 5-way direction

## [2.0.0-rc.1] - 2018-07-09

No significant changes.

## [2.0.0-beta.9] - 2018-07-02

No significant changes.

## [2.0.0-beta.8] - 2018-06-25

### Fixed

- `spotlight/Spottable` to retain focus for disabled component after updates
- `spotlight/Spottable` to emulate `onMouseUp` events that occur immediately after a non-enter key press
- `spotlight/Spottable` to prevent scroll on focus on webOS

## [2.0.0-beta.7] - 2018-06-11

No significant changes.

## [2.0.0-beta.6] - 2018-06-04

### Fixed

- `spotlight` to provide more natural 5-way behavior
- `spotlight` to handle pointer events only when pointer has moved
- `spotlight` to update the last focused container when unable to set focus within that container
- `spotlight/Spottable` to not trigger a scroll on focus on webOS

## [2.0.0-beta.5] - 2018-05-29

No significant changes.

## [2.0.0-beta.4] - 2018-05-21

### Fixed

- `spotlight/Spottable` to not make components spottable when `spotlightDisabled` is set

## [2.0.0-beta.3] - 2018-05-14

### Fixed

- `spotlight` to retry setting focus when the window is activated
- `spotlight` handling of 5-way events after the pointer hides

## [2.0.0-beta.2] - 2018-05-07

### Fixed

- `spotlight/Spottable` to not add a focused state when a component had already been set as disabled

## [2.0.0-beta.1] - 2018-04-29

### Changed

- `spotlight/Spottable` to retain focus on a component when it becomes disabled while focused

## [2.0.0-alpha.8] - 2018-04-17

No significant changes.

## [2.0.0-alpha.7 - 2018-04-03]

### Fixed

- `spotlight` to partition and prioritize next spottable elements for more natural 5-way behavior

## [2.0.0-alpha.6] - 2018-03-22

### Removed

- `spotlight/SpotlightContainerDecorator` prop `containerId`, to be replaced by `spotlightId`

### Added

- `spotlight/Pause` module which acts as a semaphore for spotlight pause state
- `spotlight/Spottable` prop `spotlightId` to simplify focusing components

### Changed

- `spotlight/Spotlight.focus` to support focusing by `spotlightId`
- `spotlight` container attributes `data-container-disabled` and `data-container-muted` to be `data-spotlight-container-disabled` and `data-spotlight-container-muted`, respectively

## [2.0.0-alpha.5] - 2018-03-07

No significant changes.

## [2.0.0-alpha.4] - 2018-02-13

### Fixed

- `spotlight/Spottable` to not remove `tabindex` from unspottable components to allow blur events to propagate as expected when a component becomes disabled
- `spotlight/Spottable` to prevent unnecessary updates due to focus changes

## [2.0.0-alpha.3] - 2018-01-18

No significant changes.

## [2.0.0-alpha.2] - 2017-08-29

No significant changes.

## [2.0.0-alpha.1] - 2017-08-27

No significant changes.

## [1.15.0] - 2018-02-28

No significant changes.

## [1.14.0] - 2018-02-23

No significant changes.

## [1.13.4] - 2018-07-30

No significant changes.

## [1.13.3] - 2018-01-16

No significant changes.

## [1.13.2] - 2017-12-14

### Fixed

- `spotlight` to guard against accessing unconfigured container configurations

## [1.13.1] - 2017-12-06

No significant changes.

## [1.13.0] - 2017-11-28

No significant changes.

## [1.12.2] - 2017-11-15

### Fixed

- `spotlight` to handle non-5-way keys correctly to focus on next 5-way keys
- `spotlight/Spottable` to forward `onMouseEnter` and `onMouseLeave`

## [1.12.1] - 2017-11-07

No significant changes.

## [1.12.0] - 2017-10-27

### Fixed

- `spotlight` to focus enabled items that were hovered while disabled
- `spotlight` to not access non-existent container configurations
- `spotlight/Spottable` to not block next enter key when focus is moved while pressing enter

## [1.11.0] - 2017-10-24

### Changed

- `spotlight` to handle key events to preserve pointer mode for specific keys

### Fixed

- `spotlight` to not require multiple 5-way key presses in order to change focus after the window regains focus

## [1.10.1] - 2017-10-16

### Fixed

- `spotlight.Spotlight` method `focus()` to prevent focusing components within containers that are being removed

## [1.10.0] - 2017-10-09

### Fixed

- `spotlight.Spotlight` method `focus()` to verify that the target element matches its container's selector rules prior to setting focus

## [1.9.3] - 2017-10-03

- `spotlight.Spotlight` method `focus()` to verify that the target element matches its container's selector rules prior to setting focus

## [1.9.2] - 2017-09-26

No significant changes.

## [1.9.1] - 2017-09-25

No significant changes.

## [1.9.0] - 2017-09-22

### Changed

- `spotlight` to block handling repeated key down events that were interrupted by a pointer event

### Fixed

- `spotlight` to not try to focus something when the window is activated unless the window has been previously blurred
- `spotlight` to prevent containers that have been unmounted from being considered potential targets

## [1.8.0] - 2017-09-07

### Fixed

- `spotlight/Spottable` to clean up internal spotted state when blurred within `onSpotlightDisappear` handler

## [1.7.0] - 2017-08-23

### Added

- `spotlight/SpotlightContainerDecorator` config option `continue5WayHold` to support moving focus to the next spottable element on 5-way hold key
- `spotlight/Spottable` ability to restore focus when an initially disabled component becomes enabled

### Fixed

- `spotlight` to correctly restore focus to a spotlight container in another container
- `spotlight` to not try to focus something when the window is activated if focus is already set

## [1.6.1] - 2017-08-07

No significant changes.

## [1.6.0] - 2017-08-04

### Changed

- `spotlight` containers using a `restrict` value of `'self-only'` will ignore `leaveFor` directives when attempting to leave the container via 5-way

### Fixed

- `spotlight` to not blur and re-focus an element that is already focused

## [1.5.0] - 2017-07-19

### Changed

- `spotlight` 5-way target selection to ignore empty containers
- `spotlight` containers to support an array of selectors for `defaultElement`

## [1.4.1] - 2017-07-05

### Changed

- `spotlight/Spottable` to remove focus from a component when it becomes disabled and move it to another component if not explicitly moved during the `onSpotlightDisappear` event callback

## [1.4.0] - 2017-06-29

### Added

- `spotlight` handlers for window focus events

### Fixed

- `spotlight` navigation through spottable components while holding down a directional key
- `spotlight` support for preventing 5-way navigation out of a container using an empty selector
- `spotlight` container support for default elements within subcontainers

## [1.3.1] - 2017-06-14

### Fixed

- `spotlight` incorrectly focusing components within spotlight containers with `data-container-disabled` set to `false`
- `spotlight` failing to focus the default element configured for a container

## [1.3.0] - 2017-06-12

### Added

- `spotlight/styles/mixins.less` mixins which allow state-selector-rules (muted, spottable, focus, disabled) to be applied to the parent instead of the component's self. This provides much more flexibility without extra mixins to memorize.

### Changed

- `spotlight` submodules to significantly improve testability

### Fixed

- `spotlight` navigation to elements that are hidden within an overflow container (e.g. a `Scroller`)

## [1.2.2] - 2017-05-31

No significant changes.

## [1.2.1] - 2017-05-25

No significant changes.

## [1.2.0] - 2017-05-17

### Deprecated

- `spotlight/SpotlightRootDecorator.spotlightRootContainerName` to be removed in 2.0.0

### Added

- `spotlight/styles/mixins.less` which includes several mixins (`.focus`, `.disabled`, `.muted`, and `.mutedFocus`) to make it a little easier to target specific spotlight states

### Changed

- `spotlight/SpotlightContainerDecorator` config property, `enterTo`, default value to be `null` rather than `'last-focused'`
- `spotlight` container handling to address known issues and improve testability

## [1.1.0] - 2017-04-21

### Added

- `spotlight/SpotlightRootDecorator` config option: `noAutoFocus` to support prevention of setting automatic focus after render
- `spotlight.Spotlight` method `getSpottableDescendants()`

### Changed

- `spotlight/SpotlightContainerDecorator` to have no default for `spotlightRestrict`

### Fixed

- `spotlight.Spotlight` to consider nested containers when adjusting focus

## [1.0.0] - 2017-03-31

### Removed

- `spotlight.Spottable` replaced by `spotlight/Spottable`
- `spotlight.spottableClass` replaced by `spotlight/Spottable.spottableClass`
- `spotlight.SpotlightContainerDecorator` replaced by `spotlight/SpotlightContainerDecorator`
- `spotlight.spotlightDefaultClass` replaced by `spotlight/SpotlightContainerDecorator.spotlightDefaultClass`
- `spotlight.SpotlightRootDecorator` replaced by `spotlight/SpotlightRootDecorator`

### Fixed

- `spotlight.Spotlight` `set()` to properly update the container config
- `spotlight.Spotlight` to properly save the last-focused element for nested containers

## [1.0.0-beta.4] - 2017-03-10

### Changed

- `spotlight.Spottable` to prevent emulating mouse events for repeated key events

### Fixed

- `spotlight.Spotlight` pointer behavior where upon immediately entering pointer-mode, hovering over a spottable component may result in the component not receiving focus

## [1.0.0-beta.3] - 2017-02-21

### Fixed

- `spotlight.Spotlight` behavior to follow container config rules when navigating between containers
- `spotlight.Spotlight` behavior to not set focus on spottable components animating past the pointer when not in pointer-mode
- `spotlight.Spotlight` 5-way behavior where selecting a spottable component may require multiple attempts before performing actions
- `spotlight.Spotlight` to not unfocus elements on scroll

## [1.0.0-beta.2] - 2017-01-30

### Added

- `spotlight.SpotlightContainerDecorator` support for `spotlightDisabled` prop
- `spotlight.Spottable` support for `onSpotlightDown`, `onSpotlightLeft`, `onSpotlightRight`, and `onSpotlightUp` properties
- `spotlight.Spotlight` method `getDirection()` to replace `spotlightDirections`

### Removed

- `spotlight.Spotlight` `spotlightDirections`

## [1.0.0-beta.1] - 2016-12-30

### Added

- `spotlight.Spotlight` methods `isPaused()`, `isSpottable()`, `getCurrent()`, and `isMuted()`
- `spotlight.SpotlightContainerDecorator` property `spotlightMuted`
- `spotlight.spotlightDirections` export

## [1.0.0-alpha.5] - 2016-12-16

No changes.

## [1.0.0-alpha.4] - 2016-12-2

### Added

- `setPointerMode()` and `setActiveContainer()` methods

## [1.0.0-alpha.3] - 2016-11-8

### Added

- `spotlightDefaultClass` to `@enact/spotlight` export. Applying this class to an item in a
	container will cause it to be the default spotted item in that container.

### Changed

- Spotlight containers to spot the last focused element by default

### Removed

- `decorated` prop from `@enact/spotlight/focusable` as this relationship is managed
	implicitly by the component decorated by `@enact/spotlight/focusable`.

### Fixed

- Spotlight stops at container boundaries when 5-way key held down
- Several issues related to spotting controls in edge cases

## [1.0.0-alpha.2] - 2016-10-21

This version includes a lot of refactoring from the previous release. Developers need to switch to the new enact-dev command-line tool.

### Fixed

- Update spotlight container handling
- Inline docs updated to be more consistent and comprehensive

## [1.0.0-alpha.1] - 2016-09-26

Initial release<|MERGE_RESOLUTION|>--- conflicted
+++ resolved
@@ -2,11 +2,9 @@
 
 The following is a curated list of changes in the Enact spotlight module, newest changes on the top.
 
-<<<<<<< HEAD
 ## Changed
 Added preventScroll parameter to `focusElement` for enhanced scroll control.
 Extended `focus` in `spotlight/Spotlight` with a containerOption parameter that includes preventScroll.
-=======
 ## [unreleased]
 
 ### Added
@@ -77,7 +75,6 @@
 ## [4.7.6] - 2023-09-20
 
 No significant changes.
->>>>>>> e6b42b2d
 
 ## [4.7.5] - 2023-09-12
 
