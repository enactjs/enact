--- conflicted
+++ resolved
@@ -2,13 +2,12 @@
 
 The following is a curated list of changes in the Enact spotlight module, newest changes on the top.
 
-<<<<<<< HEAD
 ## [unreleased]
 
 ### Fixed
 
 - `spotlight` to restore focus to last focused elements in an overflow container if they are visible
-=======
+
 ## [3.4.5] - 2020-08-18
 
 ### Fixed
@@ -18,7 +17,6 @@
 ## [3.4.4] - 2020-08-17
 
 No significant changes.
->>>>>>> be9a7d84
 
 ## [3.4.3] - 2020-08-10
 
