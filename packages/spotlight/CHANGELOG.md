# Change Log

The following is a curated list of changes in the Enact spotlight module, newest changes on the top.

<<<<<<< HEAD
## [unreleased]

### Added

- `isMuted()` method to `@enact/spotlight`
- `spotlightMuted` prop to `@enact/spotlight/container`
=======
## [1.0.0-alpha.5] - 2016-12-16

No changes.
>>>>>>> 6236880b

## [1.0.0-alpha.4] - 2016-12-2

### Added

- `setPointerMode()` and `setActiveContainer()` methods

## [1.0.0-alpha.3] - 2016-11-8

### Added

- `spotlightDefaultClass` to `@enact/spotlight` export. Applying this class to an item in a
	container will cause it to be the default spotted item in that container.

### Changed

- Spotlight containers to spot the last focused element by default

### Removed

- `decorated` prop from `@enact/spotlight/focusable` as this relationship is managed
	implicitly by the component decorated by `@enact/spotlight/focusable`.

### Fixed

- Spotlight stops at container boundaries when 5-way key held down
- Several issues related to spotting controls in edge cases

## [1.0.0-alpha.2] - 2016-10-21

This version includes a lot of refactoring from the previous release. Developers need to switch to the new enact-dev command-line tool.

### Fixed

- Update spotlight container handling
- Inline docs updated to be more consistent and comprehensive

## [1.0.0-alpha.1] - 2016-09-26

Initial release<|MERGE_RESOLUTION|>--- conflicted
+++ resolved
@@ -2,18 +2,15 @@
 
 The following is a curated list of changes in the Enact spotlight module, newest changes on the top.
 
-<<<<<<< HEAD
 ## [unreleased]
 
 ### Added
 
 - `isMuted()` method to `@enact/spotlight`
 - `spotlightMuted` prop to `@enact/spotlight/container`
-=======
 ## [1.0.0-alpha.5] - 2016-12-16
 
 No changes.
->>>>>>> 6236880b
 
 ## [1.0.0-alpha.4] - 2016-12-2
 
