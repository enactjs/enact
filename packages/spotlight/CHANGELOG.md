# Change Log

The following is a curated list of changes in the Enact spotlight module, newest changes on the top.

## [unreleased]

### Fixed

<<<<<<< HEAD
- `spotlight/Spotlight` setting the correct active container when calling `focus(containerId)`
- `spotlight/Spotlight` behavior to follow the various container config rules when navigating between nested containers
=======
- `spotlight/Spotlight` calling `set()` now properly updates the container config
>>>>>>> e14328a8
- `spotlight/Spotlight` behavior to properly save the last-focused element for nested containers

### Removed

- `spotlight.Spottable` replaced by `spotlight/Spottable`
- `spotlight.spottableClass` replaced by `spotlight/Spottable.spottableClass`
- `spotlight.SpotlightContainerDecorator` replaced by `spotlight/SpotlightContainerDecorator`
- `spotlight.spotlightDefaultClass` replaced by `spotlight/SpotlightContainerDecorator.spotlightDefaultClass`
- `spotlight.SpotlightRootDecorator` replaced by `spotlight/SpotlightRootDecorator`

## [1.0.0-beta.4] - 2017-03-10

### Fixed

- `spotlight.Spotlight` pointer behavior where upon immediately entering pointer-mode, hovering over a spottable component may result in the component not receiving focus

### Changed

- `spotlight.Spottable` to prevent emulating mouse events for repeated key events

## [1.0.0-beta.3] - 2017-02-21

### Fixed

- `spotlight.Spotlight` behavior to follow container config rules when navigating between containers
- `spotlight.Spotlight` behavior to not set focus on spottable components animating past the pointer when not in pointer-mode
- `spotlight.Spotlight` 5-way behavior where selecting a spottable component may require multiple attempts before performing actions
- `spotlight.Spotlight` to not unfocus elements on scroll

## [1.0.0-beta.2] - 2017-01-30

### Added

- `spotlight.SpotlightContainerDecorator` support for `spotlightDisabled` prop
- `spotlight.Spottable` support for `onSpotlightDown`, `onSpotlightLeft`, `onSpotlightRight`, and `onSpotlightUp` properties
- `spotlight.Spotlight` method `getDirection()` to replace `spotlightDirections`

### Removed

- `spotlight.Spotlight` `spotlightDirections`

## [1.0.0-beta.1] - 2016-12-30

### Added

- `spotlight.Spotlight` methods `isPaused()`, `isSpottable()`, `getCurrent()`, and `isMuted()`
- `spotlight.SpotlightContainerDecorator` property `spotlightMuted`
- `spotlight.spotlightDirections` export

## [1.0.0-alpha.5] - 2016-12-16

No changes.

## [1.0.0-alpha.4] - 2016-12-2

### Added

- `setPointerMode()` and `setActiveContainer()` methods

## [1.0.0-alpha.3] - 2016-11-8

### Added

- `spotlightDefaultClass` to `@enact/spotlight` export. Applying this class to an item in a
	container will cause it to be the default spotted item in that container.

### Changed

- Spotlight containers to spot the last focused element by default

### Removed

- `decorated` prop from `@enact/spotlight/focusable` as this relationship is managed
	implicitly by the component decorated by `@enact/spotlight/focusable`.

### Fixed

- Spotlight stops at container boundaries when 5-way key held down
- Several issues related to spotting controls in edge cases

## [1.0.0-alpha.2] - 2016-10-21

This version includes a lot of refactoring from the previous release. Developers need to switch to the new enact-dev command-line tool.

### Fixed

- Update spotlight container handling
- Inline docs updated to be more consistent and comprehensive

## [1.0.0-alpha.1] - 2016-09-26

Initial release<|MERGE_RESOLUTION|>--- conflicted
+++ resolved
@@ -6,12 +6,9 @@
 
 ### Fixed
 
-<<<<<<< HEAD
 - `spotlight/Spotlight` setting the correct active container when calling `focus(containerId)`
 - `spotlight/Spotlight` behavior to follow the various container config rules when navigating between nested containers
-=======
 - `spotlight/Spotlight` calling `set()` now properly updates the container config
->>>>>>> e14328a8
 - `spotlight/Spotlight` behavior to properly save the last-focused element for nested containers
 
 ### Removed
