--- conflicted
+++ resolved
@@ -2,11 +2,8 @@
 
 The following is a curated list of changes in the Enact spotlight module, newest changes on the top.
 
-<<<<<<< HEAD
 ## [unreleased]
-=======
 ## [4.5.0-rc.2] - 2022-07-06
->>>>>>> 6c2261bc
 
 ### Fixed
 
