--- conflicted
+++ resolved
@@ -4,15 +4,12 @@
 
 ## [unreleased]
 
-<<<<<<< HEAD
 ### Added
 
 - `spotlight/Spottable` property `selectionKeys`
-=======
 ### Fixed
 
 - `spotlight/SpotlightContainerDecorator` to unmount config instead of remove when spotlightId is changed if it preserves id
->>>>>>> 0903e8c7
 
 ## [2.1.0] - 2018-08-20
 
