# Change Log

The following is a curated list of changes in the Enact spotlight module, newest changes on the top.

## [unreleased]

<<<<<<< HEAD
### Fixed

- `spotlight/Spottable` to prevent unnecessary updates due to focus changes
=======
- `spotlight/Spottable` to not remove `tabindex` from unspottable components to allow blur events to propagate as expected when a component becomes disabled
>>>>>>> 52274045

## [2.0.0-alpha.3] - 2018-01-18

No significant changes.

## [2.0.0-alpha.2] - 2017-08-29

No significant changes.

## [2.0.0-alpha.1] - 2017-08-27

No significant changes.

## [1.13.3] - 2017-01-16

No significant changes.

## [1.13.2] - 2017-12-14

### Fixed

- `spotlight` to guard against accessing unconfigured container configurations

## [1.13.1] - 2017-12-06

No significant changes.

## [1.13.0] - 2017-11-28

No significant changes.

## [1.12.2] - 2017-11-15

### Fixed

- `spotlight` to handle non-5-way keys correctly to focus on next 5-way keys
- `spotlight/Spottable` to forward `onMouseEnter` and `onMouseLeave`

## [1.12.1] - 2017-11-07

No significant changes.

## [1.12.0] - 2017-10-27

### Fixed

- `spotlight` to focus enabled items that were hovered while disabled
- `spotlight` to not access non-existent container configurations
- `spotlight/Spottable` to not block next enter key when focus is moved while pressing enter

## [1.11.0] - 2017-10-24

### Changed

- `spotlight` to handle key events to preserve pointer mode for specific keys

### Fixed

- `spotlight` to not require multiple 5-way key presses in order to change focus after the window regains focus

## [1.10.1] - 2017-10-16

### Fixed

- `spotlight.Spotlight` method `focus()` to prevent focusing components within containers that are being removed

## [1.10.0] - 2017-10-09

### Fixed

- `spotlight.Spotlight` method `focus()` to verify that the target element matches its container's selector rules prior to setting focus

## [1.9.3] - 2017-10-03

- `spotlight.Spotlight` method `focus()` to verify that the target element matches its container's selector rules prior to setting focus

## [1.9.2] - 2017-09-26

No significant changes.

## [1.9.1] - 2017-09-25

No significant changes.

## [1.9.0] - 2017-09-22

### Changed

- `spotlight` to block handling repeated key down events that were interrupted by a pointer event

### Fixed

- `spotlight` to not try to focus something when the window is activated unless the window has been previously blurred
- `spotlight` to prevent containers that have been unmounted from being considered potential targets

## [1.8.0] - 2017-09-07

### Fixed

- `spotlight/Spottable` to clean up internal spotted state when blurred within `onSpotlightDisappear` handler

## [1.7.0] - 2017-08-23

### Added

- `spotlight/SpotlightContainerDecorator` config option `continue5WayHold` to support moving focus to the next spottable element on 5-way hold key
- `spotlight/Spottable` ability to restore focus when an initially disabled component becomes enabled

### Fixed

- `spotlight` to correctly restore focus to a spotlight container in another container
- `spotlight` to not try to focus something when the window is activated if focus is already set

## [1.6.1] - 2017-08-07

No significant changes.

## [1.6.0] - 2017-08-04

### Changed

- `spotlight` containers using a `restrict` value of `'self-only'` will ignore `leaveFor` directives when attempting to leave the container via 5-way

### Fixed

- `spotlight` to not blur and re-focus an element that is already focused

## [1.5.0] - 2017-07-19

### Changed

- `spotlight` 5-way target selection to ignore empty containers
- `spotlight` containers to support an array of selectors for `defaultElement`

## [1.4.1] - 2017-07-05

### Changed

- `spotlight/Spottable` to remove focus from a component when it becomes disabled and move it to another component if not explicitly moved during the `onSpotlightDisappear` event callback

## [1.4.0] - 2017-06-29

### Added

- `spotlight` handlers for window focus events

### Fixed

- `spotlight` navigation through spottable components while holding down a directional key
- `spotlight` support for preventing 5-way navigation out of a container using an empty selector
- `spotlight` container support for default elements within subcontainers

## [1.3.1] - 2017-06-14

### Fixed

- `spotlight` incorrectly focusing components within spotlight containers with `data-container-disabled` set to `false`
- `spotlight` failing to focus the default element configured for a container

## [1.3.0] - 2017-06-12

### Added

- `spotlight/styles/mixins.less` mixins which allow state-selector-rules (muted, spottable, focus, disabled) to be applied to the parent instead of the component's self. This provides much more flexibility without extra mixins to memorize.

### Changed

- `spotlight` submodules to significantly improve testability

### Fixed

- `spotlight` navigation to elements that are hidden within an overflow container (e.g. a `Scroller`)

## [1.2.2] - 2017-05-31

No significant changes.

## [1.2.1] - 2017-05-25

No significant changes.

## [1.2.0] - 2017-05-17

### Deprecated

- `spotlight/SpotlightRootDecorator.spotlightRootContainerName` to be removed in 2.0.0

### Added

- `spotlight/styles/mixins.less` which includes several mixins (`.focus`, `.disabled`, `.muted`, and `.mutedFocus`) to make it a little easier to target specific spotlight states

### Changed

- `spotlight/SpotlightContainerDecorator` config property, `enterTo`, default value to be `null` rather than `'last-focused'`
- `spotlight` container handling to address known issues and improve testability

## [1.1.0] - 2017-04-21

### Added

- `spotlight/SpotlightRootDecorator` config option: `noAutoFocus` to support prevention of setting automatic focus after render
- `spotlight.Spotlight` method `getSpottableDescendants()`

### Changed

- `spotlight/SpotlightContainerDecorator` to have no default for `spotlightRestrict`

### Fixed

- `spotlight.Spotlight` to consider nested containers when adjusting focus

## [1.0.0] - 2017-03-31

### Removed

- `spotlight.Spottable` replaced by `spotlight/Spottable`
- `spotlight.spottableClass` replaced by `spotlight/Spottable.spottableClass`
- `spotlight.SpotlightContainerDecorator` replaced by `spotlight/SpotlightContainerDecorator`
- `spotlight.spotlightDefaultClass` replaced by `spotlight/SpotlightContainerDecorator.spotlightDefaultClass`
- `spotlight.SpotlightRootDecorator` replaced by `spotlight/SpotlightRootDecorator`

### Fixed

- `spotlight.Spotlight` `set()` to properly update the container config
- `spotlight.Spotlight` to properly save the last-focused element for nested containers

## [1.0.0-beta.4] - 2017-03-10

### Changed

- `spotlight.Spottable` to prevent emulating mouse events for repeated key events

### Fixed

- `spotlight.Spotlight` pointer behavior where upon immediately entering pointer-mode, hovering over a spottable component may result in the component not receiving focus

## [1.0.0-beta.3] - 2017-02-21

### Fixed

- `spotlight.Spotlight` behavior to follow container config rules when navigating between containers
- `spotlight.Spotlight` behavior to not set focus on spottable components animating past the pointer when not in pointer-mode
- `spotlight.Spotlight` 5-way behavior where selecting a spottable component may require multiple attempts before performing actions
- `spotlight.Spotlight` to not unfocus elements on scroll

## [1.0.0-beta.2] - 2017-01-30

### Added

- `spotlight.SpotlightContainerDecorator` support for `spotlightDisabled` prop
- `spotlight.Spottable` support for `onSpotlightDown`, `onSpotlightLeft`, `onSpotlightRight`, and `onSpotlightUp` properties
- `spotlight.Spotlight` method `getDirection()` to replace `spotlightDirections`

### Removed

- `spotlight.Spotlight` `spotlightDirections`

## [1.0.0-beta.1] - 2016-12-30

### Added

- `spotlight.Spotlight` methods `isPaused()`, `isSpottable()`, `getCurrent()`, and `isMuted()`
- `spotlight.SpotlightContainerDecorator` property `spotlightMuted`
- `spotlight.spotlightDirections` export

## [1.0.0-alpha.5] - 2016-12-16

No changes.

## [1.0.0-alpha.4] - 2016-12-2

### Added

- `setPointerMode()` and `setActiveContainer()` methods

## [1.0.0-alpha.3] - 2016-11-8

### Added

- `spotlightDefaultClass` to `@enact/spotlight` export. Applying this class to an item in a
	container will cause it to be the default spotted item in that container.

### Changed

- Spotlight containers to spot the last focused element by default

### Removed

- `decorated` prop from `@enact/spotlight/focusable` as this relationship is managed
	implicitly by the component decorated by `@enact/spotlight/focusable`.

### Fixed

- Spotlight stops at container boundaries when 5-way key held down
- Several issues related to spotting controls in edge cases

## [1.0.0-alpha.2] - 2016-10-21

This version includes a lot of refactoring from the previous release. Developers need to switch to the new enact-dev command-line tool.

### Fixed

- Update spotlight container handling
- Inline docs updated to be more consistent and comprehensive

## [1.0.0-alpha.1] - 2016-09-26

Initial release<|MERGE_RESOLUTION|>--- conflicted
+++ resolved
@@ -4,13 +4,10 @@
 
 ## [unreleased]
 
-<<<<<<< HEAD
 ### Fixed
 
 - `spotlight/Spottable` to prevent unnecessary updates due to focus changes
-=======
 - `spotlight/Spottable` to not remove `tabindex` from unspottable components to allow blur events to propagate as expected when a component becomes disabled
->>>>>>> 52274045
 
 ## [2.0.0-alpha.3] - 2018-01-18
 
