# Change Log

The following is a curated list of changes in the Enact spotlight module, newest changes on the top.

## [unreleased]

<<<<<<< HEAD
### Fixed

- `spotlight/Spottable` to prevent unnecessary renders due to focus changes
=======
### Deprecated

### Added

### Changed

### Fixed

## [2.0.0-alpha.2] - 2017-08-29

No significant changes.

## [2.0.0-alpha.1] - 2017-08-27

No significant changes.
>>>>>>> 174a2907

## [1.13.2] - 2017-12-14

### Fixed

- `spotlight` to guard against accessing unconfigured container configurations

## [1.13.1] - 2017-12-06

No significant changes.

## [1.13.0] - 2017-11-28

No significant changes.

## [1.12.2] - 2017-11-15

### Fixed

- `spotlight` to handle non-5-way keys correctly to focus on next 5-way keys
- `spotlight/Spottable` to forward `onMouseEnter` and `onMouseLeave`

## [1.12.1] - 2017-11-07

No significant changes.

## [1.12.0] - 2017-10-27

### Fixed

- `spotlight` to focus enabled items that were hovered while disabled
- `spotlight` to not access non-existent container configurations
- `spotlight/Spottable` to not block next enter key when focus is moved while pressing enter

## [1.11.0] - 2017-10-24

### Changed

- `spotlight` to handle key events to preserve pointer mode for specific keys

### Fixed

- `spotlight` to not require multiple 5-way key presses in order to change focus after the window regains focus

## [1.10.1] - 2017-10-16

### Fixed

- `spotlight.Spotlight` method `focus()` to prevent focusing components within containers that are being removed

## [1.10.0] - 2017-10-09

### Fixed

- `spotlight.Spotlight` method `focus()` to verify that the target element matches its container's selector rules prior to setting focus

## [1.9.3] - 2017-10-03

- `spotlight.Spotlight` method `focus()` to verify that the target element matches its container's selector rules prior to setting focus

## [1.9.2] - 2017-09-26

No significant changes.

## [1.9.1] - 2017-09-25

No significant changes.

## [1.9.0] - 2017-09-22

### Changed

- `spotlight` to block handling repeated key down events that were interrupted by a pointer event

### Fixed

- `spotlight` to not try to focus something when the window is activated unless the window has been previously blurred
- `spotlight` to prevent containers that have been unmounted from being considered potential targets

## [1.8.0] - 2017-09-07

### Fixed

- `spotlight/Spottable` to clean up internal spotted state when blurred within `onSpotlightDisappear` handler

## [1.7.0] - 2017-08-23

### Added

- `spotlight/SpotlightContainerDecorator` config option `continue5WayHold` to support moving focus to the next spottable element on 5-way hold key
- `spotlight/Spottable` ability to restore focus when an initially disabled component becomes enabled

### Fixed

- `spotlight` to correctly restore focus to a spotlight container in another container
- `spotlight` to not try to focus something when the window is activated if focus is already set

## [1.6.1] - 2017-08-07

No significant changes.

## [1.6.0] - 2017-08-04

### Changed

- `spotlight` containers using a `restrict` value of `'self-only'` will ignore `leaveFor` directives when attempting to leave the container via 5-way

### Fixed

- `spotlight` to not blur and re-focus an element that is already focused

## [1.5.0] - 2017-07-19

### Changed

- `spotlight` 5-way target selection to ignore empty containers
- `spotlight` containers to support an array of selectors for `defaultElement`

## [1.4.1] - 2017-07-05

### Changed

- `spotlight/Spottable` to remove focus from a component when it becomes disabled and move it to another component if not explicitly moved during the `onSpotlightDisappear` event callback

## [1.4.0] - 2017-06-29

### Added

- `spotlight` handlers for window focus events

### Fixed

- `spotlight` navigation through spottable components while holding down a directional key
- `spotlight` support for preventing 5-way navigation out of a container using an empty selector
- `spotlight` container support for default elements within subcontainers

## [1.3.1] - 2017-06-14

### Fixed

- `spotlight` incorrectly focusing components within spotlight containers with `data-container-disabled` set to `false`
- `spotlight` failing to focus the default element configured for a container

## [1.3.0] - 2017-06-12

### Added

- `spotlight/styles/mixins.less` mixins which allow state-selector-rules (muted, spottable, focus, disabled) to be applied to the parent instead of the component's self. This provides much more flexibility without extra mixins to memorize.

### Changed

- `spotlight` submodules to significantly improve testability

### Fixed

- `spotlight` navigation to elements that are hidden within an overflow container (e.g. a `Scroller`)

## [1.2.2] - 2017-05-31

No significant changes.

## [1.2.1] - 2017-05-25

No significant changes.

## [1.2.0] - 2017-05-17

### Deprecated

- `spotlight/SpotlightRootDecorator.spotlightRootContainerName` to be removed in 2.0.0

### Added

- `spotlight/styles/mixins.less` which includes several mixins (`.focus`, `.disabled`, `.muted`, and `.mutedFocus`) to make it a little easier to target specific spotlight states

### Changed

- `spotlight/SpotlightContainerDecorator` config property, `enterTo`, default value to be `null` rather than `'last-focused'`
- `spotlight` container handling to address known issues and improve testability

## [1.1.0] - 2017-04-21

### Added

- `spotlight/SpotlightRootDecorator` config option: `noAutoFocus` to support prevention of setting automatic focus after render
- `spotlight.Spotlight` method `getSpottableDescendants()`

### Changed

- `spotlight/SpotlightContainerDecorator` to have no default for `spotlightRestrict`

### Fixed

- `spotlight.Spotlight` to consider nested containers when adjusting focus

## [1.0.0] - 2017-03-31

### Removed

- `spotlight.Spottable` replaced by `spotlight/Spottable`
- `spotlight.spottableClass` replaced by `spotlight/Spottable.spottableClass`
- `spotlight.SpotlightContainerDecorator` replaced by `spotlight/SpotlightContainerDecorator`
- `spotlight.spotlightDefaultClass` replaced by `spotlight/SpotlightContainerDecorator.spotlightDefaultClass`
- `spotlight.SpotlightRootDecorator` replaced by `spotlight/SpotlightRootDecorator`

### Fixed

- `spotlight.Spotlight` `set()` to properly update the container config
- `spotlight.Spotlight` to properly save the last-focused element for nested containers

## [1.0.0-beta.4] - 2017-03-10

### Changed

- `spotlight.Spottable` to prevent emulating mouse events for repeated key events

### Fixed

- `spotlight.Spotlight` pointer behavior where upon immediately entering pointer-mode, hovering over a spottable component may result in the component not receiving focus

## [1.0.0-beta.3] - 2017-02-21

### Fixed

- `spotlight.Spotlight` behavior to follow container config rules when navigating between containers
- `spotlight.Spotlight` behavior to not set focus on spottable components animating past the pointer when not in pointer-mode
- `spotlight.Spotlight` 5-way behavior where selecting a spottable component may require multiple attempts before performing actions
- `spotlight.Spotlight` to not unfocus elements on scroll

## [1.0.0-beta.2] - 2017-01-30

### Added

- `spotlight.SpotlightContainerDecorator` support for `spotlightDisabled` prop
- `spotlight.Spottable` support for `onSpotlightDown`, `onSpotlightLeft`, `onSpotlightRight`, and `onSpotlightUp` properties
- `spotlight.Spotlight` method `getDirection()` to replace `spotlightDirections`

### Removed

- `spotlight.Spotlight` `spotlightDirections`

## [1.0.0-beta.1] - 2016-12-30

### Added

- `spotlight.Spotlight` methods `isPaused()`, `isSpottable()`, `getCurrent()`, and `isMuted()`
- `spotlight.SpotlightContainerDecorator` property `spotlightMuted`
- `spotlight.spotlightDirections` export

## [1.0.0-alpha.5] - 2016-12-16

No changes.

## [1.0.0-alpha.4] - 2016-12-2

### Added

- `setPointerMode()` and `setActiveContainer()` methods

## [1.0.0-alpha.3] - 2016-11-8

### Added

- `spotlightDefaultClass` to `@enact/spotlight` export. Applying this class to an item in a
	container will cause it to be the default spotted item in that container.

### Changed

- Spotlight containers to spot the last focused element by default

### Removed

- `decorated` prop from `@enact/spotlight/focusable` as this relationship is managed
	implicitly by the component decorated by `@enact/spotlight/focusable`.

### Fixed

- Spotlight stops at container boundaries when 5-way key held down
- Several issues related to spotting controls in edge cases

## [1.0.0-alpha.2] - 2016-10-21

This version includes a lot of refactoring from the previous release. Developers need to switch to the new enact-dev command-line tool.

### Fixed

- Update spotlight container handling
- Inline docs updated to be more consistent and comprehensive

## [1.0.0-alpha.1] - 2016-09-26

Initial release<|MERGE_RESOLUTION|>--- conflicted
+++ resolved
@@ -4,11 +4,9 @@
 
 ## [unreleased]
 
-<<<<<<< HEAD
 ### Fixed
 
 - `spotlight/Spottable` to prevent unnecessary renders due to focus changes
-=======
 ### Deprecated
 
 ### Added
@@ -24,7 +22,6 @@
 ## [2.0.0-alpha.1] - 2017-08-27
 
 No significant changes.
->>>>>>> 174a2907
 
 ## [1.13.2] - 2017-12-14
 
