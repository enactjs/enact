--- conflicted
+++ resolved
@@ -10,9 +10,7 @@
 
 ### Fixed
 
-<<<<<<< HEAD
 - `spotlight` to partition and prioritize next spottable elements for more natural 5-way behavior
-=======
 ## [1.12.0] - 2017-10-27
 
 ### Fixed
@@ -36,7 +34,6 @@
 ### Fixed
 
 - `spotlight.Spotlight` method `focus()` to prevent focusing components within containers that are being removed
->>>>>>> 58d85e64
 
 ## [1.10.0] - 2017-10-09
 
