--- conflicted
+++ resolved
@@ -10,11 +10,8 @@
 
 ### Changed
 
-<<<<<<< HEAD
 `spotlight` 5-way target selection to ignore empty containers
-=======
 - `spotlight` containers to support an array of selectors for `defaultElement`
->>>>>>> 63d3c9a6
 
 ### Fixed
 
