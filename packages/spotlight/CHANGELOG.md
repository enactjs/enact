# Change Log

The following is a curated list of changes in the Enact spotlight module, newest changes on the top.

<<<<<<< HEAD
## [unreleased]

### Deprecated

### Added

### Changed

### Fixed

## [2.0.0-alpha.2] - 2017-08-29

No significant changes.

## [2.0.0-alpha.1] - 2017-08-27

No significant changes.
=======
## [1.8.0] - 2017-09-07

### Fixed

- `spotlight/Spottable` to clean up internal spotted state when blurred within `onSpotlightDisappear` handler
>>>>>>> ddebf5e5

## [1.7.0] - 2017-08-23

### Added

<<<<<<< HEAD
- `spotlight/SpotlightContainerDecorator` config option `continue5WayHold` to support moving focus to the next spottable element on 5-way hold key.
=======
- `spotlight/SpotlightContainerDecorator` config option `continue5WayHold` to support moving focus to the next spottable element on 5-way hold key
>>>>>>> ddebf5e5
- `spotlight/Spottable` ability to restore focus when an initially disabled component becomes enabled

### Fixed

- `spotlight` to correctly restore focus to a spotlight container in another container
- `spotlight` to not try to focus something when the window is activated if focus is already set

## [1.6.1] - 2017-08-07

No significant changes.

## [1.6.0] - 2017-08-04

### Changed

- `spotlight` containers using a `restrict` value of `'self-only'` will ignore `leaveFor` directives when attempting to leave the container via 5-way

### Fixed

- `spotlight` to not blur and re-focus an element that is already focused

## [1.5.0] - 2017-07-19

### Changed

- `spotlight` 5-way target selection to ignore empty containers
- `spotlight` containers to support an array of selectors for `defaultElement`

## [1.4.1] - 2017-07-05

### Changed

- `spotlight/Spottable` to remove focus from a component when it becomes disabled and move it to another component if not explicitly moved during the `onSpotlightDisappear` event callback

## [1.4.0] - 2017-06-29

### Added

- `spotlight` handlers for window focus events

### Fixed

- `spotlight` navigation through spottable components while holding down a directional key
- `spotlight` support for preventing 5-way navigation out of a container using an empty selector
- `spotlight` container support for default elements within subcontainers

## [1.3.1] - 2017-06-14

### Fixed

- `spotlight` incorrectly focusing components within spotlight containers with `data-container-disabled` set to `false`
- `spotlight` failing to focus the default element configured for a container

## [1.3.0] - 2017-06-12

### Added

- `spotlight/styles/mixins.less` mixins which allow state-selector-rules (muted, spottable, focus, disabled) to be applied to the parent instead of the component's self. This provides much more flexibility without extra mixins to memorize.

### Changed

- `spotlight` submodules to significantly improve testability

### Fixed

- `spotlight` navigation to elements that are hidden within an overflow container (e.g. a `Scroller`)

## [1.2.2] - 2017-05-31

No significant changes.

## [1.2.1] - 2017-05-25

No significant changes.

## [1.2.0] - 2017-05-17

### Deprecated

- `spotlight/SpotlightRootDecorator.spotlightRootContainerName` to be removed in 2.0.0

### Added

- `spotlight/styles/mixins.less` which includes several mixins (`.focus`, `.disabled`, `.muted`, and `.mutedFocus`) to make it a little easier to target specific spotlight states

### Changed

- `spotlight/SpotlightContainerDecorator` config property, `enterTo`, default value to be `null` rather than `'last-focused'`
- `spotlight` container handling to address known issues and improve testability

## [1.1.0] - 2017-04-21

### Added

- `spotlight/SpotlightRootDecorator` config option: `noAutoFocus` to support prevention of setting automatic focus after render
- `spotlight/Spotlight` method `getSpottableDescendants()`

### Changed

- `spotlight/SpotlightContainerDecorator` to have no default for `spotlightRestrict`

### Fixed

- `spotlight/Spotlight` to consider nested containers when adjusting focus

## [1.0.0] - 2017-03-31

### Removed

- `spotlight.Spottable` replaced by `spotlight/Spottable`
- `spotlight.spottableClass` replaced by `spotlight/Spottable.spottableClass`
- `spotlight.SpotlightContainerDecorator` replaced by `spotlight/SpotlightContainerDecorator`
- `spotlight.spotlightDefaultClass` replaced by `spotlight/SpotlightContainerDecorator.spotlightDefaultClass`
- `spotlight.SpotlightRootDecorator` replaced by `spotlight/SpotlightRootDecorator`

### Fixed

- `spotlight/Spotlight` `set()` to properly update the container config
- `spotlight/Spotlight` to properly save the last-focused element for nested containers

## [1.0.0-beta.4] - 2017-03-10

### Changed

- `spotlight.Spottable` to prevent emulating mouse events for repeated key events

### Fixed

- `spotlight.Spotlight` pointer behavior where upon immediately entering pointer-mode, hovering over a spottable component may result in the component not receiving focus

## [1.0.0-beta.3] - 2017-02-21

### Fixed

- `spotlight.Spotlight` behavior to follow container config rules when navigating between containers
- `spotlight.Spotlight` behavior to not set focus on spottable components animating past the pointer when not in pointer-mode
- `spotlight.Spotlight` 5-way behavior where selecting a spottable component may require multiple attempts before performing actions
- `spotlight.Spotlight` to not unfocus elements on scroll

## [1.0.0-beta.2] - 2017-01-30

### Added

- `spotlight.SpotlightContainerDecorator` support for `spotlightDisabled` prop
- `spotlight.Spottable` support for `onSpotlightDown`, `onSpotlightLeft`, `onSpotlightRight`, and `onSpotlightUp` properties
- `spotlight.Spotlight` method `getDirection()` to replace `spotlightDirections`

### Removed

- `spotlight.Spotlight` `spotlightDirections`

## [1.0.0-beta.1] - 2016-12-30

### Added

- `spotlight.Spotlight` methods `isPaused()`, `isSpottable()`, `getCurrent()`, and `isMuted()`
- `spotlight.SpotlightContainerDecorator` property `spotlightMuted`
- `spotlight.spotlightDirections` export

## [1.0.0-alpha.5] - 2016-12-16

No changes.

## [1.0.0-alpha.4] - 2016-12-2

### Added

- `setPointerMode()` and `setActiveContainer()` methods

## [1.0.0-alpha.3] - 2016-11-8

### Added

- `spotlightDefaultClass` to `@enact/spotlight` export. Applying this class to an item in a
	container will cause it to be the default spotted item in that container.

### Changed

- Spotlight containers to spot the last focused element by default

### Removed

- `decorated` prop from `@enact/spotlight/focusable` as this relationship is managed
	implicitly by the component decorated by `@enact/spotlight/focusable`.

### Fixed

- Spotlight stops at container boundaries when 5-way key held down
- Several issues related to spotting controls in edge cases

## [1.0.0-alpha.2] - 2016-10-21

This version includes a lot of refactoring from the previous release. Developers need to switch to the new enact-dev command-line tool.

### Fixed

- Update spotlight container handling
- Inline docs updated to be more consistent and comprehensive

## [1.0.0-alpha.1] - 2016-09-26

Initial release<|MERGE_RESOLUTION|>--- conflicted
+++ resolved
@@ -2,7 +2,6 @@
 
 The following is a curated list of changes in the Enact spotlight module, newest changes on the top.
 
-<<<<<<< HEAD
 ## [unreleased]
 
 ### Deprecated
@@ -20,23 +19,19 @@
 ## [2.0.0-alpha.1] - 2017-08-27
 
 No significant changes.
-=======
+
 ## [1.8.0] - 2017-09-07
 
 ### Fixed
 
 - `spotlight/Spottable` to clean up internal spotted state when blurred within `onSpotlightDisappear` handler
->>>>>>> ddebf5e5
 
 ## [1.7.0] - 2017-08-23
 
 ### Added
 
-<<<<<<< HEAD
 - `spotlight/SpotlightContainerDecorator` config option `continue5WayHold` to support moving focus to the next spottable element on 5-way hold key.
-=======
 - `spotlight/SpotlightContainerDecorator` config option `continue5WayHold` to support moving focus to the next spottable element on 5-way hold key
->>>>>>> ddebf5e5
 - `spotlight/Spottable` ability to restore focus when an initially disabled component becomes enabled
 
 ### Fixed
