--- conflicted
+++ resolved
@@ -2,7 +2,6 @@
 
 The following is a curated list of changes in the Enact spotlight module, newest changes on the top.
 
-<<<<<<< HEAD
 ## [unreleased]
 
 ### Deprecated
@@ -20,7 +19,7 @@
 ## [2.0.0-alpha.1] - 2017-08-27
 
 No significant changes.
-=======
+
 ## [1.9.2] - 2017-09-26
 
 No significant changes.
@@ -39,7 +38,6 @@
 
 - `spotlight` to not try to focus something when the window is activated unless the window has been previously blurred
 - `spotlight` to prevent containers that have been unmounted from being considered potential targets
->>>>>>> 6552cbc8
 
 ## [1.8.0] - 2017-09-07
 
@@ -51,10 +49,6 @@
 
 ### Added
 
-<<<<<<< HEAD
-- `spotlight/SpotlightContainerDecorator` config option `continue5WayHold` to support moving focus to the next spottable element on 5-way hold key.
-=======
->>>>>>> 6552cbc8
 - `spotlight/SpotlightContainerDecorator` config option `continue5WayHold` to support moving focus to the next spottable element on 5-way hold key
 - `spotlight/Spottable` ability to restore focus when an initially disabled component becomes enabled
 
