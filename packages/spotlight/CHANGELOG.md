--- conflicted
+++ resolved
@@ -2,18 +2,17 @@
 
 The following is a curated list of changes in the Enact spotlight module, newest changes on the top.
 
-<<<<<<< HEAD
 ## [Unreleased]
 
 ### Fixed
 - `spotlight/Spottable` to prevent unnecessary updates due to focus and blur changes
-=======
+
 ## [2.4.1] - 2019-03-11
 
 ### Fixed
 
 - `spotlight` to remain in pointer mode when any 'cancel' key (e.g. Escape or back buttoon) is pressed
->>>>>>> 61a40b41
+
 
 ## [2.4.0] - 2019-03-04
 
