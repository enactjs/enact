# Change Log

The following is a curated list of changes in the Enact spotlight module, newest changes on the top.

## [unreleased]

### Fixed

<<<<<<< HEAD
- `spotlight/Spottable` to emulate `onMouseUp` events that occur immediately after a non-enter key press
=======
- `spotlight/Spottable` to prevent scroll on focus on webOS
>>>>>>> 3a1c43f9

## [2.0.0-beta.7] - 2018-06-11

No significant changes.

## [2.0.0-beta.6] - 2018-06-04

### Fixed

- `spotlight` to provide more natural 5-way behavior
- `spotlight` to handle pointer events only when pointer has moved
- `spotlight` to update the last focused container when unable to set focus within that container
- `spotlight/Spottable` to not trigger a scroll on focus on webOS

## [2.0.0-beta.5] - 2018-05-29

No significant changes.

## [2.0.0-beta.4] - 2018-05-21

### Fixed

- `spotlight/Spottable` to not make components spottable when `spotlightDisabled` is set

## [2.0.0-beta.3] - 2018-05-14

### Fixed

- `spotlight` to retry setting focus when the window is activated
- `spotlight` handling of 5-way events after the pointer hides

## [2.0.0-beta.2] - 2018-05-07

### Fixed

- `spotlight/Spottable` to not add a focused state when a component had already been set as disabled

## [2.0.0-beta.1] - 2018-04-29

### Changed

- `spotlight/Spottable` to retain focus on a component when it becomes disabled while focused

## [2.0.0-alpha.8] - 2018-04-17

No significant changes.

## [2.0.0-alpha.7 - 2018-04-03]

### Fixed

- `spotlight` to partition and prioritize next spottable elements for more natural 5-way behavior

## [2.0.0-alpha.6] - 2018-03-22

### Removed

- `spotlight/SpotlightContainerDecorator` prop `containerId`, to be replaced by `spotlightId`

### Added

- `spotlight/Pause` module which acts as a semaphore for spotlight pause state
- `spotlight/Spottable` prop `spotlightId` to simplify focusing components

### Changed

- `spotlight/Spotlight.focus` to support focusing by `spotlightId`
- `spotlight` container attributes `data-container-disabled` and `data-container-muted` to be `data-spotlight-container-disabled` and `data-spotlight-container-muted`, respectively

## [2.0.0-alpha.5] - 2018-03-07

No significant changes.

## [2.0.0-alpha.4] - 2018-02-13

### Fixed

- `spotlight/Spottable` to not remove `tabindex` from unspottable components to allow blur events to propagate as expected when a component becomes disabled
- `spotlight/Spottable` to prevent unnecessary updates due to focus changes

## [2.0.0-alpha.3] - 2018-01-18

No significant changes.

## [2.0.0-alpha.2] - 2017-08-29

No significant changes.

## [2.0.0-alpha.1] - 2017-08-27

No significant changes.

## [1.15.0] - 2018-02-28

No significant changes.

## [1.14.0] - 2018-02-23

No significant changes.

## [1.13.3] - 2018-01-16

No significant changes.

## [1.13.2] - 2017-12-14

### Fixed

- `spotlight` to guard against accessing unconfigured container configurations

## [1.13.1] - 2017-12-06

No significant changes.

## [1.13.0] - 2017-11-28

No significant changes.

## [1.12.2] - 2017-11-15

### Fixed

- `spotlight` to handle non-5-way keys correctly to focus on next 5-way keys
- `spotlight/Spottable` to forward `onMouseEnter` and `onMouseLeave`

## [1.12.1] - 2017-11-07

No significant changes.

## [1.12.0] - 2017-10-27

### Fixed

- `spotlight` to focus enabled items that were hovered while disabled
- `spotlight` to not access non-existent container configurations
- `spotlight/Spottable` to not block next enter key when focus is moved while pressing enter

## [1.11.0] - 2017-10-24

### Changed

- `spotlight` to handle key events to preserve pointer mode for specific keys

### Fixed

- `spotlight` to not require multiple 5-way key presses in order to change focus after the window regains focus

## [1.10.1] - 2017-10-16

### Fixed

- `spotlight.Spotlight` method `focus()` to prevent focusing components within containers that are being removed

## [1.10.0] - 2017-10-09

### Fixed

- `spotlight.Spotlight` method `focus()` to verify that the target element matches its container's selector rules prior to setting focus

## [1.9.3] - 2017-10-03

- `spotlight.Spotlight` method `focus()` to verify that the target element matches its container's selector rules prior to setting focus

## [1.9.2] - 2017-09-26

No significant changes.

## [1.9.1] - 2017-09-25

No significant changes.

## [1.9.0] - 2017-09-22

### Changed

- `spotlight` to block handling repeated key down events that were interrupted by a pointer event

### Fixed

- `spotlight` to not try to focus something when the window is activated unless the window has been previously blurred
- `spotlight` to prevent containers that have been unmounted from being considered potential targets

## [1.8.0] - 2017-09-07

### Fixed

- `spotlight/Spottable` to clean up internal spotted state when blurred within `onSpotlightDisappear` handler

## [1.7.0] - 2017-08-23

### Added

- `spotlight/SpotlightContainerDecorator` config option `continue5WayHold` to support moving focus to the next spottable element on 5-way hold key
- `spotlight/Spottable` ability to restore focus when an initially disabled component becomes enabled

### Fixed

- `spotlight` to correctly restore focus to a spotlight container in another container
- `spotlight` to not try to focus something when the window is activated if focus is already set

## [1.6.1] - 2017-08-07

No significant changes.

## [1.6.0] - 2017-08-04

### Changed

- `spotlight` containers using a `restrict` value of `'self-only'` will ignore `leaveFor` directives when attempting to leave the container via 5-way

### Fixed

- `spotlight` to not blur and re-focus an element that is already focused

## [1.5.0] - 2017-07-19

### Changed

- `spotlight` 5-way target selection to ignore empty containers
- `spotlight` containers to support an array of selectors for `defaultElement`

## [1.4.1] - 2017-07-05

### Changed

- `spotlight/Spottable` to remove focus from a component when it becomes disabled and move it to another component if not explicitly moved during the `onSpotlightDisappear` event callback

## [1.4.0] - 2017-06-29

### Added

- `spotlight` handlers for window focus events

### Fixed

- `spotlight` navigation through spottable components while holding down a directional key
- `spotlight` support for preventing 5-way navigation out of a container using an empty selector
- `spotlight` container support for default elements within subcontainers

## [1.3.1] - 2017-06-14

### Fixed

- `spotlight` incorrectly focusing components within spotlight containers with `data-container-disabled` set to `false`
- `spotlight` failing to focus the default element configured for a container

## [1.3.0] - 2017-06-12

### Added

- `spotlight/styles/mixins.less` mixins which allow state-selector-rules (muted, spottable, focus, disabled) to be applied to the parent instead of the component's self. This provides much more flexibility without extra mixins to memorize.

### Changed

- `spotlight` submodules to significantly improve testability

### Fixed

- `spotlight` navigation to elements that are hidden within an overflow container (e.g. a `Scroller`)

## [1.2.2] - 2017-05-31

No significant changes.

## [1.2.1] - 2017-05-25

No significant changes.

## [1.2.0] - 2017-05-17

### Deprecated

- `spotlight/SpotlightRootDecorator.spotlightRootContainerName` to be removed in 2.0.0

### Added

- `spotlight/styles/mixins.less` which includes several mixins (`.focus`, `.disabled`, `.muted`, and `.mutedFocus`) to make it a little easier to target specific spotlight states

### Changed

- `spotlight/SpotlightContainerDecorator` config property, `enterTo`, default value to be `null` rather than `'last-focused'`
- `spotlight` container handling to address known issues and improve testability

## [1.1.0] - 2017-04-21

### Added

- `spotlight/SpotlightRootDecorator` config option: `noAutoFocus` to support prevention of setting automatic focus after render
- `spotlight.Spotlight` method `getSpottableDescendants()`

### Changed

- `spotlight/SpotlightContainerDecorator` to have no default for `spotlightRestrict`

### Fixed

- `spotlight.Spotlight` to consider nested containers when adjusting focus

## [1.0.0] - 2017-03-31

### Removed

- `spotlight.Spottable` replaced by `spotlight/Spottable`
- `spotlight.spottableClass` replaced by `spotlight/Spottable.spottableClass`
- `spotlight.SpotlightContainerDecorator` replaced by `spotlight/SpotlightContainerDecorator`
- `spotlight.spotlightDefaultClass` replaced by `spotlight/SpotlightContainerDecorator.spotlightDefaultClass`
- `spotlight.SpotlightRootDecorator` replaced by `spotlight/SpotlightRootDecorator`

### Fixed

- `spotlight.Spotlight` `set()` to properly update the container config
- `spotlight.Spotlight` to properly save the last-focused element for nested containers

## [1.0.0-beta.4] - 2017-03-10

### Changed

- `spotlight.Spottable` to prevent emulating mouse events for repeated key events

### Fixed

- `spotlight.Spotlight` pointer behavior where upon immediately entering pointer-mode, hovering over a spottable component may result in the component not receiving focus

## [1.0.0-beta.3] - 2017-02-21

### Fixed

- `spotlight.Spotlight` behavior to follow container config rules when navigating between containers
- `spotlight.Spotlight` behavior to not set focus on spottable components animating past the pointer when not in pointer-mode
- `spotlight.Spotlight` 5-way behavior where selecting a spottable component may require multiple attempts before performing actions
- `spotlight.Spotlight` to not unfocus elements on scroll

## [1.0.0-beta.2] - 2017-01-30

### Added

- `spotlight.SpotlightContainerDecorator` support for `spotlightDisabled` prop
- `spotlight.Spottable` support for `onSpotlightDown`, `onSpotlightLeft`, `onSpotlightRight`, and `onSpotlightUp` properties
- `spotlight.Spotlight` method `getDirection()` to replace `spotlightDirections`

### Removed

- `spotlight.Spotlight` `spotlightDirections`

## [1.0.0-beta.1] - 2016-12-30

### Added

- `spotlight.Spotlight` methods `isPaused()`, `isSpottable()`, `getCurrent()`, and `isMuted()`
- `spotlight.SpotlightContainerDecorator` property `spotlightMuted`
- `spotlight.spotlightDirections` export

## [1.0.0-alpha.5] - 2016-12-16

No changes.

## [1.0.0-alpha.4] - 2016-12-2

### Added

- `setPointerMode()` and `setActiveContainer()` methods

## [1.0.0-alpha.3] - 2016-11-8

### Added

- `spotlightDefaultClass` to `@enact/spotlight` export. Applying this class to an item in a
	container will cause it to be the default spotted item in that container.

### Changed

- Spotlight containers to spot the last focused element by default

### Removed

- `decorated` prop from `@enact/spotlight/focusable` as this relationship is managed
	implicitly by the component decorated by `@enact/spotlight/focusable`.

### Fixed

- Spotlight stops at container boundaries when 5-way key held down
- Several issues related to spotting controls in edge cases

## [1.0.0-alpha.2] - 2016-10-21

This version includes a lot of refactoring from the previous release. Developers need to switch to the new enact-dev command-line tool.

### Fixed

- Update spotlight container handling
- Inline docs updated to be more consistent and comprehensive

## [1.0.0-alpha.1] - 2016-09-26

Initial release<|MERGE_RESOLUTION|>--- conflicted
+++ resolved
@@ -6,11 +6,8 @@
 
 ### Fixed
 
-<<<<<<< HEAD
 - `spotlight/Spottable` to emulate `onMouseUp` events that occur immediately after a non-enter key press
-=======
 - `spotlight/Spottable` to prevent scroll on focus on webOS
->>>>>>> 3a1c43f9
 
 ## [2.0.0-beta.7] - 2018-06-11
 
