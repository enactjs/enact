---
title: Contribution Guide
---

Thank you for helping improve the Enact framework! These documents highlight some of the things you'll need to know before
submitting code or documentation to the project:

<<<<<<< HEAD
<!-- *   [Coding Style Guide](./code_style.md) - The Enact code style explained -->
*   [Building Enact Locally](./building-enact-locally.md) - How to install and use the Enact source
=======
<!-- *   [Coding Style Guide](./code-style.md) - The Enact code style explained -->
>>>>>>> 356448dd
*   [Documentation Style Guide](./documentation.md) - How we use jsDoc comments to document Enact
*   [Documenting Changes](./changelogs.md) -  The Enact `CHANGELOG.md` guidelines

### Contributors Welcome!

Enact is an open-source project, and is developed in public on GitHub under the Apache 2.0 license. We have a core team of
developers who work full-time on Enact, and we also welcome outside contributors to join our effort to make native-quality
app development a reality on the web stack.

Here's what you need to know to get started.

*   We’ll consider anything, but keep in mind that it's a big responsibility to ensure the Enact core and the official
	libraries stay rock-solid, lightweight, and fully-cross platform, so not all contributions will make sense to pull into
	those libraries. In general, it’s safe to say that smaller changes are more likely to be accepted than larger ones, and
	that contributions to the “outer rings” of Enact are more likely to be accepted than things that affect the Enact core.

### Contribution GuideLines

We have formalized our contribution guidelines a bit to ensure we can safely accept even large contributions to the official
project. Please read this section carefully if you are interested in contributing:

*   All developers (even the core team) do development on git branches or forks. Changes to master are submitted as pull requests
	via GitHub to the `develop` branch, and our designated "Pull Masters" oversee the code review/signoff process and merge changes
	into `develop`.

*   To contribute a change, fork the repo, push changes to your fork, and submit a pull request to enact to have your change
	reviewed for submission to master. For details on the GitHub pull request process, see [here](https://help.github.com/articles/using-pull-requests).

*   **IMPORTANT**: All pull requests must now include the following line in the pull request comments (using your full name and email
	address), which indicates your contribution complies to the ***[Enact Developer's Certificate of Origin v1.0](./dco.md)***:

	`Enact-DCO-1.0-Signed-off-by: Joe Smith <joe@myco.com>`

	Below is a layman's description of the five points in the Enact DCO (be sure to read and agree to the full text [here](./dco.md)):

	*   I created this contribution/change and have the right to submit it to the Project; or
	*   I created this contribution/change based on a previous work with a compatible open source license; or
	*   This contribution/change has been provided to me by someone who did (a) or (b) and I am submitting the contribution unchanged.
	*   I understand this contribution is public and may be redistributed as open source software.
	*   I understand that I retain copyright ownership in this contribution and I am granting the Project a copyright license to
		use, modify and distribute my contribution. The Project may relicense my contribution under other OSI-approved licenses.
	
	The Enact DCO and signoff process was heavily influenced by the Linux Foundation's kernel contribution process, and we think
	it strikes a good balance between keeping the lawyers happy while staying lightweight. Just remember to include the one-line
	signoff in all pull requests.

*   Finally, a couple of practical matters to help our Pull Masters stay sane:

	*   Please make sure your contributions follow our Style Guide.  At a minimum, ensure your source passes through
	`npm run lint` with no warnings.
	*   Please squash pull requests down to a single commit to simplify review and keep history clean.
	*   Ensure all new features have unit tests that pass and any bug fixes include tests that
	fail without the fix applied
	*   Help keep diffs easy to read by not making unnecessary rearrangements to the source code.
	*   Make sure not to inadvertently change line ending types from Unix to Windows.
	*   Ensure inline API documentation exists and is up-to-date (minimum: component summary and descriptions of all
	properties). See the [Documentation Style Guide](./documentation.md) for more details.
	*   When resolving a bug, include the issue key in the commit/pull request comments. Here's a good example:
		```
		ENACT-123: Fixed girdle-spring physics on the encabulator scrollbar.
		Enact-DCO-1.0-Signed-off-by: Joe Smith <joe@myco.com>
		```
	*   Make sure you include a CHANGELOG that follows [these](./changelogs.md) guidelines.

### Getting More Involved

If you'd like to become more than an occasional contributor, by all means let us know by dropping by
our [gitter channel](https://gitter.im/EnactJS/Lobby/~chat#share) and we'll figure out how to get
you more involved.<|MERGE_RESOLUTION|>--- conflicted
+++ resolved
@@ -5,12 +5,8 @@
 Thank you for helping improve the Enact framework! These documents highlight some of the things you'll need to know before
 submitting code or documentation to the project:
 
-<<<<<<< HEAD
-<!-- *   [Coding Style Guide](./code_style.md) - The Enact code style explained -->
+<!-- *   [Coding Style Guide](./code-style.md) - The Enact code style explained -->
 *   [Building Enact Locally](./building-enact-locally.md) - How to install and use the Enact source
-=======
-<!-- *   [Coding Style Guide](./code-style.md) - The Enact code style explained -->
->>>>>>> 356448dd
 *   [Documentation Style Guide](./documentation.md) - How we use jsDoc comments to document Enact
 *   [Documenting Changes](./changelogs.md) -  The Enact `CHANGELOG.md` guidelines
 
