--- conflicted
+++ resolved
@@ -2,7 +2,7 @@
 title: Enyo to Enact Component Map
 ---
 
-> **Enact version**: beta-1
+> **Enact version**: 1.0.0-beta.1
 
 ### Utilities
 |Enyo   |Enact  |Notes  |
@@ -57,12 +57,8 @@
 | `Checkbox` | use `@enact/ui/Toggleable` HOC or `@enact/moonstone/CheckboxItem` | |
 | `CheckboxItem` | `CheckboxItem` | |
 | `ClampedText` | | unused<sup>1</sup> |
-<<<<<<< HEAD
 | `Clock` | * | under review |
-| `ContextualPopup` | `ContextualPopupDecorator` |  |
-=======
 | `ContextualPopup` | `ContextualPopup` | provided in `@enact/moonstone/ContextualPopupDecorator` |
->>>>>>> 3e4e763a
 | `ContextualPopupButton` | | deprecated |
 | `ContextualPopupDecorator` | `ContextualPopupDecorator` | |
 | `DataGridList` | `VirtualGridList` | |
