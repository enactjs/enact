{
  "name": "enact",
<<<<<<< HEAD
  "version": "2.5.3",
=======
  "version": "3.0.0-alpha.4",
>>>>>>> 9315e356
  "description": "Monorepo for all Enact front end libraries.",
  "private": true,
  "scripts": {
    "lerna": "lerna",
    "bootstrap": "lerna bootstrap --concurrency 1",
    "publish": "lerna publish --skip-npm --skip-git",
    "link-all": "lerna --concurrency 1 --ignore enact-sampler exec -- npm --loglevel error link",
    "unlink-all": "lerna --concurrency 1 --ignore enact-sampler exec -- npm --loglevel error unlink",
    "test": "lerna --concurrency 1 run test",
    "clean": "lerna clean"
  },
  "license": "Apache-2.0",
  "devDependencies": {
    "lerna": "2.8.0"
  }
}<|MERGE_RESOLUTION|>--- conflicted
+++ resolved
@@ -1,10 +1,6 @@
 {
   "name": "enact",
-<<<<<<< HEAD
-  "version": "2.5.3",
-=======
   "version": "3.0.0-alpha.4",
->>>>>>> 9315e356
   "description": "Monorepo for all Enact front end libraries.",
   "private": true,
   "scripts": {
