--- conflicted
+++ resolved
@@ -1,10 +1,6 @@
 {
   "name": "enact",
-<<<<<<< HEAD
   "version": "5.0.0-alpha.1",
-=======
-  "version": "4.9.0",
->>>>>>> ef8be8e5
   "description": "Monorepo for all Enact front end libraries.",
   "private": true,
   "scripts": {
