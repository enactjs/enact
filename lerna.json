--- conflicted
+++ resolved
@@ -1,19 +1,7 @@
 {
   "lerna": "4.0.0",
-<<<<<<< HEAD
-  "version": "4.7.2",
+  "version": "4.7.9",
   "packages": [
     "packages/*"
   ]
-=======
-  "version": "4.7.9",
-  "command": {
-    "bootstrap": {
-      "ci": false,
-      "npmClientArgs": [
-        "--no-package-lock"
-      ]
-    }
-  }
->>>>>>> 2d007f12
 }