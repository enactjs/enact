--- conflicted
+++ resolved
@@ -1,10 +1,6 @@
 {
   "lerna": "4.0.0",
-<<<<<<< HEAD
-  "version": "4.0.6",
-=======
   "version": "4.0.7",
->>>>>>> e39504bd
   "command": {
     "bootstrap": {
       "ci": false,
